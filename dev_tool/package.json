--- conflicted
+++ resolved
@@ -20,16 +20,10 @@
         ]
     },
     "dependencies": {
-<<<<<<< HEAD
-        "@aws-sdk/client-cloudfront": "^3.699.0",
-        "@aws-sdk/client-ec2": "^3.708.0",
-        "@aws-sdk/client-secrets-manager": "^3.699.0",
-        "axios": "^1.7.9",
-=======
         "@aws-sdk/client-cloudfront": "^3.713.0",
         "@aws-sdk/client-ec2": "^3.713.0",
         "@aws-sdk/client-secrets-manager": "^3.713.0",
->>>>>>> f92a2528
+        "axios": "^1.7.9",
         "node-ssh": "^13.1.0",
         "prompts": "^2.4.2",
         "yargs": "^17.2.1"
