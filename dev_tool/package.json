--- conflicted
+++ resolved
@@ -20,15 +20,9 @@
         ]
     },
     "dependencies": {
-<<<<<<< HEAD
-        "@aws-sdk/client-cloudfront": "^3.844.0",
-        "@aws-sdk/client-ec2": "^3.844.0",
-        "@aws-sdk/client-secrets-manager": "^3.844.0",
-=======
         "@aws-sdk/client-cloudfront": "^3.848.0",
         "@aws-sdk/client-ec2": "^3.848.0",
         "@aws-sdk/client-secrets-manager": "^3.848.0",
->>>>>>> 2bbe891c
         "axios": "^1.10.0",
         "node-ssh": "^13.2.1",
         "prompts": "^2.4.2",
