--- conflicted
+++ resolved
@@ -20,17 +20,10 @@
         ]
     },
     "dependencies": {
-<<<<<<< HEAD
-        "@aws-sdk/client-cloudfront": "^3.890.0",
-        "@aws-sdk/client-ec2": "^3.890.0",
-        "@aws-sdk/client-secrets-manager": "^3.890.0",
-        "axios": "^1.12.1",
-=======
         "@aws-sdk/client-cloudfront": "^3.894.0",
         "@aws-sdk/client-ec2": "^3.894.0",
         "@aws-sdk/client-secrets-manager": "^3.894.0",
         "axios": "^1.12.0",
->>>>>>> bd5793b1
         "node-ssh": "^13.2.1",
         "prompts": "^2.4.2",
         "yargs": "^18.0.0"
