{
    "name": "dev_tool",
    "type": "module",
    "version": "1.0.0",
    "description": "local dev tooling",
    "main": "index.js",
    "private": true,
    "license": "MIT",
    "scripts": {
        "precommit": "lint-staged",
        "lint": "tsc --noEmit && eslint --max-warnings=0",
        "build": "tsc",
        "build:dev": "tsc",
        "prettier": "npx prettier -u --write \"**/*.+(ts|tsx|json)\""
    },
    "lint-staged": {
        "*.{js,ts}": [
            "eslint --fix --max-warnings=0",
            "prettier --write src/**/*.ts{,x}"
        ]
    },
    "dependencies": {
<<<<<<< HEAD
        "@aws-sdk/client-cloudfront": "^3.835.0",
        "@aws-sdk/client-ec2": "^3.836.0",
        "@aws-sdk/client-secrets-manager": "^3.835.0",
        "axios": "^1.9.0",
        "node-ssh": "^13.1.0",
=======
        "@aws-sdk/client-cloudfront": "^3.844.0",
        "@aws-sdk/client-ec2": "^3.844.0",
        "@aws-sdk/client-secrets-manager": "^3.844.0",
        "axios": "^1.10.0",
        "node-ssh": "^13.2.1",
>>>>>>> 69234d6d
        "prompts": "^2.4.2",
        "yargs": "^17.2.1"
    },
    "devDependencies": {
        "@types/node": "^20.14.12",
        "@types/prompts": "^2.4.9",
        "@types/ssh2": "^1.11.15",
        "@types/yargs": "^17.0.33",
        "lint-staged": "^15.2.7",
        "typescript": "^4.4.4"
    }
}<|MERGE_RESOLUTION|>--- conflicted
+++ resolved
@@ -20,19 +20,11 @@
         ]
     },
     "dependencies": {
-<<<<<<< HEAD
-        "@aws-sdk/client-cloudfront": "^3.835.0",
-        "@aws-sdk/client-ec2": "^3.836.0",
-        "@aws-sdk/client-secrets-manager": "^3.835.0",
-        "axios": "^1.9.0",
-        "node-ssh": "^13.1.0",
-=======
         "@aws-sdk/client-cloudfront": "^3.844.0",
         "@aws-sdk/client-ec2": "^3.844.0",
         "@aws-sdk/client-secrets-manager": "^3.844.0",
         "axios": "^1.10.0",
         "node-ssh": "^13.2.1",
->>>>>>> 69234d6d
         "prompts": "^2.4.2",
         "yargs": "^17.2.1"
     },
