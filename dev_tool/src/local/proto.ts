--- conflicted
+++ resolved
@@ -17,16 +17,13 @@
 
     runner.runCommandAndOutput(
         'protogen',
-<<<<<<< HEAD
         [
+            'npx',
             'lerna',
             'run',
             'generate:watch',
             '--scope=@managed-care-review/app-proto',
         ],
-=======
-        ['npx', 'lerna', 'run', 'generate:watch', '--scope=app-proto'],
->>>>>>> f94fbd08
         ''
     )
 }
@@ -36,11 +33,13 @@
 
     return runner.runCommandAndOutput(
         'protogen',
-<<<<<<< HEAD
-        ['lerna', 'run', 'generate', '--scope=@managed-care-review/app-proto'],
-=======
-        ['npx', 'lerna', 'run', 'generate', '--scope=app-proto'],
->>>>>>> f94fbd08
+        [
+            'npx',
+            'lerna',
+            'run',
+            'generate',
+            '--scope=@managed-care-review/app-proto',
+        ],
         ''
     )
 }