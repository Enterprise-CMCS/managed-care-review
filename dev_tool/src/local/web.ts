--- conflicted
+++ resolved
@@ -21,11 +21,13 @@
 
     runner.runCommandAndOutput(
         'web',
-<<<<<<< HEAD
-        ['lerna', 'run', 'start', '--scope=@managed-care-review/app-web'],
-=======
-        ['npx', 'lerna', 'run', 'start', '--scope=app-web'],
->>>>>>> f94fbd08
+        [
+            'npx',
+            'lerna',
+            'run',
+            'start',
+            '--scope=@managed-care-review/app-web',
+        ],
         ''
     )
 }
