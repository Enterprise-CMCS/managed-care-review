--- conflicted
+++ resolved
@@ -36,15 +36,8 @@
         })
 
         // Submit, sent to dashboard
-<<<<<<< HEAD
         cy.submitStateSubmissionForm()
-        cy.waitForLoadingToComplete()
-=======
-        cy.navigateForm('Submit')
-        cy.findByRole('dialog').should('exist')
-        cy.navigateForm('Confirm submit')
         cy.waitForApiToLoad()
->>>>>>> 77e3ef18
         cy.findByText('Dashboard').should('exist')
         cy.findByText('PMAP').should('exist')
 
