describe('dashboard', () => {
    it('can navigate to and from dashboard page', () => {
        cy.logInAsStateUser()
        cy.findByRole('heading', { level: 1, name: /Dashboard/ })

        cy.findByRole('link', { name: 'Start new submission' }).click({
            force: true,
        })
        cy.findByRole('heading', { level: 1, name: /New submission/ })
    })

    it('can see submission summary', () => {
        cy.logInAsStateUser()

        // add a draft submission
        cy.startNewContractAndRatesSubmission()
        cy.findByRole('button', { name: /Save as draft/ }).click()

        // a submitted submission
        cy.startNewContractAndRatesSubmission()

        cy.fillOutBaseContractDetails()
        cy.navigateForm('Continue')

        cy.fillOutNewRateCertification()
        cy.navigateForm('Continue')

        cy.fillOutStateContact()
        cy.fillOutActuaryContact()
        cy.navigateForm('Continue')

        cy.fillOutDocuments()
        cy.navigateForm('Continue')

        // Store submission name for reference later
        let submissionId = ''
        cy.location().then((fullUrl) => {
            const { pathname } = fullUrl
            const pathnameArray = pathname.split('/')
            submissionId = pathnameArray[2]
        })

        // Submit, sent to dashboard
        cy.submitStateSubmissionForm()
        cy.waitForApiToLoad()
        cy.findByText('Dashboard').should('exist')
        cy.findByText('Programs').should('exist')

        // View submission summary
        cy.location().then((loc) => {
            expect(loc.search).to.match(/.*justSubmitted=*/)
            const submissionName = loc.search.split('=').pop()
            if (submissionName === undefined) {
                throw new Error('No submission name found' + loc.search)
            }
            cy.findByText(`${submissionName} was sent to CMS`).should('exist')
            cy.findByText(submissionName).should('exist').click()
            cy.url({ timeout: 10_000 }).should('contain', submissionId)
            cy.findByTestId('submission-summary').should('exist')
            cy.findByRole('heading', {
                name: `Minnesota ${submissionName}`,
            }).should('exist')
            cy.findByText('Submitted').should('exist')
            cy.findByText('Last updated').should('exist')
            cy.findByText('Rate details').should('exist')
            cy.findByText('New rate certification').should('exist')
<<<<<<< HEAD
            cy.findByText('02/29/2024 to 02/28/2025').should('exist')
=======
            cy.findByText('02/29/2024 - 02/28/2025').should('exist')
            cy.findByText('Download all contract documents').should('exist')
>>>>>>> 6ffbbe88
            // Link back to dashboard, submission visible in default program
            cy.findByText('Back to state dashboard').should('exist').click()
            cy.findByText('Dashboard').should('exist')
            // check the table of submissions--find a draft row, then the link in the ID column
            cy.get('table')
                .contains('span', 'Draft')
                .eq(0)
                .parents('tr')
                .findByTestId('submission-id')
                .find('a')
                .should('have.attr', 'href')
                // draft submission URL is /submissions/${submission.id}/type
                .and('include', 'type')
            cy.get('table')
                .contains('span', 'Submitted')
                .eq(0)
                .parents('tr')
                .findByTestId('submission-id')
                .find('a')
                .should('have.attr', 'href')
                .and('include', 'submissions')
                // submitted submission URL is /submissions/${submission.id}
                .and('not.include', 'type')
            cy.get('table')
                .contains('span', 'Draft')
                .eq(0)
                .parents('tr')
                .findByTestId('submission-date')
                .should('be.empty')
            cy.get('table')
                .contains('span', 'Submitted')
                .eq(0)
                .parents('tr')
                .findByTestId('submission-date')
                .should('not.be.empty')
            /* the submission ID should contain 'MCR-', which is the prefix for all submissions
                as well as the names of the programs (we only check for one program name here) */
            cy.get('table')
                .contains('span', 'Draft')
                .eq(0)
                .parents('tr')
                .findByTestId('program-tag')
                .eq(0)
                .invoke('text')
                .then((text) => {
                    cy.get('table')
                        .contains('span', 'Draft')
                        .eq(0)
                        .parents('tr')
                        .findByTestId('submission-id')
                        .invoke('text')
                        .then((submissionId) => {
                            expect(submissionId).to.contain(text.toUpperCase())
                            expect(submissionId).to.contain('MCR-')
                        })
                })
        })
    })
})<|MERGE_RESOLUTION|>--- conflicted
+++ resolved
@@ -64,12 +64,8 @@
             cy.findByText('Last updated').should('exist')
             cy.findByText('Rate details').should('exist')
             cy.findByText('New rate certification').should('exist')
-<<<<<<< HEAD
             cy.findByText('02/29/2024 to 02/28/2025').should('exist')
-=======
-            cy.findByText('02/29/2024 - 02/28/2025').should('exist')
             cy.findByText('Download all contract documents').should('exist')
->>>>>>> 6ffbbe88
             // Link back to dashboard, submission visible in default program
             cy.findByText('Back to state dashboard').should('exist').click()
             cy.findByText('Dashboard').should('exist')
