describe('dashboard', () => {
    beforeEach(() => {
        cy.stubFeatureFlags()
    })
    it('can navigate to and from dashboard page', () => {
        cy.logInAsStateUser()
        cy.findByRole('heading', { level: 1, name: /Dashboard/ })

        cy.findByRole('link', { name: 'Start new submission' }).click()
        cy.findByRole('heading', { level: 1, name: /New submission/ })
    })

    it('scan accessibility of dashboard', () => {
        cy.logInAsStateUser()
        cy.findByRole('heading', { level: 1, name: /Dashboard/ })

        // Commented out to get react-scripts/webpack 5 upgrade through
        // check accessibility of dashboard
        // cy.pa11y({
        //     actions: ['wait for element #dashboard-page to be visible'],
        // })
    })

    it('can see submission summary', () => {
        cy.logInAsStateUser()

        // add a draft submission
        cy.startNewContractAndRatesSubmission()
        cy.navigateFormByButtonClick('SAVE_DRAFT')

        // a submitted submission
        cy.startNewContractAndRatesSubmission()

        cy.fillOutBaseContractDetails()
        cy.navigateFormByButtonClick('CONTINUE')

        cy.fillOutNewRateCertification()
        cy.navigateFormByButtonClick('CONTINUE')

        cy.fillOutStateContact()
        cy.fillOutActuaryContact()
        cy.navigateFormByButtonClick('CONTINUE')

        cy.fillOutSupportingDocuments()
        cy.navigateFormByButtonClick('CONTINUE')

        // Store submission name for reference later
        let submissionId = ''
        cy.location().then((fullUrl) => {
            const { pathname } = fullUrl
            const pathnameArray = pathname.split('/')
            submissionId = pathnameArray[2]
        })

        // check accessibility of filled out review and submit page
        // Commented out to get react-scripts/webpack 5 upgrade through
        cy.findByRole('heading', { level: 2, name: /Review and submit/ })
        // check accessibility of filled out review and submit page
        // Commented out to get react-scripts/webpack 5 upgrade through
        // cy.pa11y({
        //     actions: ['wait for element #submissionTypeSection to be visible'],
        //     ignore: ['definition-list', 'dlitem', 'color-contrast'],
        //     hideElements: '.usa-step-indicator',
        // })

        // Submit, sent to dashboard
        cy.submitStateSubmissionForm()
        cy.findByText('Dashboard').should('exist')
        cy.findByText('Programs').should('exist')

        // View submission summary
        cy.location().then((loc) => {
            expect(loc.search).to.match(/.*justSubmitted=*/)
            const submissionName = loc.search.split('=').pop()
            if (submissionName === undefined) {
                throw new Error('No submission name found' + loc.search)
            }
            cy.findByText(`${submissionName} was sent to CMS`).should('exist')
<<<<<<< HEAD
            cy.findByText(submissionName).should('exist')
            cy.findByText(submissionName).click()
=======
            cy.get('table')
                .findByRole('link', { name: submissionName }).should('exist')
            cy.findByRole('link', { name: submissionName }).click()
>>>>>>> 9afd41ef
            cy.url({ timeout: 10_000 }).should('contain', submissionId)
            cy.findByTestId('submission-summary').should('exist')
            cy.findByRole('heading', {
                name: `Minnesota ${submissionName}`,
            }).should('exist')
            cy.findByText('Submitted').should('exist')
            cy.findByText('Rate details').should('exist')
            cy.findByText('New rate certification').should('exist')
            cy.findByText('02/29/2024 to 02/28/2025').should('exist')
            cy.findByText('Download all contract documents').should('exist')
            cy.findByRole('table', {
                name: 'Contract',
            }).should('exist')

            cy.findByRole('table', {
                name: 'Contract supporting documents',
            }).should('exist')
            cy.findByRole('table', {
                name: 'Rate certification',
            }).should('exist')

            cy.findByRole('table', {
                name: 'Rate supporting documents',
            }).should('exist')

            // check accessibility of filled out submission summary page
            // Commented out to get react-scripts/webpack 5 upgrade through
            // cy.pa11y({
            //     actions: [
            //         'wait for element #submissionTypeSection to be visible',
            //     ],
            //     ignore: ['definition-list', 'dlitem', 'color-contrast'],
            // })

            // Link back to dashboard, submission visible in default program
            cy.findByText('Back to state dashboard').should('exist').click()
            cy.findByText('Dashboard').should('exist')
            // check the table of submissions--find a draft row, then the link in the ID column
            cy.get('table')
                .contains('span', 'Draft')
                .eq(0)
                .parents('tr')
                .findByTestId('submission-id')
                .find('a')
                .should('have.attr', 'href')
                // draft submission URL is /submissions/${submission.id}/type
                .and('include', 'type')
            cy.get('table')
                .contains('span', 'Submitted')
                .eq(0)
                .parents('tr')
                .findByTestId('submission-id')
                .find('a')
                .should('have.attr', 'href')
                .and('include', 'submissions')
                // submitted submission URL is /submissions/${submission.id}
                .and('not.include', 'type')
            cy.get('table')
                .contains('span', 'Draft')
                .eq(0)
                .parents('tr')
                .findByTestId('submission-date')
                .should('be.empty')
            cy.get('table')
                .contains('span', 'Submitted')
                .eq(0)
                .parents('tr')
                .findByTestId('submission-date')
                .should('not.be.empty')
            /* the submission ID should contain 'MCR-', which is the prefix for all submissions
                as well as the names of the programs (we only check for one program name here) */
            cy.get('table')
                .contains('span', 'Draft')
                .eq(0)
                .parents('tr')
                .findByTestId('program-tag')
                .eq(0)
                .invoke('text')
                .then((text) => {
                    cy.get('table')
                        .contains('span', 'Draft')
                        .eq(0)
                        .parents('tr')
                        .findByTestId('submission-id')
                        .invoke('text')
                        .then((submissionId) => {
                            expect(submissionId).to.contain(text.toUpperCase())
                            expect(submissionId).to.contain('MCR-')
                        })
                })
        })
    })
})<|MERGE_RESOLUTION|>--- conflicted
+++ resolved
@@ -76,14 +76,9 @@
                 throw new Error('No submission name found' + loc.search)
             }
             cy.findByText(`${submissionName} was sent to CMS`).should('exist')
-<<<<<<< HEAD
-            cy.findByText(submissionName).should('exist')
-            cy.findByText(submissionName).click()
-=======
             cy.get('table')
                 .findByRole('link', { name: submissionName }).should('exist')
             cy.findByRole('link', { name: submissionName }).click()
->>>>>>> 9afd41ef
             cy.url({ timeout: 10_000 }).should('contain', submissionId)
             cy.findByTestId('submission-summary').should('exist')
             cy.findByRole('heading', {
