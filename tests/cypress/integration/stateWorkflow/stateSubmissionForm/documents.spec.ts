--- conflicted
+++ resolved
@@ -1,9 +1,5 @@
 describe('documents', () => {
-<<<<<<< HEAD
     it('can navigate to and from the documents page, saving documents each time', () => {
-=======
-    it('can navigate to and from documents page, saving documents but discarding duplicates on both "Back" and "Save as draft" actions', () => {
->>>>>>> 9d0d114a
         cy.logInAsStateUser()
         cy.startNewContractOnlySubmission()
 
@@ -32,44 +28,16 @@
             cy.navigateForm('Back')
             cy.findByRole('heading', { level: 2, name: /Contacts/ })
 
-<<<<<<< HEAD
             // reload page, see two documents,  duplicate was discarded on Back
-=======
-            // reload page, see two documents, duplicate was discarded
->>>>>>> 9d0d114a
             cy.visit(`/submissions/${draftSubmissionID}/documents`)
             cy.findByTestId('file-input-preview-list')
                 .findAllByRole('listitem')
                 .should('have.length', 2)
             cy.verifyDocumentsHaveNoErrors()
 
-<<<<<<< HEAD
             //  Save as draft
             cy.navigateForm('Save as draft')
             cy.findByRole('heading', { level: 1, name: /Dashboard/ })
-=======
-            // Add a new valid document and another duplicate document, and click Save as draft
-            cy.visit(`/submissions/${draftSubmissionID}/documents`)
-            cy.findByRole('heading', { name: /Documents/ })
-            cy.findByTestId('file-input-input').attachFile([
-                'documents/how-to-open-source.pdf',
-                'documents/testing.csv',
-            ])
-            cy.waitForDocumentsToLoad()
-            cy.findByText('Duplicate file').should('exist')
-            cy.findByTestId('file-input-preview-list')
-                .findAllByRole('listitem')
-                .should('have.length', 4)
-            cy.navigateForm('Save as draft')
-            cy.findByRole('heading', { level: 1, name: /Dashboard/ })
-
-            // Reload page, see duplicate was discarded
-            cy.visit(`/submissions/${draftSubmissionID}/documents`)
-            cy.findByTestId('file-input-preview-list')
-                .findAllByRole('listitem')
-                .should('have.length', 3)
-            cy.verifyDocumentsHaveNoErrors()
->>>>>>> 9d0d114a
         })
     })
 
