--- conflicted
+++ resolved
@@ -1,13 +1,10 @@
 Cypress.Commands.add('login', () => {
     cy.visit('/')
     cy.findByRole('progressbar', { name: 'Loading' }).should('not.exist')
-<<<<<<< HEAD
     cy.log('Clicking Sign In')
     cy.findByRole('link', { name: 'Sign In' }).click()
     cy.log('Clicked Sign In')
-=======
     cy.findByRole('link', { name: 'Sign In' }).click()
->>>>>>> 94a43305
     const authMode = Cypress.env('AUTH_MODE')
     console.log(authMode, 'authmode')
     if (authMode === 'LOCAL') {
