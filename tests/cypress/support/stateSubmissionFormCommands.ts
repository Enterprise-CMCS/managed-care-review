import { aliasMutation } from '../utils/graphql-test-utils'
Cypress.Commands.add('startNewContractOnlySubmission', () => {
    // Must be on '/submissions/new'
    cy.findByTestId('dashboard-page').should('exist')
    cy.findByRole('link', { name: 'Start new submission' }).click()
    cy.findByRole('heading', { level: 1, name: /New submission/ })

    cy.fillOutContractActionOnly()

    cy.navigateFormByButtonClick('CONTINUE_FROM_START_NEW')
    cy.findByRole('heading', { level: 2, name: /Contract details/ })
})

Cypress.Commands.add('startNewContractAndRatesSubmission', () => {
    // Must be on '/submissions/new'
    cy.findByTestId('dashboard-page').should('exist')
    cy.findByRole('link', { name: 'Start new submission' }).click()
    cy.findByRole('heading', { level: 1, name: /New submission/ })

    cy.fillOutContractActionAndRateCertification()

    cy.navigateFormByButtonClick('CONTINUE_FROM_START_NEW')
    cy.findByRole('heading', { level: 2, name: /Contract details/ })
})

Cypress.Commands.add('fillOutContractActionOnly', () => {
    // Must be on '/submissions/new'
    cy.wait(2000)
    cy.findByRole('combobox', { name: 'Programs this contract action covers (required)' }).click({
        force: true,
    })
    cy.findByText('PMAP').click()
    cy.findByText('Contract action only').click()
    cy.findByRole('textbox', { name: 'Submission description' }).type(
        'description of contract only submission'
    )
})

Cypress.Commands.add('fillOutContractActionAndRateCertification', () => {
    // Must be on '/submissions/new'
    cy.wait(2000)
    cy.findByRole('combobox', { name: 'Programs this contract action covers (required)' }).click({
        force: true,
    })
    cy.findByText('PMAP').click()
    cy.findByText('Contract action and rate certification').click()
    cy.findByRole('textbox', { name: 'Submission description' }).type(
        'description of contract and rates submission'
    )
})

Cypress.Commands.add('fillOutBaseContractDetails', () => {
    // Must be on '/submissions/:id/edit/contract-details'
    cy.findByText('Base contract').click()
    cy.findByText('Fully executed').click()
    cy.wait(2000)
    cy.findByLabelText('Start date').type('04/01/2024')
    cy.findByLabelText('End date').type('03/31/2025').blur()
    cy.findByLabelText('Managed Care Organization (MCO)').safeClick()
    cy.findByLabelText('1932(a) State Plan Authority').safeClick()
    cy.findByTestId('file-input-input').attachFile(
        'documents/trussel-guide.pdf'
    )

    cy.verifyDocumentsHaveNoErrors()
    cy.waitForDocumentsToLoad()
    cy.findAllByTestId('errorMessage').should('have.length', 0)
})

Cypress.Commands.add('fillOutAmendmentToBaseContractDetails', () => {
    // Must be on '/submissions/:id/edit/contract-details'
    cy.findByText('Amendment to base contract').click()
    cy.findByText('Unexecuted by some or all parties').click()
    cy.wait(2000)
    cy.findByLabelText('Start date').type('04/01/2024')
    cy.findByLabelText('End date').type('03/31/2025').blur()
    cy.findByLabelText('Managed Care Organization (MCO)').safeClick()
    cy.findByLabelText('1932(a) State Plan Authority').safeClick()

    // fill out the yes/nos
    cy.findByText('Benefits provided by the managed care plans')
        .parent()
        .within(() => {
            cy.findByText('Yes').click()
        })

    cy.findByText('Geographic areas served by the managed care plans')
        .parent()
        .within(() => {
            cy.findByText('Yes').click()
        })
    cy.findByText(
        'Medicaid beneficiaries served by the managed care plans (e.g. eligibility or enrollment criteria)'
    )
        .parent()
        .within(() => {
            cy.findByText('Yes').click()
        })
    cy.findByText(
        'Risk-sharing strategy (e.g., risk corridor, minimum medical loss ratio with a remittance, stop loss limits, reinsurance, etc.in accordance with 42 CFR § 438.6(b)(1)'
    )
        .parent()
        .within(() => {
            cy.findByText('Yes').click()
        })
    cy.findByText(
        'Incentive arrangements in accordance with 42 CFR § 438.6(b)(2)'
    )
        .parent()
        .within(() => {
            cy.findByText('Yes').click()
        })
    cy.findByText(
        'Withhold arrangements in accordance with 42 CFR § 438.6(b)(3)'
    )
        .parent()
        .within(() => {
            cy.findByText('No').click()
        })
    cy.findByText(
        'State directed payments in accordance with 42 CFR § 438.6(c)'
    )
        .parent()
        .within(() => {
            cy.findByText('No').click()
        })
    cy.findByText('Pass-through payments in accordance with 42 CFR § 438.6(d)')
        .parent()
        .within(() => {
            cy.findByText('No').click()
        })
    cy.findByText(
        'Payments to MCOs and PIHPs for enrollees that are a patient in an institution for mental disease in accordance with 42 CFR § 438.6(e)'
    )
        .parent()
        .within(() => {
            cy.findByText('Yes').click()
        })
    cy.findByText(
        'Medical loss ratio standards in accordance with 42 CFR § 438.8'
    )
        .parent()
        .within(() => {
            cy.findByText('Yes').click()
        })
    cy.findByText(
        'Other financial, payment, incentive or related contractual provisions'
    )
        .parent()
        .within(() => {
            cy.findByText('Yes').click()
        })
    cy.findByText('Enrollment/disenrollment process')
        .parent()
        .within(() => {
            cy.findByText('Yes').click()
        })
    cy.findByText('Grievance and appeal system')
        .parent()
        .within(() => {
            cy.findByText('No').click()
        })
    cy.findByText('Network adequacy standards')
        .parent()
        .within(() => {
            cy.findByText('Yes').click()
        })
    cy.findByText('Length of the contract period')
        .parent()
        .within(() => {
            cy.findByText('No').click()
        })
    cy.findByText('Non-risk payment arrangements')
        .parent()
        .within(() => {
            cy.findByText('Yes').click()
        })

    cy.findByTestId('file-input-input').attachFile(
        'documents/trussel-guide.pdf'
    )

    cy.verifyDocumentsHaveNoErrors()
    cy.waitForDocumentsToLoad()
    cy.findAllByTestId('errorMessage').should('have.length', 0)
})

Cypress.Commands.add('fillOutNewRateCertification', () => {
    // Must be on '/submissions/:id/edit/rate-details'
    // Must be a contract and rates submission
    cy.wait(2000)
    cy.findByText('New rate certification').click()
    cy.findByText(
        'Certification of capitation rates specific to each rate cell'
    ).click()
    cy.wait(2000)
    cy.findByLabelText('Start date').type('02/29/2024')
    cy.findByLabelText('End date').type('02/28/2025')
    cy.findByLabelText('Date certified').type('03/01/2024')
<<<<<<< HEAD
    cy.getFeatureFlagStore(['rate-certification-programs']).then((store) => {
        if (store['rate-certification-programs']) {
            cy.findByRole('combobox', { name: 'programs (required)' }).click({
                force: true,
            })
            cy.findByText('PMAP').click()
        }
        cy.findByTestId('file-input-input').attachFile(
            'documents/trussel-guide.pdf'
        )
        cy.verifyDocumentsHaveNoErrors()
        cy.waitForDocumentsToLoad()
        cy.findAllByTestId('errorMessage').should('have.length', 0)
    })
=======

    // TODO: Disabled until we figure out how we want to implement feature flags for cypress testing
    // cy.findByRole('combobox', { name: 'Programs this contract action covers (required)' }).click({
    //     force: true,
    // })
    // cy.findByText('PMAP').click()

    cy.findByTestId('file-input-input').attachFile(
        'documents/trussel-guide.pdf'
    )
    cy.verifyDocumentsHaveNoErrors()
    cy.waitForDocumentsToLoad()
    cy.findAllByTestId('errorMessage').should('have.length', 0)
>>>>>>> 4e637cf6
})

Cypress.Commands.add('fillOutAmendmentToPriorRateCertification', () => {
    // Must be on '/submissions/:id/edit/rate-details'
    // Must be a contract and rates submission
    cy.wait(2000)
    cy.findByText('Amendment to prior rate certification').click()
    cy.findByText(
        'Certification of capitation rates specific to each rate cell'
    ).click()
    cy.wait(2000)
    cy.findAllByLabelText('Start date').eq(0).type('02/29/2024')
    cy.findAllByLabelText('End date').eq(0).type('02/28/2025')
    cy.findAllByLabelText('Start date').eq(1).type('03/01/2024')
    cy.findAllByLabelText('End date').eq(1).type('03/01/2025')
<<<<<<< HEAD
    cy.getFeatureFlagStore(['rate-certification-programs']).then((store) => {
        if (store['rate-certification-programs']) {
            cy.findByRole('combobox', { name: 'programs (required)' }).click({
                force: true,
            })
            cy.findByText('PMAP').click()
        }
        cy.findByLabelText('Date certified for rate amendment').type('03/01/2024')
        cy.findByTestId('file-input-input').attachFile(
            'documents/trussel-guide.pdf'
        )

        cy.verifyDocumentsHaveNoErrors()
        cy.waitForDocumentsToLoad()
        cy.findAllByTestId('errorMessage').should('have.length', 0)
    })
=======

    // TODO: Disabled until we figure out how we want to implement feature flags for cypress testing
    // cy.findByRole('combobox', { name: 'Programs this contract action covers (required)' }).click({
    //     force: true,
    // })
    // cy.findByText('PMAP').click()

    cy.findByLabelText('Date certified for rate amendment').type('03/01/2024')
    cy.findByTestId('file-input-input').attachFile(
        'documents/trussel-guide.pdf'
    )

    cy.verifyDocumentsHaveNoErrors()
    cy.waitForDocumentsToLoad()
    cy.findAllByTestId('errorMessage').should('have.length', 0)
>>>>>>> 4e637cf6
})

Cypress.Commands.add('fillOutStateContact', () => {
    // Must be on '/submissions/:id/contacts'
    cy.findAllByLabelText('Name').eq(0).click().type('State Contact Person')
    cy.findAllByLabelText('Name')
        .eq(0)
        .should('have.value', 'State Contact Person') // this assertion is here to catch flakes early due to state contact person value not persisting
    cy.findAllByLabelText('Title/Role').eq(0).type('State Contact Title')
    cy.findAllByLabelText('Email').eq(0).type('statecontact@test.com')
    cy.findAllByTestId('errorMessage').should('have.length', 0)
})

Cypress.Commands.add('fillOutActuaryContact', () => {
    // Must be on '/submissions/:id/edit/contacts'
    // Must be a contract and rates submission
    cy.findAllByLabelText('Name').eq(1).click().type('Actuary Contact Person')
    cy.findAllByLabelText('Title/Role').eq(1).type('Actuary Contact Title')
    cy.findAllByLabelText('Email').eq(1).type('actuarycontact@test.com')

    // Actuarial firm
    cy.findAllByLabelText('Mercer').eq(0).safeClick()

    // Actuary communication preference
    cy.findByText(
        `OACT can communicate directly with the state’s actuary but should copy the state on all written communication and all appointments for verbal discussions.`
    ).click()
    cy.findAllByTestId('errorMessage').should('have.length', 0)
})

Cypress.Commands.add('fillOutSupportingDocuments', () => {
    // Must be on '/submissions/:id/edit/documents'
    cy.findByTestId('file-input-input').attachFile(
        'documents/trussel-guide.pdf'
    )

    cy.findByTestId('file-input-input').attachFile('documents/testing.csv')

    cy.verifyDocumentsHaveNoErrors()

    cy.findAllByRole('checkbox', {
        name: 'contract-supporting',
    })
        .eq(1)
        .click({ force: true })

    cy.findAllByRole('checkbox', {
        name: 'rate-supporting',
    })
        .eq(0)
        .click({ force: true })

    // twice because there could be validation errors with checkbox
    cy.verifyDocumentsHaveNoErrors()

    cy.findAllByTestId('upload-finished-indicator', { timeout: 120000 }).should(
        'have.have.length',
        2
    )
    cy.findAllByTestId('errorMessage').should('have.length', 0)
})

Cypress.Commands.add('waitForDocumentsToLoad', () => {
    const authMode = Cypress.env('AUTH_MODE')
    if (authMode !== 'LOCAL') {
        // Must wait for scanning to complete in AWS environments
        cy.wait(20000)
    }
    cy.findAllByTestId('file-input-preview-image', {
        timeout: 40000,
    }).should('not.have.class', 'is-loading')
})

Cypress.Commands.add('verifyDocumentsHaveNoErrors', () => {
    cy.findByText(/Upload failed/).should('not.exist')
    cy.findByText('Duplicate file, please remove').should('not.exist')
    cy.findByText('Failed security scan, please remove').should('not.exist')
    cy.findByText('Remove files with errors').should('not.exist')
})

Cypress.Commands.add(
    'submitStateSubmissionForm',
    (_success = true, resubmission = false) => {
        cy.intercept('POST', '*/graphql', (req) => {
            aliasMutation(req, 'submitHealthPlanPackage')
        })
        cy.findByRole('heading', { level: 2, name: /Review and submit/ })
        cy.findByRole('button', {
            name: 'Submit',
        }).safeClick()

        cy.findAllByTestId('modalWindow')
            .eq(1)
            .should('exist')
            .within(() => {
                if (resubmission) {
                    cy.get('#unlockSubmitModalInput').type(
                        'Resubmission summary'
                    )
                    cy.findByTestId('resubmit-modal-submit').click()
                } else {
                    cy.findByTestId('submit-modal-submit').click()
                }
            })
        cy.wait('@submitHealthPlanPackageMutation', { timeout: 50000 })
    }
)<|MERGE_RESOLUTION|>--- conflicted
+++ resolved
@@ -197,7 +197,7 @@
     cy.findByLabelText('Start date').type('02/29/2024')
     cy.findByLabelText('End date').type('02/28/2025')
     cy.findByLabelText('Date certified').type('03/01/2024')
-<<<<<<< HEAD
+
     cy.getFeatureFlagStore(['rate-certification-programs']).then((store) => {
         if (store['rate-certification-programs']) {
             cy.findByRole('combobox', { name: 'programs (required)' }).click({
@@ -212,21 +212,6 @@
         cy.waitForDocumentsToLoad()
         cy.findAllByTestId('errorMessage').should('have.length', 0)
     })
-=======
-
-    // TODO: Disabled until we figure out how we want to implement feature flags for cypress testing
-    // cy.findByRole('combobox', { name: 'Programs this contract action covers (required)' }).click({
-    //     force: true,
-    // })
-    // cy.findByText('PMAP').click()
-
-    cy.findByTestId('file-input-input').attachFile(
-        'documents/trussel-guide.pdf'
-    )
-    cy.verifyDocumentsHaveNoErrors()
-    cy.waitForDocumentsToLoad()
-    cy.findAllByTestId('errorMessage').should('have.length', 0)
->>>>>>> 4e637cf6
 })
 
 Cypress.Commands.add('fillOutAmendmentToPriorRateCertification', () => {
@@ -242,7 +227,6 @@
     cy.findAllByLabelText('End date').eq(0).type('02/28/2025')
     cy.findAllByLabelText('Start date').eq(1).type('03/01/2024')
     cy.findAllByLabelText('End date').eq(1).type('03/01/2025')
-<<<<<<< HEAD
     cy.getFeatureFlagStore(['rate-certification-programs']).then((store) => {
         if (store['rate-certification-programs']) {
             cy.findByRole('combobox', { name: 'programs (required)' }).click({
@@ -259,23 +243,6 @@
         cy.waitForDocumentsToLoad()
         cy.findAllByTestId('errorMessage').should('have.length', 0)
     })
-=======
-
-    // TODO: Disabled until we figure out how we want to implement feature flags for cypress testing
-    // cy.findByRole('combobox', { name: 'Programs this contract action covers (required)' }).click({
-    //     force: true,
-    // })
-    // cy.findByText('PMAP').click()
-
-    cy.findByLabelText('Date certified for rate amendment').type('03/01/2024')
-    cy.findByTestId('file-input-input').attachFile(
-        'documents/trussel-guide.pdf'
-    )
-
-    cy.verifyDocumentsHaveNoErrors()
-    cy.waitForDocumentsToLoad()
-    cy.findAllByTestId('errorMessage').should('have.length', 0)
->>>>>>> 4e637cf6
 })
 
 Cypress.Commands.add('fillOutStateContact', () => {
