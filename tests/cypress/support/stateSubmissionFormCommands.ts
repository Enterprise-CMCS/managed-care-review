import { aliasQuery, aliasMutation } from '../utils/graphql-test-utils'
Cypress.Commands.add('startNewContractOnlySubmission', () => {
    // Must be on '/submissions/new'
    cy.findByTestId('dashboard-page').should('exist')
    cy.findByRole('link', { name: 'Start new submission' }).click({
        force: true,
    })
    cy.findByRole('heading', { level: 1, name: /New submission/ })

    cy.fillOutContractActionOnly()

    cy.navigateForm('CONTINUE_FROM_START_NEW')
    cy.findByRole('heading', { level: 2, name: /Contract details/ })
})

Cypress.Commands.add('startNewContractAndRatesSubmission', () => {
    // Must be on '/submissions/new'
    cy.findByTestId('dashboard-page').should('exist')
    cy.findByRole('link', { name: 'Start new submission' }).click({
        force: true,
    })
    cy.findByRole('heading', { level: 1, name: /New submission/ })

    cy.fillOutContractActionAndRateCertification()

    cy.navigateForm('CONTINUE_FROM_START_NEW')
    cy.findByRole('heading', { level: 2, name: /Contract details/ })
})

Cypress.Commands.add('fillOutContractActionOnly', () => {
    // Must be on '/submissions/new'
    cy.wait(2000)
    cy.findByRole('combobox', { name: 'programs (required)' }).click({
        force: true,
    })
    cy.findByText('PMAP').click()
    cy.findByText('Contract action only').click()
    cy.findByRole('textbox', { name: 'Submission description' }).type(
        'description of contract only submission'
    )
})

Cypress.Commands.add('fillOutContractActionAndRateCertification', () => {
    // Must be on '/submissions/new'
    cy.wait(2000)
    cy.findByRole('combobox', { name: 'programs (required)' }).click({
        force: true,
    })
    cy.findByText('PMAP').click()
    cy.findByText('Contract action and rate certification').click()
    cy.findByRole('textbox', { name: 'Submission description' }).type(
        'description of contract and rates submission'
    )
})

Cypress.Commands.add('fillOutBaseContractDetails', () => {
    // Must be on '/submissions/:id/edit/contract-details'
    cy.findByText('Base contract').click()
    cy.findByText('Fully executed').click()
    cy.wait(2000)
    cy.findByLabelText('Start date').type('04/01/2024')
    cy.findByLabelText('End date').type('03/31/2025').blur()
    cy.findByLabelText('Managed Care Organization (MCO)').safeClick()
    cy.findByLabelText('1932(a) State Plan Authority').safeClick()
    cy.findByTestId('file-input-input').attachFile(
        'documents/trussel-guide.pdf'
    )

    cy.verifyDocumentsHaveNoErrors()
    cy.waitForDocumentsToLoad()
    cy.findAllByTestId('errorMessage').should('have.length', 0)
})

Cypress.Commands.add('fillOutAmendmentToBaseContractDetails', () => {
    // Must be on '/submissions/:id/edit/contract-details'
    cy.findByText('Amendment to base contract').click()
    cy.findByText('Unexecuted by some or all parties').click()
    cy.wait(2000)
    cy.findByLabelText('Start date').type('04/01/2024')
    cy.findByLabelText('End date').type('03/31/2025').blur()
    cy.findByLabelText('Managed Care Organization (MCO)').safeClick()
    cy.findByLabelText('1932(a) State Plan Authority').safeClick()
    cy.findByLabelText('Benefits provided').safeClick()
    cy.findByLabelText('Financial incentives').safeClick()
    cy.findByTestId('file-input-input').attachFile(
        'documents/trussel-guide.pdf'
    )

    cy.verifyDocumentsHaveNoErrors()
    cy.waitForDocumentsToLoad()
    cy.findAllByTestId('errorMessage').should('have.length', 0)
})

Cypress.Commands.add('fillOutNewRateCertification', () => {
    // Must be on '/submissions/:id/edit/rate-details'
    // Must be a contract and rates submission
    cy.wait(2000)
<<<<<<< HEAD
    cy.findByText('New rate certification').click()
    cy.findByText('Certification of capitation rates specific to each rate cell').click()
    cy.wait(2000)
=======
    cy.findByText(
        'Certification of capitation rates specific to each rate cell'
    ).click()
>>>>>>> 4e9d7b5a
    cy.findByLabelText('Start date').type('02/29/2024')
    cy.findByLabelText('End date').type('02/28/2025')
    cy.findByLabelText('Date certified').type('03/01/2024')
    cy.findByTestId('file-input-input').attachFile(
        'documents/trussel-guide.pdf'
    )

    cy.verifyDocumentsHaveNoErrors()
    cy.waitForDocumentsToLoad()
    cy.findAllByTestId('errorMessage').should('have.length', 0)
})

Cypress.Commands.add('fillOutAmendmentToPriorRateCertification', () => {
    // Must be on '/submissions/:id/edit/rate-details'
    // Must be a contract and rates submission
    cy.wait(2000)
<<<<<<< HEAD
    cy.findByText('Amendment to prior rate certification').click()
    cy.findByText('Certification of capitation rates specific to each rate cell').click()
    cy.wait(2000)
=======
    cy.findByText(
        'Certification of capitation rates specific to each rate cell'
    ).click()
>>>>>>> 4e9d7b5a
    cy.findAllByLabelText('Start date').eq(0).type('02/29/2024')
    cy.findAllByLabelText('End date').eq(0).type('02/28/2025')
    cy.findAllByLabelText('Start date').eq(1).type('03/01/2024')
    cy.findAllByLabelText('End date').eq(1).type('03/01/2025')
    cy.findByLabelText('Date certified for rate amendment').type('03/01/2024')
    cy.findByTestId('file-input-input').attachFile(
        'documents/trussel-guide.pdf'
    )

    cy.verifyDocumentsHaveNoErrors()
    cy.waitForDocumentsToLoad()
    cy.findAllByTestId('errorMessage').should('have.length', 0)
})

Cypress.Commands.add('fillOutStateContact', () => {
    // Must be on '/submissions/:id/contacts'
    cy.findAllByLabelText('Name').eq(0).type('State Contact Person')
    cy.findAllByLabelText('Title/Role').eq(0).type('State Contact Title')
    cy.findAllByLabelText('Email').eq(0).type('statecontact@test.com')
    cy.findAllByTestId('errorMessage').should('have.length', 0)
})

Cypress.Commands.add('fillOutActuaryContact', () => {
    // Must be on '/submissions/:id/edit/contacts'
    // Must be a contract and rates submission
    cy.findAllByLabelText('Name').eq(1).type('Actuary Contact Person')
    cy.findAllByLabelText('Title/Role').eq(1).type('Actuary Contact Title')
    cy.findAllByLabelText('Email').eq(1).type('actuarycontact@test.com')

    // Actuarial firm
    cy.findAllByLabelText('Mercer').eq(0).safeClick()

    // Actuary communication preference
    cy.findByText(
        `OACT can communicate directly with the state’s actuary but should copy the state on all written communication and all appointments for verbal discussions.`
    ).click()
    cy.findAllByTestId('errorMessage').should('have.length', 0)
})

Cypress.Commands.add('fillOutSupportingDocuments', () => {
    // Must be on '/submissions/:id/edit/documents'
    cy.findByTestId('file-input-input').attachFile(
        'documents/trussel-guide.pdf'
    )

    cy.findByTestId('file-input-input').attachFile('documents/testing.csv')

    cy.verifyDocumentsHaveNoErrors()

    cy.findAllByRole('checkbox', {
        name: 'contract-supporting',
    })
        .eq(1)
        .click({ force: true })

    cy.findAllByRole('checkbox', {
        name: 'rate-supporting',
    })
        .eq(0)
        .click({ force: true })

    // twice because there could be validation errors with checkbox
    cy.verifyDocumentsHaveNoErrors()

    cy.findAllByTestId('upload-finished-indicator', { timeout: 120000 }).should(
        'have.have.length',
        2
    )
    cy.findAllByTestId('errorMessage').should('have.length', 0)
})

Cypress.Commands.add('waitForDocumentsToLoad', () => {
    const authMode = Cypress.env('AUTH_MODE')
    if (authMode !== 'LOCAL') {
        // Must wait for scanning to complete in AWS environments
        cy.wait(20000)
    }
    cy.findAllByTestId('file-input-preview-image', {
        timeout: 40000,
    }).should('not.have.class', 'is-loading')
})

Cypress.Commands.add('verifyDocumentsHaveNoErrors', () => {
    cy.findByText(/Upload failed/).should('not.exist')
    cy.findByText('Duplicate file, please remove').should('not.exist')
    cy.findByText('Failed security scan, please remove').should('not.exist')
    cy.findByText('Remove files with errors').should('not.exist')
})

Cypress.Commands.add(
    'submitStateSubmissionForm',
    (success = true, resubmission = false) => {
        cy.intercept('POST', '*/graphql', (req) => {
            aliasMutation(req, 'submitHealthPlanPackage')
        })
        cy.findByRole('heading', { level: 2, name: /Review and submit/ })
        cy.findByRole('button', {
            name: 'Submit',
        }).safeClick()

        cy.findAllByTestId('modalWindow')
            .eq(1)
            .should('exist')
            .within(($modal) => {
                if (resubmission) {
                    cy.get('#submittedReasonCharacterCount').type(
                        'Resubmission summary'
                    )
                }
                cy.findByTestId('review-and-submit-modal-submit').click()
            })
        cy.wait('@submitHealthPlanPackageMutation', { timeout: 50000 })
    }
)

type FormButtonKey =
    | 'CONTINUE_FROM_START_NEW'
    | 'CONTINUE'
    | 'SAVE_DRAFT'
    | 'BACK'
type FormButtons = { [key in FormButtonKey]: string }
const buttonsWithLabels: FormButtons = {
    CONTINUE: 'Continue',
    CONTINUE_FROM_START_NEW: 'Continue',
    SAVE_DRAFT: 'Save as draft',
    BACK: 'Back',
}

Cypress.Commands.add(
    'navigateForm',
    (buttonKey: FormButtonKey, waitForLoad = true) => {
        cy.intercept('POST', '*/graphql', (req) => {
            aliasQuery(req, 'indexHealthPlanPackages')
            aliasQuery(req, 'fetchHealthPlanPackage')
            aliasMutation(req, 'createHealthPlanPackage')
            aliasMutation(req, 'updateHealthPlanFormData')
        })
        cy.findByRole('button', {
            name: buttonsWithLabels[buttonKey],
        }).should('not.have.attr', 'aria-disabled')
        cy.findByRole('button', {
            name: buttonsWithLabels[buttonKey],
        }).safeClick()

        if (buttonKey === 'SAVE_DRAFT') {
            cy.findByTestId('dashboard-page').should('exist')
        } else if (buttonKey === 'CONTINUE_FROM_START_NEW') {
            if (waitForLoad) {
                cy.wait('@createHealthPlanPackageMutation', { timeout: 50000 })
                cy.wait('@fetchHealthPlanPackageQuery')
            }
            cy.findByTestId('state-submission-form-page').should('exist')
        } else if (buttonKey === 'CONTINUE') {
            if (waitForLoad) {
                cy.wait('@updateHealthPlanFormDataMutation')
            }
            cy.findByTestId('state-submission-form-page').should('exist')
        } else {
            // don't wait for api on BACK
            cy.findByTestId('state-submission-form-page').should('exist')
        }
    }
)<|MERGE_RESOLUTION|>--- conflicted
+++ resolved
@@ -95,15 +95,9 @@
     // Must be on '/submissions/:id/edit/rate-details'
     // Must be a contract and rates submission
     cy.wait(2000)
-<<<<<<< HEAD
     cy.findByText('New rate certification').click()
     cy.findByText('Certification of capitation rates specific to each rate cell').click()
     cy.wait(2000)
-=======
-    cy.findByText(
-        'Certification of capitation rates specific to each rate cell'
-    ).click()
->>>>>>> 4e9d7b5a
     cy.findByLabelText('Start date').type('02/29/2024')
     cy.findByLabelText('End date').type('02/28/2025')
     cy.findByLabelText('Date certified').type('03/01/2024')
@@ -120,15 +114,9 @@
     // Must be on '/submissions/:id/edit/rate-details'
     // Must be a contract and rates submission
     cy.wait(2000)
-<<<<<<< HEAD
     cy.findByText('Amendment to prior rate certification').click()
     cy.findByText('Certification of capitation rates specific to each rate cell').click()
     cy.wait(2000)
-=======
-    cy.findByText(
-        'Certification of capitation rates specific to each rate cell'
-    ).click()
->>>>>>> 4e9d7b5a
     cy.findAllByLabelText('Start date').eq(0).type('02/29/2024')
     cy.findAllByLabelText('End date').eq(0).type('02/28/2025')
     cy.findAllByLabelText('Start date').eq(1).type('03/01/2024')
