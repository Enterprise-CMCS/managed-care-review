Cypress.Commands.add('startNewContractOnlySubmission', () => {
    // Must be on '/submissions/new'
    cy.findByTestId('dashboard-page').should('exist')
    cy.findByRole('link', { name: 'Start new submission' }).click({
        force: true,
    })
    cy.findByRole('heading', { level: 1, name: /New submission/ })

    cy.fillOutContractActionOnly()

    cy.navigateForm('Continue')
    cy.findByRole('heading', { level: 4, name: /Contract details/ })
})

Cypress.Commands.add('startNewContractAndRatesSubmission', () => {
    // Must be on '/submissions/new'
    cy.findByTestId('dashboard-page').should('exist')
    cy.findByRole('link', { name: 'Start new submission' }).click({
        force: true,
    })
    cy.findByRole('heading', { level: 1, name: /New submission/ })

    cy.fillOutContractActionAndRateCertification()

    cy.navigateForm('Continue')
    cy.findByRole('heading', { level: 4, name: /Contract details/ })
})

Cypress.Commands.add('fillOutContractActionOnly', () => {
    // Must be on '/submissions/new'
    cy.findByRole('combobox', { name: 'Program' }).select('pmap')
    cy.findByText('Contract action only').click()
    cy.findByRole('textbox', { name: 'Submission description' }).type(
        'description of contract only submission'
    )
})

Cypress.Commands.add('fillOutContractActionAndRateCertification', () => {
    // Must be on '/submissions/new'
    cy.findByRole('combobox', { name: 'Program' }).select('pmap')
    cy.findByText('Contract action and rate certification').click()
    cy.findByRole('textbox', { name: 'Submission description' }).type(
        'description of contract and rates submission'
    )
})

Cypress.Commands.add('fillOutBaseContractDetails', () => {
    // Must be on '/submissions/:id/contract-details'
    cy.findByText('Base contract').click()
    cy.wait(2000)
    cy.findByLabelText('Start date').type('04/01/2024')
    cy.findByLabelText('End date').type('03/31/2025').blur()
    cy.findByLabelText('Managed Care Organization (MCO)').safeClick()
    cy.findByLabelText('1932(a) State Plan Authority').safeClick()
    cy.findByTestId('file-input-input').attachFile(
        'documents/trussel-guide.pdf'
    )

    cy.verifyDocumentsHaveNoErrors()
    cy.waitForDocumentsToLoad()
    cy.findAllByTestId('errorMessage').should('have.length', 0)
})

Cypress.Commands.add('fillOutAmendmentToBaseContractDetails', () => {
    // Must be on '/submissions/:id/contract-details'
    cy.findByText('Amendment to base contract').click()
    cy.wait(2000)
    cy.findByLabelText('Start date').type('04/01/2024')
    cy.findByLabelText('End date').type('03/31/2025').blur()
    cy.findByLabelText('Managed Care Organization (MCO)').safeClick()
    cy.findByLabelText('1932(a) State Plan Authority').safeClick()
    cy.findByLabelText('Benefits provided').safeClick()
    cy.findByLabelText('Financial incentives').safeClick()
    cy.findByText('No').click()
    cy.findByTestId('file-input-input').attachFile(
        'documents/trussel-guide.pdf'
    )

    cy.verifyDocumentsHaveNoErrors()
    cy.waitForDocumentsToLoad()
    cy.findAllByTestId('errorMessage').should('have.length', 0)
})

Cypress.Commands.add('fillOutNewRateCertification', () => {
    // Must be on '/submissions/:id/rate-details'
    // Must be a contract and rates submission
    cy.findByText('New rate certification').click()
    cy.wait(2000)
    cy.findByLabelText('Start date').type('02/29/2024')
    cy.findByLabelText('End date').type('02/28/2025')
    cy.findByLabelText('Date certified').type('03/01/2024')
    cy.findByTestId('file-input-input').attachFile(
        'documents/trussel-guide.pdf'
    )

    cy.verifyDocumentsHaveNoErrors()
    cy.waitForDocumentsToLoad()
    cy.findAllByTestId('errorMessage').should('have.length', 0)
})

Cypress.Commands.add('fillOutAmendmentToPriorRateCertification', () => {
    // Must be on '/submissions/:id/rate-details'
    // Must be a contract and rates submission
    cy.findByText('Amendment to prior rate certification').click()
    cy.wait(2000)
    cy.findAllByLabelText('Start date').eq(0).type('02/29/2024')
    cy.findAllByLabelText('End date').eq(0).type('02/28/2025')
    cy.findAllByLabelText('Start date').eq(1).type('03/01/2024')
    cy.findAllByLabelText('End date').eq(1).type('03/01/2025')
    cy.findByLabelText('Date certified for rate amendment').type('03/01/2024')
    cy.findByTestId('file-input-input').attachFile(
        'documents/trussel-guide.pdf'
    )

    cy.verifyDocumentsHaveNoErrors()
    cy.waitForDocumentsToLoad()
    cy.findAllByTestId('errorMessage').should('have.length', 0)
})

Cypress.Commands.add('fillOutStateContact', () => {
    // Must be on '/submissions/:id/contacts'
    cy.findAllByLabelText('Name').eq(0).type('State Contact Person')
    cy.findAllByLabelText('Title/Role').eq(0).type('State Contact Title')
    cy.findAllByLabelText('Email').eq(0).type('statecontact@test.com')
    cy.findAllByTestId('errorMessage').should('have.length', 0)
})

Cypress.Commands.add('fillOutActuaryContact', () => {
    // Must be on '/submissions/:id/contacts'
    // Must be a contract and rates submission
    cy.findAllByLabelText('Name').eq(1).type('Actuary Contact Person')
    cy.findAllByLabelText('Title/Role').eq(1).type('Actuary Contact Title')
    cy.findAllByLabelText('Email').eq(1).type('actuarycontact@test.com')

    // Actuarial firm
    cy.findAllByLabelText('Mercer').eq(0).safeClick()

    // Actuary communication preference
    cy.findByText(
        `OACT can communicate directly with the state’s actuary but should copy the state on all written communication and all appointments for verbal discussions.`
    ).click()
    cy.findAllByTestId('errorMessage').should('have.length', 0)
})

Cypress.Commands.add('fillOutDocuments', () => {
    // Must be on '/submissions/:id/documents'
    cy.findByTestId('file-input-input').attachFile(
        'documents/trussel-guide.pdf'
    )

    cy.verifyDocumentsHaveNoErrors()
    cy.waitForDocumentsToLoad()
    cy.findAllByTestId('errorMessage').should('have.length', 0)
})

Cypress.Commands.add('waitForDocumentsToLoad', () => {
    const authMode = Cypress.env('AUTH_MODE')
    if (authMode !== 'LOCAL') {
        // Must wait for scanning to complete in AWS environments
        cy.wait(20000)
    }
    cy.findAllByTestId('file-input-preview-image', {
        timeout: 20000,
    }).should('not.have.class', 'is-loading')
})

Cypress.Commands.add('verifyDocumentsHaveNoErrors', () => {
    cy.findByText('Upload failed').should('not.exist')
    cy.findByText('Duplicate file').should('not.exist')
    cy.findByText('Failed security scan, please remove').should('not.exist')
    cy.findByText('Remove files with errors').should('not.exist')
})

Cypress.Commands.add('submitStateSubmissionForm', () => {
    // Must be on '/submissions/:id/review-and-submit'
    cy.navigateForm('Submit')
    // HM-TODO: Move this check to dashboard page
<<<<<<< HEAD
    cy.findAllByTestId('modalWindow').should('exist').within(($modal) => {
        cy.findByRole('button', {
            name: 'Confirm submit', hidden: true
        }).click()
    })
   
=======
    cy.findAllByTestId('modalWindow')
        .should('exist')
        .within(($modal) => {
            cy.findByTestId('modal-submit').click()
        })
>>>>>>> 469fa25c
})<|MERGE_RESOLUTION|>--- conflicted
+++ resolved
@@ -175,18 +175,9 @@
     // Must be on '/submissions/:id/review-and-submit'
     cy.navigateForm('Submit')
     // HM-TODO: Move this check to dashboard page
-<<<<<<< HEAD
-    cy.findAllByTestId('modalWindow').should('exist').within(($modal) => {
-        cy.findByRole('button', {
-            name: 'Confirm submit', hidden: true
-        }).click()
-    })
-   
-=======
     cy.findAllByTestId('modalWindow')
         .should('exist')
         .within(($modal) => {
             cy.findByTestId('modal-submit').click()
         })
->>>>>>> 469fa25c
 })