// ***********************************************************
// support/index.ts is processed and
// loaded automatically before your test files.
//
// This is a great place to put global configuration and
// behavior that modifies Cypress.
//
// You can read more here:
// https://on.cypress.io/configuration
// ***********************************************************

// Import commands.js using ES2015 syntax:
import './commands'
import './login'
import './stateSubmissionForm'

declare global {
    namespace Cypress {
        interface Chainable<Subject = any> {
            logInAsStateUser(): void
            logInAsCMSUser(args?: { initialURL?: string }): void
            safeClick(): void
            navigateForm(buttonName: string): Chainable<Element>
            waitForDocumentsToLoad(): void
            waitForLoadingToComplete(): void
            startNewContractOnlySubmission(): void
            startNewContractAndRatesSubmission(): void
            fillOutContractDetails(): void
            fillOutRateDetails(): void
            fillOutStateContact(): void
            fillOutActuaryContact(): void
            fillOutDocuments(): void
<<<<<<< HEAD
            submitStateSubmissionForm(): void
=======
            reviewAndSubmitStateSubmissionForm(): void
            verifyDocumentsHaveNoErrors(): void
>>>>>>> 55ee7051
        }
    }
}<|MERGE_RESOLUTION|>--- conflicted
+++ resolved
@@ -30,12 +30,8 @@
             fillOutStateContact(): void
             fillOutActuaryContact(): void
             fillOutDocuments(): void
-<<<<<<< HEAD
             submitStateSubmissionForm(): void
-=======
-            reviewAndSubmitStateSubmissionForm(): void
             verifyDocumentsHaveNoErrors(): void
->>>>>>> 55ee7051
         }
     }
 }