--- conflicted
+++ resolved
@@ -20,18 +20,15 @@
             // commands
             safeClick(): void
             navigateForm(buttonName: string): Chainable<Element>
-<<<<<<< HEAD
             waitForLoadingToComplete(): void
+            waitForApiToLoad(): void
 
             // login commands
             logInAsStateUser(): void
             logInAsCMSUser(args?: { initialURL?: string }): void
 
             // state submission form commands
-=======
             waitForDocumentsToLoad(): void
-            waitForApiToLoad(): void
->>>>>>> 77e3ef18
             startNewContractOnlySubmission(): void
             startNewContractAndRatesSubmission(): void
             fillOutContractActionOnly(): void
