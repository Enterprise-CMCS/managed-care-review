version: 2
updates:
  - package-ecosystem: 'github-actions'
    directory: '/'
    schedule:
      interval: 'weekly'

  - package-ecosystem: 'npm'
    directory: '/'
    schedule:
      interval: 'weekly'

  - package-ecosystem: 'npm'
<<<<<<< HEAD
    directory: '/services/app-api'
    schedule:
      interval: 'weekly'

  - package-ecosystem: 'npm'
    directory: '/services/app-graphql'
    schedule:
      interval: 'weekly'

  - package-ecosystem: 'npm'
    directory: '/services/app-web'
=======
    directory: '/tests/nightwatch'
>>>>>>> b84eb050
    schedule:
      interval: 'weekly'<|MERGE_RESOLUTION|>--- conflicted
+++ resolved
@@ -11,7 +11,6 @@
       interval: 'weekly'
 
   - package-ecosystem: 'npm'
-<<<<<<< HEAD
     directory: '/services/app-api'
     schedule:
       interval: 'weekly'
@@ -23,8 +22,10 @@
 
   - package-ecosystem: 'npm'
     directory: '/services/app-web'
-=======
+    schedule:
+      interval: 'weekly'
+
+  - package-ecosystem: 'npm'
     directory: '/tests/nightwatch'
->>>>>>> b84eb050
     schedule:
       interval: 'weekly'