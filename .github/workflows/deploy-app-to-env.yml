name: Promote to an environment

on:
  workflow_call:
    inputs:
      stage_name:
        required: true
        type: string
      app_version:
        required: true
        type: string
      changed_services:
        required: true
        type: string
    secrets:
      aws_access_key_id:
        required: true
      aws_secret_access_key:
        required: true
      aws_default_region:
        required: true
      iam_path:
        required: true
      ld_sdk_key:
        required: true
      react_app_ld_client_id:
        required: true
      full_iam_permissions_boundary_policy:
        required: true
      nr_license_key:
        required: true
      react_app_auth_mode:
        required: true
      react_app_otel_collector_url:
        required: true
      ses_source_email_address:
        required: true
      ses_review_team_email_addresses:
        required: true
<<<<<<< HEAD
      ses_mcog_email_address:
        required: true
      ses_rate_email_address:
        required: true
      ses_review_team_email_address:
=======
      ses_rates_email_addresses:
>>>>>>> 78ce923c
        required: true

jobs:
  app-web:
    if: ${{ contains(inputs.changed_services, 'app-web') }}
    runs-on: ubuntu-latest
    steps:
      - name: Check out repository
        uses: actions/checkout@v3

      - name: Setup env
        uses: ./.github/actions/setup_env

      - name: Generate Code
        run: lerna run generate-code

      - name: deploy app-web
        id: deploy-app-web
        env:
          NODE_OPTIONS: --max_old_space_size=6000
          AWS_ACCESS_KEY_ID: ${{ secrets.aws_access_key_id }}
          AWS_SECRET_ACCESS_KEY: ${{ secrets.aws_secret_access_key }}
          AWS_DEFAULT_REGION: ${{ secrets.aws_default_region }}
          IAM_PATH: ${{ secrets.iam_path }}
          REACT_APP_AUTH_MODE: ${{ secrets.react_app_auth_mode }}
          NR_LICENSE_KEY: ${{ secrets.nr_license_key}}
          REACT_APP_LD_CLIENT_ID: ${{ secrets.react_app_ld_client_id }}

        run: |
          pushd services/app-web && npx serverless deploy --stage ${{ inputs.stage_name }}

  app-api:
    if: ${{ contains(inputs.changed_services, 'app-api') }}
    runs-on: ubuntu-latest
    steps:
      - name: Check out repository
        uses: actions/checkout@v3

      - name: Setup env
        uses: ./.github/actions/setup_env

      - name: Generate Code
        run: lerna run generate-code

      - uses: actions/download-artifact@v3
        with:
          name: lambda-layers-prisma-client-migration
          path: ./services/app-api/lambda-layers-prisma-client-migration

      - name: Unzip prisma migration layer
        run: |
          tar -C ./services/app-api/lambda-layers-prisma-client-migration -xf ./services/app-api/lambda-layers-prisma-client-migration/nodejs.tar.gz
          rm -rf ./services/app-api/lambda-layers-prisma-client-migration/nodejs.tar.gz

      - uses: actions/download-artifact@v3
        with:
          name: lambda-layers-prisma-client-engine
          path: ./services/app-api/lambda-layers-prisma-client-engine

      - name: Unzip prisma engine layer
        run: |
          tar -C ./services/app-api/lambda-layers-prisma-client-engine -xf ./services/app-api/lambda-layers-prisma-client-engine/nodejs.tar.gz
          rm -rf ./services/app-api/lambda-layers-prisma-client-engine/nodejs.tar.gz

      - name: deploy app-api
        id: deploy-app-api
        env:
          NODE_OPTIONS: --max_old_space_size=6000
          AWS_ACCESS_KEY_ID: ${{ secrets.aws_access_key_id }}
          AWS_SECRET_ACCESS_KEY: ${{ secrets.aws_secret_access_key }}
          AWS_DEFAULT_REGION: ${{ secrets.aws_default_region }}
          APP_VERSION: ${{ inputs.app_version }}
          DATABASE_URL: AWS_SM
          REACT_APP_AUTH_MODE: ${{ secrets.react_app_auth_mode }}
          IAM_PATH: ${{ secrets.iam_path }}
          FULL_IAM_PERMISSIONS_BOUNDARY_POLICY: ${{ secrets.full_iam_permissions_boundary_policy }}
          EMAILER_MODE: SES
          SES_REVIEW_TEAM_EMAIL_ADDRESSES: ${{ secrets.ses_review_team_email_addresses }}
          SES_RATES_EMAIL_ADDRESSES: ${{ secrets.ses_rates_email_addresses }}
          SES_SOURCE_EMAIL_ADDRESS: ${{ secrets.ses_source_email_address }}
          SES_MCOG_EMAIL_ADDRESS: ${{ secrets.ses_mcog_email_address }}
          SES_RATE_EMAIL_ADDRESS: ${{ secrets.ses_rate_email_address }}
          SES_REVIEW_TEAM_EMAIL_ADDRESS: ${{ secrets.ses_review_team_email_address }}
          NR_LICENSE_KEY: ${{ secrets.nr_license_key}}
          REACT_APP_OTEL_COLLECTOR_URL: ${{ secrets.react_app_otel_collector_url }}
          LD_SDK_KEY: ${{ secrets.ld_sdk_key }}

        run: |
          pushd services/app-api && npx serverless deploy --stage ${{ inputs.stage_name }}

      - name: run migrations
        id: run-migrations
        env:
          AWS_ACCESS_KEY_ID: ${{ secrets.aws_access_key_id }}
          AWS_SECRET_ACCESS_KEY: ${{ secrets.aws_secret_access_key }}
          AWS_DEFAULT_REGION: ${{ secrets.aws_default_region }}
          STAGE_NAME: ${{ inputs.stage_name }}
        run: |
          pushd services/app-api && ./scripts/invoke-migrate-lambda.sh app-api-$STAGE_NAME-migrate<|MERGE_RESOLUTION|>--- conflicted
+++ resolved
@@ -37,15 +37,13 @@
         required: true
       ses_review_team_email_addresses:
         required: true
-<<<<<<< HEAD
       ses_mcog_email_address:
         required: true
       ses_rate_email_address:
         required: true
       ses_review_team_email_address:
-=======
+        required: true
       ses_rates_email_addresses:
->>>>>>> 78ce923c
         required: true
 
 jobs:
