name: Security Sync

on:
  workflow_dispatch: # for testing and manual runs
  schedule:
    - cron: "25 1 * * *" # daily at 8:25 PM EST
  
permissions:
  id-token: write
  contents: read

jobs:
  sync:
    name: Run sync
    runs-on: ubuntu-latest
    strategy:
      max-parallel: 1
      matrix:
        environment: ["dev"]  # add more like "val","master" later if needed
      fail-fast: false
    environment:
      name: ${{ matrix.environment }}
    outputs:
      failed_step: ${{ steps.set_failed_info.outputs.failed_step }}
      error_message: ${{ steps.set_failed_info.outputs.error_message }}
    steps:
      - name: Check out repo
        id: checkout_step
        uses: actions/checkout@v5
        with:
          token: ${{ secrets.GITHUB_TOKEN }}

      - name: Debug - Log role ARNs
        run: |
          echo "🔍 DEBUG: Attempting to assume role:"
          echo "Role ARN: ${{ secrets.AWS_OIDC_ROLE_TO_ASSUME }}"
          echo "Deployment ARN:  ${{ secrets.AWS_OIDC_ROLE_TO_ASSUME }}"
          echo "Region: ${{ secrets.AWS_DEFAULT_REGION }}"
          echo "Environment: ${{ github.ref_name }}"

      - name: Configure AWS credentials
        id: aws_creds_step
        uses: aws-actions/configure-aws-credentials@v5
        with:
          aws-region: ${{ secrets.AWS_DEFAULT_REGION }}
          role-to-assume: ${{ secrets.AWS_OIDC_ROLE_TO_ASSUME }}

      - name: Security Sync
        id: sync_step
        uses: Enterprise-CMCS/mac-fc-security-hub-visibility@v2.1.10
        with:
<<<<<<< HEAD
          jira-token: ${{ secrets.ZARATE_ENT_JIRA_TOKEN }}
=======
          jira-token: ${{ secrets.ENT_JIRA_TOKEN }}
>>>>>>> 4c7f6913
          jira-username: ${{ secrets.JIRA_USERNAME }}
          jira-project-key: MCR
          jira-ignore-statuses: Done, Closed, Canceled
          aws-severities: CRITICAL, HIGH, MEDIUM
          jira-custom-fields: '{"customfield_10104":32589,"customfield_10100":"MCR-2480"}' # Sprint, Epic
          jira-labels-config: "[{\"labelField\":\"ProductName\",\"labelPrefix\":\"product\",\"labelDelimiter\":\":\"},{\"labelField\":\"severity\"},{\"labelField\":\"accountId\",\"labelDelimiter\":\":\",\"labelPrefix\":\"account\"},{\"labelField\":\"region\"},{\"labelField\":\"accountAlias\"}, {\"labelField\":\"identify\"},{\"labelField\":\"CVE\",\"labelPrefix\":\"\",\"labelDelimiter\":\"\"}]"
          jira-assignee: "TZCT"
          include-all-products: 'true'
          jira-consolidate-tickets: true

      - name: Set failed info
        id: set_failed_info
        if: failure()
        run: |
          if [ "${{ steps.checkout_step.outcome }}" == "failure" ]; then
            echo "failed_step=Check out repo" >> $GITHUB_OUTPUT
            echo "error_message=Failed to check out repository" >> $GITHUB_OUTPUT
            exit 1
          elif [ "${{ steps.aws_creds_step.outcome }}" == "failure" ]; then
            echo "failed_step=Configure AWS credentials" >> $GITHUB_OUTPUT
            echo "error_message=Failed to configure AWS credentials" >> $GITHUB_OUTPUT
            exit 1
          elif [ "${{ steps.sync_step.outcome }}" == "failure" ]; then
            echo "failed_step=Security Sync" >> $GITHUB_OUTPUT
            echo "error_message=Failed to sync Security Hub findings with Jira" >> $GITHUB_OUTPUT
            exit 1
          else
            echo "failed_step=Unknown" >> $GITHUB_OUTPUT
            echo "error_message=Unknown error" >> $GITHUB_OUTPUT
            exit 1
          fi

  alert:
    needs: sync
    if: failure()
    runs-on: ubuntu-24.04
    env:
      FAILED_MATRIX: ${{ toJSON(needs.sync.result) }}
      FAILED_STEP: ${{ needs.sync.outputs.failed_step }}
      ERROR_MESSAGE: ${{ needs.sync.outputs.error_message }}
    steps:
      - name: Configure AWS credentials
        uses: aws-actions/configure-aws-credentials@v5
        with:
          aws-region: ${{ secrets.AWS_DEFAULT_REGION }}
          role-to-assume: ${{ secrets.AWS_OIDC_ROLE_TO_ASSUME }}

      - name: Alert Slack On Failure on SSM
        run: |
          MESSAGE="Failure completing ${{ github.workflow }}. The scheduled Job FAILED: https://github.com/Enterprise-CMCS/bigmac/actions/runs/${{ github.run_id }} to Sync Security Hub and Jira. Failed step: ${{ env.FAILED_STEP || 'Unknown' }}."
          curl -X POST -H 'Content-type: application/json' --data "{\"text\": \"$MESSAGE\"}" ${{ secrets.SLACK_MACFC_EMBEDDED_WEBHOOK }}<|MERGE_RESOLUTION|>--- conflicted
+++ resolved
@@ -49,11 +49,7 @@
         id: sync_step
         uses: Enterprise-CMCS/mac-fc-security-hub-visibility@v2.1.10
         with:
-<<<<<<< HEAD
           jira-token: ${{ secrets.ZARATE_ENT_JIRA_TOKEN }}
-=======
-          jira-token: ${{ secrets.ENT_JIRA_TOKEN }}
->>>>>>> 4c7f6913
           jira-username: ${{ secrets.JIRA_USERNAME }}
           jira-project-key: MCR
           jira-ignore-statuses: Done, Closed, Canceled
