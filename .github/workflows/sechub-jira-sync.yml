--- conflicted
+++ resolved
@@ -48,10 +48,7 @@
         id: sync_step
         uses: Enterprise-CMCS/mac-fc-security-hub-visibility@v2.1.11
         with:
-<<<<<<< HEAD
-=======
           jira-host: ${{ secrets.JIRA_HOST }}
->>>>>>> e9167c7c
           jira-token: ${{ secrets.ENT_JIRA_TOKEN }}
           jira-username: ${{ secrets.JIRA_USERNAME }}
           jira-project-key: MCR
