name: Promote to an environment

on:
  workflow_call:
    inputs:
      environment:
        required: true
        type: string
      stage_name:
        required: true
        type: string
      changed_services:
        required: true
        type: string
    secrets:
      aws_default_region:
        required: true
      aws_account_id:
        required: true
      nr_license_key:
        required: true

permissions:
  id-token: write

jobs:
  # deploy the OIDC service first, as subsequent deploys may depend on updated OIDC permissions
  github-oidc:
<<<<<<< HEAD
    if: ${{ contains(inputs.changed_services, 'github-oidc') }}
    environment: ${{ inputs.environment }}
    runs-on: ubuntu-20.04
    steps:
      - name: Check out repository
        uses: actions/checkout@v3

      - name: Setup env
        uses: ./.github/actions/setup_env

      - name: build scripts
        shell: bash
        run: |
          lerna run build:ci-scripts

      - name: Get AWS credentials
        uses: ./.github/actions/get_aws_credentials
        with:
          region: ${{ secrets.aws_default_region }}
          account-id: ${{ secrets.aws_account_id }}
          # use the manually bootstrapped OIDC role to solve the chicken-and-egg problem of deploying the OIDC service via OIDC
          stage-name: main

      - name: deploy github-oidc
        id: deploy-github-oidc
        env:
          GITHUB_TOKEN: ${{ secrets.personal_access_token }}
        run: |
          pushd services/github-oidc && npx serverless deploy --stage ${{ inputs.stage_name }}
=======
      if: ${{ contains(inputs.changed_services, 'github-oidc') }}
      environment: ${{ inputs.environment }}
      runs-on: ubuntu-20.04
      steps:
        - name: Check out repository
          uses: actions/checkout@v3

        - name: Setup env
          uses: ./.github/actions/setup_env

        - name: build scripts
          shell: bash
          run: |
            lerna run build:ci-scripts

        - name: Set the correct stage name for the bootstrapped OIDC role based on the environment
          id: set-oidc-stage-name
          shell: bash
          # the dev environment uses 'main' as the stage name; otherwise the stage name is same as the environment name
          # if the environment isn't one of [dev, val, prod], fail the job
          run: |
            echo "stage-name=$(
              if [[ "${{ inputs.environment }}" == "val" || "${{ inputs.environment }}" == "prod" ]]; then
                echo "${{ inputs.environment }}";
              elif [[ ${{ inputs.environment }} == "dev" ]]; then
                echo "main";
              else
                echo "Invalid environment: ${{ inputs.environment }}" >&2;
                kill -HUP $$
              fi
            )" >> $GITHUB_OUTPUT

        - name: Get AWS credentials
          uses: ./.github/actions/get_aws_credentials
          with:
            region: ${{ secrets.aws_default_region }}
            account-id: ${{ secrets.aws_account_id }}
            # use the manually bootstrapped OIDC role to solve the chicken-and-egg problem of deploying the OIDC service via OIDC
            stage-name: ${{ steps.set-oidc-stage-name.outputs.stage-name }}

        - name: deploy github-oidc
          id: deploy-github-oidc
          run: |
            pushd services/github-oidc && npx serverless deploy --stage ${{ inputs.stage_name }}
>>>>>>> bb369438

  postgres:
    # for this and subsequent jobs, wait for the OIDC service to deploy (unless it was skipped)
    needs: github-oidc
    if: ${{ always() && contains(inputs.changed_services, 'postgres') }}
    environment: ${{ inputs.environment }}
    runs-on: ubuntu-20.04
    steps:
      - name: Check out repository
        uses: actions/checkout@v3

      - name: Setup env
        uses: ./.github/actions/setup_env

      - name: Get AWS credentials
        uses: ./.github/actions/get_aws_credentials
        with:
          region: ${{ secrets.aws_default_region }}
          account-id: ${{ secrets.aws_account_id }}
          stage-name: ${{ inputs.stage_name }}
          changed-services: ${{ inputs.changed_services }}

      - name: deploy postgres
        id: deploy-postgres
        run: |
          pushd services/postgres && npx serverless deploy --stage ${{ inputs.stage_name }}

  ui:
    needs: github-oidc
    if: ${{ always() && contains(inputs.changed_services, 'ui') }}
    environment: ${{ inputs.environment }}
    runs-on: ubuntu-20.04
    steps:
      - name: Check out repository
        uses: actions/checkout@v3

      - name: Setup env
        uses: ./.github/actions/setup_env

      - name: Get AWS credentials
        uses: ./.github/actions/get_aws_credentials
        with:
          region: ${{ secrets.aws_default_region }}
          account-id: ${{ secrets.aws_account_id }}
          stage-name: ${{ inputs.stage_name }}
          changed-services: ${{ inputs.changed_services }}

      - name: deploy ui
        id: deploy-ui
        run: |
          pushd services/ui && npx serverless deploy --stage ${{ inputs.stage_name }}

  storybook:
    needs: github-oidc
    if: ${{ always() && contains(inputs.changed_services, 'storybook') }}
    environment: ${{ inputs.environment }}
    runs-on: ubuntu-20.04
    steps:
      - name: Check out repository
        uses: actions/checkout@v3

      - name: Setup env
        uses: ./.github/actions/setup_env

      - name: Get AWS credentials
        uses: ./.github/actions/get_aws_credentials
        with:
          region: ${{ secrets.aws_default_region }}
          account-id: ${{ secrets.aws_account_id }}
          stage-name: ${{ inputs.stage_name }}
          changed-services: ${{ inputs.changed_services }}

      - name: deploy storybook
        id: deploy-storybook
        run: |
          pushd services/storybook && npx serverless deploy --stage ${{ inputs.stage_name }}

  uploads:
    needs: github-oidc
    if: ${{ always() && contains(inputs.changed_services, 'uploads') }}
    environment: ${{ inputs.environment }}
    runs-on: ubuntu-20.04
    steps:
      - name: Check out repository
        uses: actions/checkout@v3

      - name: Setup env
        uses: ./.github/actions/setup_env

      - name: Get AWS credentials
        uses: ./.github/actions/get_aws_credentials
        with:
          region: ${{ secrets.aws_default_region }}
          account-id: ${{ secrets.aws_account_id }}
          stage-name: ${{ inputs.stage_name }}
          changed-services: ${{ inputs.changed_services }}

      - name: deploy uploads
        id: deploy-uploads
        env:
          NR_LICENSE_KEY: ${{ secrets.nr_license_key }}
        run: |
          pushd services/uploads && npx serverless deploy --stage ${{ inputs.stage_name }}

  infra-api:
    needs: github-oidc
    if: ${{ always() && contains(inputs.changed_services, 'infra-api') }}
    environment: ${{ inputs.environment }}
    runs-on: ubuntu-20.04
    steps:
      - name: Check out repository
        uses: actions/checkout@v3

      - name: Setup env
        uses: ./.github/actions/setup_env

      - name: Get AWS credentials
        uses: ./.github/actions/get_aws_credentials
        with:
          region: ${{ secrets.aws_default_region }}
          account-id: ${{ secrets.aws_account_id }}
          stage-name: ${{ inputs.stage_name }}
          changed-services: ${{ inputs.changed_services }}

      - name: deploy infra-api
        id: deploy-uploads
        run: |
          pushd services/infra-api && npx serverless deploy --stage ${{ inputs.stage_name }}

  ui-auth:
    needs: [github-oidc, infra-api, ui, uploads]
    if: ${{ always() && contains(inputs.changed_services, 'ui-auth') }}
    environment: ${{ inputs.environment }}
    runs-on: ubuntu-20.04
    steps:
      - name: Check out repository
        uses: actions/checkout@v3

      - name: Setup env
        uses: ./.github/actions/setup_env

      - name: Get AWS credentials
        uses: ./.github/actions/get_aws_credentials
        with:
          region: ${{ secrets.aws_default_region }}
          account-id: ${{ secrets.aws_account_id }}
          stage-name: ${{ inputs.stage_name }}
          changed-services: ${{ inputs.changed_services }}

      - name: deploy ui-auth
        id: deploy-ui-auth
        run: |
          pushd services/ui-auth && npx serverless deploy --stage ${{ inputs.stage_name }}<|MERGE_RESOLUTION|>--- conflicted
+++ resolved
@@ -26,7 +26,6 @@
 jobs:
   # deploy the OIDC service first, as subsequent deploys may depend on updated OIDC permissions
   github-oidc:
-<<<<<<< HEAD
     if: ${{ contains(inputs.changed_services, 'github-oidc') }}
     environment: ${{ inputs.environment }}
     runs-on: ubuntu-20.04
@@ -42,66 +41,35 @@
         run: |
           lerna run build:ci-scripts
 
+      - name: Set the correct stage name for the bootstrapped OIDC role based on the environment
+        id: set-oidc-stage-name
+        shell: bash
+        # the dev environment uses 'main' as the stage name; otherwise the stage name is same as the environment name
+        # if the environment isn't one of [dev, val, prod], fail the job
+        run: |
+          echo "stage-name=$(
+            if [[ "${{ inputs.environment }}" == "val" || "${{ inputs.environment }}" == "prod" ]]; then
+              echo "${{ inputs.environment }}";
+            elif [[ ${{ inputs.environment }} == "dev" ]]; then
+              echo "main";
+            else
+              echo "Invalid environment: ${{ inputs.environment }}" >&2;
+              kill -HUP $$
+            fi
+          )" >> $GITHUB_OUTPUT
+
       - name: Get AWS credentials
         uses: ./.github/actions/get_aws_credentials
         with:
           region: ${{ secrets.aws_default_region }}
           account-id: ${{ secrets.aws_account_id }}
           # use the manually bootstrapped OIDC role to solve the chicken-and-egg problem of deploying the OIDC service via OIDC
-          stage-name: main
+          stage-name: ${{ steps.set-oidc-stage-name.outputs.stage-name }}
 
       - name: deploy github-oidc
         id: deploy-github-oidc
-        env:
-          GITHUB_TOKEN: ${{ secrets.personal_access_token }}
         run: |
           pushd services/github-oidc && npx serverless deploy --stage ${{ inputs.stage_name }}
-=======
-      if: ${{ contains(inputs.changed_services, 'github-oidc') }}
-      environment: ${{ inputs.environment }}
-      runs-on: ubuntu-20.04
-      steps:
-        - name: Check out repository
-          uses: actions/checkout@v3
-
-        - name: Setup env
-          uses: ./.github/actions/setup_env
-
-        - name: build scripts
-          shell: bash
-          run: |
-            lerna run build:ci-scripts
-
-        - name: Set the correct stage name for the bootstrapped OIDC role based on the environment
-          id: set-oidc-stage-name
-          shell: bash
-          # the dev environment uses 'main' as the stage name; otherwise the stage name is same as the environment name
-          # if the environment isn't one of [dev, val, prod], fail the job
-          run: |
-            echo "stage-name=$(
-              if [[ "${{ inputs.environment }}" == "val" || "${{ inputs.environment }}" == "prod" ]]; then
-                echo "${{ inputs.environment }}";
-              elif [[ ${{ inputs.environment }} == "dev" ]]; then
-                echo "main";
-              else
-                echo "Invalid environment: ${{ inputs.environment }}" >&2;
-                kill -HUP $$
-              fi
-            )" >> $GITHUB_OUTPUT
-
-        - name: Get AWS credentials
-          uses: ./.github/actions/get_aws_credentials
-          with:
-            region: ${{ secrets.aws_default_region }}
-            account-id: ${{ secrets.aws_account_id }}
-            # use the manually bootstrapped OIDC role to solve the chicken-and-egg problem of deploying the OIDC service via OIDC
-            stage-name: ${{ steps.set-oidc-stage-name.outputs.stage-name }}
-
-        - name: deploy github-oidc
-          id: deploy-github-oidc
-          run: |
-            pushd services/github-oidc && npx serverless deploy --stage ${{ inputs.stage_name }}
->>>>>>> bb369438
 
   postgres:
     # for this and subsequent jobs, wait for the OIDC service to deploy (unless it was skipped)
