name: Promote to an environment

on:
  workflow_call:
    inputs:
      environment:
        required: true
        type: string
      stage_name:
        required: true
        type: string
      changed_services:
        required: true
        type: string
      aws_default_region:
        required: true
        type: string
    secrets:
      slack_webhook_url:
        required: true
      aws_account_id:
        required: true
      prod_aws_account_id:
        required: true
      val_aws_account_id:
        required: true
      nr_license_key:
        required: true
      serverless_license_key:
        required: true
      cloudfront_cert_arn:
        required: false
      cloudfront_domain_name:
        required: false
      cloudfront_sb_domain_name:
        required: false
      vpc_id:
        required: true
      sg_id:
        required: true
      iam_permissions_boundary:
        required: true
      iam_path:
        required: true
      subnet_private_a_id:
        required: true
      subnet_private_b_id:
        required: true
      subnet_private_c_id:
        required: true
      subnet_public_a_id:
        required: false
      db_sm_arn:
        required: true
      aurora_arn:
        required: true

permissions:
  id-token: write

jobs:
  # deploy the OIDC service first, as subsequent deploys may depend on updated OIDC permissions
  github-oidc:
    if: ${{ contains(inputs.changed_services, 'github-oidc') }}
    environment: ${{ inputs.environment }}
    runs-on: ubuntu-24.04
    steps:
      - name: Check out repository
        uses: actions/checkout@v4

      - name: Setup env
        uses: ./.github/actions/setup_env

      - name: build scripts
        shell: bash
        run: pnpm -r build:ci-scripts

      - name: Set the correct stage name for the bootstrapped OIDC role based on the environment
        id: set-oidc-stage-name
        shell: bash
        # the dev environment uses 'main' as the stage name; otherwise the stage name is same as the environment name
        # if the environment isn't one of [dev, val, prod], fail the job
        run: |
          echo "stage-name=$(
            if [[ "${{ inputs.environment }}" == "val" || "${{ inputs.environment }}" == "prod" ]]; then
              echo "${{ inputs.environment }}";
            elif [[ ${{ inputs.environment }} == "dev" ]]; then
              echo "main";
            else
              echo "Invalid environment: ${{ inputs.environment }}" >&2;
              kill -HUP $$
            fi
          )" >> $GITHUB_OUTPUT

      - name: Get AWS credentials
        uses: ./.github/actions/get_aws_credentials
        with:
          region: ${{ inputs.aws_default_region }}
          account-id: ${{ secrets.aws_account_id }}
          # use the manually bootstrapped OIDC role to solve the chicken-and-egg problem of deploying the OIDC service via OIDC
          stage-name: ${{ steps.set-oidc-stage-name.outputs.stage-name }}

      - name: deploy github-oidc
        id: deploy-github-oidc
        env:
          SERVERLESS_ACCESS_KEY: ${{ secrets.serverless_license_key }}
        run: |
          pushd services/github-oidc && npx serverless deploy --stage ${{ inputs.stage_name }}

  postgres:
    # for this and subsequent jobs, wait for the OIDC service to deploy (unless it was skipped)
    needs: [github-oidc, uploads]
    if: ${{ always() && contains(inputs.changed_services, 'postgres') }}
    environment: ${{ inputs.environment }}
    runs-on: ubuntu-24.04
    steps:
      - name: Check out repository
        uses: actions/checkout@v4

      - name: Setup env
        uses: ./.github/actions/setup_env

      - name: Get AWS credentials
        uses: ./.github/actions/get_aws_credentials
        with:
          region: ${{ inputs.aws_default_region }}
          account-id: ${{ secrets.aws_account_id }}
          stage-name: ${{ inputs.stage_name }}
          changed-services: ${{ inputs.changed_services }}

<<<<<<< HEAD
      - uses: actions/download-artifact@v4
=======
      - uses: actions/download-artifact@v5
>>>>>>> 80d98e02
        with:
          name: lambda-layers-postgres-tools
          path: ./services/postgres/lambda-layers-postgres-tools

<<<<<<< HEAD
      - uses: actions/download-artifact@v4
=======
      - uses: actions/download-artifact@v5
>>>>>>> 80d98e02
        with:
          name: lambda-layers-prisma-client-engine
          path: ./services/postgres/lambda-layers-prisma-client-engine

      - name: Unzip prisma client engine layer
        run: |
          tar -C ./services/postgres/lambda-layers-prisma-client-engine -xf ./services/postgres/lambda-layers-prisma-client-engine/nodejs.tar.gz
          rm -rf ./services/postgres/lambda-layers-prisma-client-engine/nodejs.tar.gz

<<<<<<< HEAD
      - uses: actions/download-artifact@v4
=======
      - uses: actions/download-artifact@v5
>>>>>>> 80d98e02
        with:
          name: lambda-layers-prisma-client-migration
          path: ./services/postgres/lambda-layers-prisma-client-migration

      - name: Unzip prisma migration engine layer
        run: |
          tar -C ./services/postgres/lambda-layers-prisma-client-migration  -xf ./services/postgres/lambda-layers-prisma-client-migration/nodejs.tar.gz
          rm -rf ./services/postgres/lambda-layers-prisma-client-migration/nodejs.tar.gz

      - name: deploy postgres
        id: deploy-postgres
        env:
          SERVERLESS_ACCESS_KEY: ${{ secrets.serverless_license_key }}
          SLACK_WEBHOOK: ${{ secrets.slack_webhook_url }}
          VPC_ID: ${{ secrets.vpc_id }}
          SG_ID: ${{ secrets.sg_id }}
          SUBNET_PRIVATE_A_ID: ${{ secrets.subnet_private_a_id }}
          SUBNET_PRIVATE_B_ID: ${{ secrets.subnet_private_b_id }}
          SUBNET_PRIVATE_C_ID: ${{ secrets.subnet_private_c_id }}
          SUBNET_PUBLIC_A_ID: ${{ secrets.subnet_public_a_id }}
          IAM_PERMISSIONS_BOUNDARY: ${{ secrets.iam_permissions_boundary }}
          IAM_PATH: ${{ secrets.iam_path }}
          AURORA_ARN: ${{ secrets.aurora_arn }}
          DB_SM_ARN: ${{ secrets.db_sm_arn }}
          VAL_AWS_ACCOUNT_ID: ${{ secrets.val_aws_account_id}}
          PROD_AWS_ACCOUNT_ID: ${{ secrets.prod_aws_account_id}}
        run: |
          pushd services/postgres && npx serverless deploy --stage ${{ inputs.stage_name }}

      - name: Create logical database
        if: ${{ github.ref != 'refs/heads/main' }}
        env:
          STAGE_NAME: ${{ inputs.stage_name }}
          DB_SM_ARN: ${{ secrets.db_sm_arn }}
        run: |
          chmod +x services/postgres/db-manager.sh
          ./services/postgres/db-manager.sh create $STAGE_NAME $DB_SM_ARN $STAGE_NAME

      - name: Upload VM scripts to S3
        run: |
          pushd services/postgres
          chmod +x scripts/uploadUserData.sh
          ./scripts/uploadUserData.sh ${{ inputs.stage_name }}

  ui:
    needs: github-oidc
    if: ${{ always() && contains(inputs.changed_services, 'ui') }}
    environment: ${{ inputs.environment }}
    runs-on: ubuntu-24.04
    steps:
      - name: Check out repository
        uses: actions/checkout@v4

      - name: Setup env
        uses: ./.github/actions/setup_env

      - name: Get AWS credentials
        uses: ./.github/actions/get_aws_credentials
        with:
          region: ${{ inputs.aws_default_region }}
          account-id: ${{ secrets.aws_account_id }}
          stage-name: ${{ inputs.stage_name }}
          changed-services: ${{ inputs.changed_services }}

      - name: deploy ui
        id: deploy-ui
        env:
          SERVERLESS_ACCESS_KEY: ${{ secrets.serverless_license_key }}
          CLOUDFRONT_CERT_ARN: ${{ secrets.cloudfront_cert_arn }}
          CLOUDFRONT_DOMAIN_NAME: ${{ secrets.cloudfront_domain_name }}
        run: |
          pushd services/ui && npx serverless deploy --stage ${{ inputs.stage_name }}

  storybook:
    needs: github-oidc
    if: ${{ always() && contains(inputs.changed_services, 'storybook') }}
    environment: ${{ inputs.environment }}
    runs-on: ubuntu-24.04
    steps:
      - name: Check out repository
        uses: actions/checkout@v4

      - name: Setup env
        uses: ./.github/actions/setup_env

      - name: Get AWS credentials
        uses: ./.github/actions/get_aws_credentials
        with:
          region: ${{ inputs.aws_default_region }}
          account-id: ${{ secrets.aws_account_id }}
          stage-name: ${{ inputs.stage_name }}
          changed-services: ${{ inputs.changed_services }}

      - name: deploy storybook
        id: deploy-storybook
        env:
          SERVERLESS_ACCESS_KEY: ${{ secrets.serverless_license_key }}
          CLOUDFRONT_CERT_ARN: ${{ secrets.cloudfront_cert_arn }}
          CLOUDFRONT_SB_DOMAIN_NAME: ${{ secrets.cloudfront_sb_domain_name }}
        run: |
          pushd services/storybook && npx serverless deploy --stage ${{ inputs.stage_name }}

  uploads:
    needs: github-oidc
    if: ${{ always() && contains(inputs.changed_services, 'uploads') }}
    environment: ${{ inputs.environment }}
    runs-on: ubuntu-24.04
    steps:
      - name: Check out repository
        uses: actions/checkout@v4

      - name: Setup env
        uses: ./.github/actions/setup_env

      - name: Get AWS credentials
        uses: ./.github/actions/get_aws_credentials
        with:
          region: ${{ inputs.aws_default_region }}
          account-id: ${{ secrets.aws_account_id }}
          stage-name: ${{ inputs.stage_name }}
          changed-services: ${{ inputs.changed_services }}

      - uses: actions/download-artifact@v5
        with:
          name: lambda-layers-clamav
          path: ./services/uploads/lambda-layers-clamav

      - name: Unzip clamav layer
        run: |
          unzip -d ./services/uploads/lambda-layers-clamav ./services/uploads/lambda-layers-clamav/lambda_layer.zip
          rm -f ./services/uploads/lambda-layers-clamav/lambda_layer.zip

      - name: deploy uploads
        id: deploy-uploads
        env:
          NR_LICENSE_KEY: ${{ secrets.nr_license_key }}
          SERVERLESS_ACCESS_KEY: ${{ secrets.serverless_license_key }}
          VPC_ID: ${{ secrets.vpc_id }}
          SG_ID: ${{ secrets.sg_id }}
          SUBNET_PRIVATE_A_ID: ${{ secrets.subnet_private_a_id }}
          SUBNET_PRIVATE_B_ID: ${{ secrets.subnet_private_b_id }}
          SUBNET_PRIVATE_C_ID: ${{ secrets.subnet_private_c_id }}
          SUBNET_PUBLIC_A_ID: ${{ secrets.subnet_public_a_id }}
          IAM_PERMISSIONS_BOUNDARY: ${{ secrets.iam_permissions_boundary }}
          IAM_PATH: ${{ secrets.iam_path }}
        run: |
          pushd services/uploads && npx serverless deploy --stage ${{ inputs.stage_name }}

  infra-api:
    needs: github-oidc
    if: ${{ always() && contains(inputs.changed_services, 'infra-api') }}
    environment: ${{ inputs.environment }}
    runs-on: ubuntu-24.04
    steps:
      - name: Check out repository
        uses: actions/checkout@v4

      - name: Setup env
        uses: ./.github/actions/setup_env

      - name: Get AWS credentials
        uses: ./.github/actions/get_aws_credentials
        with:
          region: ${{ inputs.aws_default_region }}
          account-id: ${{ secrets.aws_account_id }}
          stage-name: ${{ inputs.stage_name }}
          changed-services: ${{ inputs.changed_services }}

      - name: deploy infra-api
        id: deploy-infra-api
        env:
          SERVERLESS_ACCESS_KEY: ${{ secrets.serverless_license_key }}
          IAM_PERMISSIONS_BOUNDARY: ${{ secrets.iam_permissions_boundary }}
          IAM_PATH: ${{ secrets.iam_path }}
        run: |
          pushd services/infra-api && npx serverless deploy --stage ${{ inputs.stage_name }}

  ui-auth:
    needs: [github-oidc, infra-api, ui, uploads]
    if: ${{ always() && contains(inputs.changed_services, 'ui-auth') }}
    environment: ${{ inputs.environment }}
    runs-on: ubuntu-24.04
    steps:
      - name: Check out repository
        uses: actions/checkout@v4

      - name: Setup env
        uses: ./.github/actions/setup_env

      - name: Get AWS credentials
        uses: ./.github/actions/get_aws_credentials
        with:
          region: ${{ inputs.aws_default_region }}
          account-id: ${{ secrets.aws_account_id }}
          stage-name: ${{ inputs.stage_name }}
          changed-services: ${{ inputs.changed_services }}

      - name: deploy ui-auth
        id: deploy-ui-auth
        env:
          SERVERLESS_ACCESS_KEY: ${{ secrets.serverless_license_key }}
          IAM_PERMISSIONS_BOUNDARY: ${{ secrets.iam_permissions_boundary }}
          IAM_PATH: ${{ secrets.iam_path }}
        run: |
          pushd services/ui-auth && npx serverless deploy --stage ${{ inputs.stage_name }}<|MERGE_RESOLUTION|>--- conflicted
+++ resolved
@@ -128,20 +128,12 @@
           stage-name: ${{ inputs.stage_name }}
           changed-services: ${{ inputs.changed_services }}
 
-<<<<<<< HEAD
-      - uses: actions/download-artifact@v4
-=======
       - uses: actions/download-artifact@v5
->>>>>>> 80d98e02
         with:
           name: lambda-layers-postgres-tools
           path: ./services/postgres/lambda-layers-postgres-tools
 
-<<<<<<< HEAD
-      - uses: actions/download-artifact@v4
-=======
       - uses: actions/download-artifact@v5
->>>>>>> 80d98e02
         with:
           name: lambda-layers-prisma-client-engine
           path: ./services/postgres/lambda-layers-prisma-client-engine
@@ -151,11 +143,7 @@
           tar -C ./services/postgres/lambda-layers-prisma-client-engine -xf ./services/postgres/lambda-layers-prisma-client-engine/nodejs.tar.gz
           rm -rf ./services/postgres/lambda-layers-prisma-client-engine/nodejs.tar.gz
 
-<<<<<<< HEAD
-      - uses: actions/download-artifact@v4
-=======
       - uses: actions/download-artifact@v5
->>>>>>> 80d98e02
         with:
           name: lambda-layers-prisma-client-migration
           path: ./services/postgres/lambda-layers-prisma-client-migration
