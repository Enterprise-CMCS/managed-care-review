--- conflicted
+++ resolved
@@ -343,23 +343,10 @@
         with:
           path: '**/node_modules'
           key: ${{ runner.os }}-modules-${{ hashFiles('**/yarn.lock') }}
-<<<<<<< HEAD
-=======
+
       - name: set path
         run: |
           echo "PATH=$(pwd)/node_modules/.bin/:$PATH" >> $GITHUB_ENV
-      - name: Unit Tests
-        run: ./dev test --unit --run-db
-      - name: publish code coverage
-        uses: paambaati/codeclimate-action@v3.0.0
-        env:
-          CC_TEST_REPORTER_ID: 364fbdd9d65e41f3ed5f70b6a295f5f76f7288a3930e738b010cad0c218df37c
-        with:
-          debug: true
-          coverageLocations: |
-            ${{github.workspace}}/services/app-api/coverage/lcov.info:lcov
-            ${{github.workspace}}/services/app-web/coverage/lcov.info:lcov
->>>>>>> c770dfe6
 
       - uses: chrnorm/deployment-action@releases/v1
         name: Create GitHub deployment
