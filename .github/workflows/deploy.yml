name: Deploy

on:
  push:
    branches:
      - '*'
      - 'dependabot/**'
      - '!skipci*'
      - '!main'

jobs:
  begin-deployment:
    name: Begin Deployment
    runs-on: ubuntu-latest
    outputs:
      deploy-id: ${{ steps.ghdeployment.outputs.deployment_id }}
      stage-name: ${{ steps.stage-name.outputs.stage-name-for-branch}}
      app-version: ${{ steps.branch-name.outputs.app-version}}
      changed-services: ${{ steps.changed-services-action.outputs.changed-services }}
    steps:
      - name: Check out repository
        uses: actions/checkout@v3
        with:
          fetch-depth: 20

      - name: Check for secrets
        uses: ./.github/actions/check_secrets
        with:
          expected-secret: ${{ secrets.REACT_APP_AUTH_MODE }}

      - name: lock this branch to prevent concurrent deploys
        run: ./.github/github-lock.sh
        env:
          GITHUB_TOKEN: ${{ secrets.GITHUB_TOKEN }}

      - name: set app version
        id: app-version
        shell: bash
        run: echo "::set-output name=app-version::$(scripts/app_version.sh)"

      - name: set stage name
        id: stage-name
        shell: bash
        run: |
          echo "::set-output name=stage-name-for-branch::$(./scripts/stage_name_for_branch.sh ${GITHUB_REF#refs/heads/})"

      - name: set branch name
        id: branch-name
        shell: bash
        run: echo "::set-output name=branch-name::$(echo ${GITHUB_REF#refs/heads/})"

      - name: Setup env
        uses: ./.github/actions/setup_env

      - name: build scripts
        shell: bash
        run: |
          lerna run build:ci-scripts

      - name: run get_changed_services
        id: changed-services-action
        uses: ./scripts/get-changed-services/
        with:
          branchName: ${{ steps.branch-name.outputs.branch-name}}
        env:
          GITHUB_TOKEN: ${{ secrets.GITHUB_TOKEN }}

      - name: test we have changed services output
        id: test
        shell: bash
        run: |
          echo "${{steps.changed-services-action.outputs.changed-services}}"

      - uses: chrnorm/deployment-action@releases/v2
        name: Create GitHub deployment
        id: ghdeployment
        with:
          token: '${{ github.token }}'
          environment: review-apps
          description: stack ${{ steps.branch-name.outputs.stage-name-for-branch}}
          initial-status: in_progress

  web-unit-tests:
    name: test - web unit tests
    runs-on: ubuntu-latest

    steps:
      - name: Check out repository
        uses: actions/checkout@v3

      - name: Setup env
        uses: ./.github/actions/setup_env

      - name: Web Unit Tests
        env:
          REACT_APP_AUTH_MODE: AWS_COGNITO
          DATABASE_URL: postgresql://postgres:shhhsecret@localhost:5432/postgres?schema=public&connection_limit=5 #pragma: allowlist secret
        run: ./dev test web --unit

      - name: publish code coverage
        uses: paambaati/codeclimate-action@v3.0.0
        continue-on-error: true
        env:
          CC_TEST_REPORTER_ID: cace182021fe88d327fa8d95355ac6081f420e094a214fe77feb5df2f0259e9d
        with:
          debug: true
          coverageLocations: |
            ${{github.workspace}}/services/app-web/coverage/lcov.info:lcov

  api-unit-tests:
    name: test - api unit tests
    runs-on: ubuntu-latest

    services:
      postgres:
        image: postgres:13.3
        env:
          REACT_APP_AUTH_MODE: AWS_COGNITO
          POSTGRES_PASSWORD: shhhsecret #pragma: allowlist secret
        # Set health checks to wait until postgres has started
        options: >-
          --health-cmd pg_isready
          --health-interval 10s
          --health-timeout 5s
          --health-retries 5
        ports:
          - 5432:5432

    steps:
      - name: Check out repository
        uses: actions/checkout@v3

      - name: Setup env
        uses: ./.github/actions/setup_env

      - name: API Unit Tests
        env:
          NODE_OPTIONS: --max_old_space_size=6000
          REACT_APP_AUTH_MODE: AWS_COGNITO
          DATABASE_URL: postgresql://postgres:shhhsecret@localhost:5432/postgres?schema=public&connection_limit=5 #pragma: allowlist secret
        run: ./dev test api --unit

      - name: publish code coverage
        uses: paambaati/codeclimate-action@v3.0.0
        continue-on-error: true
        env:
          CC_TEST_REPORTER_ID: cace182021fe88d327fa8d95355ac6081f420e094a214fe77feb5df2f0259e9d
        with:
          debug: true
          coverageLocations: |
            ${{github.workspace}}/services/app-api/coverage/lcov.info:lcov

  build-prisma-client-lambda-layer:
    name: build - postgres prisma layer
    runs-on: ubuntu-latest
    steps:
      - name: Check out repository
        uses: actions/checkout@v3

      - uses: actions/setup-node@v3
        with:
          node-version-file: '.nvmrc'
          cache: yarn

      - name: Get yarn cache directory path
        shell: bash
        id: yarn-cache-dir-path
        run: echo "::set-output name=dir::$(yarn cache dir)"

      - name: Install packages
        working-directory: services/app-api
        run: PRISMA_CLI_BINARY_TARGETS=rhel-openssl-1.0.x yarn install --prefer-offline --frozen-lockfile --cache-folder ${{ steps.yarn-cache-dir-path.outputs.dir }}

      # Generate Prisma Client and binary that can run in a lambda environment
      - name: Prepare prisma client
        working-directory: services/app-api
        run: PRISMA_CLI_BINARY_TARGETS=rhel-openssl-1.0.x yarn prisma generate

      - name: Prepare "@prisma/client" lambda layer
        working-directory: services/app-api
        run: ./scripts/prepare-prisma-layer.sh

      - uses: actions/upload-artifact@v3
        with:
          name: lambda-layers-prisma-client-migration
          path: ./services/app-api/lambda-layers-prisma-client-migration

      - uses: actions/upload-artifact@v3
        with:
          name: lambda-layers-prisma-client-engine
          path: ./services/app-api/lambda-layers-prisma-client-engine

  deploy-infra:
    needs: [begin-deployment]
    uses: CMSgov/managed-care-review/.github/workflows/deploy-infra-to-env.yml@main
    with:
      stage_name: ${{ needs.begin-deployment.outputs.stage-name}}
      changed_services: ${{ needs.begin-deployment.outputs.changed-services }}
    secrets:
      aws_access_key_id: ${{ secrets.AWS_ACCESS_KEY_ID }}
      aws_secret_access_key: ${{ secrets.AWS_SECRET_ACCESS_KEY }}
      aws_default_region: ${{ secrets.AWS_DEFAULT_REGION }}
      ses_source_email_address: ${{ secrets.SES_SOURCE_EMAIL_ADDRESS }}
      ses_review_team_email_address: ${{ secrets.SES_REVIEW_TEAM_EMAIL_ADDRESS }}
      ses_mcog_email_address: ${{ secrets.SES_MCOG_EMAIL_ADDRESS }}
      ses_rate_email_address: ${{ secrets.SES_RATE_EMAIL_ADDRESS }}
      ses_review_team_email_address: ${{ secrets.SES_REVIEW_TEAM_EMAIL_ADDRESS }}
      okta_metadata_url: ${{ secrets.OKTA_METADATA_URL }}
      iam_path: ${{ secrets.IAM_PATH }}
      full_iam_permissions_boundary_policy: ${{ secrets.FULL_IAM_PERMISSIONS_BOUNDARY_POLICY }}
      nr_license_key: ${{ secrets.NR_LICENSE_KEY }}

  deploy-app:
    needs:
      [
        begin-deployment,
        build-prisma-client-lambda-layer,
        web-unit-tests,
        api-unit-tests,
        deploy-infra,
      ]
    if: |
      always() &&
      (needs.deploy-infra.result == 'success' || needs.deploy-infra.result == 'skipped')

    uses: CMSgov/managed-care-review/.github/workflows/deploy-app-to-env.yml@main
    with:
      stage_name: ${{ needs.begin-deployment.outputs.stage-name }}
      app_version: ${{ needs.begin-deployment.outputs.app-version }}
      changed_services: ${{ needs.begin-deployment.outputs.changed-services }}
    secrets:
      aws_access_key_id: ${{ secrets.AWS_ACCESS_KEY_ID }}
      aws_secret_access_key: ${{ secrets.AWS_SECRET_ACCESS_KEY }}
      aws_default_region: ${{ secrets.AWS_DEFAULT_REGION }}
      ses_source_email_address: ${{ secrets.SES_SOURCE_EMAIL_ADDRESS }}
      ses_review_team_email_addresses: ${{ secrets.SES_REVIEW_TEAM_EMAIL_ADDRESSES }}
<<<<<<< HEAD
      ses_mcog_email_address: ${{ secrets.SES_MCOG_EMAIL_ADDRESS }}
      ses_rate_email_address: ${{ secrets.SES_RATE_EMAIL_ADDRESS }}
      ses_review_team_email_address: ${{ secrets.SES_REVIEW_TEAM_EMAIL_ADDRESS }}
=======
      ses_rates_email_addresses: ${{ secrets.SES_RATES_EMAIL_ADDRESSES }}
>>>>>>> 78ce923c
      iam_path: ${{ secrets.IAM_PATH }}
      full_iam_permissions_boundary_policy: ${{ secrets.FULL_IAM_PERMISSIONS_BOUNDARY_POLICY }}
      react_app_auth_mode: AWS_COGNITO
      react_app_otel_collector_url: ${{ secrets.REACT_APP_OTEL_COLLECTOR_URL }}
      nr_license_key: ${{ secrets.NR_LICENSE_KEY }}
      ld_sdk_key: ${{ secrets.DEV_LD_SDK_KEY }}
      react_app_ld_client_id: ${{ secrets.DEV_REACT_APP_LD_CLIENT_ID }}

  finishing-prep:
    name: Finishing Prep
    needs: [deploy-infra, begin-deployment, deploy-app]
    if: |
      always() 
      && (needs.deploy-infra.result == 'success' || needs.deploy-infra.result == 'skipped') 
      && (needs.deploy-app.result == 'success' || needs.deploy-app.result == 'skipped')
    runs-on: ubuntu-latest
    outputs:
      application-endpoint: ${{ steps.save-app-endpoint.outputs.app-endpoint }}

    steps:
      - uses: actions/checkout@v3

      - name: Setup env
        uses: ./.github/actions/setup_env

      - name: Create Test Users
        env:
          AWS_ACCESS_KEY_ID: ${{ secrets.AWS_ACCESS_KEY_ID }}
          AWS_SECRET_ACCESS_KEY: ${{ secrets.AWS_SECRET_ACCESS_KEY }}
          AWS_DEFAULT_REGION: ${{ secrets.AWS_DEFAULT_REGION }}
          STAGE_NAME: ${{ needs.begin-deployment.outputs.stage-name }}
          TEST_USERS_PASS: ${{ secrets.TEST_USERS_PASS }}
        run: |
          cd scripts
          yarn tsc
          node ./add_cypress_test_users.js $STAGE_NAME $TEST_USERS_PASS

      - name: get application endpoint
        id: save-app-endpoint
        env:
          AWS_ACCESS_KEY_ID: ${{ secrets.AWS_ACCESS_KEY_ID }}
          AWS_SECRET_ACCESS_KEY: ${{ secrets.AWS_SECRET_ACCESS_KEY }}
          AWS_DEFAULT_REGION: ${{ secrets.AWS_DEFAULT_REGION }}
          STAGE_NAME: ${{ needs.begin-deployment.outputs.stage-name }}
        run: |
          cd services
          endpoint=$(./output.sh ui CloudFrontEndpointUrl $STAGE_NAME)
          echo $endpoint
          echo "::set-output name=app-endpoint::$endpoint"

  end-deployment:
    needs: [begin-deployment, deploy-app, finishing-prep]
    if: always() && needs.begin-deployment.result == 'success'
    name: End Deployment
    runs-on: ubuntu-latest

    steps:
      - uses: actions/checkout@v3

      - name: Update deployment status (failure)
        if: failure() && needs.begin-deployment.result == 'success'
        uses: chrnorm/deployment-status@releases/v1
        with:
          token: '${{ github.token }}'
          state: 'failure'
          deployment_id: ${{ needs.begin-deployment.outputs.deploy-id }}

      - name: Update deployment status (success)
        if: needs.deploy-app.result == 'success'
        uses: chrnorm/deployment-status@releases/v2
        with:
          token: '${{ github.token }}'
          environment-url: ${{ needs.finishing-prep.outputs.application-endpoint }}
          state: 'success'
          deployment-id: ${{ needs.begin-deployment.outputs.deploy-id }}

  cypress:
    name: cypress-run
    needs: [deploy-app, finishing-prep]
    if: always() && needs.finishing-prep.result == 'success'
    runs-on: ubuntu-latest
    container: cypress/browsers:node14.17.0-chrome91-ff89
    strategy:
      fail-fast: false
      matrix:
        # run copies of the current job in parallel
        containers: [1, 2, 3, 4, 5, 6]
    steps:
      - uses: actions/checkout@v3

      - name: Cypress -- Chrome
        id: cypress
        uses: cypress-io/github-action@v2
        with:
          config: baseUrl=${{ needs.finishing-prep.outputs.application-endpoint }}
          record: true
          parallel: true
          browser: chrome
          group: 'Chrome'
        env:
          REACT_APP_AUTH_MODE: AWS_COGNITO
          CYPRESS_RECORD_KEY: ${{ secrets.CYPRESS_RECORD_KEY }}
          GITHUB_TOKEN: ${{ secrets.GITHUB_TOKEN }}
          TEST_USERS_PASS: ${{ secrets.TEST_USERS_PASS }}

      - name: Upload cypress screenshots
        uses: actions/upload-artifact@v3
        if: failure() && steps.cypress.outcome == 'failure'
        with:
          name: cypress-screenshots
          path: tests/cypress/screenshots

      - name: Upload cypress video
        uses: actions/upload-artifact@v3
        if: always() && steps.cypress.outcome != 'skipped'
        with:
          name: cypress-videos
          path: tests/cypress/videos<|MERGE_RESOLUTION|>--- conflicted
+++ resolved
@@ -234,13 +234,10 @@
       aws_default_region: ${{ secrets.AWS_DEFAULT_REGION }}
       ses_source_email_address: ${{ secrets.SES_SOURCE_EMAIL_ADDRESS }}
       ses_review_team_email_addresses: ${{ secrets.SES_REVIEW_TEAM_EMAIL_ADDRESSES }}
-<<<<<<< HEAD
       ses_mcog_email_address: ${{ secrets.SES_MCOG_EMAIL_ADDRESS }}
       ses_rate_email_address: ${{ secrets.SES_RATE_EMAIL_ADDRESS }}
       ses_review_team_email_address: ${{ secrets.SES_REVIEW_TEAM_EMAIL_ADDRESS }}
-=======
       ses_rates_email_addresses: ${{ secrets.SES_RATES_EMAIL_ADDRESSES }}
->>>>>>> 78ce923c
       iam_path: ${{ secrets.IAM_PATH }}
       full_iam_permissions_boundary_policy: ${{ secrets.FULL_IAM_PERMISSIONS_BOUNDARY_POLICY }}
       react_app_auth_mode: AWS_COGNITO
