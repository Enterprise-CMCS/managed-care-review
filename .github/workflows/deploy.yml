--- conflicted
+++ resolved
@@ -144,11 +144,7 @@
 
   deploy-branch:
     needs: [build-prisma-client-lambda-layer, get-branch-name-vars]
-<<<<<<< HEAD
     uses: CMSgov/managed-care-review/.github/workflows/deploy-to-env.yml@main
-=======
-    uses: CMSgov/managed-care-review/.github/workflows/deploy-to-env.yml@9fe8a305cb712c7bb2857c3759f3f16f7fc2c36d
->>>>>>> 10449043
     with:
       stage_name: ${{ needs.get-branch-name-vars.outputs.branch-name}}
     secrets:
