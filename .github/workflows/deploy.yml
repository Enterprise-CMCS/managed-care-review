name: Deploy

on:
  push:
    branches:
      - '*'
      - 'dependabot/**'
      - '!skipci*'
      - '!main'

permissions:
  id-token: write

jobs:
  begin-deployment:
    name: Begin Deployment
    runs-on: ubuntu-20.04
    permissions:
      deployments: write
    outputs:
      deploy-id: ${{ steps.ghdeployment.outputs.deployment_id }}
      stage-name: ${{ steps.stage-name.outputs.stage-name-for-branch}}
      app-version: ${{ steps.branch-name.outputs.app-version}}
      changed-services: ${{ steps.changed-services-action.outputs.changed-services }}
    steps:
      - name: Check out repository
        uses: actions/checkout@v3
        with:
          fetch-depth: 40

      - name: Check for secrets
        uses: ./.github/actions/check_secrets
        with:
          expected-secret: ${{ secrets.REACT_APP_AUTH_MODE }}

      - name: set app version
        id: app-version
        shell: bash
        run: echo "app-version=$(scripts/app_version.sh)" >> "$GITHUB_OUTPUT"

      - name: set stage name
        id: stage-name
        shell: bash
        run: |
          echo "stage-name-for-branch=$(./scripts/stage_name_for_branch.sh ${GITHUB_REF#refs/heads/})" >> "$GITHUB_OUTPUT"

      - name: set branch name
        id: branch-name
        shell: bash
        run: echo "branch-name=$(echo ${GITHUB_REF#refs/heads/})" >> "$GITHUB_OUTPUT"

      - name: lock this branch to prevent concurrent deploys
        run: ./.github/github-lock.sh
        env:
          GITHUB_TOKEN: ${{ secrets.GITHUB_TOKEN }}

      - name: Setup env
        uses: ./.github/actions/setup_env

      - name: build scripts
        shell: bash
        run: npx lerna run build:ci-scripts

      - name: run get_changed_services
        id: changed-services-action
        uses: ./scripts/get-changed-services/
        with:
          branchName: ${{ steps.branch-name.outputs.branch-name}}
        env:
          GITHUB_TOKEN: ${{ secrets.GITHUB_TOKEN }}

      - name: test we have changed services output
        id: test
        shell: bash
        run: |
          echo "${{steps.changed-services-action.outputs.changed-services}}"

      - uses: chrnorm/deployment-action@v2
        name: Create GitHub deployment
        id: ghdeployment
        with:
          token: '${{ github.token }}'
          environment: review-apps
          transient-environment: true
          description: stack ${{ steps.branch-name.outputs.stage-name-for-branch}}
          initial-status: in_progress

  web-unit-tests:
    name: test - web unit tests
    runs-on: ubuntu-20.04
    steps:
      - name: Check out repository
        uses: actions/checkout@v3

      - name: Setup env
        uses: ./.github/actions/setup_env

      - name: Generate GraphQL
        run: npx lerna run gqlgen

      - name: Generate Protos
<<<<<<< HEAD
        run: lerna run generate --scope=@managed-care-review/app-proto
=======
        run: npx lerna run generate --scope=app-proto
>>>>>>> ceebcf58

      - name: Web Unit Tests
        env:
          REACT_APP_AUTH_MODE: AWS_COGNITO
          DATABASE_URL: postgresql://postgres:shhhsecret@localhost:5432/postgres?schema=public&connection_limit=5 #pragma: allowlist secret
        working-directory: services/app-web
        run: yarn test:once --coverage

      - name: upload app web gen directory
        uses: actions/upload-artifact@v3
        with:
          name: app-web-gen
          path: ./services/app-web/src/gen

      - name: upload cypress gen directory
        uses: actions/upload-artifact@v3
        with:
          name: cypress-gen
          path: ./services/cypress/gen

      - name: upload unit test coverage
        uses: actions/upload-artifact@v3
        with:
          name: unit-test-coverage
          path: ./services/app-web/coverage/coverage-final.json

      - name: publish code coverage
        uses: paambaati/codeclimate-action@v4.0.0
        continue-on-error: true
        env:
          CC_TEST_REPORTER_ID: f7474ffe9522492f5380eb86189480f352c841718c1fe6a63f169353c7cee243
        with:
          debug: true
          coverageLocations: |
            ${{github.workspace}}/services/app-web/coverage/lcov.info:lcov

  api-unit-tests:
    name: test - api unit tests
    runs-on: ubuntu-20.04
    services:
      postgres:
        image: postgres:13.3
        env:
          REACT_APP_AUTH_MODE: AWS_COGNITO
          POSTGRES_PASSWORD: shhhsecret #pragma: allowlist secret
        # Set health checks to wait until postgres has started
        options: >-
          --health-cmd pg_isready
          --health-interval 10s
          --health-timeout 5s
          --health-retries 5
        ports:
          - 5432:5432

    steps:
      - name: Check out repository
        uses: actions/checkout@v3

      - name: Setup env
        uses: ./.github/actions/setup_env

      - name: Generate GraphQL
        run: npx lerna run gqlgen

      - name: Generate Protos
<<<<<<< HEAD
        run: lerna run generate
=======
        run: npx lerna run generate
>>>>>>> ceebcf58

      - name: Generate Prisma
        env:
          NODE_OPTIONS: --max_old_space_size=6000
          REACT_APP_AUTH_MODE: AWS_COGNITO
          DATABASE_URL: postgresql://postgres:shhhsecret@localhost:5432/postgres?schema=public&connection_limit=5 #pragma: allowlist secret
        working-directory: services/app-api
        run: |
          npx lerna run generate --scope=app-api
          npx prisma migrate reset --force

      - name: API Unit Tests
        env:
          NODE_OPTIONS: --max_old_space_size=6000
          REACT_APP_AUTH_MODE: AWS_COGNITO
          DATABASE_URL: postgresql://postgres:shhhsecret@localhost:5432/postgres?schema=public&connection_limit=5 #pragma: allowlist secret
        working-directory: services/app-api
        run: |
          yarn test:once --coverage

      - name: upload api test coverage
        uses: actions/upload-artifact@v3
        with:
          name: api-test-coverage
          path: ./services/app-api/coverage/coverage-final.json

      - name: publish code coverage
        uses: paambaati/codeclimate-action@v4.0.0
        continue-on-error: true
        env:
          CC_TEST_REPORTER_ID: f7474ffe9522492f5380eb86189480f352c841718c1fe6a63f169353c7cee243
        with:
          debug: true
          coverageLocations: |
            ${{github.workspace}}/services/app-api/coverage/lcov.info:lcov

  build-prisma-client-lambda-layer:
    name: build - postgres prisma layer
    runs-on: ubuntu-20.04
    steps:
      - name: Check out repository
        uses: actions/checkout@v3

      - name: Setup env
        uses: ./.github/actions/setup_env

      - name: Generate protos
<<<<<<< HEAD
        run: lerna run generate && lerna run build --scope=@managed-care-review/app-proto
=======
        run: npx lerna run generate && npx lerna run build --scope=app-proto
>>>>>>> ceebcf58

      # Generate Prisma Client and binary that can run in a lambda environment
      - name: Prepare prisma client
        working-directory: services/app-api
        env:
          PRISMA_CLI_BINARY_TARGETS: rhel-openssl-1.0.x
        run: yarn prisma generate

      - name: Prepare "@prisma/client" lambda layer
        working-directory: services/app-api
        run: ./scripts/prepare-prisma-layer.sh

      - uses: actions/upload-artifact@v3
        with:
          name: lambda-layers-prisma-client-migration
          path: ./services/app-api/lambda-layers-prisma-client-migration

      - uses: actions/upload-artifact@v3
        with:
          name: lambda-layers-prisma-client-engine
          path: ./services/app-api/lambda-layers-prisma-client-engine

  deploy-infra:
    needs: [begin-deployment]
    uses: Enterprise-CMCS/managed-care-review/.github/workflows/deploy-infra-to-env.yml@main
    with:
      environment: dev
      stage_name: ${{ needs.begin-deployment.outputs.stage-name}}
      changed_services: ${{ needs.begin-deployment.outputs.changed-services }}
      aws_default_region: ${{ vars.AWS_DEFAULT_REGION }}
    secrets:
      aws_account_id: ${{ secrets.DEV_AWS_ACCOUNT_ID }}
      nr_license_key: ${{ secrets.NR_LICENSE_KEY }}

  deploy-app:
    needs:
      [
        begin-deployment,
        build-prisma-client-lambda-layer,
        web-unit-tests,
        api-unit-tests,
        deploy-infra,
      ]
    if: |
      always() &&
      (needs.deploy-infra.result == 'success' || needs.deploy-infra.result == 'skipped') &&
      needs.web-unit-tests.result == 'success' &&
      needs.api-unit-tests.result == 'success' &&
      needs.build-prisma-client-lambda-layer.result == 'success' &&
      needs.begin-deployment.result == 'success'
    uses: Enterprise-CMCS/managed-care-review/.github/workflows/deploy-app-to-env.yml@mt-yarn3-nopnp
    with:
      environment: dev
      stage_name: ${{ needs.begin-deployment.outputs.stage-name }}
      app_version: ${{ needs.begin-deployment.outputs.app-version }}
      changed_services: ${{ needs.begin-deployment.outputs.changed-services }}
      aws_default_region: ${{ vars.AWS_DEFAULT_REGION }}
    secrets:
      aws_account_id: ${{ secrets.DEV_AWS_ACCOUNT_ID }}
      react_app_auth_mode: AWS_COGNITO
      nr_license_key: ${{ secrets.NR_LICENSE_KEY }}

  finishing-prep:
    name: Finishing Prep
    needs: [deploy-infra, begin-deployment, deploy-app]
    environment: dev
    if: |
      always()
      && (needs.begin-deployment.result == 'success')
      && (needs.deploy-infra.result == 'success' || needs.deploy-infra.result == 'skipped')
      && (needs.deploy-app.result == 'success' || needs.deploy-app.result == 'skipped')
    runs-on: ubuntu-20.04
    outputs:
      application-endpoint: ${{ steps.save-app-endpoint.outputs.app-endpoint }}
      api-endpoint: ${{ steps.save-api-endpoint.outputs.api-endpoint }}
      cypress-uuid: ${{ steps.uuid.outputs.value }}
      cognito-user-pool-id: ${{ steps.save-cognito-user-pool-id.outputs.value }}
      cognito-region: ${{ steps.save-cognito-region.outputs.value }}
      cognito-identity-pool-id: ${{ steps.save-cognito-identity-pool-id.outputs.value }}
      cognito-user-pool-web-client-id: ${{ steps.save-cognito-user-pool-web-client-id.outputs.value }}

    steps:
      - uses: actions/checkout@v3

      - name: Setup env
        uses: ./.github/actions/setup_env

      - name: Get AWS credentials
        uses: ./.github/actions/get_aws_credentials
        with:
          region: ${{ vars.AWS_DEFAULT_REGION }}
          account-id: ${{ secrets.DEV_AWS_ACCOUNT_ID }}
          stage-name: ${{ needs.begin-deployment.outputs.stage-name }}
          changed-services: ${{ needs.begin-deployment.outputs.changed-services }}

      - name: Create Test Users
        env:
          STAGE_NAME: ${{ needs.begin-deployment.outputs.stage-name }}
          TEST_USERS_PASS: ${{ secrets.TEST_USERS_PASS }}
        run: |
          cd scripts
          yarn tsc
          node ./add_cypress_test_users.js $STAGE_NAME $TEST_USERS_PASS

      - name: Run migrate to turn on Aurora
        id: run-migrations
        working-directory: services/app-api
        env:
          STAGE_NAME: ${{ needs.begin-deployment.outputs.stage-name }}
        run: |
          ./scripts/invoke-migrate-lambda.sh app-api-$STAGE_NAME-migrate

      - name: get application endpoint
        id: save-app-endpoint
        env:
          STAGE_NAME: ${{ needs.begin-deployment.outputs.stage-name }}
        run: |
          cd services
          endpoint=$(./output.sh ui CloudFrontEndpointUrl $STAGE_NAME)
          echo $endpoint
          echo "app-endpoint=$endpoint" >> "$GITHUB_OUTPUT"

      - name: get api endpoint
        id: save-api-endpoint
        env:
          STAGE_NAME: ${{ needs.begin-deployment.outputs.stage-name }}
        run: |
          cd services
          endpoint=$(./output.sh infra-api ApiGatewayRestApiUrl $STAGE_NAME)
          echo "api-endpoint=$endpoint" >> "$GITHUB_OUTPUT"

      - name: get cognito user pool id
        id: save-cognito-user-pool-id
        env:
          STAGE_NAME: ${{ needs.begin-deployment.outputs.stage-name }}
        run: |
          cd services
          endpoint=$(./output.sh ui-auth UserPoolId $STAGE_NAME)
          echo "value=$endpoint" >> "$GITHUB_OUTPUT"

      - name: get cognito region
        id: save-cognito-region
        env:
          STAGE_NAME: ${{ needs.begin-deployment.outputs.stage-name }}
        run: |
          cd services
          endpoint=$(./output.sh ui-auth Region $STAGE_NAME)
          echo "value=$endpoint" >> "$GITHUB_OUTPUT"

      - name: get cognito identity pool id
        id: save-cognito-identity-pool-id
        env:
          STAGE_NAME: ${{ needs.begin-deployment.outputs.stage-name }}
        run: |
          cd services
          endpoint=$(./output.sh ui-auth IdentityPoolId $STAGE_NAME)
          echo "value=$endpoint" >> "$GITHUB_OUTPUT"

      - name: get cognito user pool web client id
        id: save-cognito-user-pool-web-client-id
        env:
          STAGE_NAME: ${{ needs.begin-deployment.outputs.stage-name }}
        run: |
          cd services
          endpoint=$(./output.sh ui-auth UserPoolClientId $STAGE_NAME)
          echo "value=$endpoint" >> "$GITHUB_OUTPUT"

      - name: get storybook endpoint
        id: save-storybook-endpoint
        env:
          STAGE_NAME: ${{ needs.begin-deployment.outputs.stage-name }}
        run: |
          cd services
          endpoint=$(./output.sh storybook CloudFrontEndpointUrl $STAGE_NAME)
          echo $endpoint
          echo "storybook-endpoint=$endpoint" >> "$GITHUB_OUTPUT"

      - name: Generate unique ID for Cypress
        id: uuid
        run: echo "value=sha-$GITHUB_SHA-time-$(date +"%s")" >> "$GITHUB_OUTPUT"

  end-deployment:
    needs: [begin-deployment, deploy-app, finishing-prep]
    if: always() && needs.begin-deployment.result == 'success'
    name: End Deployment
    runs-on: ubuntu-20.04
    permissions:
      deployments: write
    steps:
      - uses: actions/checkout@v3

      - name: Update deployment status (failure)
        if: failure() && needs.begin-deployment.result == 'success'
        uses: chrnorm/deployment-status@v2
        with:
          token: '${{ github.token }}'
          state: 'failure'
          deployment_id: ${{ needs.begin-deployment.outputs.deploy-id }}

      - name: Update deployment status (success)
        if: needs.deploy-app.result == 'success'
        uses: chrnorm/deployment-status@v2
        with:
          token: '${{ github.token }}'
          environment-url: ${{ needs.finishing-prep.outputs.application-endpoint }}
          state: 'success'
          deployment-id: ${{ needs.begin-deployment.outputs.deploy-id }}

      # GitHub creates a deployment each time you reference an environment, and you can't opt out: https://github.com/actions/runner/issues/2120
      # We need to clean them up manually so they don't spam our PRs
      - name: Clean up dev deployments
        uses: ./.github/actions/clean_up_deployments
        with:
          environment: dev

  cypress:
    name: cypress-run
    timeout-minutes: 25
    needs: [deploy-app, finishing-prep]
    if: always() && needs.finishing-prep.result == 'success'
    runs-on: ubuntu-20.04
    container:
      image: cypress/browsers:node16.17.0-chrome106
      options: --user 1001
    permissions:
      deployments: write
    strategy:
      fail-fast: true
      matrix:
        # run copies of the current job in parallel
        containers: [1, 2, 3, 4, 5, 6, 7, 8]
    steps:
      - uses: actions/checkout@v3

      - uses: actions/download-artifact@v3
        with:
          name: app-web-gen
          path: ./services/app-web/src/gen

      - uses: actions/download-artifact@v3
        with:
          name: cypress-gen
          path: ./services/cypress/gen

      - name: check ip
        id: check-ip
        shell: bash
        run: curl ifconfig.me/ip

      - name: Cypress hack
        run: |
          export DISPLAY=:1
          Xvfb :1 -screen 0 1024x768x16 2>/dev/null &

      - name: Cypress -- Chrome
        id: cypress
        uses: cypress-io/github-action@v5
        with:
          config: baseUrl=${{ needs.finishing-prep.outputs.application-endpoint }}
          record: true
          parallel: true
          browser: chrome
          group: 'Chrome'
          ci-build-id: ${{ needs.finishing-prep.outputs.cypress-uuid }}
          # Point to the cypress config file from root
          config-file: services/cypress/cypress.config.ts
        env:
          REACT_APP_AUTH_MODE: AWS_COGNITO
          CYPRESS_RECORD_KEY: ${{ secrets.CYPRESS_RECORD_KEY }}
          GITHUB_TOKEN: ${{ secrets.GITHUB_TOKEN }}
          TEST_USERS_PASS: ${{ secrets.TEST_USERS_PASS }}
          REACT_APP_API_URL: ${{ needs.finishing-prep.outputs.api-endpoint }}
          COGNITO_USER_POOL_ID: ${{ needs.finishing-prep.outputs.cognito-user-pool-id }}
          COGNITO_REGION: ${{ needs.finishing-prep.outputs.cognito-region }}
          COGNITO_IDENTITY_POOL_ID: ${{ needs.finishing-prep.outputs.cognito-identity-pool-id }}
          COGNITO_USER_POOL_WEB_CLIENT_ID: ${{ needs.finishing-prep.outputs.cognito-user-pool-web-client-id }}
          # Overwrites folder directories in cypress config because in CI we run from root
          CYPRESS_SUPPORT_FILE: services/cypress/support/index.ts
          CYPRESS_FIXTURES_FOLDER: services/cypress/fixtures
          CYPRESS_SPEC_PATTERN: services/cypress/integration/**/*.spec.ts
          CYPRESS_SCREEN_SHOTS_FOLDER: services/cypress/screenshots
          CYPRESS_VIDEOS_FOLDER: services/cypress/videos

      - name: Upload cypress screenshots
        uses: actions/upload-artifact@v3
        if: failure() && steps.cypress.outcome == 'failure'
        with:
          name: cypress-screenshots
          path: services/cypress/screenshots

      - name: Upload cypress video
        uses: actions/upload-artifact@v3
        if: always() && steps.cypress.outcome != 'skipped'
        with:
          name: cypress-videos
          path: services/cypress/videos
      - name: upload partial cypress coverage
        uses: actions/upload-artifact@v3
        with:
          name: partial-cypress-coverage-${{ matrix.containers}}
          path: ./coverage-cypress/lcov.info

      - name: upload partial cypress coverage json
        uses: actions/upload-artifact@v3
        with:
          name: cypress-json-coverage-${{ matrix.containers}}
          path: ./coverage-cypress/coverage-final.json

      - name: publish code coverage
        uses: paambaati/codeclimate-action@v4.0.0
        continue-on-error: true
        env:
          CC_TEST_REPORTER_ID: f7474ffe9522492f5380eb86189480f352c841718c1fe6a63f169353c7cee243
        with:
          debug: true
          coverageLocations: |
            ${{github.workspace}}/coverage-cypress/lcov.info
  coverage:
    name: test-coverage
    needs: [cypress]
    if: always() && needs.finishing-prep.result == 'success'
    runs-on: ubuntu-latest
    permissions:
      deployments: write
    strategy:
      fail-fast: false
    steps:
      - uses: actions/checkout@v3
      - name: Collate test coverage reports
        run: |
          ls
          echo $(pwd)
          cd ./services/app-web
          echo $(pwd)
          ls
      - uses: actions/checkout@v3
      - uses: actions/download-artifact@v3

      - name: Create combined test coverage report
        run: |
          echo "Combining all coverage reports"
          echo "prepare the folders to hold the reports"
          mkdir -p reports
          mkdir -p cypress_temp
          mkdir -p .nyc_output
          echo "listing current folder"
          ls
          echo "listing a cypress folder"
          ls ./cypress-json-coverage-1/
          echo "copy the separate cypress reports from parallel runs to one folder"
          cp ./cypress-json-coverage-1/coverage-final.json ./cypress_temp/from-cypress-1.json
          cp ./cypress-json-coverage-2/coverage-final.json ./cypress_temp/from-cypress-2.json
          cp ./cypress-json-coverage-3/coverage-final.json ./cypress_temp/from-cypress-3.json
          cp ./cypress-json-coverage-4/coverage-final.json ./cypress_temp/from-cypress-4.json
          cp ./cypress-json-coverage-5/coverage-final.json ./cypress_temp/from-cypress-5.json
          cp ./cypress-json-coverage-6/coverage-final.json ./cypress_temp/from-cypress-6.json
          cp ./cypress-json-coverage-7/coverage-final.json ./cypress_temp/from-cypress-7.json
          cp ./cypress-json-coverage-8/coverage-final.json ./cypress_temp/from-cypress-8.json
          echo "merge the collected cypress reports into one report"
          npx nyc merge cypress_temp ./reports/from-cypress.json
          echo "Temp merge done"
          ls ./cypress_temp
          echo "copy the web and api coverage reports to the reports folder"
          cp ./api-test-coverage/coverage-final.json ./reports/from-api.json
          cp ./unit-test-coverage/coverage-final.json ./reports/from-unit-test.json
          echo "Copied all files"
          echo "merge the cypress, web, and api reports into one report"
          npx nyc merge reports && mv coverage.json .nyc_output/out.json
          echo "generate the html report from the combined coverage report"
          mkdir -p coverage-all && npx nyc report --reporter lcov --reporter text --reporter json-summary --report-dir coverage-all
          cd coverage-all
          echo "Coverage reports merged"
      - name: Upload combined test coverage
        uses: actions/upload-artifact@v3
        with:
          name: combined-test-coverage
          path: ./coverage-all/<|MERGE_RESOLUTION|>--- conflicted
+++ resolved
@@ -99,11 +99,7 @@
         run: npx lerna run gqlgen
 
       - name: Generate Protos
-<<<<<<< HEAD
-        run: lerna run generate --scope=@managed-care-review/app-proto
-=======
-        run: npx lerna run generate --scope=app-proto
->>>>>>> ceebcf58
+        run: npx lerna run generate --scope=@managed-care-review/app-proto
 
       - name: Web Unit Tests
         env:
@@ -169,11 +165,7 @@
         run: npx lerna run gqlgen
 
       - name: Generate Protos
-<<<<<<< HEAD
-        run: lerna run generate
-=======
         run: npx lerna run generate
->>>>>>> ceebcf58
 
       - name: Generate Prisma
         env:
@@ -221,11 +213,7 @@
         uses: ./.github/actions/setup_env
 
       - name: Generate protos
-<<<<<<< HEAD
-        run: lerna run generate && lerna run build --scope=@managed-care-review/app-proto
-=======
-        run: npx lerna run generate && npx lerna run build --scope=app-proto
->>>>>>> ceebcf58
+        run: npx lerna run generate && lerna run build --scope=@managed-care-review/app-proto
 
       # Generate Prisma Client and binary that can run in a lambda environment
       - name: Prepare prisma client
