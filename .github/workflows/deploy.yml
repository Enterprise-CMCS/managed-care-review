name: Deploy

on:
  push:
    branches-ignore:
      - 'main'
      - 'skipci*'

jobs:
  deploy:
    runs-on: ubuntu-latest
    steps:
      - name: set branch_name
        run: echo "branch_name=${GITHUB_REF#refs/heads/}" >> $GITHUB_ENV
      - name: Check branch name is a legal serverless stage name
        run: |
          if [[ ! $branch_name =~ ^[a-zA-Z][a-zA-Z0-9-]*$ ]] || [[ $branch_name -gt 128 ]]; then
            echo """
              ------------------------------------------------------------------------------------------------------------------------------
              ERROR:  Please read below
              ------------------------------------------------------------------------------------------------------------------------------
              Bad branch name detected; cannot continue.

              The Serverless Application Framework has a concept of stages that facilitate multiple deployments of the same service.
              In this setup, the git branch name gets passed to Serverless to serve as the stage name.
              The stage name (branch name in this case) is tacked onto the end of the service name by Serverless.
              Therefore, the branch name must be a valid service name.

              From Serverless:
                A service name should only contain alphanumeric (case sensitive) and hyphens. It should start with an alphabetic character and shouldnt exceed 128 characters.

              For Github Actions support, please push your code to a new branch with a name that meets Serverless' service name requirements.
              So, make a new branch with a name that begins with a letter and is made up of only letters, numbers, and hyphens... then delete this branch.
              ------------------------------------------------------------------------------------------------------------------------------
            """
            exit 1
          fi
      - uses: actions/checkout@v1
      - name: set app version
        run: echo "APP_VERSION=$(scripts/app_version.sh)" >> $GITHUB_ENV
      - name: set branch specific variable names
        run: ./.github/build_vars.sh set_names
      - name: set variable values
        run: ./.github/build_vars.sh set_values
        env:
          REACT_APP_AUTH_MODE: ${{ secrets[env.BRANCH_SPECIFIC_VARNAME_REACT_APP_AUTH_MODE] || secrets.REACT_APP_AUTH_MODE }}
          AWS_ACCESS_KEY_ID: ${{ secrets[env.BRANCH_SPECIFIC_VARNAME_AWS_ACCESS_KEY_ID] || secrets.AWS_ACCESS_KEY_ID }}
          AWS_SECRET_ACCESS_KEY: ${{ secrets[env.BRANCH_SPECIFIC_VARNAME_AWS_SECRET_ACCESS_KEY] || secrets.AWS_SECRET_ACCESS_KEY }}
          AWS_DEFAULT_REGION: ${{ secrets[env.BRANCH_SPECIFIC_VARNAME_AWS_DEFAULT_REGION] || secrets.AWS_DEFAULT_REGION }}
          INFRASTRUCTURE_TYPE: ${{ secrets[env.BRANCH_SPECIFIC_VARNAME_INFRASTRUCTURE_TYPE] || secrets.INFRASTRUCTURE_TYPE || 'development' }}
          SES_SOURCE_EMAIL_ADDRESS: ${{ secrets[env.BRANCH_SPECIFIC_VARNAME_SES_SOURCE_EMAIL_ADDRESS] || secrets.SES_SOURCE_EMAIL_ADDRESS }}
          SES_REVIEW_TEAM_EMAIL_ADDRESS: ${{ secrets[env.BRANCH_SPECIFIC_VARNAME_SES_REVIEW_TEAM_EMAIL_ADDRESS] || secrets.SES_REVIEW_TEAM_EMAIL_ADDRESS }}
          ROUTE_53_HOSTED_ZONE_ID: ${{ secrets[env.BRANCH_SPECIFIC_VARNAME_ROUTE_53_HOSTED_ZONE_ID] }}
          ROUTE_53_DOMAIN_NAME: ${{ secrets[env.BRANCH_SPECIFIC_VARNAME_ROUTE_53_DOMAIN_NAME] }}
          CLOUDFRONT_CERTIFICATE_ARN: ${{ secrets[env.BRANCH_SPECIFIC_VARNAME_CLOUDFRONT_CERTIFICATE_ARN] }}
          CLOUDFRONT_DOMAIN_NAME: ${{ secrets[env.BRANCH_SPECIFIC_VARNAME_CLOUDFRONT_DOMAIN_NAME] }}
          OKTA_METADATA_URL: ${{ secrets[env.BRANCH_SPECIFIC_VARNAME_OKTA_METADATA_URL] || secrets.OKTA_METADATA_URL }}
          IAM_PATH: ${{ secrets.IAM_PATH }}
          IAM_PERMISSIONS_BOUNDARY_POLICY: ${{ secrets.IAM_PERMISSIONS_BOUNDARY_POLICY }}
          STAGE_PREFIX: ${{ secrets.STAGE_PREFIX }}
      - name: lock this branch to prevent concurrent builds
        run: ./.github/github-lock.sh
        env:
          GITHUB_TOKEN: ${{ secrets.GITHUB_TOKEN }}
      - name: read .nvmrc
        id: node_version
        run: echo ::set-output name=NODE_VERSION::$(cat .nvmrc)
      - uses: actions/setup-node@v1
        with:
          node-version: ${{ steps.node_version.outputs.NODE_VERSION }}
      - name: Combine yarn.lock files to single file
        run: find services -maxdepth 3 -name yarn.lock | xargs cat yarn.lock > combined-yarn-lock.txt
      - name: cache dependencies
        uses: actions/cache@v2
        with:
          path: |
            services/database/node_modules
            services/uploads/node_modules
            services/uploads-scan/node_modules
            services/app-api/node_modules
            services/stream-functions/node_modules
            services/ui-auth/node_modules
            services/ui/node_modules
            services/storybook/node_modules
            services/app-web/node_modules
            node_modules
            tests/nightwatch/node_modules
          key: ${{ runner.os }}-${{ hashFiles('combined-yarn-lock.txt') }}
      - name: set path
        run: |
          echo "PATH=$(pwd)/node_modules/.bin/:$PATH" >> $GITHUB_ENV
      - name: Unit Tests
<<<<<<< HEAD
        run: ./dev test --unit
      - name: publish code coverage
        uses: paambaati/codeclimate-action@v2.7.5
        env:
          CC_TEST_REPORTER_ID: 364fbdd9d65e41f3ed5f70b6a295f5f76f7288a3930e738b010cad0c218df37c
        with:
          debug: true
          coverageLocations: |
            ${{github.workspace}}/services/app-api/coverage/lcov.info:lcov
            ${{github.workspace}}/services/app-web/coverage/lcov.info:lcov
=======
        run: |
          ./dev test --unit --run-db
>>>>>>> 46732d32
      - name: deploy
        run: |
          # When deploying multiple copies of this quickstart to the same AWS Account (not ideal), a prefix helps prevent stepping on each other.
          # This can optionally be set as an GitHub Actions Secret
          ./deploy.sh $STAGE_PREFIX$branch_name
      - name: Run online tests
        run: |
          pushd services
          export APPLICATION_ENDPOINT=`./output.sh ui CloudFrontEndpointUrl $STAGE_PREFIX$branch_name`
          popd
          ./dev test --online
      - name: Store test reults
        uses: actions/upload-artifact@v2
        with:
          name: test_results
          path: tests/nightwatch/tests_output<|MERGE_RESOLUTION|>--- conflicted
+++ resolved
@@ -90,8 +90,7 @@
         run: |
           echo "PATH=$(pwd)/node_modules/.bin/:$PATH" >> $GITHUB_ENV
       - name: Unit Tests
-<<<<<<< HEAD
-        run: ./dev test --unit
+        run: ./dev test --unit --run-db
       - name: publish code coverage
         uses: paambaati/codeclimate-action@v2.7.5
         env:
@@ -101,10 +100,6 @@
           coverageLocations: |
             ${{github.workspace}}/services/app-api/coverage/lcov.info:lcov
             ${{github.workspace}}/services/app-web/coverage/lcov.info:lcov
-=======
-        run: |
-          ./dev test --unit --run-db
->>>>>>> 46732d32
       - name: deploy
         run: |
           # When deploying multiple copies of this quickstart to the same AWS Account (not ideal), a prefix helps prevent stepping on each other.
