--- conflicted
+++ resolved
@@ -106,12 +106,8 @@
 
       - name: Create Test Users
         run: |
-<<<<<<< HEAD
-          ./scripts/add_cypress_test_users.sh $STAGE_PREFIX$branch_name
-=======
           # this script was compiled along with ./dev above. If that changes, run `tsc` to compile it
           node ./build_dev/scripts/add_cypress_test_users.js $STAGE_PREFIX$branch_name $TEST_USERS_PASS
->>>>>>> bb8ff44e
 
       - name: Cypress run
         id: cypress
