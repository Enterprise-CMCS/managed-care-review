name: Promote to an environment

on:
  workflow_call:
    inputs:
      stage_name:
        required: true
        type: string
    secrets:
      aws_access_key_id:
        required: true
      aws_secret_access_key:
        required: true
      aws_default_region:
        required: true
      iam_path:
        required: true
      full_iam_permissions_boundary_policy:
        required: true
      cloudfront_certificate_arn:
        required: false
      cloudfront_domain_name:
        required: false
      cloudfront_storybook_domain_name:
        required: false
      react_app_auth_mode:
        required: true
      infrastructure_type:
        required: true
      ses_source_email_address:
        required: true
      ses_review_team_email_address:
        required: false
      route_53_hosted_zone_id:
        required: false
      route_53_domain_name:
        required: false
      okta_metadata_url:
        required: true
      test_users_pass:
        required: true

jobs:
  postgres:
    runs-on: ubuntu-latest
    steps:
      - name: Check out repository
        uses: actions/checkout@v2

      - name: Setup env
        uses: ./.github/actions/setup_env

      - name: set variable values
        run: ./.github/build_vars.sh set_values
        env:
          AWS_ACCESS_KEY_ID: ${{ secrets.aws_access_key_id }}
          AWS_SECRET_ACCESS_KEY: ${{ secrets.aws_secret_access_key }}
          AWS_DEFAULT_REGION: ${{ secrets.aws_default_region }}
          REACT_APP_AUTH_MODE: ${{ secrets.react_app_auth_mode }}
          IAM_PATH: ${{ secrets.iam_path }}
          FULL_IAM_PERMISSIONS_BOUNDARY_POLICY: ${{ secrets.full_iam_permissions_boundary_policy }}

      - name: deploy postgres
        id: deploy-postgres
        run: |
          pushd services/postgres && npx serverless deploy --stage ${{ inputs.stage_name }}

  ui:
    runs-on: ubuntu-latest
    steps:
      - name: Check out repository
        uses: actions/checkout@v2

      - name: Setup env
        uses: ./.github/actions/setup_env

<<<<<<< HEAD
      - name: Install packages
        working-directory: services/ui
        run: yarn --frozen-lockfile

      - name: deploy ui
        id: deploy-ui
=======
      # set the branch name to the stage name for the migration
      - name: set branch_name
        run: |
          echo "branch_name=${{ inputs.stage_name }}" >> $GITHUB_ENV

      - name: set variable values
        run: ./.github/build_vars.sh set_values
>>>>>>> a3459640
        env:
          AWS_ACCESS_KEY_ID: ${{ secrets.aws_access_key_id }}
          AWS_SECRET_ACCESS_KEY: ${{ secrets.aws_secret_access_key }}
          AWS_DEFAULT_REGION: ${{ secrets.aws_default_region }}
          IAM_PATH: ${{ secrets.iam_path }}
<<<<<<< HEAD
          ROUTE_53_HOSTED_ZONE_ID: ${{ secrets.route_53_hosted_zone_id }}
          ROUTE_53_DOMAIN_NAME: ${{ secrets.route_53_domain_name }}
          CLOUDFRONT_CERTIFICATE_ARN: ${{ secrets.cloudfront_certificate_arn }}
          CLOUDFRONT_DOMAIN_NAME: ${{ secrets.cloudfront_domain_name }}
=======
          FULL_IAM_PERMISSIONS_BOUNDARY_POLICY: ${{ secrets.full_iam_permissions_boundary_policy }}

      - name: run migrations
        id: run-migrations
>>>>>>> a3459640
        run: |
          pushd services/ui && npx serverless deploy --stage ${{ inputs.stage_name }}

  app-api:
    needs: [postgres, ui]
    runs-on: ubuntu-latest
    steps:
      - name: Check out repository
        uses: actions/checkout@v2

      - name: Setup env
        uses: ./.github/actions/setup_env

      - name: set variable values
        run: ./.github/build_vars.sh set_values
        env:
          AWS_ACCESS_KEY_ID: ${{ secrets.aws_access_key_id }}
          AWS_SECRET_ACCESS_KEY: ${{ secrets.aws_secret_access_key }}
          AWS_DEFAULT_REGION: ${{ secrets.aws_default_region }}
          DATABASE_URL: AWS_SM
          REACT_APP_AUTH_MODE: ${{ secrets.react_app_auth_mode }}
          IAM_PATH: ${{ secrets.iam_path }}
          FULL_IAM_PERMISSIONS_BOUNDARY_POLICY: ${{ secrets.full_iam_permissions_boundary_policy }}
          EMAILER_MODE: SES
          SES_SOURCE_EMAIL_ADDRESS: ${{ secrets.ses_source_email_address }}

      - name: Set application endpoint
        run: |
          cd services
          endpoint=$(./output.sh ui CloudFrontEndpointUrl ${{ inputs.stage_name }})
          echo "APPLICATION_ENDPOINT=$endpoint" >> "$GITHUB_ENV"

      - uses: actions/download-artifact@v2
        with:
          name: lambda-layers-prisma-client
          path: ./services/app-api/lambda-layers-prisma-client

      - name: Unzip prisma layer
        run: |
          tar -C ./services/app-api/lambda-layers-prisma-client -xf ./services/app-api/lambda-layers-prisma-client/nodejs.tar.gz
          rm -rf ./services/app-api/lambda-layers-prisma-client/nodejs.tar.gz

      - name: deploy app-api
        id: deploy-app-api
        env:
          NODE_OPTIONS: --max_old_space_size=4096
        run: |
          pushd services/app-api && npx serverless deploy --stage ${{ inputs.stage_name }}

  run-migrations:
    needs: [postgres, app-api]
    runs-on: ubuntu-latest
    steps:
      - name: Check out repository
        uses: actions/checkout@v2

      - name: read .nvmrc
        id: node_version
        run: echo ::set-output name=NODE_VERSION::$(cat .nvmrc)

      - uses: actions/setup-node@v2.4.1
        with:
          node-version: ${{ steps.node_version.outputs.NODE_VERSION }}

      - name: set branch_name
        run: |
          echo "branch_name=${{ inputs.stage_name }}" >> $GITHUB_ENV

      - name: set app version
        run: echo "APP_VERSION=$(scripts/app_version.sh)" >> $GITHUB_ENV

      - name: set branch specific variable names
        run: ./.github/build_vars.sh set_names

      - name: set variable values
        run: ./.github/build_vars.sh set_values
        env:
          AWS_ACCESS_KEY_ID: ${{ secrets.aws_access_key_id }}
          AWS_SECRET_ACCESS_KEY: ${{ secrets.aws_secret_access_key }}
          AWS_DEFAULT_REGION: ${{ secrets.aws_default_region }}
          REACT_APP_AUTH_MODE: ${{ secrets.react_app_auth_mode }}
          DATABASE_URL: AWS_SM
          IAM_PATH: ${{ secrets.iam_path }}
          FULL_IAM_PERMISSIONS_BOUNDARY_POLICY: ${{ secrets.full_iam_permissions_boundary_policy }}

      - name: Install packages
        working-directory: services/app-api
        run: yarn --frozen-lockfile

      - name: run migrations
        id: run-migrations
        run: |
          pushd services/app-api && ./scripts/invoke-migrate-lambda.sh app-api-$branch_name-migrate

  deploy-all:
    runs-on: ubuntu-latest
    needs: [app-api]
    steps:
      - uses: actions/checkout@v2.3.4

      - name: Setup env
        uses: ./.github/actions/setup_env

      - name: set variable values
        run: ./.github/build_vars.sh set_values
        env:
          AWS_ACCESS_KEY_ID: ${{ secrets.aws_access_key_id }}
          AWS_SECRET_ACCESS_KEY: ${{ secrets.aws_secret_access_key }}
          AWS_DEFAULT_REGION: ${{ secrets.aws_default_region }}
          REACT_APP_AUTH_MODE: ${{ secrets.react_app_auth_mode }}
          IAM_PATH: ${{ secrets.iam_path }}
          FULL_IAM_PERMISSIONS_BOUNDARY_POLICY: ${{ secrets.full_iam_permissions_boundary_policy }}
          INFRASTRUCTURE_TYPE: ${{ secrets.infrastructure_type }}
          SES_SOURCE_EMAIL_ADDRESS: ${{ secrets.ses_source_email_address }}
          SES_REVIEW_TEAM_EMAIL_ADDRESS: ${{ secrets.ses_review_team_email_address }}
          ROUTE_53_HOSTED_ZONE_ID: ${{ secrets.route_53_hosted_zone_id }}
          ROUTE_53_DOMAIN_NAME: ${{ secrets.route_53_domain_name }}
          CLOUDFRONT_CERTIFICATE_ARN: ${{ secrets.cloudfront_certificate_arn }}
          CLOUDFRONT_DOMAIN_NAME: ${{ secrets.cloudfront_domain_name }}
          CLOUDFRONT_STORYBOOK_DOMAIN_NAME: ${{ secrets.cloudfront_storybook_domain_name }}
          OKTA_METADATA_URL: ${{ secrets.okta_metadata_url }}
          TEST_USERS_PASS: ${{ secrets.test_users_pass }}

<<<<<<< HEAD
      - name: Generate graphql and proto
        run: ./dev generate

=======
>>>>>>> a3459640
      - name: deploy
        id: deploy
        run: |
          # When deploying multiple copies of this quickstart to the same AWS Account (not ideal), a prefix helps prevent stepping on each other.
          # This can optionally be set as an GitHub Actions Secret
          ./deploy.sh ${{ inputs.stage_name }}<|MERGE_RESOLUTION|>--- conflicted
+++ resolved
@@ -74,38 +74,17 @@
       - name: Setup env
         uses: ./.github/actions/setup_env
 
-<<<<<<< HEAD
-      - name: Install packages
-        working-directory: services/ui
-        run: yarn --frozen-lockfile
-
       - name: deploy ui
         id: deploy-ui
-=======
-      # set the branch name to the stage name for the migration
-      - name: set branch_name
-        run: |
-          echo "branch_name=${{ inputs.stage_name }}" >> $GITHUB_ENV
-
-      - name: set variable values
-        run: ./.github/build_vars.sh set_values
->>>>>>> a3459640
-        env:
-          AWS_ACCESS_KEY_ID: ${{ secrets.aws_access_key_id }}
-          AWS_SECRET_ACCESS_KEY: ${{ secrets.aws_secret_access_key }}
-          AWS_DEFAULT_REGION: ${{ secrets.aws_default_region }}
-          IAM_PATH: ${{ secrets.iam_path }}
-<<<<<<< HEAD
+        env:
+          AWS_ACCESS_KEY_ID: ${{ secrets.aws_access_key_id }}
+          AWS_SECRET_ACCESS_KEY: ${{ secrets.aws_secret_access_key }}
+          AWS_DEFAULT_REGION: ${{ secrets.aws_default_region }}
+          IAM_PATH: ${{ secrets.iam_path }}
           ROUTE_53_HOSTED_ZONE_ID: ${{ secrets.route_53_hosted_zone_id }}
           ROUTE_53_DOMAIN_NAME: ${{ secrets.route_53_domain_name }}
           CLOUDFRONT_CERTIFICATE_ARN: ${{ secrets.cloudfront_certificate_arn }}
           CLOUDFRONT_DOMAIN_NAME: ${{ secrets.cloudfront_domain_name }}
-=======
-          FULL_IAM_PERMISSIONS_BOUNDARY_POLICY: ${{ secrets.full_iam_permissions_boundary_policy }}
-
-      - name: run migrations
-        id: run-migrations
->>>>>>> a3459640
         run: |
           pushd services/ui && npx serverless deploy --stage ${{ inputs.stage_name }}
 
@@ -162,24 +141,13 @@
       - name: Check out repository
         uses: actions/checkout@v2
 
-      - name: read .nvmrc
-        id: node_version
-        run: echo ::set-output name=NODE_VERSION::$(cat .nvmrc)
-
-      - uses: actions/setup-node@v2.4.1
-        with:
-          node-version: ${{ steps.node_version.outputs.NODE_VERSION }}
+      - name: Setup env
+        uses: ./.github/actions/setup_env
 
       - name: set branch_name
         run: |
           echo "branch_name=${{ inputs.stage_name }}" >> $GITHUB_ENV
 
-      - name: set app version
-        run: echo "APP_VERSION=$(scripts/app_version.sh)" >> $GITHUB_ENV
-
-      - name: set branch specific variable names
-        run: ./.github/build_vars.sh set_names
-
       - name: set variable values
         run: ./.github/build_vars.sh set_values
         env:
@@ -190,10 +158,6 @@
           DATABASE_URL: AWS_SM
           IAM_PATH: ${{ secrets.iam_path }}
           FULL_IAM_PERMISSIONS_BOUNDARY_POLICY: ${{ secrets.full_iam_permissions_boundary_policy }}
-
-      - name: Install packages
-        working-directory: services/app-api
-        run: yarn --frozen-lockfile
 
       - name: run migrations
         id: run-migrations
@@ -229,12 +193,6 @@
           OKTA_METADATA_URL: ${{ secrets.okta_metadata_url }}
           TEST_USERS_PASS: ${{ secrets.test_users_pass }}
 
-<<<<<<< HEAD
-      - name: Generate graphql and proto
-        run: ./dev generate
-
-=======
->>>>>>> a3459640
       - name: deploy
         id: deploy
         run: |
