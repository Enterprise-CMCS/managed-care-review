name: Promote

on:
  push:
    branches:
      - 'main'

jobs:
  unit-tests:
    name: test - unit tests
    runs-on: ubuntu-20.04
    outputs:
      app-version: ${{ steps.branch-name.outputs.app-version}}
      changed-services: "[
        'app-api',
        'app-web',
        'postgres',
        'storybook',
        'ui-auth',
        'ui',
        'uploads',
        'run-migrations',
        'prisma-layer',
        'infra-api',
        'github-oidc'
        ]"
    services:
      postgres:
        image: postgres:13.3
        env:
          REACT_APP_AUTH_MODE: IDM
          POSTGRES_PASSWORD: shhhsecret #pragma: allowlist secret
        # Set health checks to wait until postgres has started
        options: >-
          --health-cmd pg_isready
          --health-interval 10s
          --health-timeout 5s
          --health-retries 5
        ports:
          - 5432:5432

    steps:
      - name: Check out repository
        uses: actions/checkout@v3

      - name: lock this branch to prevent concurrent builds
        run: ./.github/github-lock.sh
        env:
          GITHUB_TOKEN: ${{ secrets.GITHUB_TOKEN }}

      - name: set app version
        id: app-version
        shell: bash
        run: echo "::set-output name=app-version::$(scripts/app_version.sh)"

      - name: Setup env
        uses: ./.github/actions/setup_env

      - name: Unit Tests
        env:
          REACT_APP_AUTH_MODE: IDM
          DATABASE_URL: postgresql://postgres:shhhsecret@localhost:5432/postgres?schema=public&connection_limit=5 #pragma: allowlist secret
          NODE_OPTIONS: --max_old_space_size=6000
        run: ./dev test --unit

      - name: publish code coverage
        uses: paambaati/codeclimate-action@v4.0.0
        continue-on-error: true
        env:
          CC_TEST_REPORTER_ID: f7474ffe9522492f5380eb86189480f352c841718c1fe6a63f169353c7cee243
        with:
          debug: true
          coverageLocations: |
            ${{github.workspace}}/services/app-api/coverage/lcov.info:lcov
            ${{github.workspace}}/services/app-web/coverage/lcov.info:lcov

  build-prisma-client-lambda-layer:
    name: build - postgres prisma layer
    runs-on: ubuntu-20.04
    steps:
      - name: Check out repository
        uses: actions/checkout@v3

      - name: Setup env
        uses: ./.github/actions/setup_env

      - name: Generate protos
<<<<<<< HEAD
        run: lerna run generate && lerna run build --scope=@managed-care-review/app-proto
=======
        run: npx lerna run generate --scope=app-proto && npx lerna run build --scope=app-proto
>>>>>>> ceebcf58

      # Generate Prisma Client and binary that can run in a lambda environment
      - name: Prepare prisma client
        working-directory: services/app-api
        env:
          PRISMA_CLI_BINARY_TARGETS: rhel-openssl-1.0.x
        run: yarn prisma generate

      - name: Prepare "@prisma/client" lambda layer
        working-directory: services/app-api
        run: ./scripts/prepare-prisma-layer.sh

      - uses: actions/upload-artifact@v3
        with:
          name: lambda-layers-prisma-client-migration
          path: ./services/app-api/lambda-layers-prisma-client-migration

      - uses: actions/upload-artifact@v3
        with:
          name: lambda-layers-prisma-client-engine
          path: ./services/app-api/lambda-layers-prisma-client-engine

  promote-infra-dev:
    needs: [build-prisma-client-lambda-layer, unit-tests]
    uses: Enterprise-CMCS/managed-care-review/.github/workflows/deploy-infra-to-env.yml@main
    with:
      environment: dev
      stage_name: main
      changed_services: ${{ needs.unit-tests.outputs.changed-services}}
      aws_default_region: ${{ vars.AWS_DEFAULT_REGION }}
    secrets:
      aws_account_id: ${{ secrets.DEV_AWS_ACCOUNT_ID }}
      nr_license_key: ${{ secrets.NR_LICENSE_KEY }}

  promote-app-dev:
    needs: [promote-infra-dev, build-prisma-client-lambda-layer, unit-tests]
    uses: Enterprise-CMCS/managed-care-review/.github/workflows/deploy-app-to-env.yml@main
    with:
      environment: dev
      stage_name: main
      app_version: ${{ needs.unit-tests.outputs.app-version }}
      changed_services: ${{ needs.unit-tests.outputs.changed-services}}
      aws_default_region: ${{ vars.AWS_DEFAULT_REGION }}
    secrets:
      aws_account_id: ${{ secrets.DEV_AWS_ACCOUNT_ID }}
      react_app_auth_mode: IDM
      nr_license_key: ${{ secrets.NR_LICENSE_KEY }}

  promote-infra-val:
    needs: [promote-app-dev, unit-tests]
    uses: Enterprise-CMCS/managed-care-review/.github/workflows/deploy-infra-to-env.yml@main
    with:
      environment: val
      stage_name: val
      changed_services: ${{ needs.unit-tests.outputs.changed-services}}
      aws_default_region: ${{ vars.AWS_DEFAULT_REGION }}
    secrets:
      aws_account_id: ${{ secrets.VAL_AWS_ACCOUNT_ID }}
      nr_license_key: ${{ secrets.NR_LICENSE_KEY }}

  promote-app-val:
    needs: [promote-app-dev, promote-infra-val, unit-tests]
    uses: Enterprise-CMCS/managed-care-review/.github/workflows/deploy-app-to-env.yml@main
    with:
      environment: val
      stage_name: val
      app_version: ${{ needs.unit-tests.outputs.app-version }}
      changed_services: ${{ needs.unit-tests.outputs.changed-services}}
      aws_default_region: ${{ vars.AWS_DEFAULT_REGION }}
    secrets:
      aws_account_id: ${{ secrets.VAL_AWS_ACCOUNT_ID }}
      react_app_auth_mode: IDM
      nr_license_key: ${{ secrets.NR_LICENSE_KEY }}

  promote-infra-prod:
    needs: [promote-app-val, unit-tests]
    uses: Enterprise-CMCS/managed-care-review/.github/workflows/deploy-infra-to-env.yml@main
    with:
      environment: prod
      stage_name: prod
      changed_services: ${{ needs.unit-tests.outputs.changed-services}}
      aws_default_region: ${{ vars.AWS_DEFAULT_REGION }}
    secrets:
      aws_account_id: ${{ secrets.PROD_AWS_ACCOUNT_ID }}
      nr_license_key: ${{ secrets.NR_LICENSE_KEY }}

  promote-app-prod:
    needs: [promote-app-val, promote-infra-prod, unit-tests]
    uses: Enterprise-CMCS/managed-care-review/.github/workflows/deploy-app-to-env.yml@main
    with:
      environment: prod
      stage_name: prod
      app_version: ${{ needs.unit-tests.outputs.app-version }}
      changed_services: ${{ needs.unit-tests.outputs.changed-services}}
      aws_default_region: ${{ vars.AWS_DEFAULT_REGION }}
    secrets:
      aws_account_id: ${{ secrets.PROD_AWS_ACCOUNT_ID }}
      react_app_auth_mode: IDM
      nr_license_key: ${{ secrets.NR_LICENSE_KEY }}

  cypress-prod:
    name: prod - cypress
    needs: [promote-app-prod]
    runs-on: ubuntu-20.04
    container:
      image: cypress/browsers:node16.17.0-chrome106
      options: --user 1001
    strategy:
      fail-fast: false

    steps:
      - uses: actions/checkout@v3

      - name: check ip
        id: check-ip
        shell: bash
        run: curl ifconfig.me/ip

      - name: Generate unique ID for Cypress
        id: uuid
        run: echo "::set-output name=value::sha-$GITHUB_SHA-time-$(date +"%s")"

      - name: Setup env
        uses: ./.github/actions/setup_env

      - uses: actions/download-artifact@v3
        with:
          name: app-web-gen
          path: ./services/app-web/src/gen

      - uses: actions/download-artifact@v3
        with:
          name: cypress-gen
          path: ./services/cypress/gen

      - name: Cypress chrome fix
        run: |
          export DISPLAY=:1
          Xvfb :1 -screen 0 1024x768x16 2>/dev/null &

      - name: Cypress on Prod -- Chrome
        id: cypress
        uses: cypress-io/github-action@v5
        with:
          install: false
          config: baseUrl=https://mc-review.onemac.cms.gov
          spec: services/cypress/integration/promoteWorkflow/promote.spec.ts
          record: true
          parallel: false
          browser: chrome
          group: 'Chrome - prod'
          ci-build-id: ${{ steps.uuid.outputs.value }}
          # Point to the cypress config file from root
          config-file: services/cypress/cypress.config.ts
        env:
          REACT_APP_AUTH_MODE: IDM
          CYPRESS_RECORD_KEY: ${{ secrets.CYPRESS_RECORD_KEY }}
          GITHUB_TOKEN: ${{ secrets.GITHUB_TOKEN }}
          # Overwrites folder directories in cypress config because in CI we run from root
          CYPRESS_SUPPORT_FILE: services/cypress/support/index.ts
          CYPRESS_FIXTURES_FOLDER: services/cypress/fixtures
          CYPRESS_SPEC_PATTERN: services/cypress/integration/**/*.spec.ts
          CYPRESS_SCREEN_SHOTS_FOLDER: services/cypress/screenshots
          CYPRESS_VIDEOS_FOLDER: services/cypress/videos

      - name: Upload cypress video
        uses: actions/upload-artifact@v3
        if: failure() && steps.cypress.outcome == 'failure'
        with:
          name: cypress-videos
          path: services/cypress/videos

  slack:
    name: Slack notification on failure
    runs-on: ubuntu-20.04
    needs: [cypress-prod, promote-app-val]
    if: always()
    steps:
      # this action sets env.WORKFLOW_CONCLUSION so we can call a
      # failure notification if any part of the workflow fails
      - uses: technote-space/workflow-conclusion-action@v3

      - name: Alert Slack On Failure
        uses: rtCamp/action-slack-notify@v2
        if: (env.WORKFLOW_CONCLUSION == 'failure' || needs.cypress-prod.result == 'skipped' || needs.promote-app-val.result == 'skipped')
        env:
          SLACK_WEBHOOK: ${{ secrets.SLACK_WEBHOOK }}
          SLACK_USERNAME: Deploy Alerts
          SLACK_ICON_EMOJI: ':bell:'
          SLACK_COLOR: failure
          SLACK_FOOTER: ''
          MSG_MINIMAL: actions url,commit<|MERGE_RESOLUTION|>--- conflicted
+++ resolved
@@ -85,11 +85,7 @@
         uses: ./.github/actions/setup_env
 
       - name: Generate protos
-<<<<<<< HEAD
-        run: lerna run generate && lerna run build --scope=@managed-care-review/app-proto
-=======
-        run: npx lerna run generate --scope=app-proto && npx lerna run build --scope=app-proto
->>>>>>> ceebcf58
+        run: npx lerna run generate && lerna run build --scope=@managed-care-review/app-proto
 
       # Generate Prisma Client and binary that can run in a lambda environment
       - name: Prepare prisma client
