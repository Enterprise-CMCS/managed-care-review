--- conflicted
+++ resolved
@@ -11,11 +11,7 @@
         "@mc-review/constants": "workspace:*",
         "@mc-review/helpers": "workspace:*",
         "@mc-review/hpp": "workspace:*",
-<<<<<<< HEAD
-        "typescript": "5.1.6",
-=======
         "typescript": "5.9.2",
->>>>>>> ccc41371
         "url-parse": "^1.5.10",
         "zod": "^4.0.14"
     },
