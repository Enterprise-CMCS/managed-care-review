{
    "name": "@mc-review/otel",
    "version": "1.0.0",
    "main": "build/index.js",
    "scripts": {
        "build": "tsc",
        "test": "echo \"Error: no test specified\" && exit 1"
    },
    "license": "ISC",
    "dependencies": {
        "@opentelemetry/api": "^1.6.0",
        "@opentelemetry/semantic-conventions": "^1.30.0",
        "react": "^18.2.0"
    },
    "devDependencies": {
        "@types/node": "^24.2.1",
        "@types/react": "^18.0.14",
<<<<<<< HEAD
        "typescript": "5.1.6"
=======
        "typescript": "5.9.2"
>>>>>>> ccc41371
    }
}<|MERGE_RESOLUTION|>--- conflicted
+++ resolved
@@ -15,10 +15,6 @@
     "devDependencies": {
         "@types/node": "^24.2.1",
         "@types/react": "^18.0.14",
-<<<<<<< HEAD
-        "typescript": "5.1.6"
-=======
         "typescript": "5.9.2"
->>>>>>> ccc41371
     }
 }