{
    "name": "@mc-review/mocks",
    "version": "1.0.0",
    "main": "build/index.js",
    "scripts": {
        "build": "tsc"
    },
    "dependencies": {
        "@apollo/client": "3.8.8",
        "@mc-review/dates": "workspace:*",
        "@mc-review/hpp": "workspace:*",
        "dayjs": "^1.11.13",
        "graphql": "^16.9.0",
<<<<<<< HEAD
        "typescript": "5.1.6",
=======
        "typescript": "5.9.2",
>>>>>>> 80d98e02
        "uuid": "^9.0.0"
    },
    "devDependencies": {
        "@types/jest": "^29.5.6",
        "@types/node": "^24.2.1",
        "@types/uuid": "^9.0.0"
    }
}<|MERGE_RESOLUTION|>--- conflicted
+++ resolved
@@ -11,11 +11,7 @@
         "@mc-review/hpp": "workspace:*",
         "dayjs": "^1.11.13",
         "graphql": "^16.9.0",
-<<<<<<< HEAD
-        "typescript": "5.1.6",
-=======
         "typescript": "5.9.2",
->>>>>>> 80d98e02
         "uuid": "^9.0.0"
     },
     "devDependencies": {
