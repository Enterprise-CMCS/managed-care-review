{
    "name": "@mc-review/dates",
    "version": "1.0.0",
    "description": "",
    "main": "build/index.js",
    "scripts": {
        "build": "tsc"
    },
    "dependencies": {
<<<<<<< HEAD
        "dayjs": "^1.10.5",
        "typescript": "5.1.6"
=======
        "dayjs": "^1.11.13",
        "typescript": "5.9.2"
>>>>>>> ccc41371
    },
    "devDependencies": {
        "@types/jest": "^29.5.6",
        "@types/node": "^24.2.1",
        "@types/url-parse": "^1.4.3"
    }
}<|MERGE_RESOLUTION|>--- conflicted
+++ resolved
@@ -7,13 +7,8 @@
         "build": "tsc"
     },
     "dependencies": {
-<<<<<<< HEAD
-        "dayjs": "^1.10.5",
-        "typescript": "5.1.6"
-=======
         "dayjs": "^1.11.13",
         "typescript": "5.9.2"
->>>>>>> ccc41371
     },
     "devDependencies": {
         "@types/jest": "^29.5.6",
