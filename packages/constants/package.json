--- conflicted
+++ resolved
@@ -9,10 +9,6 @@
     "license": "ISC",
     "dependencies": {
         "@apollo/client": "3.8.8",
-<<<<<<< HEAD
-        "typescript": "5.1.6"
-=======
         "typescript": "5.9.2"
->>>>>>> 80d98e02
     }
 }