--- conflicted
+++ resolved
@@ -9,13 +9,7 @@
     },
     "dependencies": {
         "@apollo/client": "3.8.8",
-<<<<<<< HEAD
-        "@mc-review/constants": "workspace:*",
-        "@mc-review/dates": "workspace:*",
-        "dayjs": "^1.10.5",
-=======
         "dayjs": "^1.11.13",
->>>>>>> 6f93d21d
         "typescript": "5.1.6",
         "zod": "^3.24.2"
     },
