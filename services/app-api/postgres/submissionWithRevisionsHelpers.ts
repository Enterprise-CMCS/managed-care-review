import { StateSubmission, StateSubmissionRevision } from '@prisma/client'
import { Submission2Type, UpdateInfoType } from '../../app-web/src/common-code/domain-models'
import { StoreError } from './storeError'

export type StateSubmissionWithRevisions = StateSubmission & {
    revisions: StateSubmissionRevision[]
}

// Return first revision associated with a submission or return a StoreError if there is submission or revisions
// used validate prisma results have useable submission
const getCurrentRevision = (
    submissionID: string,
    submissionResult: StateSubmissionWithRevisions | null
): StateSubmissionRevision | StoreError => {
    if (!submissionResult)
        return {
            code: 'UNEXPECTED_EXCEPTION' as const,
            message: `No submission found for id: ${submissionID}`,
        }

    if (!submissionResult.revisions || submissionResult.revisions.length < 1)
        return {
            code: 'UNEXPECTED_EXCEPTION' as const,
            message: `No revisions found for submission id: ${submissionID}`,
        }

    // run through the list of revisions, get the newest one. 
    // If we ORDERED BY before getting these, we could probably simplify this.
    const newestRev = submissionResult.revisions.reduce((acc, revision) => {
        if (revision.createdAt > acc.createdAt) {
            return revision
        } else {
            return acc
        }
    }, submissionResult.revisions[0])

    return newestRev
}


// convertToSubmission2Type transforms the DB representation of StateSubmissionWithRevisions into our Submission2Type
function convertToSubmission2Type(dbSub: StateSubmissionWithRevisions): Submission2Type {
    return {
        id: dbSub.id,
        stateCode: dbSub.stateCode,
        revisions: dbSub.revisions.map(r => { 
            let submitInfo: UpdateInfoType | undefined = undefined
            if (r.submittedAt) {
                submitInfo = {
                    updatedAt: r.submittedAt
                }
            }

            return {
                id: r.id,
                submitInfo,
<<<<<<< HEAD
=======
                createdAt: r.createdAt,
>>>>>>> 4a9d6ea7
                submissionFormProto: r.submissionFormProto,
            }
        })
    }
}


export {
    getCurrentRevision,
    convertToSubmission2Type,
}<|MERGE_RESOLUTION|>--- conflicted
+++ resolved
@@ -54,10 +54,7 @@
             return {
                 id: r.id,
                 submitInfo,
-<<<<<<< HEAD
-=======
                 createdAt: r.createdAt,
->>>>>>> 4a9d6ea7
                 submissionFormProto: r.submissionFormProto,
             }
         })
