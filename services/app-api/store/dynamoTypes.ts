import {
    attribute,
    hashKey,
    table,
} from '@aws/dynamodb-data-mapper-annotations'

import { embed } from '@aws/dynamodb-data-mapper'
import {
    ContractType,
    SubmissionType,
    FederalAuthority,
    DraftSubmissionType,
    StateSubmissionType,
    SubmissionUnionType,
    isStateSubmission,
    RateType,
} from '../../app-web/src/common-code/domain-models'

export function convertToDomainSubmission(
    submission: SubmissionStoreType
): SubmissionUnionType | Error {
    // check the .status on the store submission type to determine how to expand it
    if (submission.status === 'DRAFT') {
        delete submission.submittedAt // Why does typescript allow this?, this changes the type
        const draft: DraftSubmissionType = {
            ...submission,
            status: 'DRAFT' as const,
        }

        return draft
    } else if (submission.status === 'SUBMITTED') {
        // It feels like a generic typescript function could help with this
        // kind of checking.
        const submittedAt = submission.submittedAt
        const contractType = submission.contractType
        const contractDateStart = submission.contractDateStart
        const contractDateEnd = submission.contractDateEnd
        if (
            submittedAt === undefined ||
            contractType === undefined ||
            contractDateStart === undefined ||
            contractDateEnd === undefined
        ) {
            return new Error(
                'a stateSubmission must have all optional values set'
            )
        }
        const stateSubmission: StateSubmissionType = {
            ...submission,
            status: 'SUBMITTED' as const,
            submittedAt,
            contractType,
            contractDateStart,
            contractDateEnd,
        }

        // do the rest of the validations by calling the type guard
        if (!isStateSubmission(stateSubmission)) {
            return new Error('state submission is not valid')
        }

        return stateSubmission
    }

    return new Error('Unknown store submission type')
}

// Data mapper annotations are meant to go on your domain models, and we might use them that way at some point
// but for now, especially since we probably want to rip out all the dynamodb stuff eventually anyway, we're going to keep
// the dynamodb specific stuff inside the store package
export class DocumentStoreT {
    @attribute()
    name: string

    @attribute()
    s3URL: string

    constructor() {
        this.name = ''
        this.s3URL = ''
    }
}

export class CapitationRatesAmendedInfo {
    @attribute()
    reason?: 'ANNUAL' | 'MIDYEAR' | 'OTHER'

    @attribute()
    otherReason?: string

    constructor() {
        this.reason = 'OTHER'
    }
}

export class ContractAmendmentInfoT {
    @attribute()
    itemsBeingAmended: string[]

    @attribute()
    otherItemBeingAmended?: string

    @attribute()
    relatedToCovid19?: boolean

    @attribute()
    relatedToVaccination?: boolean

    @attribute()
    capitationRatesAmendedInfo?: CapitationRatesAmendedInfo

    constructor() {
        this.itemsBeingAmended = []
    }
}

<<<<<<< HEAD
export class RateAmendmentInfoT {
    @attribute()
    effectiveDateStart?: Date

    @attribute()
    effectiveDateEnd?: Date
}

=======
// Even though we have two different submission types returned by our API, the
// db treats them the same. This is a consequence of storing all our form data in
// a document database. These mappers take the document data and turn them
// into a typescript representation.
// DraftSubmissions and StateSubmissions have almost the same set of fields, though
// many that are required by StateSubmission are optional in the Draft state. Dynamo
// db stores both side by side in the same table, so it's a fairly accurate state of affairs
// to pull both out into the same DB Type before converting that into the correct
// domain model.
// —MacRae June 2021
>>>>>>> aee235fa
@table('draft-submissions')
export class SubmissionStoreType {
    @hashKey()
    id: string

    // This is used to differentiate between DraftSubmission and StateSubmission
    @attribute()
    status: string

    @attribute()
    submissionDescription: string

    @attribute()
    submissionType: SubmissionType

    @attribute()
    createdAt: Date

    @attribute()
    updatedAt: Date

    @attribute()
    submittedAt?: Date

    @attribute()
    programID: string

    @attribute()
    contractType?: ContractType

    @attribute()
    contractDateStart?: Date

    @attribute()
    contractDateEnd?: Date

    @attribute()
    rateType?: RateType

    @attribute()
    rateDateStart?: Date

    @attribute()
    rateDateEnd?: Date

    @attribute()
    rateDateCertified?: Date

    @attribute()
    managedCareEntities: Array<string>

    @attribute()
    federalAuthorities: Array<FederalAuthority>

    @attribute({
        indexKeyConfigurations: {
            StateStateNumberAllIndex: 'HASH',
        },
    })
    stateCode: string

    @attribute({
        indexKeyConfigurations: {
            StateStateNumberAllIndex: 'RANGE',
        },
    })
    stateNumber: number

    @attribute({ memberType: embed(DocumentStoreT) })
    documents: Array<DocumentStoreT>

    @attribute()
    contractAmendmentInfo?: ContractAmendmentInfoT

    @attribute()
    rateAmendmentInfo?: RateAmendmentInfoT

    constructor() {
        this.id = ''
        this.status = 'DRAFT'
        this.submissionDescription = ''
        this.submissionType = 'CONTRACT_ONLY'
        this.createdAt = new Date(0)
        this.updatedAt = new Date(0)
        this.stateCode = ''
        this.programID = ''
        this.stateNumber = -1
        this.documents = []
        this.contractType = undefined
        this.contractDateStart = undefined
        this.contractDateEnd = undefined
        this.managedCareEntities = []
        this.federalAuthorities = []
        this.rateType = undefined
        this.rateDateStart = undefined
        this.rateDateEnd = undefined
        this.rateDateCertified = undefined
    }
}

export type DynamoError = {
    code: string
}

export function isDynamoError(err: unknown): err is DynamoError {
    if (err && typeof err == 'object' && 'code' in err) {
        return true
    }
    return false
}

export type MapperError = {
    name: string
}

export function isMapperError(err: unknown): err is MapperError {
    if (err && typeof err == 'object' && 'name' in err) {
        return true
    }
    return false
}

export function isNodeError(err: unknown): err is Error {
    if (err && typeof err == 'object' && 'name' in err && 'message' in err) {
        return true
    }
    return false
}<|MERGE_RESOLUTION|>--- conflicted
+++ resolved
@@ -24,7 +24,7 @@
         delete submission.submittedAt // Why does typescript allow this?, this changes the type
         const draft: DraftSubmissionType = {
             ...submission,
-            status: 'DRAFT' as const,
+            status: 'DRAFT',
         }
 
         return draft
@@ -47,7 +47,7 @@
         }
         const stateSubmission: StateSubmissionType = {
             ...submission,
-            status: 'SUBMITTED' as const,
+            status: 'SUBMITTED',
             submittedAt,
             contractType,
             contractDateStart,
@@ -114,7 +114,6 @@
     }
 }
 
-<<<<<<< HEAD
 export class RateAmendmentInfoT {
     @attribute()
     effectiveDateStart?: Date
@@ -123,7 +122,6 @@
     effectiveDateEnd?: Date
 }
 
-=======
 // Even though we have two different submission types returned by our API, the
 // db treats them the same. This is a consequence of storing all our form data in
 // a document database. These mappers take the document data and turn them
@@ -134,7 +132,6 @@
 // to pull both out into the same DB Type before converting that into the correct
 // domain model.
 // —MacRae June 2021
->>>>>>> aee235fa
 @table('draft-submissions')
 export class SubmissionStoreType {
     @hashKey()
