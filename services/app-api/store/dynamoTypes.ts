--- conflicted
+++ resolved
@@ -6,16 +6,13 @@
 
 import { embed } from '@aws/dynamodb-data-mapper'
 import {
+    ContractType,
     SubmissionType,
     FederalAuthority,
-<<<<<<< HEAD
     DraftSubmissionType,
     StateSubmissionType,
     SubmissionUnionType,
     isStateSubmission,
-=======
-    ContractType,
->>>>>>> d2af330b
 } from '../../app-web/src/common-code/domain-models'
 
 export function convertToDomainSubmission(
@@ -207,88 +204,6 @@
     }
 }
 
-<<<<<<< HEAD
-=======
-@table('draft-submissions')
-export class StateSubmissionStoreType {
-    @hashKey()
-    id: string
-
-    // This is used to differentiate between DraftSubmission and StateSubmission
-    @attribute()
-    status: string
-
-    @attribute()
-    submissionDescription: string
-
-    @attribute()
-    submissionType: SubmissionType
-
-    @attribute()
-    createdAt: Date
-
-    @attribute()
-    updatedAt: Date
-
-    @attribute()
-    submittedAt: Date
-
-    @attribute()
-    programID: string
-
-    @attribute()
-    contractType: ContractType
-
-    @attribute()
-    contractDateStart: Date
-
-    @attribute()
-    contractDateEnd: Date
-
-    @attribute()
-    managedCareEntities: Array<string>
-
-    @attribute()
-    federalAuthorities: Array<FederalAuthority>
-
-    @attribute({
-        indexKeyConfigurations: {
-            StateStateNumberAllIndex: 'HASH',
-        },
-    })
-    stateCode: string
-
-    @attribute({
-        indexKeyConfigurations: {
-            StateStateNumberAllIndex: 'RANGE',
-        },
-    })
-    stateNumber: number
-
-    @attribute({ memberType: embed(DocumentStoreT) })
-    documents: Array<DocumentStoreT>
-
-    constructor() {
-        this.id = ''
-        this.status = 'SUBMITTED'
-        this.submissionDescription = ''
-        this.submissionType = 'CONTRACT_ONLY'
-        this.createdAt = new Date(0)
-        this.updatedAt = new Date(0)
-        this.stateCode = ''
-        this.programID = ''
-        this.stateNumber = -1
-        this.documents = []
-        this.submittedAt = new Date(0)
-        this.contractType = 'BASE'
-        this.contractDateStart = new Date(0)
-        this.contractDateEnd = new Date(0)
-        this.managedCareEntities = []
-        this.federalAuthorities = []
-    }
-}
-
->>>>>>> d2af330b
 export type DynamoError = {
     code: string
 }
