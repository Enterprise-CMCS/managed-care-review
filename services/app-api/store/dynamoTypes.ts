import {
    attribute,
    hashKey,
    table,
} from '@aws/dynamodb-data-mapper-annotations'

import { embed } from '@aws/dynamodb-data-mapper'
import {
    ContractType,
    SubmissionType,
    FederalAuthority,
<<<<<<< HEAD
    DraftSubmissionType,
    StateSubmissionType,
    SubmissionUnionType,
    isStateSubmission,
=======
    ContractType,
    RateType,
>>>>>>> bc62d216
} from '../../app-web/src/common-code/domain-models'

export function convertToDomainSubmission(
    submission: SubmissionStoreType
): SubmissionUnionType | Error {
    // check the .status on the store submission type to determine how to expand it
    if (submission.status === 'DRAFT') {
        delete submission.submittedAt // Why does typescript allow this?, this changes the type
        const draft: DraftSubmissionType = {
            ...submission,
            status: 'DRAFT' as const,
        }

        return draft
    } else if (submission.status === 'SUBMITTED') {
        // It feels like a generic typescript function could help with this
        // kind of checking.
        const submittedAt = submission.submittedAt
        const contractType = submission.contractType
        const contractDateStart = submission.contractDateStart
        const contractDateEnd = submission.contractDateEnd
        if (
            submittedAt === undefined ||
            contractType === undefined ||
            contractDateStart === undefined ||
            contractDateEnd === undefined
        ) {
            return new Error(
                'a stateSubmission must have all optional values set'
            )
        }
        const stateSubmission: StateSubmissionType = {
            ...submission,
            status: 'SUBMITTED' as const,
            submittedAt,
            contractType,
            contractDateStart,
            contractDateEnd,
        }

        // do the rest of the validations by calling the type guard
        if (!isStateSubmission(stateSubmission)) {
            return new Error('state submission is not valid')
        }

        return stateSubmission
    }

    return new Error('Unknown store submission type')
}

// Data mapper annotations are meant to go on your domain models, and we might use them that way at some point
// but for now, especially since we probably want to rip out all the dynamodb stuff eventually anyway, we're going to keep
// the dynamodb specific stuff inside the store package
export class DocumentStoreT {
    @attribute()
    name: string

    @attribute()
    s3URL: string

    constructor() {
        this.name = ''
        this.s3URL = ''
    }
}

export class CapitationRatesAmendedInfo {
    @attribute()
    reason?: 'ANNUAL' | 'MIDYEAR' | 'OTHER'

    @attribute()
    otherReason?: string

    constructor() {
        this.reason = 'OTHER'
    }
}

export class ContractAmendmentInfoT {
    @attribute()
    itemsBeingAmended: string[]

    @attribute()
    otherItemBeingAmended?: string

    @attribute()
    relatedToCovid19?: boolean

    @attribute()
    relatedToVaccination?: boolean

    @attribute()
    capitationRatesAmendedInfo?: CapitationRatesAmendedInfo

    constructor() {
        this.itemsBeingAmended = []
    }
}

// Even though we have two different submission types returned by our API, the
// db treats them the same. This is a consequence of storing all our form data in
// a document database. These mappers take the document data and turn them
// into a typescript representation.
// DraftSubmissions and StateSubmissions have almost the same set of fields, though
// many that are required by StateSubmission are optional in the Draft state. Dynamo
// db stores both side by side in the same table, so it's a fairly accurate state of affairs
// to pull both out into the same DB Type before converting that into the correct
// domain model.
// —MacRae June 2021
@table('draft-submissions')
export class SubmissionStoreType {
    @hashKey()
    id: string

    // This is used to differentiate between DraftSubmission and StateSubmission
    @attribute()
    status: string

    @attribute()
    submissionDescription: string

    @attribute()
    submissionType: SubmissionType

    @attribute()
    createdAt: Date

    @attribute()
    updatedAt: Date

    @attribute()
    submittedAt?: Date

    @attribute()
    programID: string

    @attribute()
    contractType?: ContractType

    @attribute()
    contractDateStart?: Date

    @attribute()
    contractDateEnd?: Date

    @attribute()
    rateType?: RateType

    @attribute()
    rateDateStart?: Date

    @attribute()
    rateDateEnd?: Date

    @attribute()
    rateDateCertified?: Date

    @attribute()
    managedCareEntities: Array<string>

    @attribute()
    federalAuthorities: Array<FederalAuthority>

    @attribute({
        indexKeyConfigurations: {
            StateStateNumberAllIndex: 'HASH',
        },
    })
    stateCode: string

    @attribute({
        indexKeyConfigurations: {
            StateStateNumberAllIndex: 'RANGE',
        },
    })
    stateNumber: number

    @attribute({ memberType: embed(DocumentStoreT) })
    documents: Array<DocumentStoreT>

    @attribute()
    contractAmendmentInfo?: ContractAmendmentInfoT

    constructor() {
        this.id = ''
        this.status = 'DRAFT'
        this.submissionDescription = ''
        this.submissionType = 'CONTRACT_ONLY'
        this.createdAt = new Date(0)
        this.updatedAt = new Date(0)
        this.stateCode = ''
        this.programID = ''
        this.stateNumber = -1
        this.documents = []
        this.contractType = undefined
        this.contractDateStart = undefined
        this.contractDateEnd = undefined
        this.managedCareEntities = []
        this.federalAuthorities = []
        this.rateType = undefined
        this.rateDateStart = undefined
        this.rateDateEnd = undefined
        this.rateDateCertified = undefined
    }
}

export type DynamoError = {
    code: string
}

export function isDynamoError(err: unknown): err is DynamoError {
    if (err && typeof err == 'object' && 'code' in err) {
        return true
    }
    return false
}

export type MapperError = {
    name: string
}

export function isMapperError(err: unknown): err is MapperError {
    if (err && typeof err == 'object' && 'name' in err) {
        return true
    }
    return false
}

export function isNodeError(err: unknown): err is Error {
    if (err && typeof err == 'object' && 'name' in err && 'message' in err) {
        return true
    }
    return false
}<|MERGE_RESOLUTION|>--- conflicted
+++ resolved
@@ -9,15 +9,11 @@
     ContractType,
     SubmissionType,
     FederalAuthority,
-<<<<<<< HEAD
     DraftSubmissionType,
     StateSubmissionType,
     SubmissionUnionType,
     isStateSubmission,
-=======
-    ContractType,
     RateType,
->>>>>>> bc62d216
 } from '../../app-web/src/common-code/domain-models'
 
 export function convertToDomainSubmission(
