--- conflicted
+++ resolved
@@ -74,13 +74,8 @@
 
         const inputParams = {
             stateCode: 'FL',
-<<<<<<< HEAD
-            programID: 'smmc',
-            submissionDescription: 'a new great submission',
-=======
-            programID: 'MCAC',
+            programID: 'smmc',
             submissionDescription: 'another new great submission',
->>>>>>> bc62d216
             submissionType: 'CONTRACT_ONLY' as const,
         }
 
