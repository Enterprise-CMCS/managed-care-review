--- conflicted
+++ resolved
@@ -80,10 +80,6 @@
 export function userTypeFromAttributes(attributes: {
     [key: string]: string
 }): Result<CognitoUserType, Error> {
-<<<<<<< HEAD
-
-=======
->>>>>>> 4c9f047f
     // check for all the shared attrs here
     if (
         !(
@@ -101,12 +97,7 @@
         )
     }
 
-<<<<<<< HEAD
-    //'custom:state_code' in attributes &&
-    const roleAttribute =attributes['custom:role']
-=======
     const roleAttribute = attributes['custom:role']
->>>>>>> 4c9f047f
     const fullName = attributes.given_name + ' ' + attributes.family_name
 
     switch (roleAttribute) {
@@ -129,19 +120,11 @@
                 role: 'STATE_USER',
                 email: attributes.email,
                 name: fullName,
-<<<<<<< HEAD
-                state_code: attributes['custom:state_code']
-=======
                 state_code: attributes['custom:state_code'],
->>>>>>> 4c9f047f
             })
         default:
             return err(new Error('Unsupported user role:  +' + roleAttribute))
     }
-<<<<<<< HEAD
-
-=======
->>>>>>> 4c9f047f
 }
 
 // userFromCognitoAuthProvider hits the Cogntio API to get the information in the authProvider
