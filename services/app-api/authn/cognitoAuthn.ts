import { Result, ok, err } from 'neverthrow'
import { CognitoIdentityServiceProvider } from 'aws-sdk'
<<<<<<< HEAD
import {
    StateUserType,
    UserType,
} from '../../app-web/src/common-code/domain-models/user'
import { performance } from 'perf_hooks'
=======
import { CognitoUserType } from '../../app-web/src/common-code/domain-models'
>>>>>>> 8393ba52

export function parseAuthProvider(
    authProvider: string
): Result<{ userId: string; poolId: string }, Error> {
    // Cognito authentication provider looks like:
    // cognito-idp.us-east-1.amazonaws.com/us-east-1_xxxxxxxxx,cognito-idp.us-east-1.amazonaws.com/us-east-1_aaaaaaaaa:CognitoSignIn:qqqqqqqq-1111-2222-3333-rrrrrrrrrrrr
    // Where us-east-1_aaaaaaaaa is the User Pool id
    // And qqqqqqqq-1111-2222-3333-rrrrrrrrrrrr is the User Pool User Id

    try {
        const parts = authProvider.split(':')
        const userPoolIdParts = parts[parts.length - 3].split('/')

        const userPoolId = userPoolIdParts[userPoolIdParts.length - 1]
        const userPoolUserId = parts[parts.length - 1]

        return ok({ userId: userPoolUserId, poolId: userPoolId })
    } catch (e) {
        // console.log(e)
        return err(new Error('authProvider doesnt have enough parts'))
    }
}

function userAttrDict(
    cognitoUser: CognitoIdentityServiceProvider.UserType
): { [key: string]: string } {
    const attributes: { [key: string]: string } = {}

    if (cognitoUser.Attributes) {
        cognitoUser.Attributes.forEach((attribute) => {
            if (attribute.Value) {
                attributes[attribute.Name] = attribute.Value
            }
        })
    }

    return attributes
}

// userFromCognitoAuthProvider hits the Cogntio API to get the information in the authProvider
export async function userFromCognitoAuthProvider(
    authProvider: string
<<<<<<< HEAD
): Promise<Result<UserType, Error>> {
    console.log('parsing:', authProvider)
=======
): Promise<Result<CognitoUserType, Error>> {
>>>>>>> 8393ba52
    const parseResult = parseAuthProvider(authProvider)
    if (parseResult.isErr()) {
        return err(parseResult.error)
    }

    const userInfo = parseResult.value
    console.log('it parsed!', userInfo)

    // TODO: This is different in IDM?
    // userInfo.poolId = userInfo.poolId + '_Okta'

    // calling a dependency so we have to try
    try {
        const cognito = new CognitoIdentityServiceProvider()

        const subFilter = `sub = \"${userInfo.userId}\"`
        console.log('SUB FIL', subFilter)

        // let's see what we've got
        const startRequest = performance.now()
        const listUsersResponse = await cognito
            .listUsers({
                UserPoolId: userInfo.poolId,
                Filter: subFilter,
            })
            .promise()

        const endRequest = performance.now()
        console.log('listUsers takes ms:', endRequest - startRequest)
        const userResp: CognitoIdentityServiceProvider.ListUsersResponse = listUsersResponse

        console.log('got Users: ', userResp)

        console.log('got actual users: ', JSON.stringify(userResp.Users))

        if (userResp.Users === undefined || userResp.Users.length !== 1) {
            // logerror
            return err(new Error('No user found with this sub'))
        }

        const currentUser = userResp.Users[0]

        // we lose type safety here...
        const attributes = userAttrDict(currentUser)
        if (!('email' in attributes && 'custom:state_code' in attributes)) {
            return err(
                new Error(
                    'User does not have all the required attributes: ' +
                        JSON.stringify(attributes)
                )
            )
        }

<<<<<<< HEAD
        let fullName: string
        // the IDM connection is not providing given_name or family_name, that's just on Cognito
        // once we know what IDM is actually going to give us we can re-work this
        if ('given_name' in attributes && 'family_name' in attributes) {
            fullName = attributes.given_name + ' ' + attributes.family_name
        } else {
            fullName = 'Unnamed IDM User'
        }

        const user: StateUserType = {
            email: attributes.email,
            name: fullName,
            state: attributes['custom:state_code'] as UserType['state'],
=======
        const user: CognitoUserType = {
            email: attributes.email,
            name: attributes.given_name + ' ' + attributes.family_name,
            // HELP
            state_code: attributes['custom:state_code'],
>>>>>>> 8393ba52
            role: 'STATE_USER',
        }

        return ok(user)
    } catch (e) {
        console.log('cognito ERR', e)
        return err(e)
    }
}<|MERGE_RESOLUTION|>--- conflicted
+++ resolved
@@ -1,14 +1,7 @@
 import { Result, ok, err } from 'neverthrow'
 import { CognitoIdentityServiceProvider } from 'aws-sdk'
-<<<<<<< HEAD
-import {
-    StateUserType,
-    UserType,
-} from '../../app-web/src/common-code/domain-models/user'
+import { CognitoUserType } from '../../app-web/src/common-code/domain-models'
 import { performance } from 'perf_hooks'
-=======
-import { CognitoUserType } from '../../app-web/src/common-code/domain-models'
->>>>>>> 8393ba52
 
 export function parseAuthProvider(
     authProvider: string
@@ -51,12 +44,7 @@
 // userFromCognitoAuthProvider hits the Cogntio API to get the information in the authProvider
 export async function userFromCognitoAuthProvider(
     authProvider: string
-<<<<<<< HEAD
-): Promise<Result<UserType, Error>> {
-    console.log('parsing:', authProvider)
-=======
 ): Promise<Result<CognitoUserType, Error>> {
->>>>>>> 8393ba52
     const parseResult = parseAuthProvider(authProvider)
     if (parseResult.isErr()) {
         return err(parseResult.error)
@@ -110,7 +98,6 @@
             )
         }
 
-<<<<<<< HEAD
         let fullName: string
         // the IDM connection is not providing given_name or family_name, that's just on Cognito
         // once we know what IDM is actually going to give us we can re-work this
@@ -120,17 +107,10 @@
             fullName = 'Unnamed IDM User'
         }
 
-        const user: StateUserType = {
+        const user: CognitoUserType = {
             email: attributes.email,
             name: fullName,
-            state: attributes['custom:state_code'] as UserType['state'],
-=======
-        const user: CognitoUserType = {
-            email: attributes.email,
-            name: attributes.given_name + ' ' + attributes.family_name,
-            // HELP
             state_code: attributes['custom:state_code'],
->>>>>>> 8393ba52
             role: 'STATE_USER',
         }
 
