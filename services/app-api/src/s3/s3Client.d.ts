import type { BucketShortName } from './s3Amplify'
import type { S3Error } from './s3Error'

export type S3ClientT = {
    uploadFile: (
        file: File,
        bucket: BucketShortName
    ) => Promise<string | S3Error>
    scanFile: (key: string, bucket: BucketShortName) => Promise<void | S3Error>
    getKey: (S3URL: string) => string | null
<<<<<<< HEAD
    getURL: (
        key: string,
        bucket: BucketShortName,
        expiresIn?: number
    ) => Promise<string>
=======
    getURL: (key: string, bucket: BucketShortName) => Promise<string>
    getZipURL: (key: string, bucket: BucketShortName) => Promise<string>
>>>>>>> 0c96a9cd
    getS3URL: (
        key: string,
        filename: string,
        bucket: BucketShortName
    ) => Promise<string>
<<<<<<< HEAD
    getBulkDlURL: (
        keys: string[],
        filename: string,
        bucket: BucketShortName
    ) => Promise<string | Error>
=======
    generateDocumentZip?: GenerateDocumentZipFunctionType
>>>>>>> 0c96a9cd
}<|MERGE_RESOLUTION|>--- conflicted
+++ resolved
@@ -8,28 +8,16 @@
     ) => Promise<string | S3Error>
     scanFile: (key: string, bucket: BucketShortName) => Promise<void | S3Error>
     getKey: (S3URL: string) => string | null
-<<<<<<< HEAD
     getURL: (
         key: string,
         bucket: BucketShortName,
         expiresIn?: number
     ) => Promise<string>
-=======
-    getURL: (key: string, bucket: BucketShortName) => Promise<string>
     getZipURL: (key: string, bucket: BucketShortName) => Promise<string>
->>>>>>> 0c96a9cd
     getS3URL: (
         key: string,
         filename: string,
         bucket: BucketShortName
     ) => Promise<string>
-<<<<<<< HEAD
-    getBulkDlURL: (
-        keys: string[],
-        filename: string,
-        bucket: BucketShortName
-    ) => Promise<string | Error>
-=======
     generateDocumentZip?: GenerateDocumentZipFunctionType
->>>>>>> 0c96a9cd
 }