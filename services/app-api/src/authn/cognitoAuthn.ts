--- conflicted
+++ resolved
@@ -251,16 +251,12 @@
 ): Promise<Result<UserType, Error>> {
     const fetchResult = await fetchUserFromCognito(userId, poolId)
 
-<<<<<<< HEAD
     // this is asserting that this is an error object, probably a better way to do that.
     if ('name' in fetchResult) {
         return err(fetchResult)
     }
 
     const currentUser: CognitoIdentityServiceProvider.UserType = fetchResult
-=======
-        const currentUser = fetchResult
->>>>>>> 79826695
 
     // we lose some type safety here...
     const attributes = userAttrDict(currentUser)
