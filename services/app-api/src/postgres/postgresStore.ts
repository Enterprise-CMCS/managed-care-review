import { PrismaClient, HealthPlanRevisionTable } from '@prisma/client'
import {
    UnlockedHealthPlanFormDataType,
    HealthPlanFormDataType,
    StateCodeType,
} from '../../../app-web/src/common-code/healthPlanFormDataType'
import {
    ProgramType,
    HealthPlanPackageType,
    UpdateInfoType,
    UserType,
    CMSUserType,
    StateUserType,
    Question,
    CreateQuestionInput,
    QuestionResponseType,
    InsertQuestionResponseArgs,
} from '../domain-models'
import { findPrograms, findStatePrograms } from '../postgres'
import { StoreError } from './storeError'
import {
    findAllHealthPlanPackagesByState,
    findAllHealthPlanPackagesBySubmittedAt,
    findHealthPlanPackage,
    insertHealthPlanPackage,
    InsertHealthPlanPackageArgsType,
    insertHealthPlanRevision,
    updateHealthPlanRevision,
    findAllRevisions,
} from './healthPlanPackage'
import {
    findUser,
    insertUser,
    InsertUserArgsType,
    updateUserAssignedState,
    findAllUsers,
} from './user'
import {
    findAllQuestionsByHealthPlanPackage,
    insertQuestion,
<<<<<<< HEAD
=======
    insertQuestionResponse
>>>>>>> 19338773
} from './questionResponse'

type Store = {
    findPrograms: (
        stateCode: string,
        programIDs: Array<string>
    ) => ProgramType[] | Error

    findStatePrograms: (stateCode: string) => ProgramType[] | Error

    findAllRevisions: () => Promise<HealthPlanRevisionTable[] | StoreError>

    findAllUsers: () => Promise<UserType[] | StoreError>

    findHealthPlanPackage: (
        draftUUID: string
    ) => Promise<HealthPlanPackageType | undefined | StoreError>

    findAllHealthPlanPackagesByState: (
        stateCode: string
    ) => Promise<HealthPlanPackageType[] | StoreError>

    findAllHealthPlanPackagesBySubmittedAt: () => Promise<
        HealthPlanPackageType[] | StoreError
    >

    insertHealthPlanPackage: (
        args: InsertHealthPlanPackageArgsType
    ) => Promise<HealthPlanPackageType | StoreError>

    updateHealthPlanRevision: (
        pkgID: string,
        revisionID: string,
        formData: HealthPlanFormDataType,
        submitInfo?: UpdateInfoType
    ) => Promise<HealthPlanPackageType | StoreError>

    insertHealthPlanRevision: (
        pkgID: string,
        unlockInfo: UpdateInfoType,
        draft: UnlockedHealthPlanFormDataType
    ) => Promise<HealthPlanPackageType | StoreError>

    findUser: (id: string) => Promise<UserType | undefined | StoreError>

    insertUser: (user: InsertUserArgsType) => Promise<UserType | StoreError>

    updateUserAssignedState: (
        userID: string,
        states: StateCodeType[]
    ) => Promise<CMSUserType | StoreError>

    insertQuestion: (
        questionInput: CreateQuestionInput,
        user: CMSUserType
    ) => Promise<Question | StoreError>

    findAllQuestionsByHealthPlanPackage: (
        pkgID: string
    ) => Promise<Question[] | StoreError>

    insertQuestionResponse: (
        questionInput: InsertQuestionResponseArgs,
        user: StateUserType
    ) => Promise<QuestionResponseType | StoreError>
}

function NewPostgresStore(client: PrismaClient): Store {
    return {
        insertHealthPlanPackage: (args) =>
            insertHealthPlanPackage(client, args),
        findHealthPlanPackage: (id) => findHealthPlanPackage(client, id),
        findAllHealthPlanPackagesByState: (stateCode) =>
            findAllHealthPlanPackagesByState(client, stateCode),
        findAllHealthPlanPackagesBySubmittedAt: () =>
            findAllHealthPlanPackagesBySubmittedAt(client),
        updateHealthPlanRevision: (pkgID, revisionID, formData, submitInfo) =>
            updateHealthPlanRevision(
                client,
                pkgID,
                revisionID,
                formData,
                submitInfo
            ),
        insertHealthPlanRevision: (pkgID, unlockInfo, draft) =>
            insertHealthPlanRevision(client, {
                pkgID,
                unlockInfo,
                draft,
            }),
        findPrograms: findPrograms,
        findUser: (id) => findUser(client, id),
        insertUser: (args) => insertUser(client, args),
        updateUserAssignedState: (userID, stateCodes) =>
            updateUserAssignedState(client, userID, stateCodes),
        findStatePrograms: findStatePrograms,
        findAllRevisions: () => findAllRevisions(client),
        findAllUsers: () => findAllUsers(client),
        insertQuestion: (questionInput, user) =>
            insertQuestion(client, questionInput, user),
        findAllQuestionsByHealthPlanPackage: (pkgID) =>
            findAllQuestionsByHealthPlanPackage(client, pkgID),
        insertQuestionResponse: (questionInput, user) =>
        insertQuestionResponse(client, questionInput, user),
    }
}

export { NewPostgresStore, Store }<|MERGE_RESOLUTION|>--- conflicted
+++ resolved
@@ -38,10 +38,7 @@
 import {
     findAllQuestionsByHealthPlanPackage,
     insertQuestion,
-<<<<<<< HEAD
-=======
-    insertQuestionResponse
->>>>>>> 19338773
+    insertQuestionResponse,
 } from './questionResponse'
 
 type Store = {
@@ -145,7 +142,7 @@
         findAllQuestionsByHealthPlanPackage: (pkgID) =>
             findAllQuestionsByHealthPlanPackage(client, pkgID),
         insertQuestionResponse: (questionInput, user) =>
-        insertQuestionResponse(client, questionInput, user),
+            insertQuestionResponse(client, questionInput, user),
     }
 }
 
