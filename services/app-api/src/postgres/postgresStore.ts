import type {
    PrismaClient,
    HealthPlanRevisionTable,
    Division,
} from '@prisma/client'
import type {
    UnlockedHealthPlanFormDataType,
    HealthPlanFormDataType,
    StateCodeType,
} from '../../../app-web/src/common-code/healthPlanFormDataType'
import type {
    ProgramType,
    HealthPlanPackageType,
    UpdateInfoType,
    UserType,
    CMSUserType,
    StateUserType,
    Question,
    CreateQuestionInput,
    QuestionResponseType,
    InsertQuestionResponseArgs,
    StateType,
    RateType,
} from '../domain-models'
import { findPrograms, findStatePrograms } from '../postgres'
import type { StoreError } from './storeError'
import type { InsertHealthPlanPackageArgsType } from './healthPlanPackage'
import {
    findAllHealthPlanPackagesByState,
    findAllHealthPlanPackagesBySubmittedAt,
    findHealthPlanPackage,
    insertHealthPlanPackage,
    insertHealthPlanRevision,
    updateHealthPlanRevision,
    findAllRevisions,
} from './healthPlanPackage'
import type { InsertUserArgsType } from './user'
import {
    findUser,
    insertUser,
    updateCmsUserProperties,
    findAllUsers,
    insertManyUsers,
} from './user'
import {
    findAllQuestionsByHealthPlanPackage,
    insertQuestion,
    insertQuestionResponse,
} from './questionResponse'
import { findAllSupportedStates } from './state'
import type { ContractType } from '../domain-models/contractAndRates'
import {
    insertDraftContract,
    findContractWithHistory,
    updateDraftContractWithRates,
    updateMCCRSID,
    findAllContractsWithHistoryByState,
    findAllContractsWithHistoryBySubmitInfo,
    findAllRatesWithHistoryBySubmitInfo,
    submitContract,
    submitRate,
} from './contractAndRates'
import type {
    SubmitContractArgsType,
    SubmitRateArgsType,
    InsertContractArgsType,
    UpdateContractArgsType,
<<<<<<< HEAD
    ContractOrErrorArrayType,
    RateOrErrorArrayType,
=======
    UpdateMCCRSIDFormArgsType,
>>>>>>> 070fceb1
} from './contractAndRates'
import { unlockContract } from './contractAndRates/unlockContract'
import type { UnlockContractArgsType } from './contractAndRates/unlockContract'
import { unlockRate } from './contractAndRates/unlockRate'
import type { UnlockRateArgsType } from './contractAndRates/unlockRate'
import { findRateWithHistory } from './contractAndRates/findRateWithHistory'

type Store = {
    findPrograms: (
        stateCode: string,
        programIDs: Array<string>
    ) => ProgramType[] | Error

    findStatePrograms: (stateCode: string) => ProgramType[] | Error

    findAllSupportedStates: () => Promise<StateType[] | StoreError>

    findAllRevisions: () => Promise<HealthPlanRevisionTable[] | StoreError>

    findAllUsers: () => Promise<UserType[] | StoreError>

    findHealthPlanPackage: (
        draftUUID: string
    ) => Promise<HealthPlanPackageType | undefined | StoreError>

    findAllHealthPlanPackagesByState: (
        stateCode: string
    ) => Promise<HealthPlanPackageType[] | StoreError>

    findAllHealthPlanPackagesBySubmittedAt: () => Promise<
        HealthPlanPackageType[] | StoreError
    >

    insertHealthPlanPackage: (
        args: InsertHealthPlanPackageArgsType
    ) => Promise<HealthPlanPackageType | StoreError>

    updateHealthPlanRevision: (
        pkgID: string,
        revisionID: string,
        formData: HealthPlanFormDataType,
        submitInfo?: UpdateInfoType
    ) => Promise<HealthPlanPackageType | StoreError>

    insertHealthPlanRevision: (
        pkgID: string,
        unlockInfo: UpdateInfoType,
        draft: UnlockedHealthPlanFormDataType
    ) => Promise<HealthPlanPackageType | StoreError>

    findUser: (id: string) => Promise<UserType | undefined | StoreError>

    insertUser: (user: InsertUserArgsType) => Promise<UserType | StoreError>

    insertManyUsers: (
        users: InsertUserArgsType[]
    ) => Promise<UserType[] | StoreError>

    updateCmsUserProperties: (
        userID: string,
        states: StateCodeType[],
        idOfUserPerformingUpdate: string,
        divisionAssignment?: Division,
        description?: string | null
    ) => Promise<CMSUserType | StoreError>

    insertQuestion: (
        questionInput: CreateQuestionInput,
        user: CMSUserType
    ) => Promise<Question | StoreError>

    findAllQuestionsByHealthPlanPackage: (
        pkgID: string
    ) => Promise<Question[] | StoreError>

    insertQuestionResponse: (
        questionInput: InsertQuestionResponseArgs,
        user: StateUserType
    ) => Promise<QuestionResponseType | StoreError>

    /**
     * Rates database refactor prisma functions
     */
    insertDraftContract: (
        args: InsertContractArgsType
    ) => Promise<ContractType | Error>

    findContractWithHistory: (
        contractID: string
    ) => Promise<ContractType | Error>

<<<<<<< HEAD
    findRateWithHistory: (rateID: string) => Promise<RateType | Error>
=======
    updateContract: (
        args: UpdateMCCRSIDFormArgsType
    ) => Promise<ContractType | Error>
>>>>>>> 070fceb1

    updateDraftContractWithRates: (
        args: UpdateContractArgsType
    ) => Promise<ContractType | Error>

    findAllContractsWithHistoryByState: (
        stateCode: string
    ) => Promise<ContractOrErrorArrayType | Error>

    findAllContractsWithHistoryBySubmitInfo: () => Promise<
        ContractOrErrorArrayType | Error
    >
    findAllRatesWithHistoryBySubmitInfo: () => Promise<
        RateOrErrorArrayType | Error
    >

    submitContract: (
        args: SubmitContractArgsType
    ) => Promise<ContractType | Error>

    submitRate: (args: SubmitRateArgsType) => Promise<RateType | Error>

    unlockContract: (
        args: UnlockContractArgsType
    ) => Promise<ContractType | Error>

    unlockRate: (args: UnlockRateArgsType) => Promise<RateType | Error>
}

function NewPostgresStore(client: PrismaClient): Store {
    return {
        insertHealthPlanPackage: (args) =>
            insertHealthPlanPackage(client, args),
        findHealthPlanPackage: (id) => findHealthPlanPackage(client, id),
        findAllHealthPlanPackagesByState: (stateCode) =>
            findAllHealthPlanPackagesByState(client, stateCode),
        findAllHealthPlanPackagesBySubmittedAt: () =>
            findAllHealthPlanPackagesBySubmittedAt(client),
        updateHealthPlanRevision: (pkgID, revisionID, formData, submitInfo) =>
            updateHealthPlanRevision(
                client,
                pkgID,
                revisionID,
                formData,
                submitInfo
            ),
        insertHealthPlanRevision: (pkgID, unlockInfo, draft) =>
            insertHealthPlanRevision(client, {
                pkgID,
                unlockInfo,
                draft,
            }),
        findPrograms: findPrograms,
        findUser: (id) => findUser(client, id),
        insertUser: (args) => insertUser(client, args),
        insertManyUsers: (args) => insertManyUsers(client, args),
        updateCmsUserProperties: (
            userID,
            stateCodes,
            idOfUserPerformingUpdate,
            divisionAssignment,
            description
        ) =>
            updateCmsUserProperties(
                client,
                userID,
                stateCodes,
                idOfUserPerformingUpdate,
                divisionAssignment,
                description
            ),
        findStatePrograms: findStatePrograms,
        findAllSupportedStates: () => findAllSupportedStates(client),
        findAllRevisions: () => findAllRevisions(client),
        findAllUsers: () => findAllUsers(client),
        insertQuestion: (questionInput, user) =>
            insertQuestion(client, questionInput, user),
        findAllQuestionsByHealthPlanPackage: (pkgID) =>
            findAllQuestionsByHealthPlanPackage(client, pkgID),
        insertQuestionResponse: (questionInput, user) =>
            insertQuestionResponse(client, questionInput, user),
        /**
         * Rates database refactor prisma functions
         */
        insertDraftContract: (args) => insertDraftContract(client, args),
        findContractWithHistory: (args) =>
            findContractWithHistory(client, args),
        findRateWithHistory: (args) => findRateWithHistory(client, args),
        updateDraftContractWithRates: (args) =>
            updateDraftContractWithRates(client, args),
        updateContract: (args) => updateMCCRSID(client, args),
        findAllContractsWithHistoryByState: (args) =>
            findAllContractsWithHistoryByState(client, args),
        findAllContractsWithHistoryBySubmitInfo: () =>
            findAllContractsWithHistoryBySubmitInfo(client),
        findAllRatesWithHistoryBySubmitInfo: () =>
            findAllRatesWithHistoryBySubmitInfo(client),
        submitContract: (args) => submitContract(client, args),
        submitRate: (args) => submitRate(client, args),
        unlockContract: (args) => unlockContract(client, args),
        unlockRate: (args) => unlockRate(client, args),
    }
}

export type { Store }
export { NewPostgresStore }<|MERGE_RESOLUTION|>--- conflicted
+++ resolved
@@ -65,12 +65,9 @@
     SubmitRateArgsType,
     InsertContractArgsType,
     UpdateContractArgsType,
-<<<<<<< HEAD
     ContractOrErrorArrayType,
     RateOrErrorArrayType,
-=======
     UpdateMCCRSIDFormArgsType,
->>>>>>> 070fceb1
 } from './contractAndRates'
 import { unlockContract } from './contractAndRates/unlockContract'
 import type { UnlockContractArgsType } from './contractAndRates/unlockContract'
@@ -162,13 +159,10 @@
         contractID: string
     ) => Promise<ContractType | Error>
 
-<<<<<<< HEAD
     findRateWithHistory: (rateID: string) => Promise<RateType | Error>
-=======
     updateContract: (
         args: UpdateMCCRSIDFormArgsType
     ) => Promise<ContractType | Error>
->>>>>>> 070fceb1
 
     updateDraftContractWithRates: (
         args: UpdateContractArgsType
