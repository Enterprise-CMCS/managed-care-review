--- conflicted
+++ resolved
@@ -83,10 +83,7 @@
 import { findEmailSettings } from './settings/findEmailSettings'
 import { updateEmailSettings } from './settings/updateEmailSettings'
 import type { ExtendedPrismaClient } from './prismaClient'
-<<<<<<< HEAD
 import { findAllContractsForCMSDashboard } from './contractAndRates/findAllContractsForCMSDashboard'
-=======
->>>>>>> 356b7360
 
 type Store = {
     findPrograms: (
@@ -189,20 +186,14 @@
         stateCode: string
     ) => Promise<ContractOrErrorArrayType | Error>
 
-<<<<<<< HEAD
-    findAllContractsWithHistoryBySubmitInfo: () => Promise<
-        ContractOrErrorArrayType | Error
-    >
+    findAllContractsWithHistoryBySubmitInfo: (
+        useZod?: boolean
+    ) => Promise<ContractOrErrorArrayType | Error>
 
     findAllContractsForCMSDashboard: () => Promise<
         ContractOrErrorArrayType | Error
     >
 
-=======
-    findAllContractsWithHistoryBySubmitInfo: (
-        useZod?: boolean
-    ) => Promise<ContractOrErrorArrayType | Error>
->>>>>>> 356b7360
     findAllRatesWithHistoryBySubmitInfo: (
         args?: FindAllRatesWithHistoryBySubmitType
     ) => Promise<RateOrErrorArrayType | Error>
@@ -305,17 +296,12 @@
             updateDraftContractRates(client, args),
         findAllContractsWithHistoryByState: (args) =>
             findAllContractsWithHistoryByState(client, args),
-<<<<<<< HEAD
-
-        findAllContractsWithHistoryBySubmitInfo: () =>
-            findAllContractsWithHistoryBySubmitInfo(client),
+
+        findAllContractsWithHistoryBySubmitInfo: (args) =>
+            findAllContractsWithHistoryBySubmitInfo(client, args),
         findAllContractsForCMSDashboard: () =>
             findAllContractsForCMSDashboard(client),
 
-=======
-        findAllContractsWithHistoryBySubmitInfo: (args) =>
-            findAllContractsWithHistoryBySubmitInfo(client, args),
->>>>>>> 356b7360
         findAllRatesWithHistoryBySubmitInfo: (args) =>
             findAllRatesWithHistoryBySubmitInfo(client, args),
         replaceRateOnContract: (args) => replaceRateOnContract(client, args),
