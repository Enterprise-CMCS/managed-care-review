--- conflicted
+++ resolved
@@ -52,26 +52,19 @@
 import {
     insertDraftContract,
     findContractWithHistory,
-<<<<<<< HEAD
-    updateDraftContract,
-    submitRate,
-    submitContract,
-=======
     updateDraftContractWithRates,
     findAllContractsWithHistoryByState,
     findAllContractsWithHistoryBySubmitInfo,
->>>>>>> 3952528b
+    submitContract,
+    submitRate,
 } from './contractAndRates'
 import type {
+    SubmitContractArgsType,
+    SubmitRateArgsType,
     InsertContractArgsType,
     UpdateContractArgsType,
-<<<<<<< HEAD
-    SubmitContractArgsType,
-    SubmitRateArgsType,
-=======
-    ContractOrErrorArrayType,
->>>>>>> 3952528b
 } from './contractAndRates'
+import type { ContractOrErrorArrayType } from './contractAndRates/findAllContractsWithHistoryByState'
 
 type Store = {
     findPrograms: (
@@ -161,13 +154,6 @@
         args: UpdateContractArgsType
     ) => Promise<ContractType | Error>
 
-<<<<<<< HEAD
-    submitContract: (
-        args: SubmitContractArgsType
-    ) => Promise<ContractType | Error>
-
-    submitRate: (args: SubmitRateArgsType) => Promise<RateType | Error>
-=======
     findAllContractsWithHistoryByState: (
         stateCode: string
     ) => Promise<ContractOrErrorArrayType | Error>
@@ -175,7 +161,12 @@
     findAllContractsWithHistoryBySubmitInfo: () => Promise<
         ContractOrErrorArrayType | Error
     >
->>>>>>> 3952528b
+
+    submitContract: (
+        args: SubmitContractArgsType
+    ) => Promise<ContractType | Error>
+
+    submitRate: (args: SubmitRateArgsType) => Promise<RateType | Error>
 }
 
 function NewPostgresStore(client: PrismaClient): Store {
@@ -236,18 +227,14 @@
         insertDraftContract: (args) => insertDraftContract(client, args),
         findContractWithHistory: (args) =>
             findContractWithHistory(client, args),
-<<<<<<< HEAD
-        updateDraftContract: (args) => updateDraftContract(client, args),
-        submitContract: (args) => submitContract(client, args),
-        submitRate: (args) => submitRate(client, args),
-=======
         updateDraftContractWithRates: (args) =>
             updateDraftContractWithRates(client, args),
         findAllContractsWithHistoryByState: (args) =>
             findAllContractsWithHistoryByState(client, args),
         findAllContractsWithHistoryBySubmitInfo: () =>
             findAllContractsWithHistoryBySubmitInfo(client),
->>>>>>> 3952528b
+        submitContract: (args) => submitContract(client, args),
+        submitRate: (args) => submitRate(client, args),
     }
 }
 
