--- conflicted
+++ resolved
@@ -144,10 +144,7 @@
         findPrograms: findPrograms,
         findUser: (id) => findUser(client, id),
         insertUser: (args) => insertUser(client, args),
-<<<<<<< HEAD
         insertManyUsers: (args) => insertManyUsers(client, args),
-        updateCmsUserProperties: (userID, stateCodes, divisionAssignment) =>
-=======
         updateCmsUserProperties: (
             userID,
             stateCodes,
@@ -155,7 +152,6 @@
             divisionAssignment,
             description
         ) =>
->>>>>>> 27375613
             updateCmsUserProperties(
                 client,
                 userID,
