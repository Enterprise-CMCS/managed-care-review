--- conflicted
+++ resolved
@@ -91,11 +91,7 @@
     insertQuestionResponse: (
         questionInput: InsertQuestionResponseArgs,
         user: StateUserType
-<<<<<<< HEAD
-    ) => Promise<QuestionResponseType | Error>
-=======
-    ) => Promise<Question | StoreError>
->>>>>>> 4062b6c6
+    ) => Promise<Question | Error>
 
     insertDraftContract: (
         args: InsertContractArgsType
