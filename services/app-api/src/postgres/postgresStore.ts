--- conflicted
+++ resolved
@@ -41,11 +41,7 @@
     insertQuestion,
     insertQuestionResponse,
 } from './questionResponse'
-<<<<<<< HEAD
-import { findAllSupportedStates } from './state/findAllSupportedStates'
-=======
 import { findAllSupportedStates } from './state'
->>>>>>> 1a9b88cc
 
 type Store = {
     findPrograms: (
