import { PrismaClient, HealthPlanRevisionTable } from '@prisma/client'
import {
    UnlockedHealthPlanFormDataType,
    HealthPlanFormDataType,
} from '../../../app-web/src/common-code/healthPlanFormDataType'
import {
    ProgramType,
    HealthPlanPackageType,
    UpdateInfoType,
} from '../domain-models'
import { findPrograms, findStatePrograms } from '../postgres'
import { findAllHealthPlanPackagesByState } from './findAllHealthPlanPackagesByState'
import { findAllHealthPlanPackagesBySubmittedAt } from './findAllHealthPlanPackagesBySubmittedAt'
import { findHealthPlanPackage } from './findHealthPlanPackage'
import {
    insertHealthPlanPackage,
    InsertHealthPlanPackageArgsType,
} from './insertHealthPlanPackage'
import { insertHealthPlanRevision } from './insertHealthPlanRevision'
import { StoreError } from './storeError'
import { updateHealthPlanRevision } from './updateHealthPlanRevision'
import { findAllRevisions } from './findAllRevisions'

import { findUser } from './findUser'
import { User } from '@prisma/client'
import { insertUser, InsertUserArgsType } from './insertUser'

type Store = {
    findPrograms: (
        stateCode: string,
        programIDs: Array<string>
    ) => ProgramType[] | Error

    findStatePrograms: (stateCode: string) => ProgramType[] | Error

    findAllRevisions: () => Promise<HealthPlanRevisionTable[] | StoreError>

    findHealthPlanPackage: (
        draftUUID: string
    ) => Promise<HealthPlanPackageType | undefined | StoreError>

    findAllHealthPlanPackagesByState: (
        stateCode: string
    ) => Promise<HealthPlanPackageType[] | StoreError>

    findAllHealthPlanPackagesBySubmittedAt: () => Promise<
        HealthPlanPackageType[] | StoreError
    >

    insertHealthPlanPackage: (
        args: InsertHealthPlanPackageArgsType
    ) => Promise<HealthPlanPackageType | StoreError>

    updateHealthPlanRevision: (
        pkgID: string,
        revisionID: string,
        formData: HealthPlanFormDataType,
        submitInfo?: UpdateInfoType
    ) => Promise<HealthPlanPackageType | StoreError>

    insertHealthPlanRevision: (
        pkgID: string,
        unlockInfo: UpdateInfoType,
        draft: UnlockedHealthPlanFormDataType
    ) => Promise<HealthPlanPackageType | StoreError>

    findUser: (id: string) => Promise<User | StoreError>

    insertUser: (user: InsertUserArgsType) => Promise<User | StoreError>
}

function NewPostgresStore(client: PrismaClient): Store {
    return {
        insertHealthPlanPackage: (args) =>
            insertHealthPlanPackage(client, args),
        findHealthPlanPackage: (id) => findHealthPlanPackage(client, id),
        findAllHealthPlanPackagesByState: (stateCode) =>
            findAllHealthPlanPackagesByState(client, stateCode),
        findAllHealthPlanPackagesBySubmittedAt: () =>
            findAllHealthPlanPackagesBySubmittedAt(client),
        updateHealthPlanRevision: (pkgID, revisionID, formData, submitInfo) =>
            updateHealthPlanRevision(
                client,
                pkgID,
                revisionID,
                formData,
                submitInfo
            ),
        insertHealthPlanRevision: (pkgID, unlockInfo, draft) =>
            insertHealthPlanRevision(client, {
                pkgID,
                unlockInfo,
                draft,
            }),
        findPrograms: findPrograms,
<<<<<<< HEAD
        getStatePrograms: getStatePrograms,
        getAllRevisions: () => getAllRevisions(client),
        findUser: (id) => findUser(client, id),
        insertUser: (args) => insertUser(client, args),
=======
        findStatePrograms: findStatePrograms,
        findAllRevisions: () => findAllRevisions(client),
>>>>>>> 8035f406
    }
}

export { NewPostgresStore, Store }<|MERGE_RESOLUTION|>--- conflicted
+++ resolved
@@ -93,15 +93,10 @@
                 draft,
             }),
         findPrograms: findPrograms,
-<<<<<<< HEAD
-        getStatePrograms: getStatePrograms,
-        getAllRevisions: () => getAllRevisions(client),
         findUser: (id) => findUser(client, id),
         insertUser: (args) => insertUser(client, args),
-=======
         findStatePrograms: findStatePrograms,
         findAllRevisions: () => findAllRevisions(client),
->>>>>>> 8035f406
     }
 }
 
