--- conflicted
+++ resolved
@@ -1,15 +1,10 @@
-<<<<<<< HEAD
-import type { PrismaClient, Division } from '@prisma/client'
-import type { StateCodeType } from '@mc-review/hpp'
-=======
 import type {
     PrismaClient,
     Division,
     RateRevisionTable,
     ContractRevisionTable,
 } from '@prisma/client'
-import type { StateCodeType } from '../../../app-web/src/common-code/healthPlanFormDataType'
->>>>>>> 8a7ebc52
+import type { StateCodeType } from '@mc-review/hpp'
 import type {
     ProgramType,
     UserType,
