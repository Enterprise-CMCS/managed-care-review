import type { PrismaClient } from '@prisma/client'
import type {
    CMSUserType,
    Question,
    CreateQuestionInput,
    DivisionType,
} from '../../domain-models'
import { v4 as uuidv4 } from 'uuid'
import { questionPrismaToDomainType, questionInclude } from './questionHelpers'

export async function insertQuestion(
    client: PrismaClient,
    questionInput: CreateQuestionInput,
    user: CMSUserType
): Promise<Question | Error> {
    const documents = questionInput.documents.map((document) => ({
        id: uuidv4(),
        name: document.name,
        s3URL: document.s3URL,
    }))

    try {
        const result = await client.question.create({
            data: {
                id: uuidv4(),
                contract: {
                    connect: {
                        id: questionInput.contractID,
                    },
                },
                addedBy: {
                    connect: {
                        id: user.id,
                    },
                },
                documents: {
                    create: documents,
                },
                division: user.divisionAssignment as DivisionType,
            },
            include: questionInclude,
        })

<<<<<<< HEAD
        const createdQuestion: Question = {
            ...result,
            addedBy: user,
            responses: result.responses.map(
                (response) => response as QuestionResponseType
            ),
        }

        return createdQuestion
    } catch (e) {
        return e
=======
        return questionPrismaToDomainType(result)
    } catch (e: unknown) {
        return convertPrismaErrorToStoreError(e)
>>>>>>> 4062b6c6
    }
}<|MERGE_RESOLUTION|>--- conflicted
+++ resolved
@@ -41,22 +41,8 @@
             include: questionInclude,
         })
 
-<<<<<<< HEAD
-        const createdQuestion: Question = {
-            ...result,
-            addedBy: user,
-            responses: result.responses.map(
-                (response) => response as QuestionResponseType
-            ),
-        }
-
-        return createdQuestion
+        return questionPrismaToDomainType(result)
     } catch (e) {
         return e
-=======
-        return questionPrismaToDomainType(result)
-    } catch (e: unknown) {
-        return convertPrismaErrorToStoreError(e)
->>>>>>> 4062b6c6
     }
 }