import { PrismaClient } from '@prisma/client'
import { v4 as uuidv4 } from 'uuid'
import { Contract } from './contractType'
import { findContract } from './findContract'

// Update the given revision
// * invalidate relationships of previous revision
// * set the ActionInfo
async function submitContract(
    client: PrismaClient,
    contractID: string,
    submittedByUserID: string,
    submitReason: string
): Promise<Contract | Error> {
    const groupTime = new Date()

    try {
        // Given all the Rates associated with this draft, find the most recent submitted
        // rateRevision to attach to this contract on submit.
        const currentRev = await client.contractRevisionTable.findFirst({
            where: {
                contractID: contractID,
                submitInfoID: null,
            },
            include: {
                draftRates: {
                    include: {
                        revisions: {
                            where: {
                                submitInfoID: { not: null },
                            },
                            take: 1,
                            orderBy: {
                                createdAt: 'desc',
                            },
                        },
                    },
                },
            },
        })
        if (!currentRev) {
            console.error('No Unsubmitted Rev!')
            return new Error('cant find the current rev to submit')
        }

        const submittedRateRevisions = currentRev.draftRates.map(
            (c) => c.revisions[0]
        )

        if (submittedRateRevisions.some((rev) => rev === undefined)) {
            console.error(
                'Attempted to submit a contract related to a rate that has not been submitted'
            )
            return new Error(
                'Attempted to submit a contract related to a rate that has not been submitted'
            )
        }

        const updated = await client.contractRevisionTable.update({
            where: {
                id: currentRev.id,
            },
            data: {
                submitInfo: {
                    create: {
                        id: uuidv4(),
                        updatedAt: groupTime,
                        updatedByID: submittedByUserID,
                        updatedReason: submitReason,
                    },
                },
                rateRevisions: {
                    createMany: {
                        data: submittedRateRevisions.map((rev) => ({
                            rateRevisionID: rev.id,
                            validAfter: groupTime,
                        })),
                    },
                },
            },
            include: {
                rateRevisions: {
                    include: {
                        rateRevision: true,
                    },
                },
            },
        })
<<<<<<< HEAD
        // oldRev is the previously submitted revision of this contract (the one just superseded by the update)
=======

        // get the previous revision, to invalidate all relationships and add any removed entries to the join table.
>>>>>>> 92f095db
        const oldRev = await client.contractRevisionTable.findFirst({
            where: {
                contractID: updated.contractID,
                NOT: {
                    id: updated.id,
                },
            },
            include: {
                rateRevisions: {
                    include: {
                        rateRevision: true,
                    },
                },
            },
            orderBy: {
                createdAt: 'desc',
            },
        })

        // invalidate all joins on the old revision // maybe should just invalidate ALL where?
<<<<<<< HEAD
        // on an initial submission, there won't be an oldRev
        // validUntil: null means it's current.  we invalidate the joins on the old revision by giving it a validUntil value
=======
        // do we need invalidation?
>>>>>>> 92f095db
        if (oldRev) {
            // if any of the old rev's Rates aren't in the new Rates, add an entry
            // entry is for a previous rate to this new contractRev.
            const oldRateRevs = oldRev.rateRevisions
                .filter((rrevjoin) => !rrevjoin.validUntil)
                .map((rrevjoin) => rrevjoin.rateRevision)
            const removedRateRevs = oldRateRevs.filter(
                (rrev) =>
                    !currentRev.draftRates
                        .map((r) => r.id)
                        .includes(rrev.rateID)
            )

            if (removedRateRevs.length > 0) {
                await client.rateRevisionsOnContractRevisionsTable.createMany({
                    data: removedRateRevs.map((rrev) => ({
                        contractRevisionID: updated.id,
                        rateRevisionID: rrev.id,
                        validAfter: groupTime,
                        validUntil: groupTime,
                        isRemoval: true,
                    })),
                })
            }

            await client.rateRevisionsOnContractRevisionsTable.updateMany({
                where: {
                    contractRevisionID: oldRev.id,
                    validUntil: null,
                },
                data: {
                    validUntil: groupTime,
                    invalidatedByContractRevisionID: updated.id,
                },
            })
        }

        return findContract(client, contractID)
    } catch (err) {
        console.error('SUBMITeeee PRISMA CONTRACT ERR', err)
        return err
    }
}

export { submitContract }<|MERGE_RESOLUTION|>--- conflicted
+++ resolved
@@ -86,12 +86,9 @@
                 },
             },
         })
-<<<<<<< HEAD
+
         // oldRev is the previously submitted revision of this contract (the one just superseded by the update)
-=======
-
         // get the previous revision, to invalidate all relationships and add any removed entries to the join table.
->>>>>>> 92f095db
         const oldRev = await client.contractRevisionTable.findFirst({
             where: {
                 contractID: updated.contractID,
@@ -111,13 +108,8 @@
             },
         })
 
-        // invalidate all joins on the old revision // maybe should just invalidate ALL where?
-<<<<<<< HEAD
         // on an initial submission, there won't be an oldRev
         // validUntil: null means it's current.  we invalidate the joins on the old revision by giving it a validUntil value
-=======
-        // do we need invalidation?
->>>>>>> 92f095db
         if (oldRev) {
             // if any of the old rev's Rates aren't in the new Rates, add an entry
             // entry is for a previous rate to this new contractRev.
