import type {
    ContractRevisionTable,
    PrismaClient,
    RateRevisionTable,
} from '@prisma/client'
import type { ContractType } from '../../domain-models/contractAndRates'
import { findContractWithHistory } from './findContractWithHistory'
import { NotFoundError } from '../postgresErrors'
import type { UpdateInfoType } from '../../domain-models'
<<<<<<< HEAD

export type SubmitContractArgsType = {
    contractID: string // revision ID
    submittedByUserID: UpdateInfoType['updatedBy']
    submittedReason: UpdateInfoType['updatedReason']
}
// Update the given revision
// * invalidate relationships of previous revision by marking as outdated
// * set the UpdateInfo
export async function submitContract(
    client: PrismaClient,
    args: SubmitContractArgsType
): Promise<ContractType | NotFoundError | Error> {
    const { contractID, submittedByUserID, submittedReason } = args
=======
import { includeDraftRates } from './prismaDraftContractHelpers'
import type { PrismaTransactionType } from '../prismaTypes'

async function submitContractInsideTransaction(
    tx: PrismaTransactionType,
    contractID: string,
    submittedByUserID: string,
    submittedReason: string
): Promise<ContractType | Error> {
>>>>>>> 7beb4c31
    const currentDateTime = new Date()

    // New C+R code pre-submit
    const currentContract = await findContractWithHistory(tx, contractID)
    if (currentContract instanceof Error) {
        return currentContract
    }

<<<<<<< HEAD
            // find the current contract with related rates
            const currentRev = await client.contractRevisionTable.findFirst({
                where: {
                    contractID: contractID,
                    submitInfoID: null,
                },
            })
=======
    if (!currentContract.draftRevision || !currentContract.draftRates) {
        return new Error(
            'Attempting to submit a contract that has no draft data'
        )
    }
>>>>>>> 7beb4c31

    // find the current contract with related rates
    const currentRev = await tx.contractRevisionTable.findFirst({
        where: {
            contractID: contractID,
            submitInfoID: null,
        },
        include: {
            draftRates: {
                include: includeDraftRates,
            },
        },
    })

    if (!currentRev) {
        const err = `PRISMA ERROR: Cannot find the current rev to submit with contract id: ${contractID}`
        console.error(err)
        return new NotFoundError(err)
    }

    const unsubmittedChildRevs = []
    const linkedRateRevs = []
    for (const rate of currentContract.draftRates) {
        if (rate.parentContractID === contractID) {
            if (rate.draftRevision) {
                unsubmittedChildRevs.push(rate.draftRevision)
            } else {
                console.info(
                    'Strange, a child rate is not in a draft state. Shouldnt be true while we are unlocking child rates with contracts.'
                )
                const latestSubmittedRate = rate.revisions[0]
                if (!latestSubmittedRate) {
                    const msg = `Attempted to submit a contract connected to an unsubmitted child-rate. ContractID: ${contractID}`
                    return new Error(msg)
                }
                linkedRateRevs.push(latestSubmittedRate)
            }
        } else {
            // non-child rate
            const latestSubmittedRate = rate.revisions[0]
            if (!latestSubmittedRate) {
                const msg = `Attempted to submit a contract connected to an unsubmitted non-child-rate. ContractID: ${contractID}`
                return new Error(msg)
            }
            linkedRateRevs.push(latestSubmittedRate)
        }
    }

<<<<<<< HEAD
            // Create the submitInfo record in the updateInfoTable
            const submitInfo = await tx.updateInfoTable.create({
                data: {
                    updatedAt: currentDateTime,
                    updatedByID: submittedByUserID,
                    updatedReason: submittedReason,
                },
            })

            // NEW C+R HISTORY CODE post-submit (updateInfo placed in submitted revs.)

            // Tables--
            // updateInfo: updateInfoID
            // draftRates: contractID, rateID, position
            // contractRevision: contractID, submissionID
            // rateRevision: rateID, submissionID
            // relatedContractSubmissions: contractRevisionID, submissionID
            // relatedRateSubmissions: rateRevisionID, submissionID
            // packageSubmissions: submissionID, contractRevisionID, rateRevisionID

            // Update the contract to include the submitInfo ID
            await tx.contractRevisionTable.update({
                where: {
                    id: currentRev.id,
                },
                data: {
                    submitInfo: {
                        connect: {
                            id: submitInfo.id,
                        },
                    },
                },
            })

            // Update the rateRevision's submit info if it has not already been submitted
            //    await tx.rateRevisionTable.updateMany({
            //     where: {
            //         id: {
            //             in: unsubmittedChildRevs.map((rev) => rev.id),
            //         },
            //     },
            //     data: {
            //         submitInfoID: submitInfo.id,
            //     },
            // })

            const submissionRelatedContractRevs: ContractRevisionTable[] = []
            const submissionRelatedRateRevs: RateRevisionTable[] = []

            const linksToCreate: {
                rateRevID: string
                contractRevID: string
                ratePosition: number
            }[] = []

            // 1. This submitted contract
            // all draft rates: mark related, get a connection.
            const draftRates = await tx.draftRateJoinTable.findMany({
                where: {
                    contractID: contractID,
=======
    // this is all the revs that the newly submitted contract will be connected to. Those to be submitted and those already submitted.
    const draftRateRevs = unsubmittedChildRevs.concat(linkedRateRevs)

    // Create the submitInfo record in the updateInfoTable
    const submitInfo = await tx.updateInfoTable.create({
        data: {
            updatedAt: currentDateTime,
            updatedByID: submittedByUserID,
            updatedReason: submittedReason,
        },
    })

    // OLD SUBMIT STYLE
    // Update the contract to include the submitInfo ID
    const updated = await tx.contractRevisionTable.update({
        where: {
            id: currentRev.id,
        },
        data: {
            submitInfo: {
                connect: {
                    id: submitInfo.id,
                },
            },
            rateRevisions: {
                createMany: {
                    data: draftRateRevs.map((rev, idx) => ({
                        rateRevisionID: rev.id,
                        // Since rates come out the other side ordered by validAfter, we need to order things on the way in that way.
                        validAfter: new Date(
                            currentDateTime.getTime() -
                                draftRateRevs.length +
                                idx +
                                1
                        ),
                    })),
                },
            },
            draftRates: {
                set: [],
            },
        },
        include: {
            rateRevisions: {
                include: {
                    rateRevision: true,
                },
            },
        },
    })

    // we only want to update the rateRevision's submit info if it has not already been submitted
    await tx.rateRevisionTable.updateMany({
        where: {
            id: {
                in: unsubmittedChildRevs.map((rev) => rev.id),
            },
        },
        data: {
            submitInfoID: submitInfo.id,
        },
    })

    // oldRev is the previously submitted revision of this contract (the one just superseded by the update)
    // on an initial submission, there won't be an oldRev
    const oldRev = await tx.contractRevisionTable.findFirst({
        where: {
            contractID: updated.contractID,
            NOT: {
                id: updated.id,
            },
        },
        include: {
            rateRevisions: {
                include: {
                    rateRevision: true,
                },
            },
        },
        orderBy: {
            createdAt: 'desc',
        },
    })

    // Take oldRev, invalidate all relationships and add any removed entries to the join table.
    if (oldRev) {
        // If any of the old rev's Rates aren't in the new Rates, add an entry in revisions join table
        // isRemoval field shows that this is a previous rate related with this contract that is now removed
        const oldRateRevs = oldRev.rateRevisions
            .filter((rrevjoin) => !rrevjoin.validUntil)
            .map((rrevjoin) => rrevjoin.rateRevision)
        const removedRateRevs = oldRateRevs.filter(
            (rrev) =>
                !currentRev.draftRates.map((r) => r.id).includes(rrev.rateID)
        )

        if (removedRateRevs.length > 0) {
            await tx.rateRevisionsOnContractRevisionsTable.createMany({
                data: removedRateRevs.map((rrev) => ({
                    contractRevisionID: updated.id,
                    rateRevisionID: rrev.id,
                    validAfter: currentDateTime,
                    validUntil: currentDateTime,
                    isRemoval: true,
                })),
            })
        }

        // Invalidate old revision join table links by updating validUntil
        // these links are considered outdated going forward
        await tx.rateRevisionsOnContractRevisionsTable.updateMany({
            where: {
                contractRevisionID: oldRev.id,
                validUntil: null,
            },
            data: {
                validUntil: currentDateTime,
            },
        })
    }

    // NEW C+R HISTORY CODE post-submit (updateInfo placed in submitted revs.)

    // Tables--
    // updateInfo: updateInfoID
    // draftRates: contractID, rateID, position
    // contractRevision: contractID, submissionID
    // rateRevision: rateID, submissionID
    // relatedContractSubmissions: contractRevisionID, submissionID
    // relatedRateSubmissions: rateRevisionID, submissionID
    // packageSubmissions: submissionID, contractRevisionID, rateRevisionID

    const submissionRelatedContractRevs: ContractRevisionTable[] = []
    const submissionRelatedRateRevs: RateRevisionTable[] = []

    const linksToCreate: {
        rateRevID: string
        contractRevID: string
        ratePosition: number
    }[] = []

    // 1. This submitted contract
    // all draft rates: mark related, get a connection.
    const draftRates = await tx.draftRateJoinTable.findMany({
        where: {
            contractID: contractID,
        },
        include: {
            rate: {
                include: {
                    revisions: {
                        where: {
                            submitInfoID: {
                                not: null,
                            },
                        },
                        orderBy: {
                            createdAt: 'desc',
                        },
                        take: 1,
                    },
                },
            },
        },
    })
    const theseDraftRateIDs = draftRates.map((r) => r.rateID)
    for (const draftRateJoin of draftRates) {
        const draftRate = draftRateJoin.rate
        const draftRateRev = draftRate.revisions[0]
        if (!draftRateRev) {
            const msg = `attempted to submit connected to an UNsubmitted rate. contractID: ${contractID} rateID: ${draftRate.id}`
            console.error(msg)
            return new Error(msg)
        }

        // if not a newly submitted rate, add it to related rates.
        if (draftRateRev.submitInfoID !== submitInfo.id) {
            submissionRelatedRateRevs.push(draftRateRev)
        }

        // add a link.
        linksToCreate.push({
            contractRevID: currentRev.id,
            rateRevID: draftRateRev.id,
            ratePosition: draftRateJoin.ratePosition,
        })
    }

    // -- get previous connections, disconnected rate: mark related
    const prevRelatedSubmission = await tx.updateInfoTable.findFirst({
        where: {
            relatedContracts: {
                some: {
                    contractID: contractID,
                },
            },
        },
        orderBy: {
            updatedAt: 'desc',
        },
        include: {
            submissionPackages: {
                where: {
                    contractRevision: {
                        contractID: contractID,
                    },
                },
                include: {
                    rateRevision: true,
                },
            },
        },
    })

    if (prevRelatedSubmission) {
        for (const previousConnection of prevRelatedSubmission.submissionPackages) {
            if (
                !theseDraftRateIDs.includes(
                    previousConnection.rateRevision.rateID
                )
            ) {
                // this previous submission was connected to a now disconnected rate.
                submissionRelatedRateRevs.push(previousConnection.rateRevision)
            }
        }
    }

    // 2. these sumbittedrates
    // all draft contracts: mark related, get a connection
    const submittedRateDraftContracts = await tx.draftRateJoinTable.findMany({
        where: {
            rateID: {
                in: unsubmittedChildRevs.map((r) => r.rateID),
            },
        },
        include: {
            contract: {
                include: {
                    revisions: {
                        where: {
                            submitInfoID: {
                                not: null,
                            },
                        },
                        orderBy: {
                            createdAt: 'desc',
                        },
                        take: 1,
                    },
>>>>>>> 7beb4c31
                },
            },
            rate: {
                include: {
                    revisions: {
                        where: {
                            submitInfoID: {
                                not: null,
                            },
                        },
                        orderBy: {
                            createdAt: 'desc',
                        },
                        take: 1,
                    },
                },
            },
        },
    })

    // per-submitted rate, the list of contractIDs it's connected to
    const currentSubmittedRateConnections: {
        [rateID: string]: string[]
    } = {}

    for (const draftContractJoin of submittedRateDraftContracts) {
        const submittedRate = draftContractJoin.rate
        const submittedRateRev = submittedRate.revisions[0]

        const draftContract = draftContractJoin.contract
        const draftContractRev = draftContract.revisions[0]

        if (!submittedRateRev) {
            const msg = `attempted to submit connected to a never submitted rate. contractID: ${draftContract.id} rateID: ${submittedRate.id}`
            console.error(msg)
            return new Error(msg)
        }

        if (!draftContractRev) {
            // If the related contract is draft and never submitted, then we have no links to update, it is not
            // actually affected by this submission.
            continue
        }

        if (!currentSubmittedRateConnections[submittedRate.id]) {
            currentSubmittedRateConnections[submittedRate.id] = []
        }
        currentSubmittedRateConnections[submittedRate.id].push(draftContract.id)

        // if not the newly submitted contract, add it to related contracts.
        if (
            draftContractRev.submitInfoID !== submitInfo.id &&
            !submissionRelatedContractRevs.find(
                (c) => c.contractID === draftContractRev.contractID
            )
        ) {
            submissionRelatedContractRevs.push(draftContractRev)
        }

        // add a link if it's not already added.
        if (
            !linksToCreate.find(
                (l) =>
                    l.contractRevID === draftContractRev.id &&
                    l.rateRevID === submittedRateRev.id
            )
        ) {
            linksToCreate.push({
                contractRevID: draftContractRev.id,
                rateRevID: submittedRateRev.id,
                ratePosition: draftContractJoin.ratePosition,
            })
        }
    }
    // -- get previous connections, disconnected contracts: mark related,
    for (const submittedRateRev of unsubmittedChildRevs) {
        const prevRelatedContractSubmissions =
            await tx.updateInfoTable.findFirst({
                where: {
                    relatedRates: {
                        some: {
                            rateID: submittedRateRev.rateID,
                        },
                    },
                },
                orderBy: {
                    updatedAt: 'desc',
                },
                include: {
                    submissionPackages: {
                        where: {
                            rateRevision: {
                                rateID: submittedRateRev.rateID,
                            },
                        },
                        include: {
                            contractRevision: true,
                        },
                    },
                },
            })

        if (prevRelatedContractSubmissions) {
            for (const previousConnection of prevRelatedContractSubmissions.submissionPackages) {
                if (
                    !currentSubmittedRateConnections[
                        submittedRateRev.rateID
                    ].includes(previousConnection.contractRevision.contractID)
                ) {
                    // this previous submission was connected to a now disconnected rate.
                    submissionRelatedContractRevs.push(
                        previousConnection.contractRevision
                    )
                }
            }
        }
    }

    // all related (not submitted) rates:
    for (const relatedRateRev of submissionRelatedRateRevs) {
        // -- get previous submision, previous connections
        const prevRelatedSubmission = await tx.updateInfoTable.findFirst({
            where: {
                relatedRates: {
                    some: {
                        rateID: relatedRateRev.rateID,
                    },
                },
            },
            orderBy: {
                updatedAt: 'desc',
            },
            include: {
                submissionPackages: {
                    where: {
                        rateRevision: {
                            rateID: relatedRateRev.rateID,
                        },
                    },
                    include: {
                        contractRevision: true,
                    },
                },
            },
        })

        if (!prevRelatedSubmission) {
            const msg = `Programming Error: Related Rate has no past submission. Should always have a submission. rateID: ${relatedRateRev.rateID}`
            console.error(msg)
            return new Error(msg)
        }

        // -- all connections that aren't this submitted contract, add connection
        for (const previousConnection of prevRelatedSubmission.submissionPackages) {
            if (previousConnection.contractRevision.contractID !== contractID) {
                // this previous submission has a link to be forwarded.

                linksToCreate.push({
                    contractRevID: previousConnection.contractRevisionID,
                    rateRevID: previousConnection.rateRevisionID,
                    ratePosition: previousConnection.ratePosition,
                })
            }
        }
    }

    // all related contracts:
    for (const relatedContract of submissionRelatedContractRevs) {
        // -- get previous submission, previous connections
        const prevRelatedSubmission = await tx.updateInfoTable.findFirst({
            where: {
                relatedContracts: {
                    some: {
                        contractID: relatedContract.contractID,
                    },
                },
            },
            orderBy: {
                updatedAt: 'desc',
            },
            include: {
                submissionPackages: {
                    where: {
                        contractRevision: {
                            contractID: relatedContract.contractID,
                        },
                    },
                    include: {
                        rateRevision: true,
                        contractRevision: true,
                    },
                },
            },
        })

        if (!prevRelatedSubmission) {
            const msg = `Programming Error: Related Contract has no past submission. Should always have a submission. contractID: ${relatedContract.contractID}`
            console.error(msg)
            return new Error(msg)
        }

        // -- all connections that aren't these submitted rates, add connection
        const submittedRateIDs = unsubmittedChildRevs.map((r) => r.rateID)

        for (const previousConnection of prevRelatedSubmission.submissionPackages) {
            if (
                !submittedRateIDs.includes(
                    previousConnection.rateRevision.rateID
                )
            ) {
                // this previous submission has a link to be forwarded.

                linksToCreate.push({
                    contractRevID: previousConnection.contractRevisionID,
                    rateRevID: previousConnection.rateRevisionID,
                    ratePosition: previousConnection.ratePosition,
                })
            }
        }
    }

    // Write the resulting data to the db
    // RelatedContractSubmission
    const allContractRevisionIDsRelatedToThisSubmission = [
        currentRev.id,
    ].concat(submissionRelatedContractRevs.map((r) => r.id))
    // RelatedRateSubmission
    const allRateRevisionIDsRelatedToThisSubmission = unsubmittedChildRevs
        .map((r) => r.id)
        .concat(submissionRelatedRateRevs.map((r) => r.id))
    // Links

    // filter out any duplicate links, we may have double counted since we went through
    // related contracts and rates
    const seenLinks: { [compoundKey: string]: boolean } = {}
    const uniqueLinks = linksToCreate.filter((link) => {
        const compoundKey = `${link.contractRevID}:${link.rateRevID}`
        if (seenLinks[compoundKey]) {
            return false
        }
        seenLinks[compoundKey] = true
        return true
    })
    // all in one!
    await tx.updateInfoTable.update({
        where: { id: submitInfo.id },
        data: {
            relatedContracts: {
                connect: allContractRevisionIDsRelatedToThisSubmission.map(
                    (id) => ({
                        id: id,
                    })
                ),
            },
            relatedRates: {
                connect: allRateRevisionIDsRelatedToThisSubmission.map(
                    (id) => ({
                        id: id,
                    })
                ),
            },
            submissionPackages: {
                create: uniqueLinks.map((l) => ({
                    contractRevisionID: l.contractRevID,
                    rateRevisionID: l.rateRevID,
                    ratePosition: l.ratePosition,
                })),
            },
        },
    })

    // delete draftRate Connections iff not still connected to other draft revisions.
    // we know that all of these submitted contract + rate pairs can be deleted.
    // if any of the thisContract -> Rate pairs, those rates have unsubmitted bits, then don't delete that.
    // same for rates.
    const currentDraftRateLinksForNewSubmissions =
        await tx.draftRateJoinTable.findMany({
            where: {
                OR: [
                    { contractID: contractID },
                    {
                        rateID: {
                            in: unsubmittedChildRevs.map((r) => r.rateID),
                        },
                    },
                ],
            },
            include: {
                contract: {
                    include: {
                        revisions: {
                            orderBy: {
                                createdAt: 'desc',
                            },
                        },
                    },
                },
                rate: {
                    include: {
                        revisions: {
                            orderBy: {
                                createdAt: 'desc',
                            },
                            take: 1,
                        },
                    },
                },
            },
        })

    // if this connection has no remaining drafts pointing towards it, delete it.
    // [contractID, rateID] tuple
    const connectionsToRemove: [string, string][] = []
    for (const draftLink of currentDraftRateLinksForNewSubmissions) {
        const latestContractRev = draftLink.contract.revisions[0]
        const notDraftContract = latestContractRev.submitInfoID !== null

        const latestRateRev = draftLink.rate.revisions[0]
        const notDraftRate = latestRateRev.submitInfoID !== null

        if (notDraftContract && notDraftRate) {
            connectionsToRemove.push([draftLink.contractID, draftLink.rateID])
        }
    }

    for (const connection of connectionsToRemove) {
        await tx.draftRateJoinTable.delete({
            where: {
                contractID_rateID: {
                    contractID: connection[0],
                    rateID: connection[1],
                },
            },
        })
    }

    return await findContractWithHistory(tx, contractID)
}

export type SubmitContractArgsType = {
    contractID: string // revision ID
    submittedByUserID: UpdateInfoType['updatedBy']
    submittedReason: UpdateInfoType['updatedReason']
}
// Update the given revision
// * invalidate relationships of previous revision by marking as outdated
// * set the UpdateInfo
export async function submitContract(
    client: PrismaClient,
    args: SubmitContractArgsType
): Promise<ContractType | NotFoundError | Error> {
    const { contractID, submittedByUserID, submittedReason } = args

    try {
        return await client.$transaction(async (tx) => {
            const result = submitContractInsideTransaction(
                tx,
                contractID,
                submittedByUserID,
                submittedReason
            )
            if (result instanceof Error) {
                // if we get an error here, we need to throw it to kill the transaction.
                // then we catch it and return it as normal.
                throw result
            }
            return result
        })
    } catch (err) {
        console.error('Submit Prisma Error: ', err)
        return err
    }
}<|MERGE_RESOLUTION|>--- conflicted
+++ resolved
@@ -7,23 +7,6 @@
 import { findContractWithHistory } from './findContractWithHistory'
 import { NotFoundError } from '../postgresErrors'
 import type { UpdateInfoType } from '../../domain-models'
-<<<<<<< HEAD
-
-export type SubmitContractArgsType = {
-    contractID: string // revision ID
-    submittedByUserID: UpdateInfoType['updatedBy']
-    submittedReason: UpdateInfoType['updatedReason']
-}
-// Update the given revision
-// * invalidate relationships of previous revision by marking as outdated
-// * set the UpdateInfo
-export async function submitContract(
-    client: PrismaClient,
-    args: SubmitContractArgsType
-): Promise<ContractType | NotFoundError | Error> {
-    const { contractID, submittedByUserID, submittedReason } = args
-=======
-import { includeDraftRates } from './prismaDraftContractHelpers'
 import type { PrismaTransactionType } from '../prismaTypes'
 
 async function submitContractInsideTransaction(
@@ -32,7 +15,6 @@
     submittedByUserID: string,
     submittedReason: string
 ): Promise<ContractType | Error> {
->>>>>>> 7beb4c31
     const currentDateTime = new Date()
 
     // New C+R code pre-submit
@@ -41,32 +23,17 @@
         return currentContract
     }
 
-<<<<<<< HEAD
-            // find the current contract with related rates
-            const currentRev = await client.contractRevisionTable.findFirst({
-                where: {
-                    contractID: contractID,
-                    submitInfoID: null,
-                },
-            })
-=======
     if (!currentContract.draftRevision || !currentContract.draftRates) {
         return new Error(
             'Attempting to submit a contract that has no draft data'
         )
     }
->>>>>>> 7beb4c31
 
     // find the current contract with related rates
     const currentRev = await tx.contractRevisionTable.findFirst({
         where: {
             contractID: contractID,
             submitInfoID: null,
-        },
-        include: {
-            draftRates: {
-                include: includeDraftRates,
-            },
         },
     })
 
@@ -104,70 +71,8 @@
         }
     }
 
-<<<<<<< HEAD
-            // Create the submitInfo record in the updateInfoTable
-            const submitInfo = await tx.updateInfoTable.create({
-                data: {
-                    updatedAt: currentDateTime,
-                    updatedByID: submittedByUserID,
-                    updatedReason: submittedReason,
-                },
-            })
-
-            // NEW C+R HISTORY CODE post-submit (updateInfo placed in submitted revs.)
-
-            // Tables--
-            // updateInfo: updateInfoID
-            // draftRates: contractID, rateID, position
-            // contractRevision: contractID, submissionID
-            // rateRevision: rateID, submissionID
-            // relatedContractSubmissions: contractRevisionID, submissionID
-            // relatedRateSubmissions: rateRevisionID, submissionID
-            // packageSubmissions: submissionID, contractRevisionID, rateRevisionID
-
-            // Update the contract to include the submitInfo ID
-            await tx.contractRevisionTable.update({
-                where: {
-                    id: currentRev.id,
-                },
-                data: {
-                    submitInfo: {
-                        connect: {
-                            id: submitInfo.id,
-                        },
-                    },
-                },
-            })
-
-            // Update the rateRevision's submit info if it has not already been submitted
-            //    await tx.rateRevisionTable.updateMany({
-            //     where: {
-            //         id: {
-            //             in: unsubmittedChildRevs.map((rev) => rev.id),
-            //         },
-            //     },
-            //     data: {
-            //         submitInfoID: submitInfo.id,
-            //     },
-            // })
-
-            const submissionRelatedContractRevs: ContractRevisionTable[] = []
-            const submissionRelatedRateRevs: RateRevisionTable[] = []
-
-            const linksToCreate: {
-                rateRevID: string
-                contractRevID: string
-                ratePosition: number
-            }[] = []
-
-            // 1. This submitted contract
-            // all draft rates: mark related, get a connection.
-            const draftRates = await tx.draftRateJoinTable.findMany({
-                where: {
-                    contractID: contractID,
-=======
     // this is all the revs that the newly submitted contract will be connected to. Those to be submitted and those already submitted.
-    const draftRateRevs = unsubmittedChildRevs.concat(linkedRateRevs)
+    // const draftRateRevs = unsubmittedChildRevs.concat(linkedRateRevs)
 
     // Create the submitInfo record in the updateInfoTable
     const submitInfo = await tx.updateInfoTable.create({
@@ -180,7 +85,7 @@
 
     // OLD SUBMIT STYLE
     // Update the contract to include the submitInfo ID
-    const updated = await tx.contractRevisionTable.update({
+    await tx.contractRevisionTable.update({
         where: {
             id: currentRev.id,
         },
@@ -190,102 +95,78 @@
                     id: submitInfo.id,
                 },
             },
-            rateRevisions: {
-                createMany: {
-                    data: draftRateRevs.map((rev, idx) => ({
-                        rateRevisionID: rev.id,
-                        // Since rates come out the other side ordered by validAfter, we need to order things on the way in that way.
-                        validAfter: new Date(
-                            currentDateTime.getTime() -
-                                draftRateRevs.length +
-                                idx +
-                                1
-                        ),
-                    })),
-                },
-            },
-            draftRates: {
-                set: [],
-            },
-        },
-        include: {
-            rateRevisions: {
-                include: {
-                    rateRevision: true,
-                },
-            },
-        },
-    })
-
-    // we only want to update the rateRevision's submit info if it has not already been submitted
-    await tx.rateRevisionTable.updateMany({
-        where: {
-            id: {
-                in: unsubmittedChildRevs.map((rev) => rev.id),
-            },
-        },
-        data: {
-            submitInfoID: submitInfo.id,
-        },
-    })
+        },
+    })
+
+    // // we only want to update the rateRevision's submit info if it has not already been submitted
+    // await tx.rateRevisionTable.updateMany({
+    //     where: {
+    //         id: {
+    //             in: unsubmittedChildRevs.map((rev) => rev.id),
+    //         },
+    //     },
+    //     data: {
+    //         submitInfoID: submitInfo.id,
+    //     },
+    // })
 
     // oldRev is the previously submitted revision of this contract (the one just superseded by the update)
     // on an initial submission, there won't be an oldRev
-    const oldRev = await tx.contractRevisionTable.findFirst({
-        where: {
-            contractID: updated.contractID,
-            NOT: {
-                id: updated.id,
-            },
-        },
-        include: {
-            rateRevisions: {
-                include: {
-                    rateRevision: true,
-                },
-            },
-        },
-        orderBy: {
-            createdAt: 'desc',
-        },
-    })
+    // const oldRev = await tx.contractRevisionTable.findFirst({
+    //     where: {
+    //         contractID: updated.contractID,
+    //         NOT: {
+    //             id: updated.id,
+    //         },
+    //     },
+    //     include: {
+    //         rateRevisions: {
+    //             include: {
+    //                 rateRevision: true,
+    //             },
+    //         },
+    //     },
+    //     orderBy: {
+    //         createdAt: 'desc',
+    //     },
+    // })
 
     // Take oldRev, invalidate all relationships and add any removed entries to the join table.
-    if (oldRev) {
-        // If any of the old rev's Rates aren't in the new Rates, add an entry in revisions join table
-        // isRemoval field shows that this is a previous rate related with this contract that is now removed
-        const oldRateRevs = oldRev.rateRevisions
-            .filter((rrevjoin) => !rrevjoin.validUntil)
-            .map((rrevjoin) => rrevjoin.rateRevision)
-        const removedRateRevs = oldRateRevs.filter(
-            (rrev) =>
-                !currentRev.draftRates.map((r) => r.id).includes(rrev.rateID)
-        )
-
-        if (removedRateRevs.length > 0) {
-            await tx.rateRevisionsOnContractRevisionsTable.createMany({
-                data: removedRateRevs.map((rrev) => ({
-                    contractRevisionID: updated.id,
-                    rateRevisionID: rrev.id,
-                    validAfter: currentDateTime,
-                    validUntil: currentDateTime,
-                    isRemoval: true,
-                })),
-            })
-        }
-
-        // Invalidate old revision join table links by updating validUntil
-        // these links are considered outdated going forward
-        await tx.rateRevisionsOnContractRevisionsTable.updateMany({
-            where: {
-                contractRevisionID: oldRev.id,
-                validUntil: null,
-            },
-            data: {
-                validUntil: currentDateTime,
-            },
-        })
-    }
+    // if (oldRev) {
+    //     // If any of the old rev's Rates aren't in the new Rates, add an entry in revisions join table
+    //     // isRemoval field shows that this is a previous rate related with this contract that is now removed
+    //     const oldRateRevs = oldRev.rateRevisions
+    //         .filter((rrevjoin) => !rrevjoin.validUntil)
+    //         .map((rrevjoin) => rrevjoin.rateRevision)
+    //     const removedRateRevs = oldRateRevs.filter(
+    //         (rrev) =>
+    //             !currentRev.draftRates.map((r) => r.id).includes(rrev.rateID)
+    //     )
+
+    //     if (removedRateRevs.length > 0) {
+    //         await tx.rateRevisionsOnContractRevisionsTable.createMany({
+    //             data: removedRateRevs.map((rrev) => ({
+    //                 contractRevisionID: updated.id,
+    //                 rateRevisionID: rrev.id,
+    //                 validAfter: currentDateTime,
+    //                 validUntil: currentDateTime,
+    //                 isRemoval: true,
+    //             })),
+    //         })
+    //     }
+
+    //     // Invalidate old revision join table links by updating validUntil
+    //     // these links are considered outdated going forward
+    //     await tx.rateRevisionsOnContractRevisionsTable.updateMany({
+    //         where: {
+    //             contractRevisionID: oldRev.id,
+    //             validUntil: null,
+    //         },
+    //         data: {
+    //             validUntil: currentDateTime,
+    //         },
+    //     })
+    // }
 
     // NEW C+R HISTORY CODE post-submit (updateInfo placed in submitted revs.)
 
@@ -415,7 +296,6 @@
                         },
                         take: 1,
                     },
->>>>>>> 7beb4c31
                 },
             },
             rate: {
