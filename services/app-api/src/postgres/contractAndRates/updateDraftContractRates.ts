import type { PrismaClient } from '@prisma/client'
import type {
    ContractType,
    RateFormEditableType,
} from '../../domain-models/contractAndRates'
import { NotFoundError } from '../postgresErrors'
import { findContractWithHistory } from './findContractWithHistory'
import {
    prismaRateCreateFormDataFromDomain,
    prismaUpdateRateFormDataFromDomain,
} from './prismaContractRateAdaptors'

interface UpdatedRatesType {
    create: {
<<<<<<< HEAD
        formData: RateFormEditable
        ratePosition: number
    }[]
    update: {
        rateID: string
        formData: RateFormEditable
        ratePosition: number
=======
        formData: RateFormEditableType
    }[]
    update: {
        rateID: string
        formData: RateFormEditableType
>>>>>>> adc54251
    }[]
    link: {
        rateID: string
        ratePosition: number
    }[]
    unlink: {
        rateID: string
    }[]
    delete: {
        rateID: string
    }[]
}

interface UpdateDraftContractRatesArgsType {
    contractID: string
    rateUpdates: UpdatedRatesType
}

async function updateDraftContractRates(
    client: PrismaClient,
    args: UpdateDraftContractRatesArgsType
): Promise<ContractType | Error> {
    try {
        return await client.$transaction(async (tx) => {
            // for now, get the latest contract revision, eventually we'll have rate revisions directly on this
            const contract = await tx.contractTable.findUnique({
                where: {
                    id: args.contractID,
                },
                include: {
                    revisions: {
                        take: 1,
                        orderBy: {
                            createdAt: 'desc',
                        },
                    },
                },
            })

            if (!contract) {
                return new NotFoundError(
                    'contract not found with ID: ' + args.contractID
                )
            }

            const draftRevision = contract.revisions[0]
            if (!draftRevision) {
                return new Error(
                    'PROGRAMMER ERROR: This draft contract has no draft revision'
                )
            }

            // figure out the rate number range for created rates.
            const state = await tx.state.findUnique({
                where: { stateCode: contract.stateCode },
            })

            if (!state) {
                return new Error(
                    'PROGRAMER ERROR: No state found with code: ' +
                        contract.stateCode
                )
            }

            let nextRateNumber = state.latestStateRateCertNumber + 1

            // create new rates with new revisions
            const createdRateJoins: { rateID: string; ratePosition: number }[] =
                []
            for (const createRateArg of args.rateUpdates.create) {
                const rateFormData = createRateArg.formData
                const thisRateNumber = nextRateNumber
                nextRateNumber++

                const rateToCreate = {
                    stateCode: contract.stateCode,
                    stateNumber: thisRateNumber,
                    revisions: {
                        create: prismaRateCreateFormDataFromDomain(
                            rateFormData
                        ),
                    },
                }

                const createdRate = await tx.rateTable.create({
                    data: rateToCreate,
                    include: {
                        revisions: true,
                    },
                })

                createdRateJoins.push({
                    rateID: createdRate.id,
                    ratePosition: createRateArg.ratePosition,
                })
            }

            // to delete draft rates, we need to delete their revisions first
            await tx.rateRevisionTable.deleteMany({
                where: {
                    rateID: {
                        in: args.rateUpdates.delete.map((ru) => ru.rateID),
                    },
                },
            })
            await tx.rateTable.deleteMany({
                where: {
                    id: {
                        in: args.rateUpdates.delete.map((ru) => ru.rateID),
                    },
                },
            })

            const oldLinksToCreate = [
                ...createdRateJoins.map((lr) => lr.rateID),
                ...args.rateUpdates.link.map((ru) => ru.rateID),
            ]

            // create new rates and link and unlink others
            await tx.contractRevisionTable.update({
                where: { id: draftRevision.id },
                data: {
                    draftRates: {
                        connect: oldLinksToCreate.map((rID) => ({
                            id: rID,
                        })),
                        disconnect: args.rateUpdates.unlink.map((ru) => ({
                            id: ru.rateID,
                        })),
                    },
                },
                include: {
                    draftRates: true,
                },
            })

            // new rate + contract Linking tables

            // for each of the links, we have to get the order right
            // all the newly valid links are from create/update/link
            const links: { rateID: string; ratePosition: number }[] = [
                ...createdRateJoins.map((rj) => ({
                    rateID: rj.rateID,
                    ratePosition: rj.ratePosition,
                })),
                ...args.rateUpdates.update.map((ru) => ({
                    rateID: ru.rateID,
                    ratePosition: ru.ratePosition,
                })),
                ...args.rateUpdates.link.map((ru) => ({
                    rateID: ru.rateID,
                    ratePosition: ru.ratePosition,
                })),
            ]

            // Check our work, these should be an incrementing list of ratePositions.
            const ratePositions = links.map((l) => l.ratePosition).sort()
            let lastPosition = 0
            for (const ratePosition of ratePositions) {
                if (ratePosition !== lastPosition + 1) {
                    console.error(
                        'Updated Rate ratePositions Are Not Ordered',
                        ratePositions
                    )
                    return new Error(
                        'updateDraftContractRates called with discontinuous order ratePositions'
                    )
                }
                lastPosition++
            }

            await tx.contractTable.update({
                where: { id: args.contractID },
                data: {
                    draftRates: {
                        deleteMany: {},
                        create: links,
                    },
                },
            })

            // end new R+C Contract Linking Tables

            // update existing rates
            for (const ru of args.rateUpdates.update) {
                const draftRev = await tx.rateRevisionTable.findFirst({
                    where: {
                        rateID: ru.rateID,
                        submitInfoID: null,
                    },
                })

                if (!draftRev) {
                    return new Error(
                        'attempting to update a rate that is not editable: ' +
                            ru.rateID
                    )
                }

                await tx.rateRevisionTable.update({
                    where: { id: draftRev.id },
                    data: prismaUpdateRateFormDataFromDomain(ru.formData),
                })
            }

            return findContractWithHistory(tx, args.contractID)
        })
    } catch (err) {
        console.error('PRISMA ERR', err)
        return err
    }
}

export type { UpdateDraftContractRatesArgsType }

export { updateDraftContractRates }<|MERGE_RESOLUTION|>--- conflicted
+++ resolved
@@ -12,21 +12,13 @@
 
 interface UpdatedRatesType {
     create: {
-<<<<<<< HEAD
-        formData: RateFormEditable
+        formData: RateFormEditableType
         ratePosition: number
     }[]
     update: {
         rateID: string
-        formData: RateFormEditable
+        formData: RateFormEditableType
         ratePosition: number
-=======
-        formData: RateFormEditableType
-    }[]
-    update: {
-        rateID: string
-        formData: RateFormEditableType
->>>>>>> adc54251
     }[]
     link: {
         rateID: string
