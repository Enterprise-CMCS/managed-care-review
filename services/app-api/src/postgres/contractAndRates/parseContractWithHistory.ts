import type {
    ContractType,
    ContractRevisionWithRatesType,
    ContractRevisionType,
} from '../../domain-models/contractAndRates'
<<<<<<< HEAD
import { draftContractRevToDomainModel } from './prismaDraftContractHelpers'
import {
    contractFormDataToDomainModel,
    convertUpdateInfoToDomainModel,
    ratesRevisionsToDomainModel,
    RateRevisionTableWithFormData,
    UpdateInfoTableWithUpdater,
    getContractStatus,
    ContractRevisionTableWithFormData,
} from './prismaSharedContractRateHelpers'
import { ContractTableFullPayload } from './prismaSubmittedContractHelpers'
=======
import { contractSchema } from '../../domain-models/contractAndRates'
import type {
    RateRevisionTableWithFormData,
    UpdateInfoTableWithUpdater,
} from './prismaSharedContractRateHelpers'
import {
    contractFormDataToDomainModel,
    convertUpdateInfoToDomainModel,
    getContractStatus,
    ratesRevisionsToDomainModel,
} from './prismaSharedContractRateHelpers'
import type {
    ContractRevisionTableWithRates,
    ContractTableWithRelations,
} from './prismaSubmittedContractHelpers'
>>>>>>> 1ecfb3e2

// parseContractWithHistory returns a ContractType with a full set of
// ContractRevisions in reverse chronological order. Each revision is a change to this
// Contract with submit and unlock info. Changes to the data of this contract, or changes
// to the data or relations of associate revisions will all surface as new ContractRevisions
function parseContractWithHistory(
    contract: ContractTableFullPayload
): ContractType | Error {
    const contractWithHistory = contractWithHistoryToDomainModel(contract)

    if (contractWithHistory instanceof Error) {
        console.warn(
            `ERROR: attempting to parse prisma contract with history failed: ${contractWithHistory.message}`
        )
        return contractWithHistory
    }

    const parseContract = contractSchema.safeParse(contractWithHistory)

    if (!parseContract.success) {
        const error = `ERROR: attempting to parse prisma contract with history failed: ${parseContract.error}`
        console.warn(error)
        return parseContract.error
    }

    return parseContract.data
}

// ContractRevisionSet is for the internal building of individual revisions
// we convert them into ContractRevisions to return them
interface ContractRevisionSet {
    contractRev: ContractRevisionTableWithFormData
    submitInfo: UpdateInfoTableWithUpdater
    unlockInfo: UpdateInfoTableWithUpdater | undefined
    rateRevisions: RateRevisionTableWithFormData[]
}

function contractSetsToDomainModel(
    revisions: ContractRevisionSet[]
): ContractRevisionWithRatesType[] {
    const contractRevisions = revisions.map((entry) => ({
        ...contractRevisionToDomainModel(entry.contractRev),
        rateRevisions: ratesRevisionsToDomainModel(entry.rateRevisions),

        // override this contractRevisions's update infos with the one that caused this revision to be created.
        submitInfo: convertUpdateInfoToDomainModel(entry.submitInfo),
        unlockInfo: convertUpdateInfoToDomainModel(entry.unlockInfo),
    }))

    return contractRevisions
}

function contractRevisionToDomainModel(
    revision: ContractRevisionTableWithFormData
): ContractRevisionType {
    return {
        id: revision.id,
        createdAt: revision.createdAt,
        updatedAt: revision.updatedAt,
        submitInfo: convertUpdateInfoToDomainModel(revision.submitInfo),
        unlockInfo: convertUpdateInfoToDomainModel(revision.unlockInfo),

        formData: contractFormDataToDomainModel(revision),
    }
}

function contractRevisionsToDomainModels(
    contractRevisions: ContractRevisionTableWithFormData[]
): ContractRevisionType[] {
    return contractRevisions.map((crev) => contractRevisionToDomainModel(crev))
}

// contractWithHistoryToDomainModel constructs a history for this particular contract including changes to all of its
// revisions and all related rate revisions, including added and removed rates
function contractWithHistoryToDomainModel(
    contract: ContractTableFullPayload
): ContractType | Error {
    // We iterate through each contract revision in order, adding it as a revision in the history
    // then iterate through each of its rates, constructing a history of any rates that changed
    // between contract revision updates
    const allRevisionSets: ContractRevisionSet[] = []
    const contractRevisions = contract.revisions
    let draftRevision: ContractRevisionWithRatesType | undefined = undefined
    for (const contractRev of contractRevisions) {
        // We set the draft revision aside, all ordered revisions are submitted
        if (!contractRev.submitInfo) {
            if (draftRevision) {
                return new Error(
                    'PROGRAMMING ERROR: a contract may not have multiple drafts simultaneously. ID: ' +
                        contract.id
                )
            }

            draftRevision = draftContractRevToDomainModel(contractRev)

            // skip the rest of the processing
            continue
        }

        // This initial entry is the first history record of this contract revision.
        // Then the for loop with it's rateRevisions are additional history records for each change in rate revisions.
        // This is why allRevisionSets could have more entries than contract revisions.
        const initialEntry: ContractRevisionSet = {
            contractRev,
            submitInfo: contractRev.submitInfo,
            unlockInfo: contractRev.unlockInfo || undefined,
            rateRevisions: [],
        }

        allRevisionSets.push(initialEntry)

        let lastEntry = initialEntry
        // Now we construct a revision history for each change in rate revisions.
        // go through every rate revision in the join table in time order and construct a revisionSet
        // with (or without) the new rate revision in it.
        for (const rateRev of contractRev.rateRevisions) {
            if (!rateRev.rateRevision.submitInfo) {
                return new Error(
                    'Programming Error: a contract is associated with an unsubmitted rate'
                )
            }

            // if it's from before this contract was submitted, it's there at the beginning.
            if (
                rateRev.rateRevision.submitInfo.updatedAt <=
                contractRev.submitInfo.updatedAt
            ) {
                if (!rateRev.isRemoval) {
                    initialEntry.rateRevisions.push(rateRev.rateRevision)
                }
            } else {
                // if after, then it's always a new entry in the list
                let lastRates = [...lastEntry.rateRevisions]

                // take out the previous rate revision this revision supersedes
                lastRates = lastRates.filter(
                    (r) => r.rateID !== rateRev.rateRevision.rateID
                )
                // an isRemoval entry indicates that this rate was removed from this contract.
                if (!rateRev.isRemoval) {
                    lastRates.push(rateRev.rateRevision)
                }

                const newRev: ContractRevisionSet = {
                    contractRev,
                    submitInfo: rateRev.rateRevision.submitInfo,
                    unlockInfo: rateRev.rateRevision.unlockInfo || undefined,
                    rateRevisions: lastRates,
                }

                lastEntry = newRev
                allRevisionSets.push(newRev)
            }
        }
    }

    const revisions = contractSetsToDomainModel(allRevisionSets).reverse()

    return {
        id: contract.id,
        status: getContractStatus(contract.revisions),
        stateCode: contract.stateCode,
        stateNumber: contract.stateNumber,
        draftRevision: draftRevision,
        revisions: revisions,
    }
}

export {
    parseContractWithHistory,
    contractRevisionToDomainModel,
    contractRevisionsToDomainModels,
}<|MERGE_RESOLUTION|>--- conflicted
+++ resolved
@@ -3,35 +3,20 @@
     ContractRevisionWithRatesType,
     ContractRevisionType,
 } from '../../domain-models/contractAndRates'
-<<<<<<< HEAD
+import { contractSchema } from '../../domain-models/contractAndRates'
 import { draftContractRevToDomainModel } from './prismaDraftContractHelpers'
-import {
-    contractFormDataToDomainModel,
-    convertUpdateInfoToDomainModel,
-    ratesRevisionsToDomainModel,
-    RateRevisionTableWithFormData,
-    UpdateInfoTableWithUpdater,
-    getContractStatus,
-    ContractRevisionTableWithFormData,
-} from './prismaSharedContractRateHelpers'
-import { ContractTableFullPayload } from './prismaSubmittedContractHelpers'
-=======
-import { contractSchema } from '../../domain-models/contractAndRates'
 import type {
     RateRevisionTableWithFormData,
+    ContractRevisionTableWithFormData,
     UpdateInfoTableWithUpdater,
 } from './prismaSharedContractRateHelpers'
 import {
     contractFormDataToDomainModel,
     convertUpdateInfoToDomainModel,
+    ratesRevisionsToDomainModel,
     getContractStatus,
-    ratesRevisionsToDomainModel,
 } from './prismaSharedContractRateHelpers'
-import type {
-    ContractRevisionTableWithRates,
-    ContractTableWithRelations,
-} from './prismaSubmittedContractHelpers'
->>>>>>> 1ecfb3e2
+import type { ContractTableFullPayload } from './prismaSubmittedContractHelpers'
 
 // parseContractWithHistory returns a ContractType with a full set of
 // ContractRevisions in reverse chronological order. Each revision is a change to this
