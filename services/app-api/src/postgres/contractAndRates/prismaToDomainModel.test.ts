--- conflicted
+++ resolved
@@ -1,9 +1,5 @@
 import { v4 as uuidv4 } from 'uuid'
 import { createContractRevision } from '../../testHelpers'
-<<<<<<< HEAD
-=======
-import type { DraftContractRevisionTableWithRelations } from './prismaDraftContractHelpers'
->>>>>>> 1ecfb3e2
 import {
     contractFormDataToDomainModel,
     getContractStatus,
