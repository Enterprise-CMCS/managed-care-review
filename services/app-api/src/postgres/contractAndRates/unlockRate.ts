import type { PrismaClient } from '@prisma/client'
import type { RateType } from '../../domain-models/contractAndRates'
import type { PrismaTransactionType } from '../prismaTypes'
import { findRateWithHistory } from './findRateWithHistory'

type UnlockRateArgsType = {
    rateID?: string
    rateRevisionID?: string
    unlockedByUserID: string
    unlockReason: string
}

async function unlockRateInDB(
    tx: PrismaTransactionType,
    rateID: string,
    unlockInfoID: string
): Promise<string | Error> {
    // find the current rate revision in order to create a new unlocked revision
    const currentRev = await tx.rateRevisionTable.findFirst({
        where: {
            rateID,
        },
        include: {
            rateDocuments: {
                orderBy: {
                    position: 'asc',
                },
            },
            supportingDocuments: {
                orderBy: {
                    position: 'asc',
                },
            },
            certifyingActuaryContacts: {
                orderBy: {
                    position: 'asc',
                },
            },
            addtlActuaryContacts: {
                orderBy: {
                    position: 'asc',
                },
            },
            contractsWithSharedRateRevision: true,
            relatedSubmissions: {
                orderBy: {
                    updatedAt: 'desc',
                },
                take: 1,
                include: {
                    submissionPackages: {
                        include: {
                            contractRevision: true,
                        },
                    },
                },
            },
        },
        orderBy: {
            createdAt: 'desc',
        },
    })
    if (!currentRev) {
        console.error(
            'Programming Error: cannot find the current revision to submit'
        )
        return new Error(
            'Programming Error: cannot find the current revision to submit'
        )
    }

    if (!currentRev.submitInfoID) {
        console.error(
            'Programming Error: cannot unlock a already unlocked rate'
        )
        return new Error(
            'Programming Error: cannot unlock a already unlocked rate'
        )
    }
    const prevContractsWithSharedRateRevisionIDs =
        currentRev.contractsWithSharedRateRevision.map(
            (contract) => contract.id
        )

    await tx.rateRevisionTable.create({
        data: {
            rate: {
                connect: {
                    id: currentRev.rateID,
                },
            },
            unlockInfo: {
                connect: { id: unlockInfoID },
            },
            rateType: currentRev.rateType,
            rateCapitationType: currentRev.rateCapitationType,
            rateDateStart: currentRev.rateDateStart,
            rateDateEnd: currentRev.rateDateEnd,
            rateDateCertified: currentRev.rateDateCertified,
            amendmentEffectiveDateEnd: currentRev.amendmentEffectiveDateEnd,
            amendmentEffectiveDateStart: currentRev.amendmentEffectiveDateStart,
            rateProgramIDs: currentRev.rateProgramIDs,
            deprecatedRateProgramIDs: currentRev.deprecatedRateProgramIDs,
            rateCertificationName: currentRev.rateCertificationName,
            actuaryCommunicationPreference:
                currentRev.actuaryCommunicationPreference,

            rateDocuments: {
                create: currentRev.rateDocuments.map((d) => ({
                    position: d.position,
                    name: d.name,
                    s3URL: d.s3URL,
                    sha256: d.sha256,
                })),
            },
            supportingDocuments: {
                create: currentRev.supportingDocuments.map((d) => ({
                    position: d.position,
                    name: d.name,
                    s3URL: d.s3URL,
                    sha256: d.sha256,
                })),
            },
            certifyingActuaryContacts: {
                create: currentRev.certifyingActuaryContacts.map((c) => ({
                    position: c.position,
                    name: c.name,
                    email: c.email,
                    titleRole: c.titleRole,
                    actuarialFirm: c.actuarialFirm,
                    actuarialFirmOther: c.actuarialFirmOther,
                })),
            },
            addtlActuaryContacts: {
                create: currentRev.addtlActuaryContacts.map((c) => ({
                    position: c.position,
                    name: c.name,
                    email: c.email,
                    titleRole: c.titleRole,
                    actuarialFirm: c.actuarialFirm,
                    actuarialFirmOther: c.actuarialFirmOther,
                })),
            },
            contractsWithSharedRateRevision: {
                connect: prevContractsWithSharedRateRevisionIDs.map(
                    (contractID) => ({
                        id: contractID,
                    })
                ),
            },
        },
    })

    // Unlock rate will only ever by run after the linked rates FF is enabled
    // we only need to set draft rates explicitly in that case, when doing a rate
    // unlock UNDER a contract unlock, the contract will set the draft rates correctly.
<<<<<<< HEAD
    if (linkRatesFF) {
        // add DraftContract connections to the Rate
        // TODO how are relatedSubmissions ordered - is it the first item or last item we should be using here
        const lastSubmission = currentRev.relatedSubmissions[0]
        const submissionConnections = lastSubmission.submissionPackages.filter(
            (p) => p.rateRevisionID === currentRev.id
        )
        const newDraftConnections = []
        for (const submissionConnection of submissionConnections) {
            newDraftConnections.push({
                contractID: submissionConnection.contractRevision.contractID,
                rateID: currentRev.rateID,
                ratePosition: submissionConnection.ratePosition,
            })
        }
        await tx.draftRateJoinTable.createMany({
            data: newDraftConnections,
            skipDuplicates: true,
=======
    // add DraftContract connections to the Rate
    const lastSubmission = currentRev.relatedSubmissions[0]
    const submissionConnections = lastSubmission.submissionPackages.filter(
        (p) => p.rateRevisionID === currentRev.id
    )
    const newDraftConnections = []
    for (const submissionConnection of submissionConnections) {
        newDraftConnections.push({
            contractID: submissionConnection.contractRevision.contractID,
            rateID: currentRev.rateID,
            ratePosition: submissionConnection.ratePosition,
>>>>>>> 7beb4c31
        })
    }
    await tx.draftRateJoinTable.createMany({
        data: newDraftConnections,
        skipDuplicates: true,
    })

    return currentRev.id
}

// Unlock the given rate
// * copy form data
// * set relationships based on last submission
async function unlockRate(
    client: PrismaClient,
    args: UnlockRateArgsType
): Promise<RateType | Error> {
    const { rateRevisionID, unlockedByUserID, unlockReason } = args
    let rateID = args.rateID

    // this is a hack that should not outlive protobuf. Protobufs only have
    // rate revision IDs in them, so we allow submitting by rate revisionID from our submitHPP resolver
    if (!rateID && !rateRevisionID) {
        return new Error(
            'Either rateID or rateRevisionID must be supplied. both are blank'
        )
    }

    try {
        return await client.$transaction(async (tx) => {
            if (rateRevisionID) {
                const rate = await tx.rateRevisionTable.findUniqueOrThrow({
                    where: { id: rateRevisionID },
                })
                rateID = rate.id
            }

            if (!rateID) {
                throw new Error(
                    'Programming Error: we must have a rateID at this point.'
                )
            }

            const currentDateTime = new Date()
            // create the unlock info to be shared across all submissions.
            const unlockInfo = await tx.updateInfoTable.create({
                data: {
                    updatedAt: currentDateTime,
                    updatedByID: unlockedByUserID,
                    updatedReason: unlockReason,
                },
            })

            const submittedID = await unlockRateInDB(tx, rateID, unlockInfo.id)

            if (submittedID instanceof Error) {
                throw submittedID
            }

            return findRateWithHistory(tx, rateID)
        })
    } catch (err) {
        console.error('SUBMIT PRISMA CONTRACT ERR', err)
        return err
    }
}

export { unlockRate, unlockRateInDB }
export type { UnlockRateArgsType }<|MERGE_RESOLUTION|>--- conflicted
+++ resolved
@@ -154,26 +154,6 @@
     // Unlock rate will only ever by run after the linked rates FF is enabled
     // we only need to set draft rates explicitly in that case, when doing a rate
     // unlock UNDER a contract unlock, the contract will set the draft rates correctly.
-<<<<<<< HEAD
-    if (linkRatesFF) {
-        // add DraftContract connections to the Rate
-        // TODO how are relatedSubmissions ordered - is it the first item or last item we should be using here
-        const lastSubmission = currentRev.relatedSubmissions[0]
-        const submissionConnections = lastSubmission.submissionPackages.filter(
-            (p) => p.rateRevisionID === currentRev.id
-        )
-        const newDraftConnections = []
-        for (const submissionConnection of submissionConnections) {
-            newDraftConnections.push({
-                contractID: submissionConnection.contractRevision.contractID,
-                rateID: currentRev.rateID,
-                ratePosition: submissionConnection.ratePosition,
-            })
-        }
-        await tx.draftRateJoinTable.createMany({
-            data: newDraftConnections,
-            skipDuplicates: true,
-=======
     // add DraftContract connections to the Rate
     const lastSubmission = currentRev.relatedSubmissions[0]
     const submissionConnections = lastSubmission.submissionPackages.filter(
@@ -185,7 +165,6 @@
             contractID: submissionConnection.contractRevision.contractID,
             rateID: currentRev.rateID,
             ratePosition: submissionConnection.ratePosition,
->>>>>>> 7beb4c31
         })
     }
     await tx.draftRateJoinTable.createMany({
