<<<<<<< HEAD
import { Prisma } from '@prisma/client'
import { includeDraftRates } from './prismaDraftContractHelpers'
import {
    includeContractFormData,
    includeRateFormData,
=======
import type { ContractTable } from '@prisma/client'
import type {
    ContractRevisionTableWithFormData,
    RateOnContractHistory,
>>>>>>> 1ecfb3e2
} from './prismaSharedContractRateHelpers'

// Generated Types

// The include parameters for everything in a Contract.
const includeFullContract = {
    revisions: {
        orderBy: {
            createdAt: 'asc',
        },
        include: {
            ...includeContractFormData,

            draftRates: {
                include: includeDraftRates,
            },

            rateRevisions: {
                include: {
                    rateRevision: {
                        include: includeRateFormData,
                    },
                },
                orderBy: {
                    validAfter: 'asc',
                },
            },
        },
    },
} satisfies Prisma.ContractTableInclude

// ContractTableFullPayload is the type returned by any ContractTable find prisma query given the
// includeFullContract include: parameter.
// See https://www.prisma.io/blog/satisfies-operator-ur8ys8ccq7zb for a discussion of how
// the satisfies keyword enables the construction of this type.
type ContractTableFullPayload = Prisma.ContractTableGetPayload<{
    include: typeof includeFullContract
}>

type ContractRevisionTableWithRates = ContractTableFullPayload['revisions'][0]

export { includeFullContract }

export type { ContractRevisionTableWithRates, ContractTableFullPayload }<|MERGE_RESOLUTION|>--- conflicted
+++ resolved
@@ -1,15 +1,8 @@
-<<<<<<< HEAD
-import { Prisma } from '@prisma/client'
+import type { Prisma } from '@prisma/client'
 import { includeDraftRates } from './prismaDraftContractHelpers'
 import {
     includeContractFormData,
     includeRateFormData,
-=======
-import type { ContractTable } from '@prisma/client'
-import type {
-    ContractRevisionTableWithFormData,
-    RateOnContractHistory,
->>>>>>> 1ecfb3e2
 } from './prismaSharedContractRateHelpers'
 
 // Generated Types
