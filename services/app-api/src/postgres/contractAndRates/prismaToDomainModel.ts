--- conflicted
+++ resolved
@@ -1,5 +1,4 @@
 import {
-<<<<<<< HEAD
     Contract,
     ContractRevision,
     ContractFormData,
@@ -54,22 +53,6 @@
     )
     const latestRevision = latestToEarliestRev[0]
     return latestRevision?.submitInfo ? 'SUBMITTED' : 'DRAFT'
-=======
-    ContractDocument,
-    ContractRevisionTable,
-    ContractSupportingDocument,
-    FederalAuthority,
-    ManagedCareEntity,
-    StateContact,
-} from '@prisma/client'
-
-type ContractFormDataType = ContractRevisionTable & {
-    stateContacts: StateContact[]
-    contractDocuments: ContractDocument[]
-    supportingDocuments: ContractSupportingDocument[]
-    managedCareEntities: ManagedCareEntity[]
-    federalAuthorities: FederalAuthority[]
->>>>>>> 915fc6ec
 }
 
 function contractFormDataToDomainModel(
@@ -82,7 +65,6 @@
         programIDs: contractRevision.programIDs ?? [],
         populationCovered: contractRevision.populationCovered ?? undefined,
         riskBasedContract: contractRevision.riskBasedContract ?? undefined,
-<<<<<<< HEAD
         stateContacts: contractRevision.stateContacts
             ? contractRevision.stateContacts.map((contact) => ({
                   name: contact.name,
@@ -90,17 +72,6 @@
                   email: contact.email,
               }))
             : [],
-        addtlActuaryContacts: contractRevision.addtlActuaryContacts
-            ? contractRevision.addtlActuaryContacts.map((contact) => ({
-                  name: contact.name,
-                  titleRole: contact.titleRole,
-                  email: contact.email,
-                  actuarialFirm: contact.actuarialFirm,
-                  actuarialFirmOther: contact.actuarialFirmOther ?? undefined,
-              }))
-            : [],
-        addtlActuaryCommunicationPreference:
-            contractRevision.addtlActuaryCommunicationPreference ?? undefined,
         supportingDocuments: contractRevision.supportingDocuments
             ? contractRevision.supportingDocuments.map((doc) => ({
                   name: doc.name,
@@ -111,24 +82,6 @@
                   ] as DocumentCategoryType[],
               }))
             : [],
-=======
-        submissionDescription:
-            contractRevision.submissionDescription ?? undefined,
-        stateContacts: contractRevision.stateContacts.map((contact) => ({
-            name: contact.name,
-            titleRole: contact.titleRole,
-            email: contact.email,
-        })),
-        supportingDocuments: contractRevision.supportingDocuments.map(
-            (doc) => ({
-                name: doc.name,
-                s3URL: doc.s3URL,
-                sha256: doc.sha256 ?? undefined,
-                documentCategories: ['CONTRACT_RELATED'],
-            })
-        ),
-        contractType: contractRevision.contractType ?? undefined,
->>>>>>> 915fc6ec
         contractExecutionStatus:
             contractRevision.contractExecutionStatus ?? undefined,
         contractDocuments: contractRevision.contractDocuments
