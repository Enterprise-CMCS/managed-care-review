import { sharedTestPrismaClient } from '../../testHelpers/storeHelpers'
import { v4 as uuidv4 } from 'uuid'
import { findContractWithHistory } from './findContractWithHistory'
import { submitContract } from './submitContract'
import { submitRate } from './submitRate'
import { insertDraftContract } from './insertContract'
import { unlockContract } from './unlockContract'
import { updateDraftContractWithRates } from './updateDraftContractWithRates'
import { insertDraftRate } from './insertRate'
import { updateDraftRate } from './updateDraftRate'
import { unlockRate } from './unlockRate'
import { findRateWithHistory } from './findRateWithHistory'
import { must, createInsertContractData } from '../../testHelpers'
import { createInsertRateData } from '../../testHelpers/contractAndRates/rateHelpers'

describe('findContract', () => {
    it('finds a stripped down contract with history', async () => {
        const client = await sharedTestPrismaClient()

        const stateUser = await client.user.create({
            data: {
                id: uuidv4(),
                givenName: 'Aang',
                familyName: 'Avatar',
                email: 'aang@example.com',
                role: 'STATE_USER',
                stateCode: 'NM',
            },
        })

        const cmsUser = await client.user.create({
            data: {
                id: uuidv4(),
                givenName: 'Zuko',
                familyName: 'Hotman',
                email: 'zuko@example.com',
                role: 'CMS_USER',
            },
        })

        // setup a single test contract
        const draftContractData = createInsertContractData({
            submissionDescription: 'one contract',
        })
        const contractA = must(
            await insertDraftContract(client, draftContractData)
        )
        must(
            await submitContract(client, {
                contractID: contractA.id,
                submittedByUserID: stateUser.id,
                submitReason: 'initial submit',
            })
        )

        // Add 3 rates 1, 2, 3 pointing to contract A
        const rate1 = must(
            await insertDraftRate(client, {
                stateCode: 'MN',
                rateCertificationName: 'someurle.en',
            })
        )
        must(
            await updateDraftRate(client, {
                rateID: rate1.id,
                formData: { rateCertificationName: 'someurle.en' },
                contractIDs: [contractA.id],
            })
        )
        must(
            await submitRate(client, {
                rateID: rate1.id,
                submittedByUserID: stateUser.id,
                submitReason: 'Rate Submit',
            })
        )

        const rate2 = must(
            await insertDraftRate(client, {
                stateCode: 'MN',
                rateCertificationName: 'twopointo',
            })
        )
        must(
            await updateDraftRate(client, {
                rateID: rate2.id,
                formData: { rateCertificationName: 'twopointo' },
                contractIDs: [contractA.id],
            })
        )
        must(
            await submitRate(client, {
                rateID: rate2.id,
                submittedByUserID: stateUser.id,
                submitReason: 'RateSubmit 2',
            })
        )

        const rate3 = must(
            await insertDraftRate(client, {
                stateCode: 'MN',
                rateCertificationName: 'threepointo',
            })
        )
        must(
            await updateDraftRate(client, {
                rateID: rate3.id,
                formData: { rateCertificationName: 'threepointo' },
                contractIDs: [contractA.id],
            })
        )
        must(
            await submitRate(client, {
                rateID: rate3.id,
                submittedByUserID: stateUser.id,
                submitReason: '3.0 create',
            })
        )

        // Now, find that contract and assert the history is what we expected
        const threeContract = must(
            await findContractWithHistory(client, contractA.id)
        )
        if (threeContract instanceof Error) {
            throw threeContract
        }
        expect(threeContract.revisions).toHaveLength(4)

        // remove the connection from rate 2
        must(
            await unlockRate(
                client,
                rate2.id,
                cmsUser.id,
                'unlock for 2.1 remove'
            )
        )
        must(
            await updateDraftRate(client, {
                rateID: rate2.id,
                formData: { rateCertificationName: 'twopointone' },
                contractIDs: [],
            })
        )
        must(
            await submitRate(client, {
                rateID: rate2.id,
                submittedByUserID: stateUser.id,
                submitReason: '2.1 remove',
            })
        )

        // Now, find that contract and assert the history is what we expected
        const twoContract = must(
            await findContractWithHistory(client, contractA.id)
        )
        if (twoContract instanceof Error) {
            throw twoContract
        }
        expect(twoContract.revisions).toHaveLength(5)
        expect(twoContract.revisions[0].rateRevisions).toHaveLength(2)

        // update rate 1 to have a new version, should make one new rev.
        must(await unlockRate(client, rate1.id, cmsUser.id, 'unlock for 1.1'))
        must(
            await updateDraftRate(client, {
                rateID: rate1.id,
                formData: { rateCertificationName: 'onepointone' },
                contractIDs: [contractA.id],
            })
        )
        must(
            await submitRate(client, {
                rateID: rate1.id,
                submittedByUserID: stateUser.id,
                submitReason: '1.1 new name',
            })
        )

        // Now, find that contract and assert the history is what we expected
        const backAgainContract = must(
            await findContractWithHistory(client, contractA.id)
        )
        if (backAgainContract instanceof Error) {
            throw backAgainContract
        }
        expect(backAgainContract.revisions).toHaveLength(6)

        // Make a new Contract Revision, should show up as a single new rev with all the old info
        must(
            await unlockContract(
                client,
                contractA.id,
                cmsUser.id,
                'unlocking A.0'
            )
        )
        must(
            await submitContract(client, {
                contractID: contractA.id,
                submittedByUserID: stateUser.id,
                submitReason: 'Submitting A.1',
            })
        )

        // Now, find that contract and assert the history is what we expected
        let testingContract = must(
            await findContractWithHistory(client, contractA.id)
        )
        if (testingContract instanceof Error) {
            throw testingContract
        }
        expect(testingContract.revisions).toHaveLength(7)

        // Make a new Contract Revision, changing the connections should show up as a single new rev.
        const unlockedContractA = must(
            await unlockContract(
                client,
                contractA.id,
                cmsUser.id,
                'unlocking A.1'
            )
        )
        must(
<<<<<<< HEAD
            await updateDraftContract(client, {
=======
            await updateDraftContractWithRates(client, {
>>>>>>> 3952528b
                contractID: contractA.id,
                formData: {
                    submissionType: 'CONTRACT_AND_RATES',
                    submissionDescription: 'a.2 body',
                    contractType: 'BASE',
                    programIDs: ['PMAP'],
                    populationCovered: 'MEDICAID',
                    riskBasedContract: false,
                },
<<<<<<< HEAD
                rateIDs: [rate3.id],
=======
                rateFormDatas:
                    unlockedContractA.draftRevision?.rateRevisions.filter(
                        (rateRevision) =>
                            rateRevision.formData.rateID !== rate1.id &&
                            rateRevision.formData.rateID !== rate2.id
                    ),
>>>>>>> 3952528b
            })
        )
        must(
            await submitContract(client, {
                contractID: contractA.id,
                submittedByUserID: stateUser.id,
                submitReason: 'Submitting A.2',
            })
        )

        // Now, find that contract and assert the history is what we expected
        testingContract = must(
            await findContractWithHistory(client, contractA.id)
        )
        if (testingContract instanceof Error) {
            throw testingContract
        }
        expect(testingContract.revisions).toHaveLength(8)

        // Now, find that contract and assert the history is what we expected
        const resultingContract = must(
            await findContractWithHistory(client, contractA.id)
        )
        if (resultingContract instanceof Error) {
            throw resultingContract
        }

        const revisionsInTimeOrder = resultingContract.revisions.reverse()

        console.info(
            'ALL First REvisions: ',
            JSON.stringify(revisionsInTimeOrder, null, '  ')
        )

        // Each Revision needs a Reason, one of the contracts or revisions associated with it should have changed and why.

        expect(revisionsInTimeOrder).toHaveLength(8)
        expect(revisionsInTimeOrder[0].rateRevisions).toHaveLength(0)
        expect(revisionsInTimeOrder[0].unlockInfo).toBeUndefined()
        expect(revisionsInTimeOrder[0].submitInfo?.updatedReason).toBe(
            'initial submit'
        )

        expect(revisionsInTimeOrder[1].rateRevisions).toHaveLength(1)
        expect(revisionsInTimeOrder[1].unlockInfo).toBeUndefined()
        expect(revisionsInTimeOrder[1].submitInfo?.updatedReason).toBe(
            'Rate Submit'
        )

        expect(revisionsInTimeOrder[2].rateRevisions).toHaveLength(2)
        expect(revisionsInTimeOrder[2].unlockInfo).toBeUndefined()
        expect(revisionsInTimeOrder[2].submitInfo?.updatedReason).toBe(
            'RateSubmit 2'
        )

        expect(revisionsInTimeOrder[3].rateRevisions).toHaveLength(3)
        expect(revisionsInTimeOrder[3].unlockInfo).toBeUndefined()
        expect(revisionsInTimeOrder[3].submitInfo?.updatedReason).toBe(
            '3.0 create'
        )

        expect(revisionsInTimeOrder[4].rateRevisions).toHaveLength(2)
        expect(revisionsInTimeOrder[4].unlockInfo?.updatedReason).toBe(
            'unlock for 2.1 remove'
        )
        expect(revisionsInTimeOrder[4].unlockInfo?.updatedBy).toBe(
            'zuko@example.com'
        )
        expect(revisionsInTimeOrder[4].submitInfo?.updatedReason).toBe(
            '2.1 remove'
        )

        expect(revisionsInTimeOrder[5].rateRevisions).toHaveLength(2)
        expect(
            revisionsInTimeOrder[5].rateRevisions[1].formData
                .rateCertificationName
        ).toBe('onepointone')
        expect(revisionsInTimeOrder[5].unlockInfo?.updatedReason).toBe(
            'unlock for 1.1'
        )
        expect(revisionsInTimeOrder[5].submitInfo?.updatedReason).toBe(
            '1.1 new name'
        )

        expect(revisionsInTimeOrder[6].rateRevisions).toHaveLength(2)
        expect(revisionsInTimeOrder[6].submitInfo?.updatedReason).toBe(
            'Submitting A.1'
        )

        expect(revisionsInTimeOrder[7].rateRevisions).toHaveLength(1)
        expect(revisionsInTimeOrder[7].formData).toEqual(
            expect.objectContaining({
                submissionType: 'CONTRACT_AND_RATES',
                submissionDescription: 'a.2 body',
            })
        )
        expect(revisionsInTimeOrder[7].submitInfo?.updatedReason).toBe(
            'Submitting A.2'
        )

        // check for rate and see if it handles the removed bit right

        const rate1fetched = await findRateWithHistory(client, rate1.id)
        if (rate1fetched instanceof Error) {
            throw rate1fetched
        }

        expect(rate1fetched.revisions).toHaveLength(4)
        expect(rate1fetched.revisions[0].submitInfo?.updatedReason).toBe(
            'Submitting A.2'
        )
    })

    it('finds a full contract', async () => {
        const client = await sharedTestPrismaClient()

        const stateUser = await client.user.create({
            data: {
                id: uuidv4(),
                givenName: 'Aang',
                familyName: 'Avatar',
                email: 'aang@example.com',
                role: 'STATE_USER',
                stateCode: 'NM',
            },
        })

        const cmsUser = await client.user.create({
            data: {
                id: uuidv4(),
                givenName: 'Zuko',
                familyName: 'Hotman',
                email: 'zuko@example.com',
                role: 'CMS_USER',
            },
        })

        // setup a single test contract
        const draftContractData = createInsertContractData({
            submissionDescription: 'one contract',
        })
        const contractA = must(
            await insertDraftContract(client, draftContractData)
        )
        must(
            await submitContract(client, {
                contractID: contractA.id,
                submittedByUserID: stateUser.id,
                submitReason: 'initial submit',
            })
        )

        // Add 3 rates 1, 2, 3 pointing to contract A
        const rate1 = must(
            await insertDraftRate(client, {
                stateCode: 'MN',
                rateCertificationName: 'someurle.en',
            })
        )
        must(
            await updateDraftRate(
                client,

                {
                    rateID: rate1.id,
                    formData: { rateCertificationName: 'someurle.en' },
                    contractIDs: [contractA.id],
                }
            )
        )
        must(
            await submitRate(client, {
                rateID: rate1.id,
                submittedByUserID: stateUser.id,
                submitReason: 'Rate Submit',
            })
        )

        const rate2 = must(
            await insertDraftRate(client, {
                stateCode: 'MN',
                rateCertificationName: 'twopointo',
            })
        )
        must(
            await updateDraftRate(client, {
                rateID: rate2.id,
                formData: { rateCertificationName: 'twopointone' },
                contractIDs: [contractA.id],
            })
        )
        must(
            await submitRate(client, {
                rateID: rate2.id,
                submittedByUserID: stateUser.id,
                submitReason: 'RateSubmit 2',
            })
        )

        const rate3 = must(
            await insertDraftRate(client, {
                stateCode: 'MN',
                rateCertificationName: 'threepointo',
            })
        )
        must(
            await updateDraftRate(client, {
                rateID: rate3.id,
                formData: { rateCertificationName: 'threepointo' },
                contractIDs: [contractA.id],
            })
        )
        must(
            await submitRate(client, {
                rateID: rate3.id,
                submittedByUserID: stateUser.id,
                submitReason: '3.0 create',
            })
        )

        // remove the connection from rate 2
        must(
            await unlockRate(
                client,
                rate2.id,
                cmsUser.id,
                'unlock for 2.1 remove'
            )
        )
        must(
            await updateDraftRate(client, {
                rateID: rate2.id,
                formData: { rateCertificationName: 'twopointone' },
                contractIDs: [],
            })
        )
        must(
            await submitRate(client, {
                rateID: rate2.id,
                submittedByUserID: stateUser.id,
                submitReason: '2.1 remove',
            })
        )

        // update rate 1 to have a new version, should make one new rev.
        must(await unlockRate(client, rate1.id, cmsUser.id, 'unlock for 1.1'))
        must(
            await updateDraftRate(client, {
                rateID: rate1.id,
                formData: { rateCertificationName: 'onepointone' },
                contractIDs: [contractA.id],
            })
        )
        must(
            await submitRate(client, {
                rateID: rate1.id,
                submittedByUserID: stateUser.id,
                submitReason: '1.1 new name',
            })
        )

        // Make a new Contract Revision, should show up as a single new rev with all the old info
        must(
            await unlockContract(
                client,
                contractA.id,
                cmsUser.id,
                'unlocking A.0'
            )
        )
        must(
            await submitContract(client, {
                contractID: contractA.id,
                submittedByUserID: stateUser.id,
                submitReason: 'Submitting A.1',
            })
        )

        // Make a new Contract Revision, changing the connections should show up as a single new rev.
        const unlockedContractA = must(
            await unlockContract(
                client,
                contractA.id,
                cmsUser.id,
                'unlocking A.1'
            )
        )
        // Remove rate 1 and rate 2 from contract
        must(
<<<<<<< HEAD
            await updateDraftContract(client, {
=======
            await updateDraftContractWithRates(client, {
>>>>>>> 3952528b
                contractID: contractA.id,
                formData: {
                    submissionType: 'CONTRACT_AND_RATES',
                    submissionDescription: 'a.2 body',
                    contractType: 'BASE',
                    programIDs: ['PMAP'],
                    populationCovered: 'MEDICAID',
                    riskBasedContract: false,
                },
<<<<<<< HEAD
                rateIDs: [rate3.id],
=======
                rateFormDatas:
                    unlockedContractA.draftRevision?.rateRevisions.filter(
                        (rateRevision) =>
                            rateRevision.formData.rateID !== rate1.id &&
                            rateRevision.formData.rateID !== rate2.id
                    ),
>>>>>>> 3952528b
            })
        )

        must(
            await submitContract(client, {
                contractID: contractA.id,
                submittedByUserID: stateUser.id,
                submitReason: 'Submitting A.2',
            })
        )

        // Now, find that contract and assert the history is what we expected
        const resultingContract = must(
            await findContractWithHistory(client, contractA.id)
        )
        if (resultingContract instanceof Error) {
            throw resultingContract
        }

        const revisions = resultingContract.revisions.reverse()

        console.info(
            'ALL First REvisions: ',
            JSON.stringify(revisions, null, '  ')
        )

        // Each Revision needs a Reason, one of the contracts or revisions associated with it should have changed and why.

        expect(revisions).toHaveLength(8)
        expect(revisions[0].rateRevisions).toHaveLength(0)
        expect(revisions[0].submitInfo?.updatedReason).toBe('initial submit')

        expect(revisions[1].rateRevisions).toHaveLength(1)
        expect(revisions[1].submitInfo?.updatedReason).toBe('Rate Submit')

        expect(revisions[2].rateRevisions).toHaveLength(2)
        expect(revisions[2].submitInfo?.updatedReason).toBe('RateSubmit 2')

        expect(revisions[3].rateRevisions).toHaveLength(3)
        expect(revisions[4].rateRevisions).toHaveLength(2)

        expect(revisions[5].rateRevisions).toHaveLength(2)
        expect(
            revisions[5].rateRevisions[1].formData.rateCertificationName
        ).toBe('onepointone')
        expect(revisions[5].submitInfo?.updatedReason).toBe('1.1 new name')

        expect(revisions[6].rateRevisions).toHaveLength(2)
        expect(revisions[6].submitInfo?.updatedReason).toBe('Submitting A.1')

        expect(revisions[7].rateRevisions).toHaveLength(1)
        expect(revisions[7].formData).toEqual(
            expect.objectContaining({
                submissionType: 'CONTRACT_AND_RATES',
                submissionDescription: 'a.2 body',
            })
        )
        expect(revisions[7].submitInfo?.updatedReason).toBe('Submitting A.2')

        // check for rate and see if it handles the removed bit right

        const rate1fetched = await findRateWithHistory(client, rate1.id)
        if (rate1fetched instanceof Error) {
            throw rate1fetched
        }

        expect(rate1fetched.revisions).toHaveLength(4)
        expect(rate1fetched.revisions[0].submitInfo?.updatedReason).toBe(
            'Submitting A.2'
        )
    })

    it('handles drafts correctly', async () => {
        const client = await sharedTestPrismaClient()

        const stateUser = await client.user.create({
            data: {
                id: uuidv4(),
                givenName: 'Aang',
                familyName: 'Avatar',
                email: 'aang@example.com',
                role: 'STATE_USER',
                stateCode: 'NM',
            },
        })

        const cmsUser = await client.user.create({
            data: {
                id: uuidv4(),
                givenName: 'Zuko',
                familyName: 'Hotman',
                email: 'zuko@example.com',
                role: 'CMS_USER',
            },
        })

<<<<<<< HEAD
        // Add 2 rates 1, 2
        const rate1 = must(
            await insertDraftRate(client, {
                stateCode: 'MN',
                rateCertificationName: 'onepoint0',
            })
        )
        must(
            await updateDraftRate(client, {
                rateID: rate1.id,
                formData: { rateCertificationName: 'onepoint0' },
                contractIDs: [],
            })
        )
        must(
            await submitRate(client, {
                rateID: rate1.id,
                submittedByUserID: stateUser.id,
                submitReason: 'Rate Submit',
            })
        )

        const rate2 = must(
            await insertDraftRate(client, {
                stateCode: 'MN',
                rateCertificationName: 'twopoint0',
            })
        )
        must(
            await updateDraftRate(client, {
                rateID: rate2.id,
                formData: { rateCertificationName: 'twopointo' },
                contractIDs: [],
            })
        )
        must(
            await submitRate(client, {
                rateID: rate2.id,
                submittedByUserID: stateUser.id,
                submitReason: 'Rate Submit 2',
            })
        )
=======
        const rate1 = createInsertRateData({
            id: uuidv4(),
            stateCode: 'MN',
            rateCertificationName: 'onepoint0',
        })

        const rate2 = createInsertRateData({
            id: uuidv4(),
            stateCode: 'MN',
            rateCertificationName: 'twopoint0',
        })
>>>>>>> 3952528b

        // add a contract that has both of them.
        const draftContractData = createInsertContractData({
            submissionDescription: 'one contract',
        })
        const contractA = must(
            await insertDraftContract(client, draftContractData)
        )
<<<<<<< HEAD
        must(
            await updateDraftContract(client, {
=======
        const updatedDraftContractWithRates = must(
            await updateDraftContractWithRates(client, {
>>>>>>> 3952528b
                contractID: contractA.id,
                formData: {
                    submissionType: 'CONTRACT_AND_RATES',
                    submissionDescription: 'one contract',
                    contractType: 'BASE',
                    programIDs: ['PMAP'],
                    populationCovered: 'MEDICAID',
                    riskBasedContract: false,
                },
<<<<<<< HEAD
                rateIDs: [rate1.id, rate2.id],
            })
        )
=======
                rateFormDatas: [rate1, rate2],
            })
        )

        if (!updatedDraftContractWithRates.draftRevision) {
            throw new Error(
                'Unexpected error: draftRevision does not exist in contract'
            )
        }

        const draftRateRevisionData1 =
            updatedDraftContractWithRates.draftRevision.rateRevisions[0]
                .formData
        const draftRateRevisionData2 =
            updatedDraftContractWithRates.draftRevision.rateRevisions[1]
                .formData

        if (!draftRateRevisionData1.rateID || !draftRateRevisionData2.rateID) {
            throw new Error('Unexpected error: rate revision is missing rateID')
        }

        // submit both rates
        must(
            await submitRate(
                client,
                draftRateRevisionData1.rateID,
                stateUser.id,
                'Rate Submit'
            )
        )
        const submittedRate2 = must(
            await submitRate(
                client,
                draftRateRevisionData2.rateID,
                stateUser.id,
                'Rate Submit 2'
            )
        )

        // submit contract
>>>>>>> 3952528b
        must(
            await submitContract(client, {
                contractID: contractA.id,
                submittedByUserID: stateUser.id,
                submitReason: 'initial submit',
            })
        )

        // Unlock contract A, but don't resubmit it yet.
        must(
            await unlockContract(
                client,
                contractA.id,
                cmsUser.id,
                'unlock A Open'
            )
        )

        // Draft should pull revision 2.0 out
        const draftPreRateUnlock = must(
            await findContractWithHistory(client, contractA.id)
        )
        expect(draftPreRateUnlock.draftRevision).toBeDefined()
        expect(
            draftPreRateUnlock.draftRevision?.rateRevisions.map(
                (rr) => rr.formData.rateCertificationName
            )
        ).toEqual(['onepoint0', 'twopoint0'])

        // unlock and submit second rate rev
        must(
            await unlockRate(
                client,
                submittedRate2.id,
                cmsUser.id,
                'unlock for 2.1'
            )
        )
        must(
            await updateDraftRate(client, {
                rateID: submittedRate2.id,
                formData: { rateCertificationName: 'twopointone' },
                contractIDs: [contractA.id],
            })
        )

        // Draft should now pull draft revision 2.1 out, even though its unsubmitted
        const draftPreRateSubmit = must(
            await findContractWithHistory(client, contractA.id)
        )
        expect(draftPreRateSubmit.draftRevision).toBeDefined()
        expect(
            draftPreRateSubmit.draftRevision?.rateRevisions.map(
                (rr) => rr.formData.rateCertificationName
            )
        ).toEqual(['onepoint0', 'twopointone'])

        // Submit Rate 2.1
        must(
<<<<<<< HEAD
            await submitRate(client, {
                rateID: rate2.id,
                submittedByUserID: stateUser.id,
                submitReason: '2.1 update',
            })
=======
            await submitRate(
                client,
                submittedRate2.id,
                stateUser.id,
                '2.1 update'
            )
>>>>>>> 3952528b
        )

        // raft should still pull revision 2.1 out
        const draftPostRateSubmit = must(
            await findContractWithHistory(client, contractA.id)
        )
        expect(draftPostRateSubmit.draftRevision).toBeDefined()
        expect(
            draftPostRateSubmit.draftRevision?.rateRevisions.map(
                (rr) => rr.formData.rateCertificationName
            )
        ).toEqual(['onepoint0', 'twopointone'])

        // submit contract A1, now, should show up as a single new rev and have the latest rates
        must(
            await submitContract(client, {
                contractID: contractA.id,
                submittedByUserID: stateUser.id,
                submitReason: 'third submit',
            })
        )

        // attempt a second submission, should result in an error.
        const contractA_1_Error = await submitContract(client, {
            contractID: contractA.id,
            submittedByUserID: stateUser.id,
            submitReason: 'third submit',
        })
        if (!(contractA_1_Error instanceof Error)) {
            throw new Error('Should be impossible to submit twice in a row.')
        }

        const res = must(await findContractWithHistory(client, contractA.id))

        const revisions = res.revisions.reverse()

        console.info(
            'ALL First REvisions: ',
            JSON.stringify(revisions, null, '  ')
        )

        expect(revisions).toHaveLength(3)
        expect(revisions[0].rateRevisions).toHaveLength(2)
        expect(revisions[0].submitInfo?.updatedReason).toBe('initial submit')

        expect(revisions[1].rateRevisions).toHaveLength(2)
        expect(revisions[1].submitInfo?.updatedReason).toBe('2.1 update')

        expect(revisions[2].rateRevisions).toHaveLength(2)
        expect(revisions[2].submitInfo?.updatedReason).toBe('third submit')

        // these revisions can be in any order because they were saved at the same time
        const revisionFormDatas = new Set(
            revisions[2].rateRevisions.map(
                (rr) => rr.formData.rateCertificationName
            )
        )
        const expectedFormDatas = new Set(['onepoint0', 'twopointone'])
        expect(revisionFormDatas).toStrictEqual(expectedFormDatas)
    })
})<|MERGE_RESOLUTION|>--- conflicted
+++ resolved
@@ -222,11 +222,7 @@
             )
         )
         must(
-<<<<<<< HEAD
-            await updateDraftContract(client, {
-=======
             await updateDraftContractWithRates(client, {
->>>>>>> 3952528b
                 contractID: contractA.id,
                 formData: {
                     submissionType: 'CONTRACT_AND_RATES',
@@ -236,16 +232,12 @@
                     populationCovered: 'MEDICAID',
                     riskBasedContract: false,
                 },
-<<<<<<< HEAD
-                rateIDs: [rate3.id],
-=======
                 rateFormDatas:
                     unlockedContractA.draftRevision?.rateRevisions.filter(
                         (rateRevision) =>
                             rateRevision.formData.rateID !== rate1.id &&
                             rateRevision.formData.rateID !== rate2.id
                     ),
->>>>>>> 3952528b
             })
         )
         must(
@@ -535,11 +527,7 @@
         )
         // Remove rate 1 and rate 2 from contract
         must(
-<<<<<<< HEAD
-            await updateDraftContract(client, {
-=======
             await updateDraftContractWithRates(client, {
->>>>>>> 3952528b
                 contractID: contractA.id,
                 formData: {
                     submissionType: 'CONTRACT_AND_RATES',
@@ -549,16 +537,12 @@
                     populationCovered: 'MEDICAID',
                     riskBasedContract: false,
                 },
-<<<<<<< HEAD
-                rateIDs: [rate3.id],
-=======
                 rateFormDatas:
                     unlockedContractA.draftRevision?.rateRevisions.filter(
                         (rateRevision) =>
                             rateRevision.formData.rateID !== rate1.id &&
                             rateRevision.formData.rateID !== rate2.id
                     ),
->>>>>>> 3952528b
             })
         )
 
@@ -655,50 +639,6 @@
             },
         })
 
-<<<<<<< HEAD
-        // Add 2 rates 1, 2
-        const rate1 = must(
-            await insertDraftRate(client, {
-                stateCode: 'MN',
-                rateCertificationName: 'onepoint0',
-            })
-        )
-        must(
-            await updateDraftRate(client, {
-                rateID: rate1.id,
-                formData: { rateCertificationName: 'onepoint0' },
-                contractIDs: [],
-            })
-        )
-        must(
-            await submitRate(client, {
-                rateID: rate1.id,
-                submittedByUserID: stateUser.id,
-                submitReason: 'Rate Submit',
-            })
-        )
-
-        const rate2 = must(
-            await insertDraftRate(client, {
-                stateCode: 'MN',
-                rateCertificationName: 'twopoint0',
-            })
-        )
-        must(
-            await updateDraftRate(client, {
-                rateID: rate2.id,
-                formData: { rateCertificationName: 'twopointo' },
-                contractIDs: [],
-            })
-        )
-        must(
-            await submitRate(client, {
-                rateID: rate2.id,
-                submittedByUserID: stateUser.id,
-                submitReason: 'Rate Submit 2',
-            })
-        )
-=======
         const rate1 = createInsertRateData({
             id: uuidv4(),
             stateCode: 'MN',
@@ -710,7 +650,6 @@
             stateCode: 'MN',
             rateCertificationName: 'twopoint0',
         })
->>>>>>> 3952528b
 
         // add a contract that has both of them.
         const draftContractData = createInsertContractData({
@@ -719,13 +658,8 @@
         const contractA = must(
             await insertDraftContract(client, draftContractData)
         )
-<<<<<<< HEAD
-        must(
-            await updateDraftContract(client, {
-=======
         const updatedDraftContractWithRates = must(
             await updateDraftContractWithRates(client, {
->>>>>>> 3952528b
                 contractID: contractA.id,
                 formData: {
                     submissionType: 'CONTRACT_AND_RATES',
@@ -735,11 +669,6 @@
                     populationCovered: 'MEDICAID',
                     riskBasedContract: false,
                 },
-<<<<<<< HEAD
-                rateIDs: [rate1.id, rate2.id],
-            })
-        )
-=======
                 rateFormDatas: [rate1, rate2],
             })
         )
@@ -763,24 +692,22 @@
 
         // submit both rates
         must(
-            await submitRate(
-                client,
-                draftRateRevisionData1.rateID,
-                stateUser.id,
-                'Rate Submit'
-            )
-        )
+            await submitRate(client, {
+                rateID: draftRateRevisionData1.rateID,
+                submittedByUserID: stateUser.id,
+                submitReason: 'Rate Submit',
+            })
+        )
+
         const submittedRate2 = must(
-            await submitRate(
-                client,
-                draftRateRevisionData2.rateID,
-                stateUser.id,
-                'Rate Submit 2'
-            )
+            await submitRate(client, {
+                rateID: draftRateRevisionData2.rateID,
+                submittedByUserID: stateUser.id,
+                submitReason: 'Rate Submit 2',
+            })
         )
 
         // submit contract
->>>>>>> 3952528b
         must(
             await submitContract(client, {
                 contractID: contractA.id,
@@ -840,20 +767,11 @@
 
         // Submit Rate 2.1
         must(
-<<<<<<< HEAD
-            await submitRate(client, {
-                rateID: rate2.id,
+            await submitRate(client, {
+                rateID: submittedRate2.id,
                 submittedByUserID: stateUser.id,
                 submitReason: '2.1 update',
             })
-=======
-            await submitRate(
-                client,
-                submittedRate2.id,
-                stateUser.id,
-                '2.1 update'
-            )
->>>>>>> 3952528b
         )
 
         // raft should still pull revision 2.1 out
