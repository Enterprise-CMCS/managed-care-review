import type { PrismaClient } from '@prisma/client'
import type { UnlockedContractType } from '../../domain-models/contractAndRates'
import { findContractWithHistory } from './findContractWithHistory'
import { NotFoundError } from '../postgresErrors'
import { unlockRateInDB } from './unlockRate'
import type { PrismaTransactionType } from '../prismaTypes'

async function unlockContractInTransaction(
    tx: PrismaTransactionType,
    args: UnlockContractArgsType
): Promise<UnlockedContractType | Error> {
    const currentDateTime = new Date()
    const { contractID, unlockedByUserID, unlockReason } = args
    // create the unlock info to be shared across all submissions.
    const unlockInfo = await tx.updateInfoTable.create({
        data: {
            updatedAt: currentDateTime,
            updatedByID: unlockedByUserID,
            updatedReason: unlockReason,
        },
    })

    // get the last submitted rev in order to unlock it
    const currentRev = await tx.contractRevisionTable.findFirst({
        where: {
            contractID: contractID,
        },
        orderBy: {
            createdAt: 'desc',
        },
        include: {
            contractDocuments: {
                orderBy: {
                    position: 'asc',
                },
            },
            supportingDocuments: {
                orderBy: {
                    position: 'asc',
                },
            },
            stateContacts: {
                orderBy: {
                    position: 'asc',
                },
            },

            relatedSubmisions: {
                orderBy: {
                    updatedAt: 'desc',
                },
                take: 1,
                include: {
                    submissionPackages: {
                        include: {
                            rateRevision: true,
                        },
                        orderBy: {
                            ratePosition: 'asc',
                        },
                    },
                },
            },
        },
    })
    if (!currentRev) {
        const err = `PRISMA ERROR: Cannot find the current revision to unlock with contract id: ${contractID}`
        console.error(err)
        return new NotFoundError(err)
    }

    if (!currentRev.submitInfoID) {
        console.error(
            'Programming Error: cannot unlock a already unlocked contract'
        )
        return new Error(
            'Programming Error: cannot unlock a already unlocked contract'
        )
    }

    const childRateIDs: string[] = []
    // This finds the child rates for this submission.
    // A child rate is a rate that shares a submit info with this contract.
    // technically only a rate that is _initially_ submitted with a contract
    // is a child rate, but we should never allow re-submission so this simpler
    // query that doesn't try to filter to initial revisions works.
    const childRates = await tx.rateTable.findMany({
        where: {
            revisions: {
                some: {
                    submitInfo: {
                        submittedContracts: {
                            some: {
                                contractID: contractID,
                            },
                        },
                    },
                },
            },
        },
    })

    // only unlock children that were submitted in the latest submission
    const submissionPackageEntries =
        currentRev.relatedSubmisions[0].submissionPackages

    for (const childRate of childRates) {
        if (
            submissionPackageEntries.some(
                (p) => p.rateRevision.rateID === childRate.id
            )
        ) {
            childRateIDs.push(childRate.id)
        }
    }

    // unlock child rates with that unlock info
    for (const childRateID of childRateIDs) {
        const unlockRate = await unlockRateInDB(tx, childRateID, unlockInfo.id)
        if (unlockRate instanceof Error) {
            return unlockRate
        }
    }

    const relatedRateIDs: string[] = []
    // find the rates in the last submission package:
    const lastSubmission = currentRev.relatedSubmisions[0]
    const thisContractsRatePackages = lastSubmission.submissionPackages.filter(
        (p) => p.contractRevisionID === currentRev.id
    )

    for (const ratePackage of thisContractsRatePackages) {
        relatedRateIDs.push(ratePackage.rateRevision.rateID)
    }

    await tx.contractRevisionTable.create({
        data: {
            contract: {
                connect: {
                    id: contractID,
                },
            },
            unlockInfo: {
                connect: { id: unlockInfo.id },
            },

            populationCovered: currentRev.populationCovered,
            programIDs: currentRev.programIDs,
            riskBasedContract: currentRev.riskBasedContract,
            submissionType: currentRev.submissionType,
            submissionDescription: currentRev.submissionDescription,
            contractType: currentRev.contractType,
            contractExecutionStatus: currentRev.contractExecutionStatus,
            contractDateStart: currentRev.contractDateStart,
            contractDateEnd: currentRev.contractDateEnd,
            managedCareEntities: currentRev.managedCareEntities,
            federalAuthorities: currentRev.federalAuthorities,
            inLieuServicesAndSettings: currentRev.inLieuServicesAndSettings,
            modifiedBenefitsProvided: currentRev.modifiedBenefitsProvided,
            modifiedGeoAreaServed: currentRev.modifiedGeoAreaServed,
            modifiedMedicaidBeneficiaries:
                currentRev.modifiedMedicaidBeneficiaries,
            modifiedRiskSharingStrategy: currentRev.modifiedRiskSharingStrategy,
            modifiedIncentiveArrangements:
                currentRev.modifiedIncentiveArrangements,
            modifiedWitholdAgreements: currentRev.modifiedWitholdAgreements,
            modifiedStateDirectedPayments:
                currentRev.modifiedStateDirectedPayments,
            modifiedPassThroughPayments: currentRev.modifiedPassThroughPayments,
            modifiedPaymentsForMentalDiseaseInstitutions:
                currentRev.modifiedPaymentsForMentalDiseaseInstitutions,
            modifiedMedicalLossRatioStandards:
                currentRev.modifiedMedicalLossRatioStandards,
            modifiedOtherFinancialPaymentIncentive:
                currentRev.modifiedOtherFinancialPaymentIncentive,
            modifiedEnrollmentProcess: currentRev.modifiedEnrollmentProcess,
            modifiedGrevienceAndAppeal: currentRev.modifiedGrevienceAndAppeal,
            modifiedNetworkAdequacyStandards:
                currentRev.modifiedNetworkAdequacyStandards,
            modifiedLengthOfContract: currentRev.modifiedLengthOfContract,
            modifiedNonRiskPaymentArrangements:
                currentRev.modifiedNonRiskPaymentArrangements,
            statutoryRegulatoryAttestation:
                currentRev.statutoryRegulatoryAttestation,
            statutoryRegulatoryAttestationDescription:
                currentRev.statutoryRegulatoryAttestationDescription,

            contractDocuments: {
                create: currentRev.contractDocuments.map((d) => ({
                    position: d.position,
                    name: d.name,
                    s3URL: d.s3URL,
                    sha256: d.sha256,
                })),
            },
            supportingDocuments: {
                create: currentRev.supportingDocuments.map((d) => ({
                    position: d.position,
                    name: d.name,
                    s3URL: d.s3URL,
                    sha256: d.sha256,
                })),
            },
            stateContacts: {
                create: currentRev.stateContacts.map((c) => ({
                    position: c.position,
                    name: c.name,
                    email: c.email,
                    titleRole: c.titleRole,
                })),
            },
        },
    })

    // connect draftRates
    let position = 1
    const joins = relatedRateIDs.map((id) => {
        const thisPosition = position
        position++
        return {
            contractID: currentRev.contractID,
            rateID: id,
            ratePosition: thisPosition,
        }
    })

    await tx.draftRateJoinTable.createMany({
        data: joins,
        skipDuplicates: true,
    })

    const contract = await findContractWithHistory(tx, contractID)
    if (contract instanceof Error) {
        return contract
    }
    if (!contract.draftRevision) {
        return new Error('Unlocked Contract is missing draft revision')
    }
    if (!contract.draftRates) {
        return new Error('Unlocked Contract is missing draft rates')
    }
    const unlockedContract: UnlockedContractType = {
        ...contract,
        draftRevision: contract.draftRevision,
<<<<<<< HEAD
        draftRates: contract.draftRates,
=======
        draftRates: contract.draftRates ?? [],
        status: 'UNLOCKED',
>>>>>>> 0baeeb72
    }
    return unlockedContract
}

type UnlockContractArgsType = {
    contractID: string
    unlockedByUserID: string
    unlockReason: string
}

// Unlock the given contract
// * unlock child rates
// * copy form data
// * set relationships based on last submission
async function unlockContract(
    client: PrismaClient,
    args: UnlockContractArgsType
): Promise<UnlockedContractType | NotFoundError | Error> {
    try {
        return await client.$transaction(async (tx) => {
            const result = await unlockContractInTransaction(tx, args)
            if (result instanceof Error) {
                throw result
            }

            return result
        })
    } catch (err) {
        console.error('UNLOCK PRISMA CONTRACT ERR', err)
        return err
    }
}

export { unlockContract }
export type { UnlockContractArgsType }<|MERGE_RESOLUTION|>--- conflicted
+++ resolved
@@ -242,12 +242,8 @@
     const unlockedContract: UnlockedContractType = {
         ...contract,
         draftRevision: contract.draftRevision,
-<<<<<<< HEAD
         draftRates: contract.draftRates,
-=======
-        draftRates: contract.draftRates ?? [],
         status: 'UNLOCKED',
->>>>>>> 0baeeb72
     }
     return unlockedContract
 }
