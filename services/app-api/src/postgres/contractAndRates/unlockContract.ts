--- conflicted
+++ resolved
@@ -59,18 +59,6 @@
                             ratePosition: 'asc',
                         },
                     },
-<<<<<<< HEAD
-=======
-                },
-            },
-
-            rateRevisions: {
-                where: {
-                    validUntil: null,
->>>>>>> 7beb4c31
-                },
-                include: {
-                    rateRevision: true,
                 },
             },
         },
@@ -116,24 +104,6 @@
     const submissionPackageEntries =
         currentRev.relatedSubmisions[0].submissionPackages
 
-<<<<<<< HEAD
-                for (const childRate of childRates) {
-                    if (
-                        submissionPackageEntries.some(
-                            (p) => p.rateRevision.rateID === childRate.id
-                        )
-                    ) {
-                        childRateIDs.push(childRate.id)
-                    }
-                }
-            } else {
-                // without linked rates, we push all the valid rate revisions attached to the contract revision
-                for (const sub of currentRev.relatedSubmisions[0]
-                    .submissionPackages) {
-                    childRateIDs.push(sub.rateRevision.rateID)
-                }
-            }
-=======
     for (const childRate of childRates) {
         if (
             submissionPackageEntries.some(
@@ -143,7 +113,6 @@
             childRateIDs.push(childRate.id)
         }
     }
->>>>>>> 7beb4c31
 
     // unlock child rates with that unlock info
     for (const childRateID of childRateIDs) {
@@ -160,103 +129,6 @@
         (p) => p.contractRevisionID === currentRev.id
     )
 
-<<<<<<< HEAD
-                for (const ratePackage of thisContractsRatePackages) {
-                    relatedRateIDs.push(ratePackage.rateRevision.rateID)
-                }
-            } else {
-                for (const rateRev of currentRev.relatedSubmisions[0]
-                    .submissionPackages) {
-                    relatedRateIDs.push(rateRev.rateRevision.rateID)
-                }
-            }
-
-            await tx.contractRevisionTable.create({
-                data: {
-                    contract: {
-                        connect: {
-                            id: contractID,
-                        },
-                    },
-                    unlockInfo: {
-                        connect: { id: unlockInfo.id },
-                    },
-                    populationCovered: currentRev.populationCovered,
-                    programIDs: currentRev.programIDs,
-                    riskBasedContract: currentRev.riskBasedContract,
-                    submissionType: currentRev.submissionType,
-                    submissionDescription: currentRev.submissionDescription,
-                    contractType: currentRev.contractType,
-                    contractExecutionStatus: currentRev.contractExecutionStatus,
-                    contractDateStart: currentRev.contractDateStart,
-                    contractDateEnd: currentRev.contractDateEnd,
-                    managedCareEntities: currentRev.managedCareEntities,
-                    federalAuthorities: currentRev.federalAuthorities,
-                    inLieuServicesAndSettings:
-                        currentRev.inLieuServicesAndSettings,
-                    modifiedBenefitsProvided:
-                        currentRev.modifiedBenefitsProvided,
-                    modifiedGeoAreaServed: currentRev.modifiedGeoAreaServed,
-                    modifiedMedicaidBeneficiaries:
-                        currentRev.modifiedMedicaidBeneficiaries,
-                    modifiedRiskSharingStrategy:
-                        currentRev.modifiedRiskSharingStrategy,
-                    modifiedIncentiveArrangements:
-                        currentRev.modifiedIncentiveArrangements,
-                    modifiedWitholdAgreements:
-                        currentRev.modifiedWitholdAgreements,
-                    modifiedStateDirectedPayments:
-                        currentRev.modifiedStateDirectedPayments,
-                    modifiedPassThroughPayments:
-                        currentRev.modifiedPassThroughPayments,
-                    modifiedPaymentsForMentalDiseaseInstitutions:
-                        currentRev.modifiedPaymentsForMentalDiseaseInstitutions,
-                    modifiedMedicalLossRatioStandards:
-                        currentRev.modifiedMedicalLossRatioStandards,
-                    modifiedOtherFinancialPaymentIncentive:
-                        currentRev.modifiedOtherFinancialPaymentIncentive,
-                    modifiedEnrollmentProcess:
-                        currentRev.modifiedEnrollmentProcess,
-                    modifiedGrevienceAndAppeal:
-                        currentRev.modifiedGrevienceAndAppeal,
-                    modifiedNetworkAdequacyStandards:
-                        currentRev.modifiedNetworkAdequacyStandards,
-                    modifiedLengthOfContract:
-                        currentRev.modifiedLengthOfContract,
-                    modifiedNonRiskPaymentArrangements:
-                        currentRev.modifiedNonRiskPaymentArrangements,
-                    statutoryRegulatoryAttestation:
-                        currentRev.statutoryRegulatoryAttestation,
-                    statutoryRegulatoryAttestationDescription:
-                        currentRev.statutoryRegulatoryAttestationDescription,
-
-                    contractDocuments: {
-                        create: currentRev.contractDocuments.map((d) => ({
-                            position: d.position,
-                            name: d.name,
-                            s3URL: d.s3URL,
-                            sha256: d.sha256,
-                        })),
-                    },
-                    supportingDocuments: {
-                        create: currentRev.supportingDocuments.map((d) => ({
-                            position: d.position,
-                            name: d.name,
-                            s3URL: d.s3URL,
-                            sha256: d.sha256,
-                        })),
-                    },
-                    stateContacts: {
-                        create: currentRev.stateContacts.map((c) => ({
-                            position: c.position,
-                            name: c.name,
-                            email: c.email,
-                            titleRole: c.titleRole,
-                        })),
-                    },
-                },
-            })
-=======
     for (const ratePackage of thisContractsRatePackages) {
         relatedRateIDs.push(ratePackage.rateRevision.rateID)
     }
@@ -270,11 +142,6 @@
             },
             unlockInfo: {
                 connect: { id: unlockInfo.id },
-            },
-            draftRates: {
-                connect: relatedRateIDs.map((cID) => ({
-                    id: cID,
-                })),
             },
 
             populationCovered: currentRev.populationCovered,
@@ -343,13 +210,6 @@
                 })),
             },
         },
-        include: {
-            rateRevisions: {
-                include: {
-                    rateRevision: true,
-                },
-            },
-        },
     })
 
     // connect draftRates
@@ -363,7 +223,6 @@
             ratePosition: thisPosition,
         }
     })
->>>>>>> 7beb4c31
 
     await tx.draftRateJoinTable.createMany({
         data: joins,
@@ -404,6 +263,7 @@
             if (result instanceof Error) {
                 throw result
             }
+
             return result
         })
     } catch (err) {
