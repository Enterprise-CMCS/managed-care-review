--- conflicted
+++ resolved
@@ -1,26 +1,6 @@
-<<<<<<< HEAD
-import { Prisma, UpdateInfoTable } from '@prisma/client'
-import { DocumentCategoryType } from 'app-web/src/common-code/healthPlanFormDataType'
-import {
-=======
-import type {
-    ActuaryContact,
-    ContractDocument,
-    ContractRevisionTable,
-    ContractSupportingDocument,
-    FederalAuthority,
-    ManagedCareEntity,
-    RateDocument,
-    RateRevisionsOnContractRevisionsTable,
-    RateRevisionTable,
-    RateSupportingDocument,
-    StateContact,
-    UpdateInfoTable,
-    User,
-} from '@prisma/client'
+import type { Prisma, UpdateInfoTable } from '@prisma/client'
 import type { DocumentCategoryType } from 'app-web/src/common-code/healthPlanFormDataType'
 import type {
->>>>>>> 1ecfb3e2
     ContractFormDataType,
     RateFormDataType,
     RateRevisionType,
