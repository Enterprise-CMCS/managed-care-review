--- conflicted
+++ resolved
@@ -181,21 +181,12 @@
 const getParentContractID = (
     rateRevisions: RateRevisionsTableStrippedPayload | RateRevisionTablePayload
 ) => {
-<<<<<<< HEAD
     // sort in descending order
     const revisions = [...rateRevisions].sort(
         (revA, revB) => revB.createdAt.getTime() - revA.createdAt.getTime()
     )
     const firstRevision = revisions[revisions.length - 1]
     const initialSubmission = firstRevision.submitInfo
-=======
-    // sort in ascending order
-    const ascendingRevisions = [...rateRevisions].sort(
-        (revA, revB) => revA.createdAt.getTime() - revB.createdAt.getTime()
-    )
-    const firstRevision = ascendingRevisions[0]
-    const submission = firstRevision.submitInfo
->>>>>>> 7503c743
 
     let parentContractID = undefined
     if (!initialSubmission) {
