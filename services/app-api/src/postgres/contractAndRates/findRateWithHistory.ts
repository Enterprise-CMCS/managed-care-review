--- conflicted
+++ resolved
@@ -1,36 +1,8 @@
-<<<<<<< HEAD
-import { PrismaTransactionType } from '../prismaTypes'
-import { RateType } from '../../domain-models/contractAndRates'
+import type { PrismaTransactionType } from '../prismaTypes'
+import type { RateType } from '../../domain-models/contractAndRates'
+import { NotFoundError } from '../storeError'
 import { includeFullRate } from './prismaSubmittedRateHelpers'
 import { parseRateWithHistory } from './parseRateWithHistory'
-import { NotFoundError } from '../storeError'
-=======
-import type { UpdateInfoTable, User } from '@prisma/client'
-import type { PrismaTransactionType } from '../prismaTypes'
-import type {
-    RateRevisionWithContractsType,
-    RateType,
-} from '../../domain-models/contractAndRates'
-import type {
-    ContractRevisionTableWithFormData,
-    RateRevisionTableWithFormData,
-} from './prismaSharedContractRateHelpers'
-import {
-    contractFormDataToDomainModel,
-    convertUpdateInfoToDomainModel,
-    includeUpdateInfo,
-    rateFormDataToDomainModel,
-} from './prismaSharedContractRateHelpers'
-
-// this is for the internal building of individual revisions
-// we convert them into RateRevisons to return them
-interface RateRevisionSet {
-    rateRev: RateRevisionTableWithFormData
-    submitInfo: UpdateInfoTable & { updatedBy: User }
-    unlockInfo: (UpdateInfoTable & { updatedBy: User }) | undefined
-    contractRevs: ContractRevisionTableWithFormData[]
-}
->>>>>>> 1ecfb3e2
 
 async function findRateWithHistory(
     client: PrismaTransactionType,
