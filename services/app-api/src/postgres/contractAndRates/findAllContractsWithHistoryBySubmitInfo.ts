--- conflicted
+++ resolved
@@ -37,22 +37,7 @@
             return new NotFoundError(err)
         }
 
-<<<<<<< HEAD
         performance.mark('beginParseContract')
-        const parsedContracts: ContractOrErrorArrayType = contracts.map(
-            (contract) => ({
-                contractID: contract.id,
-                contract: parseContractWithHistory(contract),
-            })
-        )
-        performance.mark('finishParseContract')
-        performance.measure(
-            'findAllContractsWithHistoryBySubmitInfo: beginParseContract to finishParseContract',
-            'beginParseContract',
-            'finishParseContract'
-        )
-
-=======
         let parsedContracts: ContractOrErrorArrayType = []
         for (const contract of contracts) {
             const parsed = {
@@ -61,7 +46,12 @@
             }
             parsedContracts = parsedContracts.concat(parsed)
         }
->>>>>>> 356b7360
+        performance.mark('finishParseContract')
+        performance.measure(
+            'findAllContractsWithHistoryBySubmitInfo: beginParseContract to finishParseContract',
+            'beginParseContract',
+            'finishParseContract'
+        )
         return parsedContracts
     } catch (err) {
         console.error('PRISMA ERROR', err)
