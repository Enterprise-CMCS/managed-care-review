import type {
    ActuaryCommunication,
    ActuaryContact,
    PrismaClient,
    RateCapitationType,
    RateDocument,
    RateSupportingDocument,
} from '@prisma/client'
import type {
    StateCodeType,
    RateType as DomainRateType,
} from 'app-web/src/common-code/healthPlanFormDataType'
import type { RateType } from '../../domain-models/contractAndRates'
<<<<<<< HEAD
import {
    contractFormDataToDomainModel,
    includeUpdateInfo,
    rateFormDataToDomainModel,
} from './prismaSharedContractRateHelpers'
=======
import { parseRateWithHistory } from './parseRateWithHistory'
import { includeFullRate } from './prismaSubmittedRateHelpers'
>>>>>>> 01f5e9a3

type RateFormEditable = {
    rateType?: DomainRateType
    rateCapitationType?: RateCapitationType
    rateDocuments?: RateDocument[]
    supportingDocuments?: RateSupportingDocument[]
    rateDateStart?: Date
    rateDateEnd?: Date
    rateDateCertified?: Date
    amendmentEffectiveDateStart?: Date
    amendmentEffectiveDateEnd?: Date
    rateProgramIDs?: string[]
    rateCertificationName?: string
    certifyingActuaryContacts?: ActuaryContact[]
    addtlActuaryContacts?: ActuaryContact[]
    actuaryCommunicationPreference?: ActuaryCommunication
}
type InsertRateArgsType = RateFormEditable & {
    stateCode: StateCodeType
}

/*
    8.14.23 Hana Note - this is now a  temporary implementation as function. We still intend to
    - use similar behavior to insertContract via a shared find with history helper
*/

// creates a new contract, with a new revision
async function insertDraftRate(
    client: PrismaClient,
    args: InsertRateArgsType
): Promise<RateType | Error> {
    const {
        stateCode,
        rateType,
        rateCapitationType,
        rateDocuments,
        supportingDocuments,
        rateDateStart,
        rateDateEnd,
        rateDateCertified,
        amendmentEffectiveDateStart,
        amendmentEffectiveDateEnd,
        rateProgramIDs,
        rateCertificationName,
        certifyingActuaryContacts,
        addtlActuaryContacts,
        actuaryCommunicationPreference,
    } = args

    try {
        return await client.$transaction(async (tx) => {
            const { latestStateRateCertNumber } = await tx.state.update({
                data: {
                    latestStateRateCertNumber: {
                        increment: 1,
                    },
                },
                where: {
                    stateCode: args.stateCode,
                },
            })

            const rate = await tx.rateTable.create({
                data: {
                    stateCode: stateCode,
                    stateNumber: latestStateRateCertNumber,
                    revisions: {
                        create: {
                            rateType,
                            rateCapitationType: rateCapitationType,
                            rateDocuments: {
                                create: rateDocuments,
                            },
                            supportingDocuments: {
                                create: supportingDocuments,
                            },
                            rateDateStart,
                            rateDateEnd,
                            rateDateCertified,
                            amendmentEffectiveDateStart,
                            amendmentEffectiveDateEnd,
                            rateProgramIDs,
                            rateCertificationName,
                            certifyingActuaryContacts: {
                                create: certifyingActuaryContacts,
                            },
                            addtlActuaryContacts: {
                                create: addtlActuaryContacts,
                            },
                            actuaryCommunicationPreference,
                        },
                    },
                },
<<<<<<< HEAD
                include: {
                    revisions: {
                        include: {
                            rateDocuments: true,
                            supportingDocuments: true,
                            certifyingActuaryContacts: true,
                            addtlActuaryContacts: true,
                            submitInfo: includeUpdateInfo,
                            draftContracts: {
                                include: {
                                    revisions: {
                                        include: {
                                            contractDocuments: true,
                                            supportingDocuments: true,
                                            stateContacts: true,
                                            draftRates: true,
                                        },
                                        where: {
                                            submitInfoID: { not: null },
                                        },
                                        take: 1,
                                        orderBy: {
                                            createdAt: 'desc',
                                        },
                                    },
                                },
                            },
                        },
                    },
                },
            })

            const finalRate: RateType = {
                id: rate.id,
                status: 'DRAFT',
                stateCode: rate.stateCode,
                stateNumber: rate.stateNumber,
                revisions: rate.revisions.map((rr) => ({
                    id: rr.id,
                    createdAt: rr.createdAt,
                    updatedAt: rr.updatedAt,
                    formData: rateFormDataToDomainModel(rr),

                    contractRevisions: rr.draftContracts.map((contract) => ({
                        id: contract.id,
                        createdAt: contract.createdAt,
                        updatedAt: contract.updatedAt,
                        formData: contractFormDataToDomainModel(
                            contract.revisions[0]
                        ),
                    })),
                })),
            }
            return finalRate
=======
                include: includeFullRate,
            })

            return parseRateWithHistory(rate)
>>>>>>> 01f5e9a3
        })
    } catch (err) {
        console.error('RATE PRISMA ERR', err)
        return err
    }
}

export { insertDraftRate }
export type { RateFormEditable, InsertRateArgsType }<|MERGE_RESOLUTION|>--- conflicted
+++ resolved
@@ -11,16 +11,8 @@
     RateType as DomainRateType,
 } from 'app-web/src/common-code/healthPlanFormDataType'
 import type { RateType } from '../../domain-models/contractAndRates'
-<<<<<<< HEAD
-import {
-    contractFormDataToDomainModel,
-    includeUpdateInfo,
-    rateFormDataToDomainModel,
-} from './prismaSharedContractRateHelpers'
-=======
 import { parseRateWithHistory } from './parseRateWithHistory'
 import { includeFullRate } from './prismaSubmittedRateHelpers'
->>>>>>> 01f5e9a3
 
 type RateFormEditable = {
     rateType?: DomainRateType
@@ -42,12 +34,7 @@
     stateCode: StateCodeType
 }
 
-/*
-    8.14.23 Hana Note - this is now a  temporary implementation as function. We still intend to
-    - use similar behavior to insertContract via a shared find with history helper
-*/
-
-// creates a new contract, with a new revision
+// creates a new rate, with a new revision
 async function insertDraftRate(
     client: PrismaClient,
     args: InsertRateArgsType
@@ -114,67 +101,10 @@
                         },
                     },
                 },
-<<<<<<< HEAD
-                include: {
-                    revisions: {
-                        include: {
-                            rateDocuments: true,
-                            supportingDocuments: true,
-                            certifyingActuaryContacts: true,
-                            addtlActuaryContacts: true,
-                            submitInfo: includeUpdateInfo,
-                            draftContracts: {
-                                include: {
-                                    revisions: {
-                                        include: {
-                                            contractDocuments: true,
-                                            supportingDocuments: true,
-                                            stateContacts: true,
-                                            draftRates: true,
-                                        },
-                                        where: {
-                                            submitInfoID: { not: null },
-                                        },
-                                        take: 1,
-                                        orderBy: {
-                                            createdAt: 'desc',
-                                        },
-                                    },
-                                },
-                            },
-                        },
-                    },
-                },
-            })
-
-            const finalRate: RateType = {
-                id: rate.id,
-                status: 'DRAFT',
-                stateCode: rate.stateCode,
-                stateNumber: rate.stateNumber,
-                revisions: rate.revisions.map((rr) => ({
-                    id: rr.id,
-                    createdAt: rr.createdAt,
-                    updatedAt: rr.updatedAt,
-                    formData: rateFormDataToDomainModel(rr),
-
-                    contractRevisions: rr.draftContracts.map((contract) => ({
-                        id: contract.id,
-                        createdAt: contract.createdAt,
-                        updatedAt: contract.updatedAt,
-                        formData: contractFormDataToDomainModel(
-                            contract.revisions[0]
-                        ),
-                    })),
-                })),
-            }
-            return finalRate
-=======
                 include: includeFullRate,
             })
 
             return parseRateWithHistory(rate)
->>>>>>> 01f5e9a3
         })
     } catch (err) {
         console.error('RATE PRISMA ERR', err)
