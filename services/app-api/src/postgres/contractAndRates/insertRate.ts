import type {
    ActuaryCommunication,
    ActuaryContact,
    PrismaClient,
    RateCapitationType,
    RateDocument,
    RateSupportingDocument,
} from '@prisma/client'
import type {
    StateCodeType,
    RateType as DomainRateType,
} from 'app-web/src/common-code/healthPlanFormDataType'
<<<<<<< HEAD
import { RateType } from '../../domain-models/contractAndRates'
import { parseRateWithHistory } from './parseRateWithHistory'
import { includeFullRate } from './prismaSubmittedRateHelpers'
=======
import type { RateType } from '../../domain-models/contractAndRates'
import {
    contractFormDataToDomainModel,
    rateFormDataToDomainModel,
} from './prismaSharedContractRateHelpers'
>>>>>>> 1ecfb3e2

type InsertRateArgsType = {
    stateCode: StateCodeType
    rateType?: DomainRateType
    rateCapitationType?: RateCapitationType
    rateDocuments?: RateDocument[]
    supportingDocuments?: RateSupportingDocument[]
    rateDateStart?: Date
    rateDateEnd?: Date
    rateDateCertified?: Date
    amendmentEffectiveDateStart?: Date
    amendmentEffectiveDateEnd?: Date
    rateProgramIDs?: string[]
    rateCertificationName?: string
    certifyingActuaryContacts?: ActuaryContact[]
    addtlActuaryContacts?: ActuaryContact[]
    actuaryCommunicationPreference?: ActuaryCommunication
}

// creates a new contract, with a new revision
async function insertDraftRate(
    client: PrismaClient,
    args: InsertRateArgsType
): Promise<RateType | Error> {
    const {
        stateCode,
        rateType,
        rateCapitationType,
        rateDocuments,
        supportingDocuments,
        rateDateStart,
        rateDateEnd,
        rateDateCertified,
        amendmentEffectiveDateStart,
        amendmentEffectiveDateEnd,
        rateProgramIDs,
        rateCertificationName,
        certifyingActuaryContacts,
        addtlActuaryContacts,
        actuaryCommunicationPreference,
    } = args

    try {
        return await client.$transaction(async (tx) => {
            const { latestStateRateCertNumber } = await tx.state.update({
                data: {
                    latestStateRateCertNumber: {
                        increment: 1,
                    },
                },
                where: {
                    stateCode: args.stateCode,
                },
            })

            const rate = await tx.rateTable.create({
                data: {
                    stateCode: stateCode,
                    stateNumber: latestStateRateCertNumber,
                    revisions: {
                        create: {
                            rateType,
                            rateCapitationType: rateCapitationType,
                            rateDocuments: {
                                create: rateDocuments,
                            },
                            supportingDocuments: {
                                create: supportingDocuments,
                            },
                            rateDateStart,
                            rateDateEnd,
                            rateDateCertified,
                            amendmentEffectiveDateStart,
                            amendmentEffectiveDateEnd,
                            rateProgramIDs,
                            rateCertificationName,
                            certifyingActuaryContacts: {
                                create: certifyingActuaryContacts,
                            },
                            addtlActuaryContacts: {
                                create: addtlActuaryContacts,
                            },
                            actuaryCommunicationPreference,
                        },
                    },
                },
                include: includeFullRate,
            })

            return parseRateWithHistory(rate)
        })
    } catch (err) {
        console.error('RATE PRISMA ERR', err)
        return err
    }
}

export { insertDraftRate }<|MERGE_RESOLUTION|>--- conflicted
+++ resolved
@@ -10,17 +10,9 @@
     StateCodeType,
     RateType as DomainRateType,
 } from 'app-web/src/common-code/healthPlanFormDataType'
-<<<<<<< HEAD
-import { RateType } from '../../domain-models/contractAndRates'
+import type { RateType } from '../../domain-models/contractAndRates'
 import { parseRateWithHistory } from './parseRateWithHistory'
 import { includeFullRate } from './prismaSubmittedRateHelpers'
-=======
-import type { RateType } from '../../domain-models/contractAndRates'
-import {
-    contractFormDataToDomainModel,
-    rateFormDataToDomainModel,
-} from './prismaSharedContractRateHelpers'
->>>>>>> 1ecfb3e2
 
 type InsertRateArgsType = {
     stateCode: StateCodeType
