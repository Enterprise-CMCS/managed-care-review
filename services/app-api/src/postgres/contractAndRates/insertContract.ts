--- conflicted
+++ resolved
@@ -4,15 +4,9 @@
     SubmissionType,
     ContractType as PrismaContractType,
 } from '@prisma/client'
-<<<<<<< HEAD
-import { ContractType } from '../../domain-models/contractAndRates'
+import type { ContractType } from '../../domain-models/contractAndRates'
 import { parseContractWithHistory } from './parseContractWithHistory'
 import { includeFullContract } from './prismaSubmittedContractHelpers'
-=======
-import type { ContractType } from '../../domain-models/contractAndRates'
-import { parseDraftContract } from './parseDraftContract'
-import { includeDraftContractRevisionsWithDraftRates } from './prismaDraftContractHelpers'
->>>>>>> 1ecfb3e2
 
 type InsertContractArgsType = {
     stateCode: string
