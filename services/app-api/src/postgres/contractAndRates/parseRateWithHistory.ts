--- conflicted
+++ resolved
@@ -181,18 +181,12 @@
     setDateAddedForRateRevisions(submittedRevisions)
 
     // Add contract date added
-<<<<<<< HEAD
-=======
     const packageRateRevisions: RateRevisionType[] = []
->>>>>>> ccc41371
     //NOTE: This will not display the actual date added for linked contracts because we do not query all the linked contract revisions
     const packageContractRevisions: { [id: string]: ContractRevisionType[] } =
         {}
     for (const pkg of packageSubmissions) {
-<<<<<<< HEAD
-=======
         packageRateRevisions.push(pkg.rateRevision)
->>>>>>> ccc41371
         for (const cRev of pkg.contractRevisions) {
             if (!packageContractRevisions[cRev.contract.id]) {
                 packageContractRevisions[cRev.contract.id] = []
@@ -201,8 +195,6 @@
         }
     }
 
-<<<<<<< HEAD
-=======
     /**
      * Set dateAdded for packageSubmissions.
      * Frontend currently uses rate.revisions but will migrate to packageSubmissions.
@@ -210,7 +202,6 @@
      */
     setDateAddedForRateRevisions(packageRateRevisions)
 
->>>>>>> ccc41371
     for (const cRevs of Object.values(packageContractRevisions)) {
         setDateAddedForContractRevisions(cRevs)
     }
