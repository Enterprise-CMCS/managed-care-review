--- conflicted
+++ resolved
@@ -1,24 +1,18 @@
-<<<<<<< HEAD
-import { PrismaClient } from '@prisma/client'
-import { RateType } from '../../domain-models/contractAndRates'
-import { RateFormEditable } from './insertRate'
+import type { PrismaClient } from '@prisma/client'
+import type { RateType } from '../../domain-models/contractAndRates'
+import type { RateFormEditable } from './insertRate'
 import {
     contractFormDataToDomainModel,
     includeUpdateInfo,
     rateFormDataToDomainModel,
 } from './prismaSharedContractRateHelpers'
-=======
-import type { PrismaClient } from '@prisma/client'
-import type { RateType } from '../../domain-models/contractAndRates'
-import { findRateWithHistory } from './findRateWithHistory'
->>>>>>> e11ca089
 
 // Update the given draft
 // * can change the set of draftRates
 // * set the formData
 
 /*
-     8.14.23 Hana Note - this is now a  temporary implementation as entire function is getting rewritten by MacRae to
+     8.14.23 Hana Note - this is now a temporary implementation as entire function. We intend to
      - handle updateRate as a single query on the RateTable (not rate revision)
      - use similar behavior to updateContract via a shared find with history helper
 */
