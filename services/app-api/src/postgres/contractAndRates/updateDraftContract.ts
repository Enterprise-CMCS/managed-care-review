--- conflicted
+++ resolved
@@ -164,19 +164,6 @@
                     })),
                 },
             },
-<<<<<<< HEAD
-            include: {
-                contractDocuments: true,
-                supportingDocuments: true,
-                stateContacts: true,
-                rateRevisions: {
-                    include: {
-                        rateRevision: true,
-                    },
-                },
-            },
-=======
->>>>>>> 01f5e9a3
         })
 
         return findContractWithHistory(client, contractID)
