--- conflicted
+++ resolved
@@ -57,11 +57,7 @@
 type ApproveContractArgsType = {
     contractID: string
     updatedByID: string
-<<<<<<< HEAD
-    dateApprovalReleasedToState: string | Date
-=======
     dateApprovalReleasedToState: Date
->>>>>>> 57483d2b
 }
 
 async function approveContract(
