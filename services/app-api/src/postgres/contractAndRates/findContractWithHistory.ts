import { PrismaTransactionType } from '../prismaTypes'
import { ContractType } from '../../domain-models/contractAndRates/contractAndRatesZodSchema'
import { updateInfoIncludeUpdater } from '../prismaHelpers'
<<<<<<< HEAD
import { parseContractWithHistory } from './prismaContractWithHistoryConverter'
=======
import { NotFoundError } from '../storeError'
>>>>>>> a05eaf3f

// findContractWithHistory returns a ContractType with a full set of
// ContractRevisions in reverse chronological order. Each revision is a change to this
// Contract with submit and unlock info. Changes to the data of this contract, or changes
// to the data or relations of associate revisions will all surface as new ContractRevisions
async function findContractWithHistory(
    client: PrismaTransactionType,
    contractID: string
): Promise<ContractType | NotFoundError | Error> {
    try {
        const contract = await client.contractTable.findFirst({
            where: {
                id: contractID,
            },
            include: {
                revisions: {
                    orderBy: {
                        createdAt: 'asc',
                    },
                    include: {
                        submitInfo: updateInfoIncludeUpdater,
                        unlockInfo: updateInfoIncludeUpdater,
                        rateRevisions: {
                            include: {
                                rateRevision: {
                                    include: {
                                        submitInfo: updateInfoIncludeUpdater,
                                        unlockInfo: updateInfoIncludeUpdater,
                                    },
                                },
                            },
                            orderBy: {
                                validAfter: 'asc',
                            },
                        },
                        stateContacts: true,
                        contractDocuments: true,
                        supportingDocuments: true,
                    },
                },
            },
        })

        if (!contract) {
            const err = `PRISMA ERROR: Cannot find contract with id: ${contractID}`
            console.error(err)
            return new NotFoundError(err)
        }

        return parseContractWithHistory(contract)
    } catch (err) {
        console.error('PRISMA ERROR', err)
        return err
    }
}

export { findContractWithHistory }<|MERGE_RESOLUTION|>--- conflicted
+++ resolved
@@ -1,11 +1,7 @@
 import { PrismaTransactionType } from '../prismaTypes'
 import { ContractType } from '../../domain-models/contractAndRates/contractAndRatesZodSchema'
 import { updateInfoIncludeUpdater } from '../prismaHelpers'
-<<<<<<< HEAD
-import { parseContractWithHistory } from './prismaContractWithHistoryConverter'
-=======
 import { NotFoundError } from '../storeError'
->>>>>>> a05eaf3f
 
 // findContractWithHistory returns a ContractType with a full set of
 // ContractRevisions in reverse chronological order. Each revision is a change to this
