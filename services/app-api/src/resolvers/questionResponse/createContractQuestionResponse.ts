--- conflicted
+++ resolved
@@ -6,12 +6,7 @@
     setSuccessAttributesOnActiveSpan,
 } from '../attributeHelper'
 import { createForbiddenError, createUserInputError } from '../errorUtils'
-<<<<<<< HEAD
-import { NotFoundError } from '../../postgres/postgresErrors'
-import type { Store } from '../../postgres'
-=======
 import { NotFoundError, type Store } from '../../postgres'
->>>>>>> 053b5c19
 import { GraphQLError } from 'graphql/index'
 import type { Emailer } from '../../emailer'
 import type { StateCodeType } from '@mc-review/hpp'
