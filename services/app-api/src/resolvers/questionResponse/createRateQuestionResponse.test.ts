import {
    createDBUsersWithFullData,
    testCMSUser,
} from '../../testHelpers/userHelpers'
import {
    constructTestPostgresServer,
    createTestRateQuestion,
    createTestRateQuestionResponse,
    updateTestStateAssignments,
} from '../../testHelpers/gqlHelpers'
import { NewPostgresStore } from '../../postgres'
import { createAndSubmitTestContractWithRate } from '../../testHelpers/gqlContractHelpers'
<<<<<<< HEAD
import { assertAnError, assertAnErrorCode, must } from '../../testHelpers'
import { testEmailConfig, testEmailer } from '../../testHelpers/emailerHelpers'
import { getTestStateAnalystsEmails } from '../../testHelpers/parameterStoreHelpers'
import { testLDService } from '../../testHelpers/launchDarklyHelpers'
import { sharedTestPrismaClient } from '../../testHelpers/storeHelpers'
=======
import { assertAnError, assertAnErrorCode } from '../../testHelpers'
import { testEmailConfig, testEmailer } from '../../testHelpers/emailerHelpers'
>>>>>>> 3bdf97ac

describe('createRateQuestionResponse', () => {
    const cmsUser = testCMSUser()
    beforeAll(async () => {
        //Inserting a new CMS user, with division assigned, in postgres in order to create the question to user relationship.
        await createDBUsersWithFullData([cmsUser])
    })

    it('returns question response data', async () => {
        const stateServer = await constructTestPostgresServer()
        const cmsServer = await constructTestPostgresServer({
            context: {
                user: cmsUser,
            },
        })
        const contractWithRate =
            await createAndSubmitTestContractWithRate(stateServer)
        const rateID =
            contractWithRate.packageSubmissions[0].rateRevisions[0].rateID

        const rateQuestionResult = await createTestRateQuestion(
            cmsServer,
            rateID
        )
        const question = rateQuestionResult.data?.createRateQuestion.question

        const questionResponseResult = await createTestRateQuestionResponse(
            stateServer,
            question.id
        )
        const questionWithResponse =
            questionResponseResult.data?.createRateQuestionResponse.question

        expect(questionWithResponse).toEqual(
            expect.objectContaining({
                ...questionWithResponse,
                responses: expect.arrayContaining([
                    expect.objectContaining({
                        id: expect.any(String),
                        questionID: questionWithResponse.id,
                        addedBy: expect.objectContaining({
                            role: 'STATE_USER',
                        }),
                        documents: [
                            {
                                name: 'Test Question Response',
                                s3URL: 's3://bucketname/key/test1',
                                downloadURL:
                                    'https://fakes3.com/key?sekret=deadbeef',
                            },
                        ],
                    }),
                ]),
            })
        )
    })

    it('returns an error when attempting to create a response for a question that does not exist', async () => {
        const stateServer = await constructTestPostgresServer()
        const invalidID = 'Not-valid-rate-id'
        const questionResponseResult = await createTestRateQuestionResponse(
            stateServer,
            invalidID
        )
        expect(questionResponseResult).toBeDefined()
        expect(assertAnErrorCode(questionResponseResult)).toBe('BAD_USER_INPUT')
        expect(assertAnError(questionResponseResult).message).toBe(
            `Rate question with ID: ${invalidID} not found to attach response to`
        )
    })
    it('returns an error if a cms user attempts to create a response for a rate question', async () => {
        const stateServer = await constructTestPostgresServer()
        const cmsServer = await constructTestPostgresServer({
            context: {
                user: cmsUser,
            },
        })
        const contractWithRate =
            await createAndSubmitTestContractWithRate(stateServer)
        const rateID =
            contractWithRate.packageSubmissions[0].rateRevisions[0].rateID

        const rateQuestionResult = await createTestRateQuestion(
            cmsServer,
            rateID
        )
        const question = rateQuestionResult.data?.createRateQuestion.question

        const questionResponseResult = await createTestRateQuestionResponse(
            cmsServer,
            question.id
        )

        expect(questionResponseResult.errors).toBeDefined()
        expect(assertAnErrorCode(questionResponseResult)).toBe('FORBIDDEN')
        expect(assertAnError(questionResponseResult).message).toBe(
            'user not authorized to create a question response'
        )
    })

<<<<<<< HEAD
    it('sends CMS email', async () => {
        const emailConfig = testEmailConfig()
        const mockEmailer = testEmailer(emailConfig)
        const oactCMS = testCMSUser({
            divisionAssignment: 'OACT' as const,
        })
        const stateServer = await constructTestPostgresServer({
            emailer: mockEmailer,
        })
        const cmsServer = await constructTestPostgresServer({
            context: {
                user: oactCMS,
            },
            emailer: mockEmailer,
        })

        const submittedContractAndRate =
            await createAndSubmitTestContractWithRate(stateServer)
        const rateRevision =
            submittedContractAndRate.packageSubmissions[0].rateRevisions[0]
        const rateID = rateRevision.rateID

        must(await createTestRateQuestion(cmsServer, rateID))

        const rateName = rateRevision.formData.rateCertificationName
        const stateAnalystsEmails = getTestStateAnalystsEmails(
            submittedContractAndRate.stateCode
        )
        const cmsRecipientEmails = [
            ...stateAnalystsEmails,
            ...emailConfig.devReviewTeamEmails,
            ...emailConfig.oactEmails,
        ]

        expect(mockEmailer.sendEmail).toHaveBeenNthCalledWith(
            5, // New response CMS email notification is the fifth email
            expect.objectContaining({
                subject: expect.stringContaining(
                    `[LOCAL] New Responses for ${rateName}`
                ),
                sourceEmail: emailConfig.emailSource,
                toAddresses: expect.arrayContaining(
                    Array.from(cmsRecipientEmails)
                ),
                bodyText: expect.stringContaining(
                    `The state submitted responses to OACT's questions about ${rateName}`
                ),
                bodyHTML: expect.stringContaining(
                    `<a href="http://localhost/submissions/${rateID}/question-and-answers">View submission Q&A</a>`
                ),
            })
        )
    })

    it('send CMS email to state analysts from database', async () => {
        const ldService = testLDService({
            'read-write-state-assignments': true,
        })

        const prismaClient = await sharedTestPrismaClient()
        const postgresStore = NewPostgresStore(prismaClient)

        const config = testEmailConfig()
        const mockEmailer = testEmailer(config)
        //mock invoke email submit lambda
        const stateServer = await constructTestPostgresServer({
            store: postgresStore,
            ldService,
            emailer: mockEmailer,
        })
        const cmsServer = await constructTestPostgresServer({
            store: postgresStore,
            context: {
                user: cmsUser,
            },
            ldService,
        })

        // add some users to the db, assign them to the state
        const assignedUsers = [
            testCMSUser({
                givenName: 'Roku',
                email: 'roku@example.com',
            }),
            testCMSUser({
                givenName: 'Izumi',
                email: 'izumi@example.com',
            }),
        ]

        await createDBUsersWithFullData(assignedUsers)

        const assignedUserIDs = assignedUsers.map((u) => u.id)
        const assignedUserEmails = assignedUsers.map((u) => u.email)

        await updateTestStateAssignments(cmsServer, 'FL', assignedUserIDs)
        const submittedContractAndRate =
            await createAndSubmitTestContractWithRate(stateServer)
        const rateRevision =
            submittedContractAndRate.packageSubmissions[0].rateRevisions[0]
        const rateID = rateRevision.rateID
=======
    it('sends State email', async () => {
        const emailConfig = testEmailConfig()
        const mockEmailer = testEmailer(emailConfig)
        const stateServer = await constructTestPostgresServer({
            emailer: mockEmailer,
        })
        const cmsServer = await constructTestPostgresServer({
            context: {
                user: cmsUser,
            },
            emailer: mockEmailer,
        })
        const contractWithRate =
            await createAndSubmitTestContractWithRate(stateServer)
        const rateID =
            contractWithRate.packageSubmissions[0].rateRevisions[0].rateID
>>>>>>> 3bdf97ac

        const rateQuestionResult = await createTestRateQuestion(
            cmsServer,
            rateID
        )
        const question = rateQuestionResult.data?.createRateQuestion.question

<<<<<<< HEAD
        const rateName = rateRevision.formData.rateCertificationName

        await createTestRateQuestionResponse(stateServer, question.id)

        const cmsEmails = [...config.devReviewTeamEmails, ...assignedUserEmails]

        // email subject line is correct for CMS email
        // email is sent to the state anaylsts since it
        // was submitted by a DCMO user
        // Mock emailer is called 4 times, twice for submit, twice for response,
        // first called to send the state email, then to CMS
        expect(mockEmailer.sendEmail).toHaveBeenNthCalledWith(
            3,
            expect.objectContaining({
                subject: expect.stringContaining(
                    `[LOCAL] New Responses for ${rateName}`
                ),
                sourceEmail: config.emailSource,
                toAddresses: expect.arrayContaining(Array.from(cmsEmails)),
                bodyText: expect.stringContaining(
                    `The state submitted responses to DMCO's questions about ${rateName}`
                ),
                bodyHTML: expect.stringContaining(
                    `<a href="http://localhost/submissions/${rateID}/question-and-answers">View submission Q&A</a>`
=======
        await createTestRateQuestionResponse(stateServer, question.id)

        expect(mockEmailer.sendEmail).toHaveBeenNthCalledWith(
            5, // New response state email notification is the fifth email, if State email is before CMS email.
            expect.objectContaining({
                subject: expect.stringContaining(
                    `[LOCAL] Response to DMCO rate questions was successfully submitted.`
                ),
                sourceEmail: emailConfig.emailSource,
                bodyText: expect.stringContaining(
                    'Response to DMCO rate questions was successfully submitted.'
                ),
                bodyHTML: expect.stringContaining(
                    `<a href="http://localhost/submissions/${contractWithRate.id}/rates/${rateID}/question-and-answers">View response</a>`
>>>>>>> 3bdf97ac
                ),
            })
        )
    })
})<|MERGE_RESOLUTION|>--- conflicted
+++ resolved
@@ -10,16 +10,11 @@
 } from '../../testHelpers/gqlHelpers'
 import { NewPostgresStore } from '../../postgres'
 import { createAndSubmitTestContractWithRate } from '../../testHelpers/gqlContractHelpers'
-<<<<<<< HEAD
 import { assertAnError, assertAnErrorCode, must } from '../../testHelpers'
 import { testEmailConfig, testEmailer } from '../../testHelpers/emailerHelpers'
 import { getTestStateAnalystsEmails } from '../../testHelpers/parameterStoreHelpers'
 import { testLDService } from '../../testHelpers/launchDarklyHelpers'
 import { sharedTestPrismaClient } from '../../testHelpers/storeHelpers'
-=======
-import { assertAnError, assertAnErrorCode } from '../../testHelpers'
-import { testEmailConfig, testEmailer } from '../../testHelpers/emailerHelpers'
->>>>>>> 3bdf97ac
 
 describe('createRateQuestionResponse', () => {
     const cmsUser = testCMSUser()
@@ -120,7 +115,48 @@
         )
     })
 
-<<<<<<< HEAD
+    it('sends State email', async () => {
+        const emailConfig = testEmailConfig()
+        const mockEmailer = testEmailer(emailConfig)
+        const stateServer = await constructTestPostgresServer({
+            emailer: mockEmailer,
+        })
+        const cmsServer = await constructTestPostgresServer({
+            context: {
+                user: cmsUser,
+            },
+            emailer: mockEmailer,
+        })
+        const contractWithRate =
+            await createAndSubmitTestContractWithRate(stateServer)
+        const rateID =
+            contractWithRate.packageSubmissions[0].rateRevisions[0].rateID
+
+        const rateQuestionResult = await createTestRateQuestion(
+            cmsServer,
+            rateID
+        )
+        const question = rateQuestionResult.data?.createRateQuestion.question
+
+        await createTestRateQuestionResponse(stateServer, question.id)
+
+        expect(mockEmailer.sendEmail).toHaveBeenNthCalledWith(
+            5, // New response state email notification is the fifth email, if State email is before CMS email.
+            expect.objectContaining({
+                subject: expect.stringContaining(
+                    `[LOCAL] Response to DMCO rate questions was successfully submitted.`
+                ),
+                sourceEmail: emailConfig.emailSource,
+                bodyText: expect.stringContaining(
+                    'Response to DMCO rate questions was successfully submitted.'
+                ),
+                bodyHTML: expect.stringContaining(
+                    `<a href="http://localhost/submissions/${contractWithRate.id}/rates/${rateID}/question-and-answers">View response</a>`
+                ),
+            })
+        )
+    })
+
     it('sends CMS email', async () => {
         const emailConfig = testEmailConfig()
         const mockEmailer = testEmailer(emailConfig)
@@ -222,32 +258,13 @@
         const rateRevision =
             submittedContractAndRate.packageSubmissions[0].rateRevisions[0]
         const rateID = rateRevision.rateID
-=======
-    it('sends State email', async () => {
-        const emailConfig = testEmailConfig()
-        const mockEmailer = testEmailer(emailConfig)
-        const stateServer = await constructTestPostgresServer({
-            emailer: mockEmailer,
-        })
-        const cmsServer = await constructTestPostgresServer({
-            context: {
-                user: cmsUser,
-            },
-            emailer: mockEmailer,
-        })
-        const contractWithRate =
-            await createAndSubmitTestContractWithRate(stateServer)
-        const rateID =
-            contractWithRate.packageSubmissions[0].rateRevisions[0].rateID
->>>>>>> 3bdf97ac
-
-        const rateQuestionResult = await createTestRateQuestion(
-            cmsServer,
-            rateID
-        )
-        const question = rateQuestionResult.data?.createRateQuestion.question
-
-<<<<<<< HEAD
+
+        const rateQuestionResult = await createTestRateQuestion(
+            cmsServer,
+            rateID
+        )
+        const question = rateQuestionResult.data?.createRateQuestion.question
+
         const rateName = rateRevision.formData.rateCertificationName
 
         await createTestRateQuestionResponse(stateServer, question.id)
@@ -272,22 +289,6 @@
                 ),
                 bodyHTML: expect.stringContaining(
                     `<a href="http://localhost/submissions/${rateID}/question-and-answers">View submission Q&A</a>`
-=======
-        await createTestRateQuestionResponse(stateServer, question.id)
-
-        expect(mockEmailer.sendEmail).toHaveBeenNthCalledWith(
-            5, // New response state email notification is the fifth email, if State email is before CMS email.
-            expect.objectContaining({
-                subject: expect.stringContaining(
-                    `[LOCAL] Response to DMCO rate questions was successfully submitted.`
-                ),
-                sourceEmail: emailConfig.emailSource,
-                bodyText: expect.stringContaining(
-                    'Response to DMCO rate questions was successfully submitted.'
-                ),
-                bodyHTML: expect.stringContaining(
-                    `<a href="http://localhost/submissions/${contractWithRate.id}/rates/${rateID}/question-and-answers">View response</a>`
->>>>>>> 3bdf97ac
                 ),
             })
         )
