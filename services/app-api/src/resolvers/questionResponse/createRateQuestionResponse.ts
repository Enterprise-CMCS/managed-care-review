import { NotFoundError, type Store } from '../../postgres'
import type { MutationResolvers } from '../../gen/gqlServer'
import { isStateUser } from '../../domain-models'
import { logError, logSuccess } from '../../logger'
import { GraphQLError } from 'graphql/index'
import {
    setErrorAttributesOnActiveSpan,
    setSuccessAttributesOnActiveSpan,
} from '../attributeHelper'
import { ForbiddenError, UserInputError } from 'apollo-server-lambda'
<<<<<<< HEAD
import type { LDService } from '../../launchDarkly/launchDarkly'
import type { EmailParameterStore } from '../../parameterStore'
import type { Emailer } from '../../emailer'
import type { StateCodeType } from '../../common-code/healthPlanFormDataType'

export function createRateQuestionResponseResolver(
    store: Store,
    emailer: Emailer,
    emailParameterStore: EmailParameterStore,
    launchDarkly: LDService
=======
import { GraphQLError } from 'graphql/index'
import type { Emailer } from '../../emailer'

export function createRateQuestionResponseResolver(
    store: Store,
    emailer: Emailer
>>>>>>> 3bdf97ac
): MutationResolvers['createRateQuestionResponse'] {
    return async (_parent, { input }, context) => {
        const { user, ctx, tracer } = context
        const span = tracer?.startSpan('createRateQuestionResponse', {}, ctx)
        const featureFlags = await launchDarkly.allFlags(context)
        const readStateAnalystsFromDBFlag =
            featureFlags?.['read-write-state-assignments']

        if (!isStateUser(user)) {
            const msg = 'user not authorized to create a question response'
            logError('createRateQuestionResponse', msg)
            setErrorAttributesOnActiveSpan(msg, span)
            throw new ForbiddenError(msg)
        }

        if (input.documents.length === 0) {
            const msg = 'question response documents are required'
            logError('createRateQuestionResponse', msg)
            setErrorAttributesOnActiveSpan(msg, span)
            throw new UserInputError(msg)
        }
        const docs = input.documents.map((doc) => {
            return {
                name: doc.name,
                s3URL: doc.s3URL,
                downloadURL: doc.downloadURL ?? undefined,
            }
        })
        const inputFormatted = {
            ...input,
            documents: docs,
        }

        const createResponseResult = await store.insertRateQuestionResponse(
            inputFormatted,
            user
        )

        if (createResponseResult instanceof Error) {
            if (createResponseResult instanceof NotFoundError) {
                const errMessage = `Rate question with ID: ${input.questionID} not found to attach response to`
                logError('createRateQuestionResponse', errMessage)
                setErrorAttributesOnActiveSpan(errMessage, span)
                throw new UserInputError(errMessage)
            }

            const errMessage = `Issue creating question response for rate question ${input.questionID}. Message: ${createResponseResult.message}`
            logError('createRateQuestionResponse', errMessage)
            setErrorAttributesOnActiveSpan(errMessage, span)
            throw new Error(errMessage)
        }

        const rate = await store.findRateWithHistory(
            createResponseResult.rateID
        )
<<<<<<< HEAD
        if (rate instanceof Error) {
            if (rate instanceof NotFoundError) {
                const errMessage = `Rate with id ${createResponseResult.rateID} does not exist`
                logError('createRateQuestionResponse', errMessage)
=======

        if (rate instanceof Error) {
            if (rate instanceof NotFoundError) {
                const errMessage = `Rate with id ${createResponseResult.rateID} does not exist`
                logError('createRateQuestion', errMessage)
>>>>>>> 3bdf97ac
                setErrorAttributesOnActiveSpan(errMessage, span)
                throw new GraphQLError(errMessage, {
                    extensions: { code: 'NOT_FOUND' },
                })
            }

<<<<<<< HEAD
            const errMessage = `Issue finding a contract. Message: ${rate.message}`
            logError('createRateQuestionResponse', errMessage)
=======
            const errMessage = `Issue finding a rate. Message: ${rate.message}`
            logError('createRateQuestion', errMessage)
>>>>>>> 3bdf97ac
            setErrorAttributesOnActiveSpan(errMessage, span)
            throw new GraphQLError(errMessage, {
                extensions: {
                    code: 'INTERNAL_SERVER_ERROR',
                    cause: 'DB_ERROR',
                },
            })
        }

<<<<<<< HEAD
        const allQuestions = await store.findAllQuestionsByRate(rate.id)

        if (allQuestions instanceof Error) {
=======
        const questions = await store.findAllQuestionsByRate(
            createResponseResult.rateID
        )

        if (questions instanceof Error) {
>>>>>>> 3bdf97ac
            const errMessage = `Issue finding all questions associated with the rate: ${rate.id}`
            logError('createRateQuestion', errMessage)
            setErrorAttributesOnActiveSpan(errMessage, span)
            throw new Error(errMessage)
        }

<<<<<<< HEAD
        let stateAnalystsEmails: string[] = []
        if (readStateAnalystsFromDBFlag) {
            // not great that state code type isn't being used in ContractType but I'll risk the conversion for now
            const stateAnalystsEmailsResult =
                await store.findStateAssignedUsers(
                    rate.stateCode as StateCodeType
                )

            if (stateAnalystsEmailsResult instanceof Error) {
                logError(
                    'getStateAnalystsEmails',
                    stateAnalystsEmailsResult.message
                )
                setErrorAttributesOnActiveSpan(
                    stateAnalystsEmailsResult.message,
                    span
                )
            } else {
                stateAnalystsEmails = stateAnalystsEmailsResult.map(
                    (u) => u.email
                )
            }
        } else {
            const stateAnalystsEmailsResult =
                await emailParameterStore.getStateAnalystsEmails(rate.stateCode)

            //If error log it and set stateAnalystsEmails to empty string as to not interrupt the emails.
            if (stateAnalystsEmailsResult instanceof Error) {
                logError(
                    'getStateAnalystsEmails',
                    stateAnalystsEmailsResult.message
                )
                setErrorAttributesOnActiveSpan(
                    stateAnalystsEmailsResult.message,
                    span
                )
            } else {
                stateAnalystsEmails = stateAnalystsEmailsResult
            }
        }

        const sendRateQuestionResponseCMSEmailResult =
            await emailer.sendRateQuestionResponseCMSEmail(
                rate,
                stateAnalystsEmails,
                allQuestions,
                createResponseResult
            )

        if (sendRateQuestionResponseCMSEmailResult instanceof Error) {
            logError(
                'sendRateQuestionsCMSEmail - CMS email failed',
                sendRateQuestionResponseCMSEmailResult
            )
            setErrorAttributesOnActiveSpan('CMS email failed', span)
            const errMessage = `Error sending a CMS email for 
                responseID: ${createResponseResult.id} and rateID: ${rate.id}`
            throw new GraphQLError(errMessage, {
=======
        const sendStateEmailResult =
            await emailer.sendRateQuestionResponseStateEmail(
                rate,
                questions,
                createResponseResult
            )

        if (sendStateEmailResult instanceof Error) {
            logError(
                'sendRateQuestionResponseStateEmail - Send State email',
                sendStateEmailResult.message
            )
            setErrorAttributesOnActiveSpan(
                `Send State email failed: ${sendStateEmailResult.message}`,
                span
            )
            throw new GraphQLError('Email failed', {
>>>>>>> 3bdf97ac
                extensions: {
                    code: 'INTERNAL_SERVER_ERROR',
                    cause: 'EMAIL_ERROR',
                },
            })
        }

        logSuccess('createRateQuestionResponse')
        setSuccessAttributesOnActiveSpan(span)

        return {
            question: createResponseResult,
        }
    }
}<|MERGE_RESOLUTION|>--- conflicted
+++ resolved
@@ -8,7 +8,6 @@
     setSuccessAttributesOnActiveSpan,
 } from '../attributeHelper'
 import { ForbiddenError, UserInputError } from 'apollo-server-lambda'
-<<<<<<< HEAD
 import type { LDService } from '../../launchDarkly/launchDarkly'
 import type { EmailParameterStore } from '../../parameterStore'
 import type { Emailer } from '../../emailer'
@@ -19,14 +18,6 @@
     emailer: Emailer,
     emailParameterStore: EmailParameterStore,
     launchDarkly: LDService
-=======
-import { GraphQLError } from 'graphql/index'
-import type { Emailer } from '../../emailer'
-
-export function createRateQuestionResponseResolver(
-    store: Store,
-    emailer: Emailer
->>>>>>> 3bdf97ac
 ): MutationResolvers['createRateQuestionResponse'] {
     return async (_parent, { input }, context) => {
         const { user, ctx, tracer } = context
@@ -82,31 +73,18 @@
         const rate = await store.findRateWithHistory(
             createResponseResult.rateID
         )
-<<<<<<< HEAD
         if (rate instanceof Error) {
             if (rate instanceof NotFoundError) {
                 const errMessage = `Rate with id ${createResponseResult.rateID} does not exist`
                 logError('createRateQuestionResponse', errMessage)
-=======
-
-        if (rate instanceof Error) {
-            if (rate instanceof NotFoundError) {
-                const errMessage = `Rate with id ${createResponseResult.rateID} does not exist`
-                logError('createRateQuestion', errMessage)
->>>>>>> 3bdf97ac
                 setErrorAttributesOnActiveSpan(errMessage, span)
                 throw new GraphQLError(errMessage, {
                     extensions: { code: 'NOT_FOUND' },
                 })
             }
 
-<<<<<<< HEAD
-            const errMessage = `Issue finding a contract. Message: ${rate.message}`
-            logError('createRateQuestionResponse', errMessage)
-=======
             const errMessage = `Issue finding a rate. Message: ${rate.message}`
             logError('createRateQuestion', errMessage)
->>>>>>> 3bdf97ac
             setErrorAttributesOnActiveSpan(errMessage, span)
             throw new GraphQLError(errMessage, {
                 extensions: {
@@ -116,24 +94,17 @@
             })
         }
 
-<<<<<<< HEAD
-        const allQuestions = await store.findAllQuestionsByRate(rate.id)
-
-        if (allQuestions instanceof Error) {
-=======
         const questions = await store.findAllQuestionsByRate(
             createResponseResult.rateID
         )
 
         if (questions instanceof Error) {
->>>>>>> 3bdf97ac
             const errMessage = `Issue finding all questions associated with the rate: ${rate.id}`
             logError('createRateQuestion', errMessage)
             setErrorAttributesOnActiveSpan(errMessage, span)
             throw new Error(errMessage)
         }
 
-<<<<<<< HEAD
         let stateAnalystsEmails: string[] = []
         if (readStateAnalystsFromDBFlag) {
             // not great that state code type isn't being used in ContractType but I'll risk the conversion for now
@@ -179,7 +150,7 @@
             await emailer.sendRateQuestionResponseCMSEmail(
                 rate,
                 stateAnalystsEmails,
-                allQuestions,
+                questions,
                 createResponseResult
             )
 
@@ -192,7 +163,13 @@
             const errMessage = `Error sending a CMS email for 
                 responseID: ${createResponseResult.id} and rateID: ${rate.id}`
             throw new GraphQLError(errMessage, {
-=======
+                extensions: {
+                    code: 'INTERNAL_SERVER_ERROR',
+                    cause: 'EMAIL_ERROR',
+                },
+            })
+        }
+
         const sendStateEmailResult =
             await emailer.sendRateQuestionResponseStateEmail(
                 rate,
@@ -210,7 +187,6 @@
                 span
             )
             throw new GraphQLError('Email failed', {
->>>>>>> 3bdf97ac
                 extensions: {
                     code: 'INTERNAL_SERVER_ERROR',
                     cause: 'EMAIL_ERROR',
