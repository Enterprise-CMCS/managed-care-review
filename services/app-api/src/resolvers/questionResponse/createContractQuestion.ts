import type { MutationResolvers } from '../../gen/gqlServer'
import { contractSubmitters, hasCMSPermissions } from '../../domain-models'
import { logError, logSuccess } from '../../logger'
import {
    setErrorAttributesOnActiveSpan,
    setSuccessAttributesOnActiveSpan,
} from '../attributeHelper'
import { createForbiddenError, createUserInputError } from '../errorUtils'
import { NotFoundError, type Store } from '../../postgres'
import { GraphQLError } from 'graphql'
import { isValidCmsDivison } from '../../domain-models'
import type { Emailer } from '../../emailer'
<<<<<<< HEAD
import type { StateCodeType } from '@mc-review/submissions'
=======
>>>>>>> c90a7464
import { canWrite } from '../../authorization/oauthAuthorization'
import type { StateCodeType } from '@mc-review/submissions'

export function createContractQuestionResolver(
    store: Store,
    emailer: Emailer
): MutationResolvers['createContractQuestion'] {
    return async (_parent, { input }, context) => {
        const { user, ctx, tracer } = context
        const span = tracer?.startSpan('createContractQuestion', {}, ctx)

        // Check OAuth client read permissions
        if (!canWrite(context)) {
            const errMessage = `OAuth client does not have write permissions`
            logError('createContractQuestion', errMessage)
            setErrorAttributesOnActiveSpan(errMessage, span)

            throw new GraphQLError(errMessage, {
                extensions: {
                    code: 'FORBIDDEN',
                    cause: 'INSUFFICIENT_OAUTH_GRANTS',
                },
            })
        }

        if (!hasCMSPermissions(user)) {
            const msg = 'user not authorized to create a question'
            logError('createContractQuestion', msg)
            setErrorAttributesOnActiveSpan(msg, span)
            throw createForbiddenError(msg)
        }

        if (
            !user.divisionAssignment ||
            (user.divisionAssignment &&
                !isValidCmsDivison(user.divisionAssignment))
        ) {
            const msg =
                'users without an assigned division are not authorized to create a question'
            logError('createContractQuestion', msg)
            setErrorAttributesOnActiveSpan(msg, span)
            throw createForbiddenError(msg)
        }

        if (input.documents.length === 0) {
            const msg = 'question documents are required'
            logError('createContractQuestion', msg)
            setErrorAttributesOnActiveSpan(msg, span)
            throw createUserInputError(msg)
        }

        // Return error if package is not found or errors
        const contractResult = await store.findContractWithHistory(
            input.contractID
        )
        if (contractResult instanceof Error) {
            if (contractResult instanceof NotFoundError) {
                const errMessage = `Package with id ${input.contractID} does not exist`
                logError('createContractQuestion', errMessage)
                setErrorAttributesOnActiveSpan(errMessage, span)
                throw new GraphQLError(errMessage, {
                    extensions: { code: 'NOT_FOUND' },
                })
            }

            const errMessage = `Issue finding a package. Message: ${contractResult.message}`
            logError('createContractQuestion', errMessage)
            setErrorAttributesOnActiveSpan(errMessage, span)
            throw new GraphQLError(errMessage, {
                extensions: {
                    code: 'INTERNAL_SERVER_ERROR',
                    cause: 'DB_ERROR',
                },
            })
        }

        // Return error if contract status is DRAFT, contract will have no submitted revisions
        // Return error if contract has been approved
        if (
            contractResult.revisions.length === 0 ||
            contractResult.consolidatedStatus === 'APPROVED'
        ) {
            const errMessage = `Issue creating question for contract. Message: Cannot create question for contract in ${contractResult.consolidatedStatus} status`
            logError('createContractQuestion', errMessage)
            setErrorAttributesOnActiveSpan(errMessage, span)
            throw createUserInputError(errMessage)
        }

        const statePrograms = store.findStatePrograms(contractResult.stateCode)
        const submitterEmails = contractSubmitters(contractResult)

        if (statePrograms instanceof Error) {
            logError('findStatePrograms', statePrograms.message)
            setErrorAttributesOnActiveSpan(statePrograms.message, span)
            throw new GraphQLError(statePrograms.message, {
                extensions: {
                    code: 'INTERNAL_SERVER_ERROR',
                    cause: 'DB_ERROR',
                },
            })
        }

        const allQuestions = await store.findAllQuestionsByContract(
            contractResult.id
        )
        if (allQuestions instanceof Error) {
            const errMessage = `Issue finding all questions associated with the contract: ${contractResult.id}`
            logError('createContractQuestion', errMessage)
            setErrorAttributesOnActiveSpan(errMessage, span)
            throw new Error(errMessage)
        }
        const docs = input.documents.map((doc) => {
            return {
                name: doc.name,
                s3URL: doc.s3URL,
            }
        })
        const inputFormatted = {
            ...input,
            documents: docs,
        }
        const questionResult = await store.insertContractQuestion(
            inputFormatted,
            user
        )

        if (questionResult instanceof Error) {
            const errMessage = `Issue creating question for package. Message: ${questionResult.message}`
            logError('createContractQuestion', errMessage)
            setErrorAttributesOnActiveSpan(errMessage, span)
            throw new Error(errMessage)
        }

        allQuestions.push(questionResult)

        const sendQuestionsStateEmailResult =
            await emailer.sendQuestionsStateEmail(
                contractResult.revisions[0],
                contractResult.contractSubmissionType,
                submitterEmails,
                statePrograms,
                questionResult
            )

        if (sendQuestionsStateEmailResult instanceof Error) {
            logError(
                'sendQuestionsStateEmail - state email failed',
                sendQuestionsStateEmailResult
            )
            setErrorAttributesOnActiveSpan('state email failed', span)
            const errMessage = `Error sending a state email for 
                questionID: ${questionResult.id} and contractID: ${contractResult.id}`
            throw new GraphQLError(errMessage, {
                extensions: {
                    code: 'INTERNAL_SERVER_ERROR',
                    cause: 'EMAIL_ERROR',
                },
            })
        }

        let stateAnalystsEmails: string[] = []
        // not great that state code type isn't being used in ContractType but I'll risk the conversion for now
        const stateAnalystsEmailsResult = await store.findStateAssignedUsers(
            contractResult.stateCode as StateCodeType
        )

        if (stateAnalystsEmailsResult instanceof Error) {
            logError(
                'getStateAnalystsEmails',
                stateAnalystsEmailsResult.message
            )
            setErrorAttributesOnActiveSpan(
                stateAnalystsEmailsResult.message,
                span
            )
        } else {
            stateAnalystsEmails = stateAnalystsEmailsResult.map((u) => u.email)
        }

        const sendQuestionsCMSEmailResult = await emailer.sendQuestionsCMSEmail(
            contractResult.revisions[0],
            contractResult.contractSubmissionType,
            stateAnalystsEmails,
            statePrograms,
            allQuestions
        )

        if (sendQuestionsCMSEmailResult instanceof Error) {
            logError(
                'sendQuestionsCMSEmail - CMS email failed',
                sendQuestionsCMSEmailResult
            )
            setErrorAttributesOnActiveSpan('CMS email failed', span)
            const errMessage = `Error sending a CMS email for 
                questionID: ${questionResult.id} and contractID: ${contractResult.id}`
            throw new GraphQLError(errMessage, {
                extensions: {
                    code: 'INTERNAL_SERVER_ERROR',
                    cause: 'EMAIL_ERROR',
                },
            })
        }
        logSuccess('createContractQuestion')
        setSuccessAttributesOnActiveSpan(span)

        return {
            question: questionResult,
        }
    }
}<|MERGE_RESOLUTION|>--- conflicted
+++ resolved
@@ -10,10 +10,6 @@
 import { GraphQLError } from 'graphql'
 import { isValidCmsDivison } from '../../domain-models'
 import type { Emailer } from '../../emailer'
-<<<<<<< HEAD
-import type { StateCodeType } from '@mc-review/submissions'
-=======
->>>>>>> c90a7464
 import { canWrite } from '../../authorization/oauthAuthorization'
 import type { StateCodeType } from '@mc-review/submissions'
 
