import CREATE_QUESTION_RESPONSE from 'app-graphql/src/mutations/createQuestionResponse.graphql'
import {
    constructTestPostgresServer,
    createAndSubmitTestHealthPlanPackage,
    createTestQuestion,
    createTestQuestionResponse,
} from '../../testHelpers/gqlHelpers'
import { assertAnError, assertAnErrorCode } from '../../testHelpers'
import {
    createDBUsersWithFullData,
    testCMSUser,
} from '../../testHelpers/userHelpers'
import { testEmailConfig, testEmailer } from '../../testHelpers/emailerHelpers'
import { latestFormData } from '../../testHelpers/healthPlanPackageHelpers'
import { findStatePrograms } from '../../postgres'
import { packageName } from '../../../../app-web/src/common-code/healthPlanFormDataType'
import { getTestStateAnalystsEmails } from '../../testHelpers/parameterStoreHelpers'

describe('createQuestionResponse', () => {
    const cmsUser = testCMSUser()
    beforeAll(async () => {
        //Inserting a new CMS user, with division assigned, in postgres in order to create the question to user relationship.
        await createDBUsersWithFullData([cmsUser])
    })

    it('returns question response data', async () => {
        const stateServer = await constructTestPostgresServer()
        const cmsServer = await constructTestPostgresServer({
            context: {
                user: cmsUser,
            },
        })

        const submittedPkg =
            await createAndSubmitTestHealthPlanPackage(stateServer)

        const createdQuestion = await createTestQuestion(
            cmsServer,
            submittedPkg.id
        )

        const createResponseResult = await createTestQuestionResponse(
            stateServer,
            createdQuestion.question.id
        )

        expect(createResponseResult.question).toEqual(
            expect.objectContaining({
                ...createdQuestion.question,
                responses: expect.arrayContaining([
                    expect.objectContaining({
                        id: expect.any(String),
                        questionID: createdQuestion.question.id,
                        documents: [
                            {
                                name: 'Test Question Response',
                                s3URL: 'testS3Url',
                            },
                        ],
                        addedBy: expect.objectContaining({
                            role: 'STATE_USER',
                        }),
                    }),
                ]),
            })
        )
    })

    it('returns an error when attempting to create response for a question that does not exist', async () => {
        const stateServer = await constructTestPostgresServer()
        const fakeID = 'abc-123'

        const createResponseResult = await stateServer.executeOperation({
            query: CREATE_QUESTION_RESPONSE,
            variables: {
                input: {
                    questionID: fakeID,
                    documents: [
                        {
                            name: 'Test Question',
                            s3URL: 'testS3Url',
                        },
                    ],
                },
            },
        })

<<<<<<< HEAD
        expect(createdResponse.errors).toBeDefined()
        expect(assertAnErrorCode(createdResponse)).toBe('BAD_USER_INPUT')
        expect(assertAnError(createdResponse).message).toBe(
            `Question with ID: ${fakeID} not found to attach response to`
=======
        expect(createResponseResult.errors).toBeDefined()
        expect(assertAnErrorCode(createResponseResult)).toBe('BAD_USER_INPUT')
        expect(assertAnError(createResponseResult).message).toBe(
            `Issue creating question response for question ${fakeID} of type NOT_FOUND_ERROR. Message: An operation failed because it depends on one or more records that were required but not found.`
>>>>>>> 4062b6c6
        )
    })

    it('returns an error if a cms user attempts to create a question response for a package', async () => {
        const stateServer = await constructTestPostgresServer()
        const cmsServer = await constructTestPostgresServer({
            context: {
                user: cmsUser,
            },
        })
        const submittedPkg =
            await createAndSubmitTestHealthPlanPackage(stateServer)
        const createdQuestion = await createTestQuestion(
            cmsServer,
            submittedPkg.id
        )

        const createResponseResult = await cmsServer.executeOperation({
            query: CREATE_QUESTION_RESPONSE,
            variables: {
                input: {
                    questionID: createdQuestion.question.id,
                    documents: [
                        {
                            name: 'Test Question',
                            s3URL: 'testS3Url',
                        },
                    ],
                },
            },
        })

        expect(createResponseResult.errors).toBeDefined()
        expect(assertAnErrorCode(createResponseResult)).toBe('FORBIDDEN')
        expect(assertAnError(createResponseResult).message).toBe(
            'user not authorized to create a question response'
        )
    })

    it('sends CMS email', async () => {
        const emailConfig = testEmailConfig()
        const mockEmailer = testEmailer(emailConfig)
        const oactCMS = testCMSUser({
            divisionAssignment: 'OACT' as const,
        })
        const stateServer = await constructTestPostgresServer({
            emailer: mockEmailer,
        })
        const cmsServer = await constructTestPostgresServer({
            context: {
                user: oactCMS,
            },
            emailer: mockEmailer,
        })

        const submittedPkg =
            await createAndSubmitTestHealthPlanPackage(stateServer)

        const formData = latestFormData(submittedPkg)

        const createdQuestion = await createTestQuestion(cmsServer, formData.id)

        await createTestQuestionResponse(
            stateServer,
            createdQuestion?.question.id
        )

        const statePrograms = findStatePrograms(formData.stateCode)
        if (statePrograms instanceof Error) {
            throw new Error(
                `Unexpected error: No state programs found for stateCode ${formData.stateCode}`
            )
        }

        const pkgName = packageName(
            formData.stateCode,
            formData.stateNumber,
            formData.programIDs,
            statePrograms
        )

        const stateAnalystsEmails = getTestStateAnalystsEmails(
            formData.stateCode
        )
        const cmsRecipientEmails = [
            ...stateAnalystsEmails,
            ...emailConfig.devReviewTeamEmails,
            ...emailConfig.oactEmails,
        ]

        expect(mockEmailer.sendEmail).toHaveBeenNthCalledWith(
            5, // New response CMS email notification is the fifth email
            expect.objectContaining({
                subject: expect.stringContaining(
                    `[LOCAL] New Responses for ${pkgName}`
                ),
                sourceEmail: emailConfig.emailSource,
                toAddresses: expect.arrayContaining(
                    Array.from(cmsRecipientEmails)
                ),
                bodyText: expect.stringContaining(
                    `The state submitted responses to OACT's questions about ${pkgName}`
                ),
                bodyHTML: expect.stringContaining(
                    `<a href="http://localhost/submissions/${submittedPkg.id}/question-and-answers">View submission Q&A</a>`
                ),
            })
        )
    })
})<|MERGE_RESOLUTION|>--- conflicted
+++ resolved
@@ -85,17 +85,10 @@
             },
         })
 
-<<<<<<< HEAD
-        expect(createdResponse.errors).toBeDefined()
-        expect(assertAnErrorCode(createdResponse)).toBe('BAD_USER_INPUT')
-        expect(assertAnError(createdResponse).message).toBe(
-            `Question with ID: ${fakeID} not found to attach response to`
-=======
-        expect(createResponseResult.errors).toBeDefined()
+        expect(createResponseResult).toBeDefined()
         expect(assertAnErrorCode(createResponseResult)).toBe('BAD_USER_INPUT')
         expect(assertAnError(createResponseResult).message).toBe(
-            `Issue creating question response for question ${fakeID} of type NOT_FOUND_ERROR. Message: An operation failed because it depends on one or more records that were required but not found.`
->>>>>>> 4062b6c6
+            `Question with ID: ${fakeID} not found to attach response to`
         )
     })
 
