import FETCH_RATE from '../../../../app-graphql/src/queries/fetchRate.graphql'
import { testLDService } from '../../testHelpers/launchDarklyHelpers'
import {
    constructTestPostgresServer,
    defaultFloridaRateProgram,
    unlockTestHealthPlanPackage,
    updateTestHealthPlanFormData,
} from '../../testHelpers/gqlHelpers'
import { testCMSUser } from '../../testHelpers/userHelpers'
import { submitTestRate, updateTestRate } from '../../testHelpers'
import { v4 as uuidv4 } from 'uuid'
import {
    addNewRateToTestContract,
    createSubmitAndUnlockTestRate,
    fetchTestRateById,
    updateRatesInputFromDraftContract,
    updateTestDraftRatesOnContract,
} from '../../testHelpers/gqlRateHelpers'
import { sharedTestPrismaClient } from '../../testHelpers/storeHelpers'
import {
    createAndUpdateTestContractWithoutRates,
    fetchTestContract,
    submitTestContract,
} from '../../testHelpers/gqlContractHelpers'
import { latestFormData } from '../../testHelpers/healthPlanPackageHelpers'
import { testS3Client } from '../../../../app-web/src/testHelpers/s3Helpers'
import dayjs from 'dayjs'

describe('fetchRate', () => {
    const ldService = testLDService({
        'rate-edit-unlock': true,
    })
    const mockS3 = testS3Client()

    it('returns correct revisions on resubmit when existing rate is edited', async () => {
        const cmsUser = testCMSUser()
        const stateServer = await constructTestPostgresServer({
            ldService,
            s3Client: mockS3,
        })

        const cmsServer = await constructTestPostgresServer({
            context: {
                user: cmsUser,
            },
            ldService,
            s3Client: mockS3,
        })

        const submittedRate = await createSubmitAndUnlockTestRate(
            stateServer,
            cmsServer
        )

        // editrate with new data and resubmit
        await updateTestRate(submittedRate.id, {
            rateDateStart: new Date(Date.UTC(2025, 1, 1)),
            rateDateEnd: new Date(Date.UTC(2027, 1, 1)),
        })

        const resubmittedRate = await submitTestRate(
            stateServer,
            submittedRate.id,
            'Resubmit with edited rate description'
        )
        expect(resubmittedRate).toBeDefined()

        // check that we have two revisions of the same rate
        expect(resubmittedRate.revisions).toHaveLength(2)

        // newest revision data is correct
        expect(resubmittedRate.revisions[0].formData.rateDateStart).toBe(
            '2025-02-01'
        )
        expect(resubmittedRate.revisions[0].formData.rateDateEnd).toBe(
            '2027-02-01'
        )
        expect(resubmittedRate.revisions[0].submitInfo?.updatedReason).toBe(
            'Resubmit with edited rate description'
        )
        // the initial submit data is correct
        expect(resubmittedRate.revisions[1].formData.rateDateStart).toBe(
            '2024-01-01'
        )
        expect(resubmittedRate.revisions[1].formData.rateDateEnd).toBe(
            '2025-01-01'
        )
        expect(resubmittedRate.revisions[1].submitInfo?.updatedReason).toBe(
            'Initial submission'
        )
    })

    it('returns correct revisions on resubmit when new rate added', async () => {
        const cmsUser = testCMSUser()
        const server = await constructTestPostgresServer({
            ldService,
            s3Client: mockS3,
        })

        const cmsServer = await constructTestPostgresServer({
            context: {
                user: cmsUser,
            },
            ldService,
            s3Client: mockS3,
        })

        const initialRateInfos = () => ({
            id: uuidv4(),
            rateType: 'NEW' as const,
            rateDateStart: new Date(Date.UTC(2025, 5, 1)),
            rateDateEnd: new Date(Date.UTC(2026, 4, 30)),
            rateDateCertified: new Date(Date.UTC(2025, 3, 15)),
            rateDocuments: [
                {
                    name: 'rateDocument.pdf',
                    s3URL: 's3://bucketname/key/test1',
                    sha256: 'fakesha',
                },
            ],
            supportingDocuments: [],
            rateProgramIDs: [defaultFloridaRateProgram().id],
            actuaryContacts: [
                {
                    name: 'test name',
                    titleRole: 'test title',
                    email: 'email@example.com',
                    actuarialFirm: 'MERCER' as const,
                    actuarialFirmOther: '',
                },
            ],
            actuaryCommunicationPreference: 'OACT_TO_ACTUARY' as const,
            packagesWithSharedRateCerts: [],
        })

        // First, create new rate and unlock to edit it
        const submittedInitial = await createSubmitAndUnlockTestRate(
            server,
            cmsServer
        )

        // add new rate
        const firstRateID = submittedInitial.id
        expect(submittedInitial.revisions).toHaveLength(1)
        const updatedRate = await updateTestRate(submittedInitial.id, {
            ...initialRateInfos(),
            rateDateStart: new Date(Date.UTC(2034, 1, 1)),
            rateDateEnd: new Date(Date.UTC(2035, 1, 1)),
            rateDateCertified: new Date(Date.UTC(2029, 10, 31)),
        })

        const resubmittedRate = await submitTestRate(
            server,
            updatedRate.id,
            'Resubmit with an additional rate'
        )

        // fetch and check rate 1 which was resubmitted with no changes
        expect(firstRateID).toBe(resubmittedRate.id) // first rate ID should be unchanged

        const result1 = await cmsServer.executeOperation({
            query: FETCH_RATE,
            variables: {
                input: { rateID: firstRateID },
            },
        })

        const resubmittedRate1 = result1.data?.fetchRate.rate
        expect(resubmittedRate1.revisions).toHaveLength(2)
        // dates for first rate should be unchanged
        expect(resubmittedRate1.revisions[0].formData.rateDateStart).toBe(
            '2034-02-01'
        )
        expect(resubmittedRate1.revisions[0].formData.rateDateEnd).toBe(
            '2035-02-01'
        )
        expect(resubmittedRate1.revisions[0].submitInfo.updatedReason).toBe(
            'Resubmit with an additional rate'
        )

        // check that initial rate is correct
        expect(resubmittedRate1.revisions[1].formData.rateDateStart).toBe(
            '2024-01-01'
        )
        expect(resubmittedRate1.revisions[1].formData.rateDateEnd).toBe(
            '2025-01-01'
        )
        expect(resubmittedRate1.revisions[1].submitInfo.updatedReason).toBe(
            'Initial submission'
        )
    })

    it('returns the right revisions as a rate is unlocked', async () => {
        const cmsUser = testCMSUser()
        const server = await constructTestPostgresServer({
            ldService,
            s3Client: mockS3,
        })

        const cmsServer = await constructTestPostgresServer({
            context: {
                user: cmsUser,
            },
            ldService,
            s3Client: mockS3,
        })

        const submittedRate = await createSubmitAndUnlockTestRate(
            server,
            cmsServer
        )

        const input = {
            rateID: submittedRate.id,
        }

        // fetch rate
        const result = await cmsServer.executeOperation({
            query: FETCH_RATE,
            variables: {
                input,
            },
        })

        const unlockedRate = result.data?.fetchRate.rate
        expect(result.errors).toBeUndefined()
        expect(unlockedRate).toBeDefined()

        expect(unlockedRate.draftRevision).toBeDefined()
        expect(unlockedRate.draftRevision?.submitInfo).toBeNull()
        expect(unlockedRate.draftRevision?.unlockInfo).toBeTruthy()

        expect(unlockedRate.revisions).toHaveLength(1)
        expect(unlockedRate.revisions[0].submitInfo).toBeTruthy()
        expect(unlockedRate.revisions[0].unlockInfo).toBeNull()
    })

    it('returns the downloadURL on a fetchedRate', async () => {
        const cmsUser = testCMSUser()
        const server = await constructTestPostgresServer({
            ldService,
            s3Client: mockS3,
        })

        const cmsServer = await constructTestPostgresServer({
            context: {
                user: cmsUser,
            },
            ldService,
            s3Client: mockS3,
        })

        const submittedRate = await createSubmitAndUnlockTestRate(
            server,
            cmsServer
        )
        expect(submittedRate).toBeDefined()

        const input = {
            rateID: submittedRate.id,
        }

        // fetch rate
        const result = await cmsServer.executeOperation({
            query: FETCH_RATE,
            variables: {
                input,
            },
        })

        const unlockedRate = result.data?.fetchRate.rate
        expect(result.errors).toBeUndefined()
        expect(unlockedRate).toBeDefined()

        expect(
            unlockedRate.draftRevision.formData.rateDocuments[0].downloadURL
        ).toBeDefined()
        expect(
            unlockedRate.draftRevision.formData.supportingDocuments[0]
                .downloadURL
        ).toBeDefined()
    })

    it('returns the correct dateAdded for documents', async () => {
<<<<<<< HEAD
=======
        const ldService = testLDService({
            'link-rates': true,
        })
>>>>>>> 63a57278
        const prismaClient = await sharedTestPrismaClient()
        const stateServer = await constructTestPostgresServer({
            ldService,
            s3Client: mockS3,
        })
        const cmsServer = await constructTestPostgresServer({
            ldService,
            context: {
                user: testCMSUser(),
            },
            s3Client: mockS3,
        })

        const dummyDoc = (postfix: string) => {
            return {
                name: `doc${postfix}.pdf`,
                s3URL: `s3://bucketname/key/test1${postfix}`,
                sha256: `fakesha${postfix}`,
            }
        }

        // 1. Submit A0 with Rate1 and Rate2
        const draftA0 = await createAndUpdateTestContractWithoutRates(
            stateServer,
            'FL',
            {
                contractDocuments: [dummyDoc('c1')],
                documents: [dummyDoc('s1')],
            }
        )
        const AID = draftA0.id
        await addNewRateToTestContract(stateServer, draftA0, {
            rateDateStart: '2001-01-01',
            rateDocuments: [dummyDoc('r1')],
            supportingDocuments: [dummyDoc('x1')],
        })

        const contractA0 = await submitTestContract(stateServer, AID)
        const subA0 = contractA0.packageSubmissions[0]
        const rate10 = subA0.rateRevisions[0]
        const OneID = rate10.rateID

        // CHANGE SUBMISSION DATE
        await prismaClient.contractRevisionTable.update({
            where: {
                id: subA0.contractRevision.id,
            },
            data: {
                submitInfo: {
                    update: {
                        updatedAt: new Date('2024-01-01'),
                    },
                },
            },
        })

        const fixSubmitA0 = await fetchTestRateById(stateServer, OneID)
        const rateRev = fixSubmitA0.revisions[0]
        if (
            !rateRev.formData.rateDocuments ||
            !rateRev.formData.rateDocuments[0]
        )
            throw new Error('something')
        if (
            !rateRev.formData.supportingDocuments ||
            !rateRev.formData.supportingDocuments[0]
        )
            throw new Error('something')
        expect(rateRev.formData.rateDocuments).toHaveLength(1)
        expect(rateRev.formData.rateDocuments[0].name).toBe('docr1.pdf')
        expect(
            dayjs
                .tz(rateRev.formData.rateDocuments[0].dateAdded, 'UTC')
                .format('YYYY-MM-DD')
        ).toBe('2024-01-01')

        expect(rateRev.formData.supportingDocuments).toHaveLength(1)
        expect(rateRev.formData.supportingDocuments[0].name).toBe('docx1.pdf')
        expect(
            dayjs
                .tz(rateRev.formData.supportingDocuments[0].dateAdded, 'UTC')
                .format('YYYY-MM-DD')
        ).toBe('2024-01-01')

        // 2. Unlock and add more documents
        const unlockedA0Pkg = await unlockTestHealthPlanPackage(
            cmsServer,
            AID,
            'Unlock A.0'
        )
        const a0FormData = latestFormData(unlockedA0Pkg)
        const unlockedA0Contract = await fetchTestContract(stateServer, AID)
        a0FormData.submissionDescription = 'DESC A1'
        a0FormData.contractDocuments.push(dummyDoc('c2'))
        a0FormData.documents.push(dummyDoc('s2'))

        await updateTestHealthPlanFormData(stateServer, a0FormData)
        const a0RatesUpdates =
            updateRatesInputFromDraftContract(unlockedA0Contract)
        expect(a0RatesUpdates.updatedRates[0].rateID).toBe(OneID)
        a0RatesUpdates.updatedRates[0].formData?.rateDocuments.push(
            dummyDoc('r2')
        )
        a0RatesUpdates.updatedRates[0].formData?.supportingDocuments.push(
            dummyDoc('x2')
        )

        await updateTestDraftRatesOnContract(stateServer, a0RatesUpdates)

        const submittedA1 = await submitTestContract(
            stateServer,
            AID,
            'Submit A.1'
        )
        const a1sub = submittedA1.packageSubmissions[0]

        // CHANGE SUBMISSION DATE
        await prismaClient.contractRevisionTable.update({
            where: {
                id: a1sub.contractRevision.id,
            },
            data: {
                submitInfo: {
                    update: {
                        updatedAt: new Date('2024-02-02'),
                    },
                },
            },
        })

        const rateA1 = await fetchTestRateById(stateServer, OneID)

        const rateRevA1 = rateA1.revisions[0]
        if (
            !rateRevA1.formData.rateDocuments ||
            !rateRev.formData.rateDocuments[0]
        )
            throw new Error('something')
        if (
            !rateRevA1.formData.supportingDocuments ||
            !rateRev.formData.supportingDocuments[0]
        )
            throw new Error('something')
        expect(rateRevA1.formData.rateDocuments).toHaveLength(2)
        expect(rateRevA1.formData.rateDocuments[0].name).toBe('docr1.pdf')
        expect(
            dayjs
                .tz(rateRevA1.formData.rateDocuments[0].dateAdded, 'UTC')
                .format('YYYY-MM-DD')
        ).toBe('2024-01-01')

        expect(rateRevA1.formData.rateDocuments[1].name).toBe('docr2.pdf')
        expect(
            dayjs
                .tz(rateRevA1.formData.rateDocuments[1].dateAdded, 'UTC')
                .format('YYYY-MM-DD')
        ).toBe('2024-02-02')

        expect(rateRevA1.formData.supportingDocuments).toHaveLength(2)
        expect(rateRevA1.formData.supportingDocuments[0].name).toBe('docx1.pdf')
        expect(
            dayjs
                .tz(rateRevA1.formData.supportingDocuments[0].dateAdded, 'UTC')
                .format('YYYY-MM-DD')
        ).toBe('2024-01-01')

        expect(rateRevA1.formData.supportingDocuments[1].name).toBe('docx2.pdf')
        expect(
            dayjs
                .tz(rateRevA1.formData.supportingDocuments[1].dateAdded, 'UTC')
                .format('YYYY-MM-DD')
        ).toBe('2024-02-02')
    })
})<|MERGE_RESOLUTION|>--- conflicted
+++ resolved
@@ -282,15 +282,8 @@
     })
 
     it('returns the correct dateAdded for documents', async () => {
-<<<<<<< HEAD
-=======
-        const ldService = testLDService({
-            'link-rates': true,
-        })
->>>>>>> 63a57278
         const prismaClient = await sharedTestPrismaClient()
         const stateServer = await constructTestPostgresServer({
-            ldService,
             s3Client: mockS3,
         })
         const cmsServer = await constructTestPostgresServer({
