--- conflicted
+++ resolved
@@ -574,14 +574,8 @@
         const fetchedRate = await fetchTestRateById(stateServer, OneID)
 
         const subs = fetchedRate.packageSubmissions
-<<<<<<< HEAD
-        if (!subs) {
-            throw new Error('subs is null or undefined')
-        }
-=======
         if (!subs)
             throw new Error('packageSubmissions are expected but missing')
->>>>>>> e24eafe1
         expect(subs).toHaveLength(3)
 
         expect(subs[0].submitInfo.updatedReason).toBe('final submit')
