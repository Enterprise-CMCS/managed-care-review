import { testLDService } from '../../testHelpers/launchDarklyHelpers'
import { v4 as uuidv4 } from 'uuid'
import {
    constructTestPostgresServer,
    createAndUpdateTestHealthPlanPackage,
    unlockTestHealthPlanPackage,
} from '../../testHelpers/gqlHelpers'
import { latestFormData } from '../../testHelpers/healthPlanPackageHelpers'
import { testStateUser, testCMSUser } from '../../testHelpers/userHelpers'
import SUBMIT_RATE from '../../../../app-graphql/src/mutations/submitRate.graphql'
import FETCH_RATE from '../../../../app-graphql/src/queries/fetchRate.graphql'
import UNLOCK_RATE from '../../../../app-graphql/src/mutations/unlockRate.graphql'
import {
    clearMetadataFromRateFormData,
    submitTestRate,
    updateTestRate,
} from '../../testHelpers'
import SUBMIT_HEALTH_PLAN_PACKAGE from '../../../../app-graphql/src/mutations/submitHealthPlanPackage.graphql'
import {
    addLinkedRateToTestContract,
    addNewRateToTestContract,
    createSubmitAndUnlockTestRate,
    fetchTestRateById,
    formatRateDataForSending,
    unlockTestRate,
} from '../../testHelpers/gqlRateHelpers'
import {
    createAndUpdateTestContractWithoutRates,
    fetchTestContract,
    submitTestContract,
} from '../../testHelpers/gqlContractHelpers'
import { testS3Client } from '../../../../app-web/src/testHelpers/s3Helpers'
import { submitRate } from '../../postgres/contractAndRates'
import { sharedTestPrismaClient } from '../../testHelpers/storeHelpers'

describe('submitRate', () => {
    const ldService = testLDService({
        'rate-edit-unlock': true,
    })
    const mockS3 = testS3Client()

    it('can submit rate without updates', async () => {
        const stateUser = testStateUser()

        const stateServer = await constructTestPostgresServer({
            context: {
                user: stateUser,
            },
            ldService,
            s3Client: mockS3,
        })

        const cmsServer = await constructTestPostgresServer({
            context: {
                user: testCMSUser(),
            },
            ldService,
            s3Client: mockS3,
        })

        const rate = await createSubmitAndUnlockTestRate(stateServer, cmsServer)

        const fetchDraftRate = await stateServer.executeOperation({
            query: FETCH_RATE,
            variables: {
                input: { rateID: rate.id },
            },
        })

        const draftFormData =
            fetchDraftRate.data?.fetchRate.rate.draftRevision.formData

        // submitRate with no form data updates
        const result = await stateServer.executeOperation({
            query: SUBMIT_RATE,
            variables: {
                input: {
                    rateID: rate.id,
                },
            },
        })

        expect(result.errors).toBeUndefined()
        const submittedRate = result.data?.submitRate.rate
        const submittedRateFormData = submittedRate.revisions[0].formData

        // expect no errors from submit rate
        expect(result.errors).toBeUndefined()
        // expect rate data to be returned
        expect(submittedRate).toBeDefined()
        // expect status to be submitted.
        expect(submittedRate.status).toBe('RESUBMITTED')

        expect(submittedRateFormData.rateCapitationType).toEqual(
            draftFormData.rateCapitationType
        )
        expect(submittedRateFormData.rateDateStart).toEqual(
            draftFormData.rateDateStart
        )
        expect(submittedRateFormData.rateDateEnd).toEqual(
            draftFormData.rateDateEnd
        )
        expect(submittedRateFormData.rateDateCertified).toEqual(
            draftFormData.rateDateCertified
        )
        expect(submittedRateFormData.amendmentEffectiveDateStart).toEqual(
            draftFormData.amendmentEffectiveDateStart
        )
        expect(submittedRateFormData.amendmentEffectiveDateEnd).toEqual(
            draftFormData.amendmentEffectiveDateEnd
        )
        expect(submittedRateFormData.deprecatedRateProgramIDs).toEqual(
            draftFormData.deprecatedRateProgramIDs
        )
        expect(submittedRateFormData.rateProgramIDs).toEqual(
            draftFormData.rateProgramIDs
        )
        expect(submittedRateFormData.rateCertificationName).toEqual(
            draftFormData.rateCertificationName
        )
        expect(submittedRateFormData.certifyingActuaryContacts).toEqual(
            draftFormData.certifyingActuaryContacts
        )
        expect(submittedRateFormData.addtlActuaryContacts).toEqual(
            draftFormData.addtlActuaryContacts
        )
        expect(submittedRateFormData.actuaryCommunicationPreference).toEqual(
            draftFormData.actuaryCommunicationPreference
        )
        expect(submittedRateFormData.packagesWithSharedRateCerts).toEqual(
            draftFormData.packagesWithSharedRateCerts
        )
        expect(clearMetadataFromRateFormData(submittedRateFormData)).toEqual(
            clearMetadataFromRateFormData(draftFormData)
        )
    })
    it('can submit rate with formData updates', async () => {
        const stateUser = testStateUser()

        const stateServer = await constructTestPostgresServer({
            context: {
                user: stateUser,
            },
            ldService,
            s3Client: mockS3,
        })

        const cmsServer = await constructTestPostgresServer({
            context: {
                user: testCMSUser(),
            },
            ldService,
            s3Client: mockS3,
        })

        const rate = await createSubmitAndUnlockTestRate(stateServer, cmsServer)

        const fetchDraftRate = await stateServer.executeOperation({
            query: FETCH_RATE,
            variables: {
                input: { rateID: rate.id },
            },
        })

        const draftFormData = rate.draftRevision?.formData

        // expect draft rate created in contract to exist
        expect(fetchDraftRate.errors).toBeUndefined()
        expect(draftFormData).toBeDefined()

        // update rate
        await updateTestRate(rate.id, {
            rateDateStart: new Date(Date.UTC(2025, 1, 1)),
        })

        const submittedRate = await submitTestRate(
            stateServer,
            rate.id,
            'Submit with edited rate description'
        )

        const submittedRateFormData = submittedRate.revisions[0].formData

        // expect rate data to be returned
        expect(submittedRate).toBeDefined()
        // expect status to be submitted.
        expect(submittedRate.status).toBe('RESUBMITTED')
        // expect formData to NOT be the same
        expect(submittedRateFormData.rateDateStart).not.toEqual(
            draftFormData?.rateDateStart
        )
    })
    it('can submit rate without formData updates', async () => {
        const stateUser = testStateUser()

        const stateServer = await constructTestPostgresServer({
            context: {
                user: stateUser,
            },
            ldService,
            s3Client: mockS3,
        })

        const cmsServer = await constructTestPostgresServer({
            context: {
                user: testCMSUser(),
            },
            ldService,
            s3Client: mockS3,
        })

        const draftRate = await createSubmitAndUnlockTestRate(
            stateServer,
            cmsServer
        )

        const fetchDraftRate = await stateServer.executeOperation({
            query: FETCH_RATE,
            variables: {
                input: { rateID: draftRate.id },
            },
        })

        const draftFormData =
            fetchDraftRate.data?.fetchRate.rate.draftRevision.formData

        // expect draft rate created in contract to exist
        expect(fetchDraftRate.errors).toBeUndefined()
        expect(draftFormData).toBeDefined()

        const result = await stateServer.executeOperation({
            query: SUBMIT_RATE,
            variables: {
                input: {
                    rateID: draftRate.id,
                    submittedReason: 'submit rate',
                },
            },
        })
        const submittedRate = result.data?.submitRate.rate
        const submittedRateFormData = submittedRate.revisions[0].formData

        // expect no errors from submit rate
        expect(result.errors).toBeUndefined()
        // expect rate data to be returned
        expect(submittedRate).toBeDefined()
        // expect status to be submitted.
        expect(submittedRate.status).toBe('RESUBMITTED')

        // expect formData to be the same

        expect(clearMetadataFromRateFormData(submittedRateFormData)).toEqual(
            clearMetadataFromRateFormData(draftFormData)
        )
    })

    it('returns the latest linked contracts', async () => {
        const stateServer = await constructTestPostgresServer({
            ldService,
            s3Client: mockS3,
        })
        const cmsServer = await constructTestPostgresServer({
            ldService,
            context: {
                user: testCMSUser(),
            },
            s3Client: mockS3,
        })

        // 1. Submit A0 with Rate1 and Rate2
        const draftA0 =
            await createAndUpdateTestContractWithoutRates(stateServer)
        const AID = draftA0.id
        await addNewRateToTestContract(stateServer, draftA0, {
            rateDateStart: '2001-01-01',
        })

        const contractA0 = await submitTestContract(stateServer, AID)
        const subA0 = contractA0.packageSubmissions[0]
        const rate10 = subA0.rateRevisions[0]
        const OneID = rate10.rateID

        console.info('ONEID', OneID)

        // 2. Submit B0 with Rate2
        const draftB0 =
            await createAndUpdateTestContractWithoutRates(stateServer)
        await addNewRateToTestContract(stateServer, draftB0, {
            rateDateStart: '2003-01-01',
        })

        const contractB0 = await submitTestContract(stateServer, draftB0.id)
        const subB0 = contractB0.packageSubmissions[0]
        const rate30 = subB0.rateRevisions[0]
        const TwoID = rate30.rateID
        console.info('TWOID', TwoID)

        expect(subB0.rateRevisions[0].rateID).toBe(TwoID)

        // 3. Submit C0 with Rate10 and Rate20
        const draftC0 =
            await createAndUpdateTestContractWithoutRates(stateServer)
        const draftC020 = await addLinkedRateToTestContract(
            stateServer,
            draftC0,
            OneID
        )
        await addLinkedRateToTestContract(stateServer, draftC020, TwoID)

        const contractC0 = await submitTestContract(stateServer, draftC0.id)

        // 4. make sure both rates return contract C in their list of revisions
        const rateOne = await fetchTestRateById(stateServer, OneID)

        expect(rateOne.packageSubmissions).toHaveLength(2)
        expect(rateOne.packageSubmissions?.[0].contractRevisions).toHaveLength(
            2
        )
        expect(rateOne.packageSubmissions?.[1].contractRevisions).toHaveLength(
            1
        )

        const rateTwo = await fetchTestRateById(stateServer, TwoID)

        expect(rateTwo.packageSubmissions).toHaveLength(2)
        expect(rateTwo.packageSubmissions?.[0].contractRevisions).toHaveLength(
            2
        )
        expect(rateTwo.packageSubmissions?.[1].contractRevisions).toHaveLength(
            1
        )

        // 5. unlock and resubmit A
        await unlockTestHealthPlanPackage(
            cmsServer,
            contractA0.id,
            'does this mess history'
        )

        const unlockedRateOne = await fetchTestRateById(stateServer, OneID)

        expect(unlockedRateOne.packageSubmissions).toHaveLength(2)
        expect(
            unlockedRateOne.packageSubmissions?.[0].contractRevisions
        ).toHaveLength(2)
        expect(
            unlockedRateOne.packageSubmissions?.[1].contractRevisions
        ).toHaveLength(1)

        await submitTestContract(
            stateServer,
            contractA0.id,
            'but what about this'
        )

        // everything should have the latest
        const resubmittedRateOne = await fetchTestRateById(stateServer, OneID)

        expect(resubmittedRateOne.packageSubmissions).toHaveLength(3)
        expect(
            resubmittedRateOne.packageSubmissions?.[0].contractRevisions
        ).toHaveLength(2)

        const postResubmitRateTwo = await fetchTestRateById(stateServer, TwoID)

        expect(postResubmitRateTwo.packageSubmissions).toHaveLength(2)
        expect(
            postResubmitRateTwo.packageSubmissions?.[0].contractRevisions
        ).toHaveLength(2)

        const postSubmitC = await fetchTestContract(stateServer, contractC0.id)

        expect(postSubmitC.packageSubmissions).toHaveLength(2)
    }, 10000)

    // TODO: this test needs to be updated to remove references to healthplanpackage
    it('can unlock and submit rate independent of contract status', async () => {
        const stateUser = testStateUser()
        const cmsUser = testCMSUser()

        const stateServer = await constructTestPostgresServer({
            context: {
                user: stateUser,
            },
            ldService,
            s3Client: mockS3,
        })

        const cmsServer = await constructTestPostgresServer({
            context: {
                user: cmsUser,
            },
            ldService,
            s3Client: mockS3,
        })

        const draftContractWithRate =
            await createAndUpdateTestHealthPlanPackage(stateServer)
        const rateID = latestFormData(draftContractWithRate).rateInfos[0].id

        // submit contract and rate
        await stateServer.executeOperation({
            query: SUBMIT_HEALTH_PLAN_PACKAGE,
            variables: {
                input: {
                    pkgID: draftContractWithRate.id,
                },
            },
        })

        // fetch newly created rate
        const fetchDraftRate = await stateServer.executeOperation({
            query: FETCH_RATE,
            variables: {
                input: { rateID },
            },
        })
        const draftRate = fetchDraftRate.data?.fetchRate.rate

        // expect rate to have been submitted with contract
        expect(draftRate.status).toBe('SUBMITTED')

        // unlocked the rate
        const unlockedRateResult = await cmsServer.executeOperation({
            query: UNLOCK_RATE,
            variables: {
                input: {
                    rateID,
                    unlockedReason: 'unlock rate',
                },
            },
        })
        const unlockedRate = unlockedRateResult.data?.unlockRate.rate

        // expect no errors from unlocking
        expect(unlockedRateResult.errors).toBeUndefined()
        // expect rate to be unlocked
        expect(unlockedRate.status).toBe('UNLOCKED')

        // resubmit rate
        const result = await stateServer.executeOperation({
            query: SUBMIT_RATE,
            variables: {
                input: {
                    rateID: rateID,
                    submittedReason: 'submit rate',
                    formData: formatRateDataForSending(
                        unlockedRate.draftRevision.formData
                    ),
                },
            },
        })
        const submittedRate = result.data?.submitRate.rate

        // expect no errors from submit rate
        expect(result.errors).toBeUndefined()
        // expect rate to be resubmitted
        expect(submittedRate.status).toBe('RESUBMITTED')
    })
    it('errors when feature flag is off', async () => {
        const stateUser = testStateUser()

        const stateServer = await constructTestPostgresServer({
            context: {
                user: stateUser,
            },
            ldService: testLDService({
                'rate-edit-unlock': false,
            }),
            s3Client: mockS3,
        })

        const cmsServer = await constructTestPostgresServer({
            context: {
                user: testCMSUser(),
            },
            ldService,
            s3Client: mockS3,
        })

        const draftRate = await createSubmitAndUnlockTestRate(
            stateServer,
            cmsServer
        )

        const fetchDraftRate = await stateServer.executeOperation({
            query: FETCH_RATE,
            variables: {
                input: { rateID: draftRate.id },
            },
        })

        const draftFormData =
            fetchDraftRate.data?.fetchRate.rate.draftRevision.formData

        // expect draft rate created in contract to exist
        expect(fetchDraftRate.errors).toBeUndefined()
        expect(draftFormData).toBeDefined()

        // make update to formData and submit
        await updateTestRate(draftRate.id, {
            rateDateStart: new Date(Date.UTC(2025, 1, 1)),
        })

        const result = await stateServer.executeOperation({
            query: SUBMIT_RATE,
            variables: {
                input: {
                    rateID: draftRate.id,
                    submittedReason: 'submit rate',
                },
            },
        })

        expect(result.errors).toBeDefined()
        expect(result.errors?.[0].extensions?.message).toBe(
            `Not authorized to edit and submit a rate independently, the feature is disabled`
        )
    })

    it('is a rate that returns packageSubmissions', async () => {
        const client = await sharedTestPrismaClient()

        const stateUser = await client.user.create({
            data: {
                id: uuidv4(),
                givenName: 'Aang',
                familyName: 'Avatar',
                email: 'aang@example.com',
                role: 'STATE_USER',
                stateCode: 'NM',
            },
        })

        const stateServer = await constructTestPostgresServer({
            s3Client: mockS3,
        })

        const cmsServer = await constructTestPostgresServer({
            s3Client: mockS3,
            context: {
                user: testCMSUser(),
            },
        })

        // 1. Submit A0 with Rate1 and Rate2
        const draftA0 =
            await createAndUpdateTestContractWithoutRates(stateServer)
        const AID = draftA0.id
        const draftA010 = await addNewRateToTestContract(stateServer, draftA0)

        await addNewRateToTestContract(stateServer, draftA010)

        const contractA0 = await submitTestContract(stateServer, AID)
        const subA0 = contractA0.packageSubmissions[0]
        const rate10 = subA0.rateRevisions[0]
        const OneID = rate10.rateID

        // 2. Submit B0 with Rate1 and Rate3
        const draftB0 =
            await createAndUpdateTestContractWithoutRates(stateServer)
        const draftB010 = await addLinkedRateToTestContract(
            stateServer,
            draftB0,
            OneID
        )
        await addNewRateToTestContract(stateServer, draftB010)

        const contractB0 = await submitTestContract(stateServer, draftB0.id)
        const subB0 = contractB0.packageSubmissions[0]
        expect(subB0.rateRevisions[0].rateID).toBe(OneID)

        await unlockTestRate(cmsServer, OneID, 'unlock rate')

        await updateTestRate(OneID, {
            rateCertificationName: 'after update',
        })

        const res = await submitRate(client, {
            rateID: OneID,
            submittedByUserID: stateUser.id,
            submittedReason: 'final submit',
        })
        if (res instanceof Error) {
            throw res
        }

        const fetchedRate = await fetchTestRateById(stateServer, OneID)

        const subs = fetchedRate.packageSubmissions
<<<<<<< HEAD
        if (!subs) {
            throw new Error('no subs')
        }
=======
        if (!subs)
            throw new Error('packageSubmissions are expected but missing')
>>>>>>> e3b7de93
        expect(subs).toHaveLength(3)

        expect(subs[0].submitInfo.updatedReason).toBe('final submit')
        expect(subs[0].cause).toBe('RATE_SUBMISSION')
        expect(subs[0].submittedRevisions.map((r) => r.id)).toContain(
            subs[0].rateRevision.id
        )

        expect(subs[1].submitInfo.updatedReason).toBe('Initial submission')
        expect(subs[1].cause).toBe('RATE_LINK')
        expect(subs[1].submittedRevisions.map((r) => r.id)).not.toContain(
            subs[1].rateRevision.id
        )

        expect(subs[2].submitInfo.updatedReason).toBe('Initial submission')
        expect(subs[2].cause).toBe('RATE_SUBMISSION')
        expect(subs[2].submittedRevisions.map((r) => r.id)).toContain(
            subs[2].rateRevision.id
        )
    })
})<|MERGE_RESOLUTION|>--- conflicted
+++ resolved
@@ -588,14 +588,9 @@
         const fetchedRate = await fetchTestRateById(stateServer, OneID)
 
         const subs = fetchedRate.packageSubmissions
-<<<<<<< HEAD
         if (!subs) {
-            throw new Error('no subs')
+            throw new Error('packageSubmissions are expected but missing')
         }
-=======
-        if (!subs)
-            throw new Error('packageSubmissions are expected but missing')
->>>>>>> e3b7de93
         expect(subs).toHaveLength(3)
 
         expect(subs[0].submitInfo.updatedReason).toBe('final submit')
