--- conflicted
+++ resolved
@@ -86,7 +86,6 @@
         expect(submittedRate).toBeDefined()
         // expect status to be submitted.
         expect(submittedRate.status).toBe('RESUBMITTED')
-<<<<<<< HEAD
 
         expect(submittedRateFormData.rateCapitationType).toEqual(
             draftFormData.rateCapitationType
@@ -126,11 +125,9 @@
         )
         expect(submittedRateFormData.packagesWithSharedRateCerts).toEqual(
             draftFormData.packagesWithSharedRateCerts
-=======
-        // expect formData to be the same
+        )
         expect(clearMetadataFromRateFormData(submittedRateFormData)).toEqual(
             clearMetadataFromRateFormData(draftFormData)
->>>>>>> 321b51a3
         )
     })
     it('can submit rate with formData updates', async () => {
