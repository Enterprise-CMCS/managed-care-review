import { testCMSUser, testStateUser } from '../../testHelpers/userHelpers'
import {
    constructTestPostgresServer,
    defaultFloridaProgram,
} from '../../testHelpers/gqlHelpers'
import {
    createAndSubmitTestContractWithRate,
    createAndUpdateTestContractWithoutRates,
    createAndUpdateTestContractWithRate,
    fetchTestContract,
    submitTestContract,
    unlockTestContract,
    contractHistoryToDescriptions,
    withdrawTestContract,
    approveTestContract,
} from '../../testHelpers/gqlContractHelpers'
import {
    withdrawTestRate,
    undoWithdrawTestRate,
    addNewRateToTestContract,
} from '../../testHelpers/gqlRateHelpers'
import { must } from '../../testHelpers'
import type { RateFormDataInput } from '../../gen/gqlClient'
import {
    UndoWithdrawnRateDocument,
    UpdateDraftContractRatesDocument,
} from '../../gen/gqlClient'
import { describe, expect } from 'vitest'
import { mockStoreThatErrors } from '../../testHelpers/storeHelpers'
import { testEmailConfig, testEmailer } from '../../testHelpers/emailerHelpers'

const testRateFormInputData = (): RateFormDataInput => ({
    rateType: 'AMENDMENT',
    rateCapitationType: 'RATE_CELL',
    rateDateStart: '2024-01-01',
    rateDateEnd: '2025-01-01',
    rateDateCertified: '2024-01-01',
    amendmentEffectiveDateStart: '2024-02-01',
    amendmentEffectiveDateEnd: '2025-02-01',
    rateProgramIDs: [defaultFloridaProgram().id],
    deprecatedRateProgramIDs: [],
    rateDocuments: [
        {
            s3URL: 's3://bucketname/key/test1',
            name: 'updatedratedoc1.doc',
            sha256: 'foobar',
        },
    ],
    supportingDocuments: [],
    certifyingActuaryContacts: [
        {
            name: 'Foo Person',
            titleRole: 'Bar Job',
            email: 'foo@example.com',
            actuarialFirm: 'GUIDEHOUSE',
        },
    ],
    addtlActuaryContacts: [],
    actuaryCommunicationPreference: 'OACT_TO_ACTUARY',
})

describe('undoWithdrawRate', () => {
    it('can undo withdraw a rate without errors', async () => {
        const stateUser = testStateUser()

        const cmsUser = testCMSUser()
        const stateServer = await constructTestPostgresServer({
            context: {
                user: stateUser,
            },
        })

        const cmsServer = await constructTestPostgresServer({
            context: {
                user: cmsUser,
            },
        })

        //We need to include an extra rate in order to be able to submit
        const draftA = await createAndUpdateTestContractWithRate(stateServer)
        const draftAWithExtraRate = await addNewRateToTestContract(
            stateServer,
            draftA
        )
        const contractA = await submitTestContract(
            stateServer,
            draftAWithExtraRate.id
        )

        const rateID = contractA.packageSubmissions[0].rateRevisions[0].rateID
        const formData =
            contractA.packageSubmissions[0].rateRevisions[0].formData

        const contractB =
            await createAndUpdateTestContractWithoutRates(stateServer)

        // link rate contract B
        must(
            await stateServer.executeOperation({
                query: UpdateDraftContractRatesDocument,
                variables: {
                    input: {
                        contractID: contractB.id,
                        lastSeenUpdatedAt: contractB.draftRevision?.updatedAt,
                        updatedRates: [
                            {
                                type: 'LINK',
                                rateID: rateID,
                            },
                            {
                                type: 'CREATE',
                                formData: testRateFormInputData(),
                            },
                        ],
                    },
                },
            })
        )

        await submitTestContract(stateServer, contractB.id)

        await unlockTestContract(
            cmsServer,
            contractB.id,
            'unlock to prep for withdraw rate'
        )

        await withdrawTestRate(cmsServer, rateID, 'Withdraw invalid rate')

        await unlockTestContract(
            cmsServer,
            contractA.id,
            'Unlock after withdraw'
        )

        await submitTestContract(
            stateServer,
            contractB.id,
            'resubmit after withdrawing rate'
        )

        await submitTestContract(
            stateServer,
            contractA.id,
            'Submit before undo withdraw'
        )

        const unwithdrawnRate = await undoWithdrawTestRate(
            cmsServer,
            rateID,
            'Undo withdraw rate'
        )

        const submittedContractA = await fetchTestContract(
            cmsServer,
            contractA.id
        )
        const submittedContractB = await fetchTestContract(
            cmsServer,
            contractB.id
        )

        // Expect un-withdrawn rate formData to equal formData before it was withdrawn
        expect(
            unwithdrawnRate.packageSubmissions[0].rateRevision.formData
        ).toEqual({
            ...formData,
<<<<<<< HEAD
=======
            rateMedicaidPopulations: [],
>>>>>>> 69234d6d
            rateDocuments: expect.arrayContaining(
                formData.rateDocuments.map((doc) =>
                    expect.objectContaining({
                        ...doc,
                        id: expect.any(String),
                    })
                )
            ),
            supportingDocuments: expect.arrayContaining(
                formData.supportingDocuments.map((doc) =>
                    expect.objectContaining({
                        ...doc,
                        id: expect.any(String),
                    })
                )
            ),
        })
        expect(unwithdrawnRate.withdrawnFromContracts).toHaveLength(0)
        expect(unwithdrawnRate.consolidatedStatus).toBe('RESUBMITTED')
        expect(unwithdrawnRate.parentContractID).toBe(contractA.id)

        //expect contract A to have rate back
        expect(submittedContractA.withdrawnRates).toHaveLength(0)
        expect(submittedContractA.packageSubmissions[0].rateRevisions).toEqual(
            expect.arrayContaining([
                expect.objectContaining({
                    rateID,
                }),
            ])
        )

        //expect contract B to have rate back
        expect(submittedContractB.withdrawnRates).toHaveLength(0)
        expect(submittedContractB.packageSubmissions[0].rateRevisions).toEqual(
            expect.arrayContaining([
                expect.objectContaining({
                    rateID,
                }),
            ])
        )

        // Check history
        const contractAHistory =
            contractHistoryToDescriptions(submittedContractA)
        const contractBHistory =
            contractHistoryToDescriptions(submittedContractB)

        // Expect contract A history to be in order
        expect(contractAHistory).toStrictEqual(
            expect.arrayContaining([
                'Initial submission',
                `CMS withdrawing rate ${formData.rateCertificationName} from this submission. Withdraw invalid rate`,
                `CMS has withdrawn rate ${formData.rateCertificationName} from this submission. Withdraw invalid rate`,
                'Unlock after withdraw',
                'Submit before undo withdraw',
                `Undo withdrawal of rate ${formData.rateCertificationName} from this submission. Undo withdraw rate`,
                `CMS has changed the status of rate ${formData.rateCertificationName} to submitted. Undo withdraw rate`,
            ])
        )

        // Expect contract B to be in order
        expect(contractBHistory).toStrictEqual(
            expect.arrayContaining([
                'Initial submission',
                'unlock to prep for withdraw rate',
                'resubmit after withdrawing rate',
                `Undo withdrawal of rate ${formData.rateCertificationName} from this submission. Undo withdraw rate`,
                `CMS has changed the status of rate ${formData.rateCertificationName} to submitted. Undo withdraw rate`,
            ])
        )
    })

    it('can undo withdraw a rate previously linked to withdrawn contract', async () => {
        const stateUser = testStateUser()

        const cmsUser = testCMSUser()
        const stateServer = await constructTestPostgresServer({
            context: {
                user: stateUser,
            },
        })

        const cmsServer = await constructTestPostgresServer({
            context: {
                user: cmsUser,
            },
        })

        //We need to include an extra rate in order to be able to submit
        const draftA = await createAndUpdateTestContractWithRate(stateServer)
        const draftAWithExtraRate = await addNewRateToTestContract(
            stateServer,
            draftA
        )
        const contractA = await submitTestContract(
            stateServer,
            draftAWithExtraRate.id
        )

        const rateID = contractA.packageSubmissions[0].rateRevisions[0].rateID
        const formData =
            contractA.packageSubmissions[0].rateRevisions[0].formData

        const contractB =
            await createAndUpdateTestContractWithoutRates(stateServer)

        // link rate contract B
        must(
            await stateServer.executeOperation({
                query: UpdateDraftContractRatesDocument,
                variables: {
                    input: {
                        contractID: contractB.id,
                        lastSeenUpdatedAt: contractB.draftRevision?.updatedAt,
                        updatedRates: [
                            {
                                type: 'LINK',
                                rateID: rateID,
                            },
                            {
                                type: 'CREATE',
                                formData: testRateFormInputData(),
                            },
                        ],
                    },
                },
            })
        )

        await submitTestContract(stateServer, contractB.id)

        await withdrawTestRate(cmsServer, rateID, 'Withdraw invalid rate')

        await unlockTestContract(
            cmsServer,
            contractA.id,
            'Unlock after withdraw'
        )

        await submitTestContract(
            stateServer,
            contractA.id,
            'Submit before undo withdraw'
        )

        await withdrawTestContract(
            cmsServer,
            contractB.id,
            'withdraw contractB'
        )

        const unwithdrawnRate = await undoWithdrawTestRate(
            cmsServer,
            rateID,
            'Undo withdraw rate'
        )

        const submittedContractA = await fetchTestContract(
            cmsServer,
            contractA.id
        )
        const submittedContractB = await fetchTestContract(
            cmsServer,
            contractB.id
        )

        // Expect un-withdrawn rate formData to equal formData before it was withdrawn
        expect(
            unwithdrawnRate.packageSubmissions[0].rateRevision.formData
        ).toEqual({
            ...formData,
<<<<<<< HEAD
=======
            rateMedicaidPopulations: [],
>>>>>>> 69234d6d
            rateDocuments: expect.arrayContaining(
                formData.rateDocuments.map((doc) =>
                    expect.objectContaining({
                        ...doc,
                        id: expect.any(String),
                    })
                )
            ),
            supportingDocuments: expect.arrayContaining(
                formData.supportingDocuments.map((doc) =>
                    expect.objectContaining({
                        ...doc,
                        id: expect.any(String),
                    })
                )
            ),
        })
        expect(unwithdrawnRate.withdrawnFromContracts).toHaveLength(0)
        expect(unwithdrawnRate.consolidatedStatus).toBe('RESUBMITTED')
        expect(unwithdrawnRate.parentContractID).toBe(contractA.id)

        //expect contract A to have rate back
        expect(submittedContractA.withdrawnRates).toHaveLength(0)
        expect(submittedContractA.packageSubmissions[0].rateRevisions).toEqual(
            expect.arrayContaining([
                expect.objectContaining({
                    rateID,
                }),
            ])
        )

        //expect contract B to have rate back
        expect(submittedContractB.withdrawnRates).toHaveLength(0)
        expect(submittedContractB.packageSubmissions[0].rateRevisions).toEqual(
            expect.arrayContaining([
                expect.objectContaining({
                    rateID,
                }),
            ])
        )

        // Check history
        const contractAHistory =
            contractHistoryToDescriptions(submittedContractA)
        const contractBHistory =
            contractHistoryToDescriptions(submittedContractB)

        // Expect contract A history to be in order
        expect(contractAHistory).toStrictEqual(
            expect.arrayContaining([
                'Initial submission',
                `CMS withdrawing rate ${formData.rateCertificationName} from this submission. Withdraw invalid rate`,
                `CMS has withdrawn rate ${formData.rateCertificationName} from this submission. Withdraw invalid rate`,
                'Unlock after withdraw',
                'Submit before undo withdraw',
                `Undo withdrawal of rate ${formData.rateCertificationName} from this submission. Undo withdraw rate`,
                `CMS has changed the status of rate ${formData.rateCertificationName} to submitted. Undo withdraw rate`,
            ])
        )

        // Expect contract B to be in order
        expect(contractBHistory).toStrictEqual(
            expect.arrayContaining([
                'Initial submission',
                `CMS withdrawing rate ${formData.rateCertificationName} from this submission. Withdraw invalid rate`,
                `CMS has withdrawn rate ${formData.rateCertificationName} from this submission. Withdraw invalid rate`,
                `Withdraw submission. withdraw contractB`,
                `CMS withdrew the submission from review. withdraw contractB`,
                `Undo withdrawal of rate ${formData.rateCertificationName} from this submission. Undo withdraw rate`,
                `CMS has changed the status of rate ${formData.rateCertificationName} to submitted. Undo withdraw rate`,
            ])
        )
    })

    it('sends emails to CMS and state contacts when a rate is unwithdrawn', async () => {
        const emailConfig = testEmailConfig()
        const mockEmailer = testEmailer(emailConfig)
        const stateUser = testStateUser()
        const cmsUser = testCMSUser()
        const stateServer = await constructTestPostgresServer({
            context: {
                user: stateUser,
            },
        })

        const cmsServer = await constructTestPostgresServer({
            context: {
                user: cmsUser,
            },
            emailer: mockEmailer,
        })

        const draftA = await createAndUpdateTestContractWithRate(stateServer)
        const draftAWithExtraRate = await addNewRateToTestContract(
            stateServer,
            draftA
        )
        const contractA = await submitTestContract(
            stateServer,
            draftAWithExtraRate.id
        )

        const rateID = contractA.packageSubmissions[0].rateRevisions[0].rateID

        const contractB =
            await createAndUpdateTestContractWithoutRates(stateServer)

        // link rate contract B
        must(
            await stateServer.executeOperation({
                query: UpdateDraftContractRatesDocument,
                variables: {
                    input: {
                        contractID: contractB.id,
                        lastSeenUpdatedAt: contractB.draftRevision?.updatedAt,
                        updatedRates: [
                            {
                                type: 'LINK',
                                rateID: rateID,
                            },
                            {
                                type: 'CREATE',
                                formData: testRateFormInputData(),
                            },
                        ],
                    },
                },
            })
        )

        await submitTestContract(stateServer, contractB.id)

        await unlockTestContract(
            cmsServer,
            contractB.id,
            'unlock to prep for withdraw rate'
        )

        const withdrawnRate = await withdrawTestRate(
            cmsServer,
            rateID,
            'Withdraw invalid rate'
        )

        expect(withdrawnRate.consolidatedStatus).toBe('WITHDRAWN')
        expect(withdrawnRate.withdrawnFromContracts?.length).toBe(2)
        expect(withdrawnRate.withdrawnFromContracts).toEqual(
            expect.arrayContaining([
                expect.objectContaining({
                    id: contractA.id,
                }),
                expect.objectContaining({
                    id: contractB.id,
                }),
            ])
        )

        const validateContractA = await fetchTestContract(
            cmsServer,
            contractA.id
        )
        expect(validateContractA.withdrawnRates).toEqual(
            expect.arrayContaining([
                expect.objectContaining({
                    id: rateID,
                }),
            ])
        )

        const validateContractB = await fetchTestContract(
            cmsServer,
            contractB.id
        )
        expect(validateContractB.withdrawnRates).toEqual(
            expect.arrayContaining([
                expect.objectContaining({
                    id: rateID,
                }),
            ])
        )

        await unlockTestContract(
            cmsServer,
            contractA.id,
            'Unlock after withdraw'
        )

        const submittedContractB = await submitTestContract(
            stateServer,
            contractB.id,
            'resubmit after withdrawing rate'
        )

        const submittedContractA = await submitTestContract(
            stateServer,
            contractA.id,
            'Submit before undo withdraw'
        )

        const contractAName =
            submittedContractA.packageSubmissions[0].contractRevision
                .contractName
        const contractBName =
            submittedContractB.packageSubmissions[0].contractRevision
                .contractName

        const stateReceiverEmails =
            contractA.packageSubmissions[0].contractRevision.formData.stateContacts.map(
                (contact) => contact.email
            )

        const unwithdrawnRate = await undoWithdrawTestRate(
            cmsServer,
            rateID,
            'Undo withdraw rate'
        )

        const unwithdrawnRateName =
            unwithdrawnRate.packageSubmissions[0].rateRevision.formData
                .rateCertificationName!

        //Check state email for proper info
        expect(mockEmailer.sendEmail).toHaveBeenNthCalledWith(
            7,
            expect.objectContaining({
                subject: expect.stringContaining(
                    `${unwithdrawnRateName} status update`
                ),
                sourceEmail: emailConfig.emailSource,
                toAddresses: expect.arrayContaining(stateReceiverEmails),
                bodyHTML: expect.stringContaining(unwithdrawnRateName),
            })
        )

        //Check that all submissions related to the rate were included in the state email
        expect(mockEmailer.sendEmail).toHaveBeenNthCalledWith(
            7,
            expect.objectContaining({
                bodyHTML: expect.stringContaining(contractAName),
            })
        )
        expect(mockEmailer.sendEmail).toHaveBeenNthCalledWith(
            7,
            expect.objectContaining({
                bodyHTML: expect.stringContaining(contractBName),
            })
        )

        //Check CMS email for proper info
        expect(mockEmailer.sendEmail).toHaveBeenNthCalledWith(
            8,
            expect.objectContaining({
                subject: expect.stringContaining(
                    `${unwithdrawnRateName} status update`
                ),
                sourceEmail: emailConfig.emailSource,
                toAddresses: expect.arrayContaining([
                    ...testEmailConfig().dmcpSubmissionEmails,
                    ...testEmailConfig().oactEmails,
                ]),
                bodyHTML: expect.stringContaining(unwithdrawnRateName),
            })
        )

        //Check that all submissions related to the rate were included in the CMS email
        expect(mockEmailer.sendEmail).toHaveBeenNthCalledWith(
            8,
            expect.objectContaining({
                bodyHTML: expect.stringContaining(contractAName),
            })
        )
        expect(mockEmailer.sendEmail).toHaveBeenNthCalledWith(
            8,
            expect.objectContaining({
                bodyHTML: expect.stringContaining(contractBName),
            })
        )
    })
})

describe('undo withdraw rate error handling', async () => {
    it('returns an error if any of the withdrawn from contracts statuses are invalid', async () => {
        const stateUser = testStateUser()
        const cmsUser = testCMSUser()
        const stateServer = await constructTestPostgresServer({
            context: {
                user: stateUser,
            },
        })

        const cmsServer = await constructTestPostgresServer({
            context: {
                user: cmsUser,
            },
        })

        const contractA = await createAndSubmitTestContractWithRate(stateServer)
        const rateID = contractA.packageSubmissions[0].rateRevisions[0].rateID

        const contractB =
            await createAndUpdateTestContractWithoutRates(stateServer)

        // link rate contract B
        must(
            await stateServer.executeOperation({
                query: UpdateDraftContractRatesDocument,
                variables: {
                    input: {
                        contractID: contractB.id,
                        lastSeenUpdatedAt: contractB.draftRevision?.updatedAt,
                        updatedRates: [
                            {
                                type: 'LINK',
                                rateID: rateID,
                            },
                            {
                                type: 'CREATE',
                                formData: testRateFormInputData(),
                            },
                        ],
                    },
                },
            })
        )

        await submitTestContract(stateServer, contractB.id)

        await withdrawTestRate(cmsServer, rateID, 'Withdraw invalid rate')

        await approveTestContract(cmsServer, contractB.id)

        const unwithdrawnRate = await cmsServer.executeOperation({
            query: UndoWithdrawnRateDocument,
            variables: {
                input: {
                    rateID,
                    updatedReason: 'I expect an undo withdraw error',
                },
            },
        })

        expect(unwithdrawnRate.errors).toBeDefined()
        expect(unwithdrawnRate.errors?.[0].message).toContain(
            `Attempted to undo rate withdrawal with contract(s) that are in an invalid state. Invalid contract IDs: ${[contractB.id]}`
        )
    })

    it('returns an error if parent contract is in an invalid state', async () => {
        const stateUser = testStateUser()
        const cmsUser = testCMSUser()
        const stateServer = await constructTestPostgresServer({
            context: {
                user: stateUser,
            },
        })

        const cmsServer = await constructTestPostgresServer({
            context: {
                user: cmsUser,
            },
        })

        const contractA = await createAndSubmitTestContractWithRate(stateServer)
        const rateID = contractA.packageSubmissions[0].rateRevisions[0].rateID

        const contractB =
            await createAndUpdateTestContractWithoutRates(stateServer)

        // link rate contract B
        must(
            await stateServer.executeOperation({
                query: UpdateDraftContractRatesDocument,
                variables: {
                    input: {
                        contractID: contractB.id,
                        lastSeenUpdatedAt: contractB.draftRevision?.updatedAt,
                        updatedRates: [
                            {
                                type: 'LINK',
                                rateID: rateID,
                            },
                            {
                                type: 'CREATE',
                                formData: testRateFormInputData(),
                            },
                        ],
                    },
                },
            })
        )

        await submitTestContract(stateServer, contractB.id)

        await withdrawTestRate(cmsServer, rateID, 'Withdraw invalid rate')

        await withdrawTestContract(
            cmsServer,
            contractA.id,
            'Withdraw ContractA'
        )

        const unwithdrawnRate = await cmsServer.executeOperation({
            query: UndoWithdrawnRateDocument,
            variables: {
                input: {
                    rateID,
                    updatedReason: 'I expect an undo withdraw error',
                },
            },
        })

        expect(unwithdrawnRate.errors).toBeDefined()
        expect(unwithdrawnRate.errors?.[0].message).toContain(
            `Attempted to undo rate withdrawal with parent contract in an invalid state: WITHDRAWN`
        )
    })

    it('returns an error if a non CMS user attempts to withdraw a rate', async () => {
        const stateUser = testStateUser()
        const cmsUser = testCMSUser()
        const stateServer = await constructTestPostgresServer({
            context: {
                user: stateUser,
            },
        })

        const cmsServer = await constructTestPostgresServer({
            context: {
                user: cmsUser,
            },
        })

        const contractA = await createAndSubmitTestContractWithRate(stateServer)
        const rateID = contractA.packageSubmissions[0].rateRevisions[0].rateID

        await withdrawTestRate(cmsServer, rateID, 'Withdraw invalid rate')

        const unwithdrawnRate = await stateServer.executeOperation({
            query: UndoWithdrawnRateDocument,
            variables: {
                input: {
                    rateID,
                    updatedReason: 'I expect an undo withdraw error',
                },
            },
        })

        expect(unwithdrawnRate.errors?.[0]).toBeDefined()
        expect(unwithdrawnRate.errors?.[0].message).toBe(
            'user not authorized to undo withdraw rate'
        )
    })

    it('returns an error when withdraw rate failed in postgres', async () => {
        const stateUser = testStateUser()
        const cmsUser = testCMSUser()
        const stateServer = await constructTestPostgresServer({
            context: {
                user: stateUser,
            },
        })

        const cmsServer = await constructTestPostgresServer({
            context: {
                user: cmsUser,
            },
            store: {
                undoWithdrawRate: mockStoreThatErrors().undoWithdrawRate,
            },
        })

        const contractA = await createAndSubmitTestContractWithRate(stateServer)
        const rateID = contractA.packageSubmissions[0].rateRevisions[0].rateID

        await withdrawTestRate(cmsServer, rateID, 'Withdraw invalid rate')

        const unwithdrawnRate = await cmsServer.executeOperation({
            query: UndoWithdrawnRateDocument,
            variables: {
                input: {
                    rateID,
                    updatedReason: 'I expect an undo withdraw error',
                },
            },
        })

        // expect error for attempting to withdraw rate in postgres
        expect(unwithdrawnRate.errors?.[0]).toBeDefined()
        expect(unwithdrawnRate.errors?.[0].message).toBe(
            'Failed to undo withdraw rate: UNEXPECTED_EXCEPTION: This error came from the generic store with errors mock'
        )
    })
    it('returns an error when rate is not withdrawn', async () => {
        const stateUser = testStateUser()
        const cmsUser = testCMSUser()
        const stateServer = await constructTestPostgresServer({
            context: {
                user: stateUser,
            },
        })

        const cmsServer = await constructTestPostgresServer({
            context: {
                user: cmsUser,
            },
            store: {
                undoWithdrawRate: mockStoreThatErrors().undoWithdrawRate,
            },
        })

        const contractA = await createAndSubmitTestContractWithRate(stateServer)
        const rateID = contractA.packageSubmissions[0].rateRevisions[0].rateID

        if (!rateID) {
            throw new Error('Unexpected error: rate not found')
        }

        const unwithdrawnRate = await cmsServer.executeOperation({
            query: UndoWithdrawnRateDocument,
            variables: {
                input: {
                    rateID,
                    updatedReason: 'I expect an undo withdraw error',
                },
            },
        })

        // expect error for attempting to withdraw rate in postgres
        expect(unwithdrawnRate.errors?.[0]).toBeDefined()
        expect(unwithdrawnRate.errors?.[0].message).toBe(
            `Attempted to undo rate withdrawal with wrong status. Rate: SUBMITTED`
        )
    })
})<|MERGE_RESOLUTION|>--- conflicted
+++ resolved
@@ -165,10 +165,7 @@
             unwithdrawnRate.packageSubmissions[0].rateRevision.formData
         ).toEqual({
             ...formData,
-<<<<<<< HEAD
-=======
             rateMedicaidPopulations: [],
->>>>>>> 69234d6d
             rateDocuments: expect.arrayContaining(
                 formData.rateDocuments.map((doc) =>
                     expect.objectContaining({
@@ -340,10 +337,7 @@
             unwithdrawnRate.packageSubmissions[0].rateRevision.formData
         ).toEqual({
             ...formData,
-<<<<<<< HEAD
-=======
             rateMedicaidPopulations: [],
->>>>>>> 69234d6d
             rateDocuments: expect.arrayContaining(
                 formData.rateDocuments.map((doc) =>
                     expect.objectContaining({
