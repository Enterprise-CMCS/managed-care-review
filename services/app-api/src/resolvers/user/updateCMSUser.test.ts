import { constructTestPostgresServer } from '../../testHelpers/gqlHelpers'
import UPDATE_CMS_USER from '../../../../app-graphql/src/mutations/updateCMSUser.graphql'
import {
    InsertUserArgsType,
    isStoreError,
    NewPostgresStore,
} from '../../postgres'
import { v4 as uuidv4 } from 'uuid'
import { sharedTestPrismaClient } from '../../testHelpers/storeHelpers'
import {
    assertAnError,
    assertAnErrorCode,
    assertAnErrorExtensions,
} from '../../testHelpers'
import { State } from '../../gen/gqlServer'
<<<<<<< HEAD
import { testAdminUser, testCMSUser } from '../../testHelpers/userHelpers'
=======
import { AuditAction, Division } from '@prisma/client'
>>>>>>> 27375613

describe('updateCMSUser', () => {
    it('updates a cms users state assignments', async () => {
        const prismaClient = await sharedTestPrismaClient()
        const postgresStore = NewPostgresStore(prismaClient)
        const server = await constructTestPostgresServer({
            store: postgresStore,
            context: {
                user: testAdminUser(),
            },
        })

        // setup a user in the db for us to modify
        const cmsUserID = uuidv4()
        const userToInsert: InsertUserArgsType = {
            userID: cmsUserID,
            role: 'CMS_USER',
            givenName: 'Zuko',
            familyName: 'Firebender',
            email: 'zuko@example.com',
        }

        const newUser = await postgresStore.insertUser(userToInsert)
        if (isStoreError(newUser)) {
            throw new Error(newUser.code)
        }

        const updateRes = await server.executeOperation({
            query: UPDATE_CMS_USER,
            variables: {
                input: {
                    cmsUserID: cmsUserID,
                    stateAssignments: ['CA'],
                },
            },
        })

        expect(updateRes.data).toBeDefined()
        expect(updateRes.errors).toBeUndefined()

        if (!updateRes.data) {
            throw new Error('no data')
        }

        const user = updateRes.data.updateCMSUser.user
        expect(user.email).toBe(newUser.email)
        expect(user.stateAssignments).toHaveLength(1)
        expect(user.stateAssignments[0].code).toBe('CA')

        // change the value and see if it updates
        const updateRes2 = await server.executeOperation({
            query: UPDATE_CMS_USER,
            variables: {
                input: {
                    cmsUserID: cmsUserID,
                    stateAssignments: ['VA', 'MA'],
                },
            },
        })

        expect(updateRes2.data).toBeDefined()
        expect(updateRes2.errors).toBeUndefined()

        if (!updateRes2.data) {
            throw new Error('no data')
        }

        const user2 = updateRes2.data.updateCMSUser.user
        expect(user2.email).toBe(newUser.email)
        expect(user2.stateAssignments).toHaveLength(2)
        expect(user2.stateAssignments.map((s: State) => s.code)).toEqual(
            expect.arrayContaining(['MA', 'VA'])
        )
    })

    it('changes CMS users division assignment and creates an audit log', async () => {
        const firstDivisionAssignment: Division = 'DMCO'
        const secondDivisionAssignment: Division = 'DMCP'

        const testAdminUser: UserType = {
            id: 'd60e82de-13d7-459b-825e-61ce6ca2eb36',
            role: 'ADMIN_USER',
            email: 'iroh@example.com',
            familyName: 'Iroh',
            givenName: 'Uncle',
        }

        const prismaClient = await sharedTestPrismaClient()
        const postgresStore = NewPostgresStore(prismaClient)
        const server = await constructTestPostgresServer({
            store: postgresStore,
            context: {
                user: testAdminUser,
            },
        })

        const cmsUserID = uuidv4()
        const userToInsert: InsertUserArgsType = {
            userID: cmsUserID,
            role: 'CMS_USER',
            givenName: 'Zuko',
            familyName: 'Firebender',
            email: 'zuko@example.com',
        }

        const newUser = await postgresStore.insertUser(userToInsert)
        if (isStoreError(newUser)) {
            throw new Error(newUser.code)
        }

        // make the first update to the division assignment
        const firstUpdateRes = await server.executeOperation({
            query: UPDATE_CMS_USER,
            variables: {
                input: {
                    cmsUserID: cmsUserID,
                    divisionAssignment: firstDivisionAssignment,
                },
            },
        })

        expect(firstUpdateRes.data).toBeDefined()
        expect(firstUpdateRes.errors).toBeUndefined()

        if (!firstUpdateRes.data) {
            throw new Error('no data')
        }

        const firstUpdateToUser = firstUpdateRes.data.updateCMSUser.user
        expect(firstUpdateToUser.email).toBe(newUser.email)
        // division assignment should now be set
        expect(firstUpdateToUser.divisionAssignment).toBe(
            firstDivisionAssignment
        )

        // make the second update to the division assignment
        const secondUpdateRes = await server.executeOperation({
            query: UPDATE_CMS_USER,
            variables: {
                input: {
                    cmsUserID: cmsUserID,
                    divisionAssignment: secondDivisionAssignment,
                },
            },
        })

        expect(secondUpdateRes.data).toBeDefined()
        expect(secondUpdateRes.errors).toBeUndefined()

        if (!secondUpdateRes.data) {
            throw new Error('no data')
        }

        const secondUpdateToUser = secondUpdateRes.data.updateCMSUser.user
        expect(secondUpdateToUser.email).toBe(newUser.email)
        expect(secondUpdateToUser.divisionAssignment).toBe(
            secondDivisionAssignment
        )

        const auditLogs = await prismaClient.userAudit.findMany({
            where: { modifiedUserId: cmsUserID },
        })

        expect(auditLogs).toHaveLength(2)

        expect(auditLogs[0].action).toBe(
            AuditAction.CHANGED_DIVISION_ASSIGNMENT
        )
        // we changed from null to a value, so priorValue should be null
        expect(auditLogs[0].priorValue).toBe(JSON.stringify(null))
        expect(auditLogs[0].updatedByUserId).toBe(testAdminUser.id)

        expect(auditLogs[1].action).toBe(
            AuditAction.CHANGED_DIVISION_ASSIGNMENT
        )
        expect(auditLogs[1].priorValue).toBe(
            JSON.stringify(firstDivisionAssignment)
        )
        expect(auditLogs[1].updatedByUserId).toBe(testAdminUser.id)
    })

    it('errors if the target is not a CMS user', async () => {
        const prismaClient = await sharedTestPrismaClient()
        const postgresStore = NewPostgresStore(prismaClient)
        const server = await constructTestPostgresServer({
            store: postgresStore,
            context: {
                user: testAdminUser(),
            },
        })

        // setup a user in the db for us to modify
        const cmsUserID = uuidv4()
        const userToInsert: InsertUserArgsType = {
            userID: cmsUserID,
            role: 'STATE_USER',
            givenName: 'Zuko',
            familyName: 'Firebender',
            email: 'zuko@example.com',
            stateCode: 'VA',
        }

        const newUser = await postgresStore.insertUser(userToInsert)
        if (isStoreError(newUser)) {
            throw new Error(newUser.code)
        }

        const updateRes = await server.executeOperation({
            query: UPDATE_CMS_USER,
            variables: {
                input: {
                    cmsUserID: cmsUserID,
                    stateAssignments: ['CA'],
                },
            },
        })

        expect(assertAnError(updateRes).message).toContain(
            'cmsUserID does not exist'
        )
        expect(assertAnErrorCode(updateRes)).toBe('BAD_USER_INPUT')
    })

    it('errors if the userID doesnt exist', async () => {
        const prismaClient = await sharedTestPrismaClient()
        const postgresStore = NewPostgresStore(prismaClient)
        const server = await constructTestPostgresServer({
            store: postgresStore,
            context: {
                user: testAdminUser(),
            },
        })

        // setup a user in the db for us to modify
        const cmsUserID = uuidv4()

        const updateRes = await server.executeOperation({
            query: UPDATE_CMS_USER,
            variables: {
                input: {
                    cmsUserID: cmsUserID,
                    stateAssignments: ['CA'],
                },
            },
        })

        expect(assertAnError(updateRes).message).toContain(
            'cmsUserID does not exist'
        )
        expect(assertAnErrorCode(updateRes)).toBe('BAD_USER_INPUT')
    })

    it('errors if called by a CMS user', async () => {
        const prismaClient = await sharedTestPrismaClient()
        const postgresStore = NewPostgresStore(prismaClient)
        const server = await constructTestPostgresServer({
            store: postgresStore,
            context: {
                user: testCMSUser(),
            },
        })

        // setup a user in the db for us to modify
        const cmsUserID = uuidv4()

        const updateRes = await server.executeOperation({
            query: UPDATE_CMS_USER,
            variables: {
                input: {
                    cmsUserID: cmsUserID,
                    stateAssignments: ['CA'],
                },
            },
        })

        expect(assertAnError(updateRes).message).toContain(
            'user not authorized to modify assignments'
        )
        expect(assertAnErrorCode(updateRes)).toBe('FORBIDDEN')
    })

    it('errors if called by a state user', async () => {
        const prismaClient = await sharedTestPrismaClient()
        const postgresStore = NewPostgresStore(prismaClient)
        const server = await constructTestPostgresServer({
            store: postgresStore,
        })

        // setup a user in the db for us to modify
        const cmsUserID = uuidv4()

        const updateRes = await server.executeOperation({
            query: UPDATE_CMS_USER,
            variables: {
                input: {
                    cmsUserID: cmsUserID,
                    stateAssignments: ['CA'],
                },
            },
        })

        expect(assertAnError(updateRes).message).toContain(
            'user not authorized to modify assignments'
        )
        expect(assertAnErrorCode(updateRes)).toBe('FORBIDDEN')
    })

    it('returns an error with missing arguments', async () => {
        const testAdminUser: UserType = {
            id: 'd60e82de-13d7-459b-825e-61ce6ca2eb36',
            role: 'ADMIN_USER',
            email: 'iroh@example.com',
            familyName: 'Iroh',
            givenName: 'Uncle',
        }

        const prismaClient = await sharedTestPrismaClient()
        const postgresStore = NewPostgresStore(prismaClient)
        const server = await constructTestPostgresServer({
            store: postgresStore,
            context: {
                user: testAdminUser,
            },
        })

        // setup a user in the db for us to modify
        const cmsUserID = uuidv4()
        const userToInsert: InsertUserArgsType = {
            userID: cmsUserID,
            role: 'CMS_USER',
            givenName: 'Zuko',
            familyName: 'Firebender',
            email: 'zuko@example.com',
        }
        const newUser = await postgresStore.insertUser(userToInsert)
        if (isStoreError(newUser)) {
            throw new Error(newUser.code)
        }
        const updateRes = await server.executeOperation({
            query: UPDATE_CMS_USER,
            variables: {
                input: {
                    cmsUserID: cmsUserID,
                },
            },
        })

        expect(assertAnError(updateRes).message).toContain(
            'No state assignments or division assignment provided'
        )
        expect(assertAnErrorCode(updateRes)).toBe('BAD_USER_INPUT')
    })

    it('returns an error with invalid state codes', async () => {
        const prismaClient = await sharedTestPrismaClient()
        const postgresStore = NewPostgresStore(prismaClient)
        const server = await constructTestPostgresServer({
            store: postgresStore,
            context: {
                user: testAdminUser(),
            },
        })

        // setup a user in the db for us to modify
        const cmsUserID = uuidv4()

        const updateRes = await server.executeOperation({
            query: UPDATE_CMS_USER,
            variables: {
                input: {
                    cmsUserID: cmsUserID,
                    stateAssignments: ['CA', 'XX', 'BS'],
                },
            },
        })

        expect(assertAnError(updateRes).message).toContain(
            'Invalid state codes'
        )
        expect(assertAnErrorCode(updateRes)).toBe('BAD_USER_INPUT')
        expect(assertAnErrorExtensions(updateRes).argumentValues).toEqual([
            'XX',
            'BS',
        ])
    })
})<|MERGE_RESOLUTION|>--- conflicted
+++ resolved
@@ -1,3 +1,4 @@
+import { UserType } from '../../domain-models'
 import { constructTestPostgresServer } from '../../testHelpers/gqlHelpers'
 import UPDATE_CMS_USER from '../../../../app-graphql/src/mutations/updateCMSUser.graphql'
 import {
@@ -13,11 +14,8 @@
     assertAnErrorExtensions,
 } from '../../testHelpers'
 import { State } from '../../gen/gqlServer'
-<<<<<<< HEAD
+import { AuditAction, Division } from '@prisma/client'
 import { testAdminUser, testCMSUser } from '../../testHelpers/userHelpers'
-=======
-import { AuditAction, Division } from '@prisma/client'
->>>>>>> 27375613
 
 describe('updateCMSUser', () => {
     it('updates a cms users state assignments', async () => {
