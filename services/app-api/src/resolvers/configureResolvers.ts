--- conflicted
+++ resolved
@@ -70,10 +70,7 @@
     deleteOauthClientResolver,
     updateOauthClientResolver,
 } from './oauthClient'
-<<<<<<< HEAD
-=======
 import type { DocumentZipService } from '../zip/generateZip'
->>>>>>> 69234d6d
 
 export function configureResolvers(
     store: Store,
