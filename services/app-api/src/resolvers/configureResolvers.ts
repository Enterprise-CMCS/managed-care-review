import { GraphQLDate, GraphQLDateTime } from 'graphql-scalars'
import type { Emailer } from '../emailer'
import type { Resolvers } from '../gen/gqlServer'
import type { Store } from '../postgres'
import {
    createHealthPlanPackageResolver,
    fetchHealthPlanPackageResolver,
    indexHealthPlanPackagesResolver,
    healthPlanPackageResolver,
    submitHealthPlanPackageResolver,
    unlockHealthPlanPackageResolver,
    updateHealthPlanFormDataResolver,
} from './healthPlanPackage'
import {
    indexQuestionsResolver,
    createQuestionResolver,
    createQuestionResponseResolver,
} from './questionResponse'
import {
    fetchCurrentUserResolver,
    updateCMSUserResolver,
    stateUserResolver,
    cmsUserResolver,
    indexUsersResolver,
} from './user'
import type { EmailParameterStore } from '../parameterStore'
import type { LDService } from '../launchDarkly/launchDarkly'
import { fetchEmailSettingsResolver } from './email/fetchEmailSettings'
<<<<<<< HEAD
import { indexRatesResolver } from './contractAndRates/indexRates'
import { rateResolver } from './contractAndRates/rateResolver'
import { fetchRateResolver } from './contractAndRates/fetchRate'
=======
import { updateContract } from './contract/updateContract'
>>>>>>> 070fceb1

export function configureResolvers(
    store: Store,
    emailer: Emailer,
    emailParameterStore: EmailParameterStore,
    launchDarkly: LDService
): Resolvers {
    const resolvers: Resolvers = {
        Date: GraphQLDate,
        DateTime: GraphQLDateTime,
        Query: {
            fetchCurrentUser: fetchCurrentUserResolver(),
            fetchHealthPlanPackage: fetchHealthPlanPackageResolver(
                store,
                launchDarkly
            ),
            indexHealthPlanPackages: indexHealthPlanPackagesResolver(
                store,
                launchDarkly
            ),
            indexUsers: indexUsersResolver(store),
            indexQuestions: indexQuestionsResolver(store),
            fetchEmailSettings: fetchEmailSettingsResolver(
                store,
                emailer,
                emailParameterStore
            ),
            // Rates refactor
            indexRates: indexRatesResolver(store, launchDarkly),
            fetchRate: fetchRateResolver(store, launchDarkly),
        },
        Mutation: {
            createHealthPlanPackage: createHealthPlanPackageResolver(
                store,
                launchDarkly
            ),
            updateHealthPlanFormData: updateHealthPlanFormDataResolver(
                store,
                launchDarkly
            ),
            submitHealthPlanPackage: submitHealthPlanPackageResolver(
                store,
                emailer,
                emailParameterStore,
                launchDarkly
            ),
            unlockHealthPlanPackage: unlockHealthPlanPackageResolver(
                store,
                emailer,
                emailParameterStore,
                launchDarkly
            ),
            updateContract: updateContract(store, launchDarkly),
            updateCMSUser: updateCMSUserResolver(store),
            createQuestion: createQuestionResolver(store),
            createQuestionResponse: createQuestionResponseResolver(store),
        },
        User: {
            // resolveType is required to differentiate Unions
            __resolveType(obj) {
                if (obj.role === 'STATE_USER') {
                    return 'StateUser'
                } else if (obj.role === 'CMS_USER') {
                    return 'CMSUser'
                } else if (obj.role === 'ADMIN_USER') {
                    return 'AdminUser'
                } else if (obj.role === 'HELPDESK_USER') {
                    return 'HelpdeskUser'
                } else if (obj.role === 'BUSINESSOWNER_USER') {
                    return 'BusinessOwnerUser'
                } else {
                    return 'StateUser'
                }
            },
        },
        StateUser: stateUserResolver,
        CMSUser: cmsUserResolver,
        HealthPlanPackage: healthPlanPackageResolver(store),
        Rate: rateResolver,
    }

    return resolvers
}<|MERGE_RESOLUTION|>--- conflicted
+++ resolved
@@ -26,13 +26,10 @@
 import type { EmailParameterStore } from '../parameterStore'
 import type { LDService } from '../launchDarkly/launchDarkly'
 import { fetchEmailSettingsResolver } from './email/fetchEmailSettings'
-<<<<<<< HEAD
 import { indexRatesResolver } from './contractAndRates/indexRates'
 import { rateResolver } from './contractAndRates/rateResolver'
 import { fetchRateResolver } from './contractAndRates/fetchRate'
-=======
 import { updateContract } from './contract/updateContract'
->>>>>>> 070fceb1
 
 export function configureResolvers(
     store: Store,
