import { GraphQLDate, GraphQLDateTime } from 'graphql-scalars'
import type { Emailer } from '../emailer'
import type { Resolvers } from '../gen/gqlServer'
import type { Store } from '../postgres'
import {
    createHealthPlanPackageResolver,
    fetchHealthPlanPackageResolver,
    indexHealthPlanPackagesResolver,
    healthPlanPackageResolver,
    submitHealthPlanPackageResolver,
    unlockHealthPlanPackageResolver,
    updateHealthPlanFormDataResolver,
} from './healthPlanPackage'
import {
    indexQuestionsResolver,
    createQuestionResolver,
    createQuestionResponseResolver,
    questionResponseDocumentResolver,
} from './questionResponse'
import {
    fetchCurrentUserResolver,
    updateCMSUserResolver,
    stateUserResolver,
    cmsUserResolver,
    indexUsersResolver,
} from './user'
import type { EmailParameterStore } from '../parameterStore'
import type { LDService } from '../launchDarkly/launchDarkly'
import type { JWTLib } from '../jwt'
import { fetchEmailSettingsResolver } from './email/fetchEmailSettings'
import { indexRatesResolver } from './rate/indexRates'
import { rateResolver } from './rate/rateResolver'
import { genericDocumentResolver } from './shared/genericDocumentResolver'
import { fetchRateResolver } from './rate/fetchRate'
import { updateContract } from './contract/updateContract'
import { unlockContractResolver } from './contract/unlockContract'
import { createAPIKeyResolver } from './APIKey'
import { unlockRate } from './rate/unlockRate'
import { submitRate } from './rate/submitRate'
import { updateDraftContractRates } from './contract/updateDraftContractRates'
import { contractResolver } from './contract/contractResolver'
import { contractRevisionResolver } from './contract/contractRevisionResolver'
import { fetchContractResolver } from './contract/fetchContract'
import { submitContract } from './contract/submitContract'
import { rateRevisionResolver } from './rate/rateRevisionResolver'
import type { S3ClientT } from '../s3'
import { createContract } from './contract/createContract'
import { updateContractDraftRevision } from './contract/updateContractDraftRevision'

export function configureResolvers(
    store: Store,
    emailer: Emailer,
    emailParameterStore: EmailParameterStore,
    launchDarkly: LDService,
    jwt: JWTLib,
    s3Client: S3ClientT
): Resolvers {
    const resolvers: Resolvers = {
        Date: GraphQLDate,
        DateTime: GraphQLDateTime,
        Query: {
            fetchCurrentUser: fetchCurrentUserResolver(),
            fetchHealthPlanPackage: fetchHealthPlanPackageResolver(store),
            indexHealthPlanPackages: indexHealthPlanPackagesResolver(store),
            indexUsers: indexUsersResolver(store),
            indexQuestions: indexQuestionsResolver(store),
            fetchEmailSettings: fetchEmailSettingsResolver(
                store,
                emailer,
                emailParameterStore
            ),
            // Rates refactor
            indexRates: indexRatesResolver(store),
            fetchRate: fetchRateResolver(store),
            fetchContract: fetchContractResolver(store),
        },
        Mutation: {
            createHealthPlanPackage: createHealthPlanPackageResolver(store),
            updateHealthPlanFormData: updateHealthPlanFormDataResolver(
                store,
                launchDarkly
            ),
            submitHealthPlanPackage: submitHealthPlanPackageResolver(
                store,
                emailer,
                emailParameterStore,
                launchDarkly
            ),
            submitContract: submitContract(
                store,
                emailer,
                emailParameterStore,
                launchDarkly
            ),
            unlockHealthPlanPackage: unlockHealthPlanPackageResolver(
                store,
                emailer,
                emailParameterStore,
                launchDarkly
            ),
<<<<<<< HEAD
            unlockContract: unlockContractResolver(
                store,
                emailer,
                emailParameterStore,
                launchDarkly
            ),
=======
            createContract: createContract(store),
>>>>>>> 2536a3d0
            updateContract: updateContract(store),
            updateContractDraftRevision: updateContractDraftRevision(
                store,
                launchDarkly
            ),
            updateDraftContractRates: updateDraftContractRates(store),
            updateCMSUser: updateCMSUserResolver(store),
            createQuestion: createQuestionResolver(
                store,
                emailParameterStore,
                emailer
            ),
            createQuestionResponse: createQuestionResponseResolver(
                store,
                emailer,
                emailParameterStore
            ),
            createAPIKey: createAPIKeyResolver(jwt),
            unlockRate: unlockRate(store),
            submitRate: submitRate(store, launchDarkly),
        },
        User: {
            // resolveType is required to differentiate Unions
            __resolveType(obj) {
                if (obj.role === 'STATE_USER') {
                    return 'StateUser'
                } else if (obj.role === 'CMS_USER') {
                    return 'CMSUser'
                } else if (obj.role === 'ADMIN_USER') {
                    return 'AdminUser'
                } else if (obj.role === 'HELPDESK_USER') {
                    return 'HelpdeskUser'
                } else if (obj.role === 'BUSINESSOWNER_USER') {
                    return 'BusinessOwnerUser'
                } else {
                    return 'StateUser'
                }
            },
        },
        SubmittableRevision: {
            __resolveType(obj) {
                if ('contract' in obj) {
                    return 'ContractRevision'
                } else {
                    return 'RateRevision'
                }
            },
        },
        StateUser: stateUserResolver,
        CMSUser: cmsUserResolver,
        HealthPlanPackage: healthPlanPackageResolver(store),
        Rate: rateResolver,
        RateRevision: rateRevisionResolver,
        Contract: contractResolver(),
        ContractRevision: contractRevisionResolver(store),
        GenericDocument: genericDocumentResolver(s3Client),
        Document: questionResponseDocumentResolver(s3Client),
    }

    return resolvers
}<|MERGE_RESOLUTION|>--- conflicted
+++ resolved
@@ -98,16 +98,13 @@
                 emailParameterStore,
                 launchDarkly
             ),
-<<<<<<< HEAD
             unlockContract: unlockContractResolver(
                 store,
                 emailer,
                 emailParameterStore,
                 launchDarkly
             ),
-=======
             createContract: createContract(store),
->>>>>>> 2536a3d0
             updateContract: updateContract(store),
             updateContractDraftRevision: updateContractDraftRevision(
                 store,
