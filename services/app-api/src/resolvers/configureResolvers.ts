--- conflicted
+++ resolved
@@ -200,13 +200,10 @@
         ContractRevision: contractRevisionResolver(store),
         GenericDocument: genericDocumentResolver(s3Client),
         Document: questionResponseDocumentResolver(s3Client),
-<<<<<<< HEAD
         DocumentZipPackage: documentZipPackageResolver(s3Client),
-=======
         OauthClient: {
             user: (parent) => toDomainUser(parent.user),
         },
->>>>>>> bd6121ea
     }
 
     return resolvers
