--- conflicted
+++ resolved
@@ -74,21 +74,16 @@
             ),
             updateContract: updateContract(store),
             updateCMSUser: updateCMSUserResolver(store),
-<<<<<<< HEAD
-            createQuestion: createQuestionResolver(store, emailer),
+            createQuestion: createQuestionResolver(
+                store,
+                emailParameterStore,
+                emailer
+            ),
             createQuestionResponse: createQuestionResponseResolver(
                 store,
                 emailer,
                 emailParameterStore
             ),
-=======
-            createQuestion: createQuestionResolver(
-                store,
-                emailParameterStore,
-                emailer
-            ),
-            createQuestionResponse: createQuestionResponseResolver(store),
->>>>>>> d37eab1a
         },
         User: {
             // resolveType is required to differentiate Unions
