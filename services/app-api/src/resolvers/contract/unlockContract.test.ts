--- conflicted
+++ resolved
@@ -5,14 +5,11 @@
     unlockTestHealthPlanPackage,
     updateTestStateAssignments,
 } from '../../testHelpers/gqlHelpers'
-<<<<<<< HEAD
-import UPDATE_DRAFT_CONTRACT_RATES from 'app-graphql/src/mutations/updateDraftContractRates.graphql'
-import UNLOCK_CONTRACT from '../../../../app-graphql/src/mutations/unlockContract.graphql'
+import {
+    UnlockContractDocument,
+    UpdateDraftContractRatesDocument,
+} from '../../gen/gqlClient'
 import { testS3Client } from '../../../../app-web/src/testHelpers/s3Helpers'
-=======
-import { UnlockContractDocument } from '../../gen/gqlClient'
-import { testS3Client } from '../../../../app-api/src/testHelpers/s3Helpers'
->>>>>>> 704acd91
 import { expectToBeDefined } from '../../testHelpers/assertionHelpers'
 
 import {
@@ -30,12 +27,13 @@
     approveTestContract,
     unlockTestContract,
 } from '../../testHelpers/gqlContractHelpers'
-<<<<<<< HEAD
-import { addLinkedRateToTestContract, addNewRateToTestContract, updateRatesInputFromDraftContract, updateTestDraftRatesOnContract } from '../../testHelpers/gqlRateHelpers'
+import {
+    addLinkedRateToTestContract,
+    addNewRateToTestContract,
+    updateRatesInputFromDraftContract,
+    updateTestDraftRatesOnContract,
+} from '../../testHelpers/gqlRateHelpers'
 import { testLDService } from '../../testHelpers/launchDarklyHelpers'
-=======
-import { addNewRateToTestContract } from '../../testHelpers/gqlRateHelpers'
->>>>>>> 704acd91
 import { testEmailConfig, testEmailer } from '../../testHelpers/emailerHelpers'
 import { packageName } from '../../common-code/healthPlanFormDataType'
 import { generateRateCertificationName } from '../rate/generateRateCertificationName'
@@ -130,92 +128,95 @@
                 )
             })
 
-<<<<<<< HEAD
-
-    it('can unlock resubmit complex contracts to remove child rates', async () => {
-        const ldService = testLDService({})
-
-        const stateServer = await constructTestPostgresServer({
-            ldService,
-            s3Client: mockS3,
-        })
-        const cmsServer = await constructTestPostgresServer({
-            ldService,
-            context: {
-                user: testCMSUser(),
-            },
-            s3Client: mockS3,
-        })
-
-        // 1. Submit A0 with Rate1 and Rate2
-        const draftA0 =
-            await createAndUpdateTestContractWithoutRates(stateServer)
-        const AID = draftA0.id
-        await addNewRateToTestContract(stateServer, draftA0)
-
-        const contractA0 = await submitTestContract(stateServer, AID)
-        const subA0 = contractA0.packageSubmissions[0]
-        const rate10 = subA0.rateRevisions[0]
-        const OneID = rate10.rateID
-
-        // 2. Submit B0 with Rate1 and Rate3
-        const draftB0 =
-            await createAndUpdateTestContractWithoutRates(stateServer)
-        const draftB010 = await addLinkedRateToTestContract(
-            stateServer,
-            draftB0,
-            OneID
-        )
-        await addNewRateToTestContract(stateServer, draftB010)
-
-        const contractB0 = await submitTestContract(stateServer, draftB0.id)
-        const subB0 = contractB0.packageSubmissions[0]
-
-        expect(subB0.rateRevisions[0].rateID).toBe(OneID)
-
-        // 3. unlock and resubmit B, removing Three
-        await unlockTestHealthPlanPackage(
-            cmsServer,
-            contractB0.id,
-            'remove that child rate'
-        )
-
-        const unlockedB0 = await fetchTestContract(stateServer, contractB0.id)
-
-        const unlockedBUpdateInput =
-            updateRatesInputFromDraftContract(unlockedB0)
-        unlockedBUpdateInput.updatedRates = [
-            unlockedBUpdateInput.updatedRates[0],
-        ]
-
-        const updatedUnlockedB0 = await updateTestDraftRatesOnContract(
-            stateServer,
-            unlockedBUpdateInput
-        )
-
-        expect(updatedUnlockedB0.draftRates).toHaveLength(1)
-
-        await submitTestContract(
-            stateServer,
-            updatedUnlockedB0.id,
-            'resubmit without child'
-        )
-
-        // 4. Unlock again, should not error
-        await unlockTestHealthPlanPackage(
-            cmsServer,
-            updatedUnlockedB0.id,
-            'dont try and reunlock'
-        )
-        const unlockedB1 = await fetchTestContract(
-            stateServer,
-            updatedUnlockedB0.id
-        )
-
-        expect(unlockedB1.draftRates).toHaveLength(1)
-    })
-
-=======
+            it('can unlock resubmit complex contracts to remove child rates', async () => {
+                const ldService = testLDService({})
+
+                const stateServer = await constructTestPostgresServer({
+                    ldService,
+                    s3Client: mockS3,
+                })
+                const cmsServer = await constructTestPostgresServer({
+                    ldService,
+                    context: {
+                        user: testCMSUser(),
+                    },
+                    s3Client: mockS3,
+                })
+
+                // 1. Submit A0 with Rate1 and Rate2
+                const draftA0 =
+                    await createAndUpdateTestContractWithoutRates(stateServer)
+                const AID = draftA0.id
+                await addNewRateToTestContract(stateServer, draftA0)
+
+                const contractA0 = await submitTestContract(stateServer, AID)
+                const subA0 = contractA0.packageSubmissions[0]
+                const rate10 = subA0.rateRevisions[0]
+                const OneID = rate10.rateID
+
+                // 2. Submit B0 with Rate1 and Rate3
+                const draftB0 =
+                    await createAndUpdateTestContractWithoutRates(stateServer)
+                const draftB010 = await addLinkedRateToTestContract(
+                    stateServer,
+                    draftB0,
+                    OneID
+                )
+                await addNewRateToTestContract(stateServer, draftB010)
+
+                const contractB0 = await submitTestContract(
+                    stateServer,
+                    draftB0.id
+                )
+                const subB0 = contractB0.packageSubmissions[0]
+
+                expect(subB0.rateRevisions[0].rateID).toBe(OneID)
+
+                // 3. unlock and resubmit B, removing Three
+                await unlockTestHealthPlanPackage(
+                    cmsServer,
+                    contractB0.id,
+                    'remove that child rate'
+                )
+
+                const unlockedB0 = await fetchTestContract(
+                    stateServer,
+                    contractB0.id
+                )
+
+                const unlockedBUpdateInput =
+                    updateRatesInputFromDraftContract(unlockedB0)
+                unlockedBUpdateInput.updatedRates = [
+                    unlockedBUpdateInput.updatedRates[0],
+                ]
+
+                const updatedUnlockedB0 = await updateTestDraftRatesOnContract(
+                    stateServer,
+                    unlockedBUpdateInput
+                )
+
+                expect(updatedUnlockedB0.draftRates).toHaveLength(1)
+
+                await submitTestContract(
+                    stateServer,
+                    updatedUnlockedB0.id,
+                    'resubmit without child'
+                )
+
+                // 4. Unlock again, should not error
+                await unlockTestHealthPlanPackage(
+                    cmsServer,
+                    updatedUnlockedB0.id,
+                    'dont try and reunlock'
+                )
+                const unlockedB1 = await fetchTestContract(
+                    stateServer,
+                    updatedUnlockedB0.id
+                )
+
+                expect(unlockedB1.draftRates).toHaveLength(1)
+            })
+
             it('returns status error if contract has been approved', async () => {
                 const stateServer = await constructTestPostgresServer({
                     s3Client: mockS3,
@@ -252,7 +253,6 @@
                     'Attempted to unlock contract with wrong status'
                 )
             })
->>>>>>> 704acd91
         }
     )
 
@@ -444,7 +444,7 @@
             '2000-01-22'
 
         const updateResult = await stateServer.executeOperation({
-            query: UPDATE_DRAFT_CONTRACT_RATES,
+            query: UpdateDraftContractRatesDocument,
             variables: {
                 input: rateUpdateInput,
             },
@@ -562,7 +562,7 @@
             '2000-01-22'
 
         const updateResult = await stateServer.executeOperation({
-            query: UPDATE_DRAFT_CONTRACT_RATES,
+            query: UpdateDraftContractRatesDocument,
             variables: {
                 input: rateUpdateInput,
             },
