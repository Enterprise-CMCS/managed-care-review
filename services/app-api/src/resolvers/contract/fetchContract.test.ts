import {
    constructTestPostgresServer,
    createAndUpdateTestHealthPlanPackage,
    unlockTestHealthPlanPackage,
} from '../../testHelpers/gqlHelpers'

import FETCH_CONTRACT from '../../../../app-graphql/src/queries/fetchContract.graphql'
import type { RateType } from '../../domain-models'
import { testCMSUser, testStateUser } from '../../testHelpers/userHelpers'
import {
    createAndUpdateTestContractWithoutRates,
    fetchTestContract,
    submitTestContract,
} from '../../testHelpers/gqlContractHelpers'
import { addNewRateToTestContract } from '../../testHelpers/gqlRateHelpers'
import { testLDService } from '../../testHelpers/launchDarklyHelpers'

describe('fetchContract', () => {
    it('fetches the draft contract and a new child rate', async () => {
        const stateServer = await constructTestPostgresServer()

        const stateSubmission =
            await createAndUpdateTestHealthPlanPackage(stateServer)

        const fetchDraftContractResult = await stateServer.executeOperation({
            query: FETCH_CONTRACT,
            variables: {
                input: {
                    contractID: stateSubmission.id,
                },
            },
        })

        expect(fetchDraftContractResult.errors).toBeUndefined()

        const draftRate = fetchDraftContractResult.data?.fetchContract.contract
            .draftRates as RateType[]

        //check that we have a rate that is returned and is in DRAFT
        expect(draftRate).toHaveLength(1)
        expect(draftRate[0].status).toBe('DRAFT')
        expect(draftRate[0].stateCode).toBe('FL')
    })

    it('gets the right contract name', async () => {
        const stateServer = await constructTestPostgresServer()

        const stateSubmission =
            await createAndUpdateTestHealthPlanPackage(stateServer)

        const fetchDraftContractResult = await stateServer.executeOperation({
            query: FETCH_CONTRACT,
            variables: {
                input: {
                    contractID: stateSubmission.id,
                },
            },
        })

        expect(fetchDraftContractResult.errors).toBeUndefined()

        const draftContract =
            fetchDraftContractResult.data?.fetchContract.contract.draftRevision

        expect(draftContract.contractName).toMatch(/MCR-FL-\d{4}-MMA/)
    })

<<<<<<< HEAD
=======
    it('returns a stable initially submitted at', async () => {
        const ldService = testLDService({
            'link-rates': true,
        })
        const stateServer = await constructTestPostgresServer({
            ldService,
        })
        const cmsServer = await constructTestPostgresServer({
            ldService,
            context: {
                user: testCMSUser(),
            },
        })

        const draftA0 =
            await createAndUpdateTestContractWithoutRates(stateServer)
        const AID = draftA0.id
        const draftA010 = await addNewRateToTestContract(stateServer, draftA0)
        await addNewRateToTestContract(stateServer, draftA010)

        const unsubmitted = await fetchTestContract(stateServer, AID)
        expect(unsubmitted.initiallySubmittedAt).toBeNull()

        const intiallySubmitted = await submitTestContract(stateServer, AID)

        await unlockTestHealthPlanPackage(cmsServer, AID, 'Unlock A.0')
        await submitTestContract(stateServer, AID, 'Submit A.1')

        await unlockTestHealthPlanPackage(cmsServer, AID, 'Unlock A.1')
        await submitTestContract(stateServer, AID, 'Submit A.2')

        await unlockTestHealthPlanPackage(cmsServer, AID, 'Unlock A.2')
        await submitTestContract(stateServer, AID, 'Submit A.3')

        await unlockTestHealthPlanPackage(cmsServer, AID, 'Unlock A.3')
        await submitTestContract(stateServer, AID, 'Submit A.4')

        const submittedMultiply = await fetchTestContract(stateServer, AID)

        expect(submittedMultiply.packageSubmissions).toHaveLength(5)

        expect(submittedMultiply.initiallySubmittedAt).toBeTruthy()
        expect(submittedMultiply.initiallySubmittedAt).toEqual(
            intiallySubmitted.initiallySubmittedAt
        )

        await unlockTestHealthPlanPackage(cmsServer, AID, 'Unlock A.4')

        const finallyUnlocked = await fetchTestContract(stateServer, AID)
        expect(finallyUnlocked.packageSubmissions).toHaveLength(5)

        expect(finallyUnlocked.initiallySubmittedAt).toBeTruthy()
        expect(finallyUnlocked.initiallySubmittedAt).toEqual(
            intiallySubmitted.initiallySubmittedAt
        )
    })

>>>>>>> 6f305d06
    it('errors if the wrong state user calls it', async () => {
        const stateServerFL = await constructTestPostgresServer()

        // Create a submission with a rate
        const stateSubmission =
            await createAndUpdateTestHealthPlanPackage(stateServerFL)

        const stateServerVA = await constructTestPostgresServer({
            context: {
                user: testStateUser({
                    stateCode: 'VA',
                    email: 'aang@mn.gov',
                }),
            },
        })

        const fetchResult = await stateServerVA.executeOperation({
            query: FETCH_CONTRACT,
            variables: {
                input: {
                    contractID: stateSubmission.id,
                },
            },
        })

        expect(fetchResult.errors).toBeDefined()
        if (fetchResult.errors === undefined) {
            throw new Error('type narrow')
        }

        expect(fetchResult.errors[0].extensions?.code).toBe('FORBIDDEN')
        expect(fetchResult.errors[0].message).toBe(
            'User from state VA not allowed to access contract from FL'
        )
    })
})<|MERGE_RESOLUTION|>--- conflicted
+++ resolved
@@ -65,8 +65,6 @@
         expect(draftContract.contractName).toMatch(/MCR-FL-\d{4}-MMA/)
     })
 
-<<<<<<< HEAD
-=======
     it('returns a stable initially submitted at', async () => {
         const ldService = testLDService({
             'link-rates': true,
@@ -124,7 +122,6 @@
         )
     })
 
->>>>>>> 6f305d06
     it('errors if the wrong state user calls it', async () => {
         const stateServerFL = await constructTestPostgresServer()
 
