--- conflicted
+++ resolved
@@ -13,11 +13,7 @@
     submitTestContract,
 } from '../../testHelpers/gqlContractHelpers'
 import { addNewRateToTestContract } from '../../testHelpers/gqlRateHelpers'
-<<<<<<< HEAD
-=======
-import { testLDService } from '../../testHelpers/launchDarklyHelpers'
-import { testS3Client } from '../../../../app-web/src/testHelpers/s3Helpers'
->>>>>>> 63a57278
+import { testS3Client } from '../../testHelpers'
 
 describe('fetchContract', () => {
     const mockS3 = testS3Client()
@@ -48,8 +44,8 @@
         expect(draftRate).toHaveLength(1)
         expect(draftRate[0].status).toBe('DRAFT')
         expect(draftRate[0].stateCode).toBe('FL')
-        // eslint-disable-next-line @typescript-eslint/no-non-null-assertion
         expect(
+            // eslint-disable-next-line @typescript-eslint/no-non-null-assertion
             draftRate[0].draftRevision?.formData.rateDocuments![0].downloadURL
         ).toBeDefined()
     })
@@ -80,17 +76,9 @@
     })
 
     it('returns a stable initially submitted at', async () => {
-<<<<<<< HEAD
-        const stateServer = await constructTestPostgresServer({})
-=======
-        const ldService = testLDService({
-            'link-rates': true,
-        })
         const stateServer = await constructTestPostgresServer({
-            ldService,
             s3Client: mockS3,
         })
->>>>>>> 63a57278
         const cmsServer = await constructTestPostgresServer({
             context: {
                 user: testCMSUser(),
