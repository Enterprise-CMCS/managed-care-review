--- conflicted
+++ resolved
@@ -118,14 +118,9 @@
             const parsedContracts = parseContracts(contractsWithHistory, span)
             return formatContracts(parsedContracts)
         } else if (hasAdminPermissions(user) || hasCMSPermissions(user)) {
-<<<<<<< HEAD
             const contractsWithHistory = testIndexContractsFlag
                 ? await store.findAllContractsForCMSDashboard()
-                : await store.findAllContractsWithHistoryBySubmitInfo()
-=======
-            const contractsWithHistory =
-                await store.findAllContractsWithHistoryBySubmitInfo(false)
->>>>>>> 356b7360
+                : await store.findAllContractsWithHistoryBySubmitInfo(false)
 
             if (contractsWithHistory instanceof Error) {
                 const errMessage = `Issue finding contracts with history by submit info. Message: ${contractsWithHistory.message}`
