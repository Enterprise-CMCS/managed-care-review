<<<<<<< HEAD
import { createForbiddenError, createUserInputError } from '../errorUtils'
import {
    convertContractWithRatesToUnlockedHPP,
    hasCMSPermissions,
} from '../../domain-models'
=======
import { ForbiddenError, UserInputError } from 'apollo-server-lambda'
import { hasCMSPermissions } from '../../domain-models'
>>>>>>> 9ee07f39
import type { MutationResolvers } from '../../gen/gqlServer'
import { logError } from '../../logger'
import type { Store } from '../../postgres'
import {
    setResolverDetailsOnActiveSpan,
    setErrorAttributesOnActiveSpan,
} from '../attributeHelper'
import { GraphQLError } from 'graphql'
import { NotFoundError } from '../../postgres'
import { canWrite } from '../../authorization/oauthAuthorization'

export function updateContract(
    store: Store
): MutationResolvers['updateContract'] {
    return async (_parent, { input }, context) => {
        const { user, ctx, tracer } = context
        const span = tracer?.startSpan('updateContract', {}, ctx)
        setResolverDetailsOnActiveSpan('updateContract', user, span)

        // Check OAuth client read permissions
        if (!canWrite(context)) {
            const errMessage = `OAuth client does not have write permissions`
            logError('updateContract', errMessage)
            setErrorAttributesOnActiveSpan(errMessage, span)

            throw new GraphQLError(errMessage, {
                extensions: {
                    code: 'FORBIDDEN',
                    cause: 'INSUFFICIENT_OAUTH_GRANTS',
                },
            })
        }

        // This resolver is only callable by CMS users
        if (!hasCMSPermissions(user)) {
            logError('updateContract', 'user not authorized to update contract')
            setErrorAttributesOnActiveSpan(
                'user not authorized to update contract',
                span
            )
            throw createForbiddenError('user not authorized to update contract')
        }

        const contractWithHistory = await store.findContractWithHistory(
            input.id
        )
        if (contractWithHistory instanceof Error) {
            throw contractWithHistory
        }

        if (contractWithHistory instanceof Error) {
            const errMessage = `Issue finding a contract with history with id ${input.id}. Message: ${contractWithHistory.message}`
            logError('updateContract', errMessage)
            setErrorAttributesOnActiveSpan(errMessage, span)

            if (contractWithHistory instanceof NotFoundError) {
                throw new GraphQLError(errMessage, {
                    extensions: {
                        code: 'NOT_FOUND',
                        cause: 'DB_ERROR',
                    },
                })
            }

            throw new GraphQLError(errMessage, {
                extensions: {
                    code: 'INTERNAL_SERVER_ERROR',
                    cause: 'DB_ERROR',
                },
            })
        }

        const isSubmittedOrUnlocked =
            contractWithHistory.status === 'SUBMITTED' ||
            contractWithHistory.status === 'RESUBMITTED' ||
            contractWithHistory.status === 'UNLOCKED'

        if (!isSubmittedOrUnlocked) {
            const errMessage = `Can not update a contract has not been submitted or unlocked. Fails for contract with ID: ${contractWithHistory.id}`
            logError('updateContract', errMessage)
            setErrorAttributesOnActiveSpan(errMessage, span)
            throw createUserInputError(errMessage, 'contractID')
        }

        const updatedContract = await store.updateContract({
            contractID: input.id,
            mccrsID: input.mccrsID || undefined,
        })

        if (updatedContract instanceof Error) {
            const errMessage = `Failed to update contract with ID: ${input.id}. Message: ${updatedContract.message}`
            logError('updateContract', errMessage)
            setErrorAttributesOnActiveSpan(errMessage, span)
            throw new GraphQLError(errMessage, {
                extensions: {
                    code: 'INTERNAL_SERVER_ERROR',
                    cause: 'DB_ERROR',
                },
            })
        }

        return {
            contract: updatedContract,
        }
    }
}<|MERGE_RESOLUTION|>--- conflicted
+++ resolved
@@ -1,13 +1,8 @@
-<<<<<<< HEAD
 import { createForbiddenError, createUserInputError } from '../errorUtils'
 import {
     convertContractWithRatesToUnlockedHPP,
     hasCMSPermissions,
 } from '../../domain-models'
-=======
-import { ForbiddenError, UserInputError } from 'apollo-server-lambda'
-import { hasCMSPermissions } from '../../domain-models'
->>>>>>> 9ee07f39
 import type { MutationResolvers } from '../../gen/gqlServer'
 import { logError } from '../../logger'
 import type { Store } from '../../postgres'
