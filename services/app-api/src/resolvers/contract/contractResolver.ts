import statePrograms from '../../../../app-web/src/common-code/data/statePrograms.json'
import type { Resolvers, SubmissionReason } from '../../gen/gqlServer'
import { GraphQLError } from 'graphql'
import type {
    ContractPackageSubmissionWithCauseType,
    RateRevisionType,
} from '../../domain-models'

export function contractResolver(): Resolvers['Contract'] {
    return {
<<<<<<< HEAD
        initiallySubmittedAt(_parent) {
            // we're only working on drafts for now, this will need to change to
            // look at the revisions when we expand
=======
        initiallySubmittedAt(parent) {
            if (parent.packageSubmissions.length > 0) {
                const firstSubmission =
                    parent.packageSubmissions[
                        parent.packageSubmissions.length - 1
                    ]
                return firstSubmission.submitInfo.updatedAt
            }

>>>>>>> 6f305d06
            return null
        },
        state(parent) {
            const packageState = parent.stateCode
            const state = statePrograms.states.find(
                (st) => st.code === packageState
            )

            if (state === undefined) {
                const errMessage =
                    'State not found in database: ' + packageState
                throw new GraphQLError(errMessage, {
                    extensions: {
                        code: 'INTERNAL_SERVER_ERROR',
                        cause: 'DB_ERROR',
                    },
                })
            }
            return state
        },
        packageSubmissions(parent) {
            const gqlSubs: ContractPackageSubmissionWithCauseType[] = []
            for (let i = 0; i < parent.packageSubmissions.length; i++) {
                const thisSub = parent.packageSubmissions[i]
                let prevSub = undefined
                if (i < parent.packageSubmissions.length - 1) {
                    prevSub = parent.packageSubmissions[i + 1]
                }

                // determine the cause for this submission
                let cause: SubmissionReason = 'CONTRACT_SUBMISSION'

                if (
                    !thisSub.submittedRevisions.find(
                        (r) => r.id === thisSub.contractRevision.id
                    )
                ) {
                    // not a contract submission, this contract wasn't in the submitted bits
                    const connectedRateRevisionIDs = thisSub.rateRevisions.map(
                        (r) => r.id
                    )
                    const submittedRate = thisSub.submittedRevisions.find((r) =>
                        connectedRateRevisionIDs.includes(r.id)
                    )

                    if (!submittedRate) {
                        cause = 'RATE_UNLINK'
                    } else {
                        const thisSubmittedRate =
                            submittedRate as RateRevisionType
                        if (!prevSub) {
                            throw new Error(
                                'Programming Error: a non-contract submission must have a previous contract submission'
                            )
                        }
                        const previousRateRevisionIDs =
                            prevSub.rateRevisions.map((r) => r.rateID)
                        if (
                            previousRateRevisionIDs.includes(
                                thisSubmittedRate.rateID
                            )
                        ) {
                            cause = 'RATE_SUBMISSION'
                        } else {
                            cause = 'RATE_LINK'
                        }
                    }
                }

                const gqlSub: ContractPackageSubmissionWithCauseType = {
                    cause,
                    submitInfo: thisSub.submitInfo,
                    submittedRevisions: thisSub.submittedRevisions,
                    contractRevision: thisSub.contractRevision,
                    rateRevisions: thisSub.rateRevisions,
                }

                gqlSubs.push(gqlSub)
            }

            return gqlSubs
        },
    }
}<|MERGE_RESOLUTION|>--- conflicted
+++ resolved
@@ -8,11 +8,6 @@
 
 export function contractResolver(): Resolvers['Contract'] {
     return {
-<<<<<<< HEAD
-        initiallySubmittedAt(_parent) {
-            // we're only working on drafts for now, this will need to change to
-            // look at the revisions when we expand
-=======
         initiallySubmittedAt(parent) {
             if (parent.packageSubmissions.length > 0) {
                 const firstSubmission =
@@ -22,7 +17,6 @@
                 return firstSubmission.submitInfo.updatedAt
             }
 
->>>>>>> 6f305d06
             return null
         },
         state(parent) {
