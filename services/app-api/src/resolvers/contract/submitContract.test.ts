import UPDATE_DRAFT_CONTRACT_RATES from 'app-graphql/src/mutations/updateDraftContractRates.graphql'
import {
    constructTestPostgresServer,
    createAndUpdateTestHealthPlanPackage,
    unlockTestHealthPlanPackage,
    updateTestHealthPlanPackage,
} from '../../testHelpers/gqlHelpers'
import SUBMIT_CONTRACT from '../../../../app-graphql/src/mutations/submitContract.graphql'
import SUBMIT_RATE from '../../../../app-graphql/src/mutations/submitRate.graphql'
import UNLOCK_RATE from '../../../../app-graphql/src/mutations/unlockRate.graphql'

import { testCMSUser, testStateUser } from '../../testHelpers/userHelpers'
import type { Contract, Rate, SubmitContractInput } from '../../gen/gqlServer'
import {
    createAndSubmitTestContractWithRate,
    createAndUpdateTestContractWithoutRates,
    fetchTestContract,
    submitTestContract,
} from '../../testHelpers/gqlContractHelpers'
import {
    addLinkedRateToTestContract,
    addNewRateToTestContract,
    fetchTestRateById,
<<<<<<< HEAD
    updateRatesInputFromDraftContract,
    updateTestDraftRatesOnContract,
=======
    updateTestRate,
>>>>>>> ff4d5b99
} from '../../testHelpers/gqlRateHelpers'
import { testLDService } from '../../testHelpers/launchDarklyHelpers'

describe('submitContract', () => {
    it('submits a contract', async () => {
        const stateServer = await constructTestPostgresServer()

        const draft = await createAndUpdateTestContractWithoutRates(stateServer)
        const draftWithRates = await addNewRateToTestContract(
            stateServer,
            draft
        )

        const draftRates = draftWithRates.draftRates

        expect(draftRates).toHaveLength(1)

        const contract = await submitTestContract(stateServer, draft.id)

        expect(contract.draftRevision).toBeNull()

        expect(contract.packageSubmissions).toHaveLength(1)

        const sub = contract.packageSubmissions[0]
        expect(sub.cause).toBe('CONTRACT_SUBMISSION')
        expect(sub.submitInfo.updatedReason).toBe('Initial submission')
        expect(sub.submittedRevisions).toHaveLength(2)
        expect(sub.contractRevision.formData.submissionDescription).toBe(
            'An updated submission'
        )

        // eslint-disable-next-line @typescript-eslint/no-non-null-assertion
        const rateID = sub.rateRevisions[0].rate!.id
        const rate = await fetchTestRateById(stateServer, rateID)
        expect(rate.status).toBe('SUBMITTED')
    })

    it('handles a submission with a link', async () => {
        const stateServer = await constructTestPostgresServer()

        const contract1 = await createAndSubmitTestContractWithRate(stateServer)
        const rate1 = contract1.packageSubmissions[0].rateRevisions[0].rate
        if (!rate1) {
            throw new Error('NO RATE')
        }

        const draft2 =
            await createAndUpdateTestContractWithoutRates(stateServer)
        await addLinkedRateToTestContract(stateServer, draft2, rate1.id)
        const contract2 = await submitTestContract(stateServer, draft2.id)

        expect(contract2.draftRevision).toBeNull()

        expect(contract2.packageSubmissions).toHaveLength(1)

        const sub = contract2.packageSubmissions[0]
        expect(sub.cause).toBe('CONTRACT_SUBMISSION')
        expect(sub.submitInfo.updatedReason).toBe('Initial submission')
        expect(sub.submittedRevisions).toHaveLength(1)
        expect(sub.contractRevision.formData.submissionDescription).toBe(
            'An updated submission'
        )
        expect(sub.rateRevisions).toHaveLength(1)
    })

    it('calls create twice in a row', async () => {
        const stateServer = await constructTestPostgresServer()

        const draftA0 =
            await createAndUpdateTestContractWithoutRates(stateServer)
        const AID = draftA0.id
        await addNewRateToTestContract(stateServer, draftA0)
        await addNewRateToTestContract(stateServer, draftA0)

        const final = await fetchTestContract(stateServer, AID)
        expect(final.draftRates).toHaveLength(1)
    })

    it('handles the first miro scenario', async () => {
        const stateServer = await constructTestPostgresServer()

        // 1. Submit A0 with Rate1 and Rate2
        const draftA0 =
            await createAndUpdateTestContractWithoutRates(stateServer)
        const AID = draftA0.id
        const draftA010 = await addNewRateToTestContract(stateServer, draftA0)

        await addNewRateToTestContract(stateServer, draftA010)

        const contractA0 = await submitTestContract(stateServer, AID)
        const subA0 = contractA0.packageSubmissions[0]
        const rate10 = subA0.rateRevisions[0]
        const OneID = rate10.rate!.id
        const rate20 = subA0.rateRevisions[1]
        const TwoID = rate20.rate!.id

        // 2. Submit B0 with Rate1 and Rate3
        const draftB0 =
            await createAndUpdateTestContractWithoutRates(stateServer)
        const draftB010 = await addLinkedRateToTestContract(
            stateServer,
            draftB0,
            OneID
        )
        await addNewRateToTestContract(stateServer, draftB010)

        const contractB0 = await submitTestContract(stateServer, draftB0.id)
        const subB0 = contractB0.packageSubmissions[0]
        const rate30 = subB0.rateRevisions[1]
        const ThreeID = rate30.rate!.id

        expect(subB0.rateRevisions[0].rate!.id).toBe(OneID)

        // 3. Submit C0 with Rate20 and Rate40
        const draftC0 =
            await createAndUpdateTestContractWithoutRates(stateServer)
        const draftC020 = await addLinkedRateToTestContract(
            stateServer,
            draftC0,
            TwoID
        )
        await addNewRateToTestContract(stateServer, draftC020)

        const contractC0 = await submitTestContract(stateServer, draftC0.id)
        const subC0 = contractC0.packageSubmissions[0]
        const rate40 = subC0.rateRevisions[1]
        const FourID = rate40.rate!.id
        expect(subC0.rateRevisions[0].rate!.id).toBe(TwoID)

        // 4. Submit D0, contract only
        const draftD0 = await createAndUpdateTestHealthPlanPackage(
            stateServer,
            {
                rateInfos: [],
                submissionType: 'CONTRACT_ONLY',
                addtlActuaryContacts: [],
                addtlActuaryCommunicationPreference: undefined,
            }
        )
        const contractD0 = await submitTestContract(stateServer, draftD0.id)

        console.info(ThreeID, FourID, contractD0)
    })

    it('handles unlock and editing rates', async () => {
        const stateServer = await constructTestPostgresServer()
        const cmsServer = await constructTestPostgresServer({
            context: {
                user: testCMSUser(),
            },
        })

        console.log('1.')
        // 1. Submit A0 with Rate1 and Rate2
        const draftA0 =
            await createAndUpdateTestContractWithoutRates(stateServer)
        const AID = draftA0.id
        const draftA010 = await addNewRateToTestContract(stateServer, draftA0)

        await addNewRateToTestContract(stateServer, draftA010)

        const contractA0 = await submitTestContract(stateServer, AID)
        const subA0 = contractA0.packageSubmissions[0]
        const rate10 = subA0.rateRevisions[0]
        const OneID = rate10.rate!.id

        console.log('2.')
        // 2. Submit B0 with Rate1 and Rate3
        const draftB0 =
            await createAndUpdateTestContractWithoutRates(stateServer)
        const draftB010 = await addLinkedRateToTestContract(
            stateServer,
            draftB0,
            OneID
        )
        await addNewRateToTestContract(stateServer, draftB010)

        const contractB0 = await submitTestContract(stateServer, draftB0.id)
        const subB0 = contractB0.packageSubmissions[0]

        expect(subB0.rateRevisions[0].rate!.id).toBe(OneID)

        // unlock B, rate 3 should unlock, rate 1 should not.
        await unlockTestHealthPlanPackage(
            cmsServer,
            contractB0.id,
            'test unlock'
        )

        const unlockedB = await fetchTestContract(stateServer, contractB0.id)
        if (!unlockedB.draftRates) {
            throw new Error('no draft rates')
        }

        expect(unlockedB.draftRates?.length).toBe(2) // this feels like it shouldnt work, probably pulling from the old rev.

        const rate1 = unlockedB.draftRates[0]
        const rate3 = unlockedB.draftRates[1]

        expect(rate1.status).toBe('SUBMITTED')
        expect(rate3.status).toBe('UNLOCKED')
<<<<<<< HEAD

        const rateUpdateInput = updateRatesInputFromDraftContract(unlockedB)
        expect(rateUpdateInput.updatedRates).toHaveLength(2)
        expect(rateUpdateInput.updatedRates[0].type).toBe('LINK')
        expect(rateUpdateInput.updatedRates[1].type).toBe('UPDATE')
        if (!rateUpdateInput.updatedRates[1].formData) {
            throw new Error('should be set')
        }

        rateUpdateInput.updatedRates[1].formData.rateDateCertified = '2000-01-22'

        const updatedB = await updateTestDraftRatesOnContract(stateServer, rateUpdateInput)
        expect(updatedB.draftRates![1].draftRevision?.formData.rateDateCertified).toBe('2000-01-22')

    })

    it('checks parent rates on update', async () => {
        const stateServer = await constructTestPostgresServer()
        const cmsServer = await constructTestPostgresServer({
            context: {
                user: testCMSUser()
            }
        })

        console.log('1.')
        // 1. Submit A0 with Rate1 and Rate2
        const draftA0 =
            await createAndUpdateTestContractWithoutRates(stateServer)
        const AID = draftA0.id
        const draftA010 = await addNewRateToTestContract(stateServer, draftA0)

        await addNewRateToTestContract(stateServer, draftA010)

        const contractA0 = await submitTestContract(stateServer, AID)
        const subA0 = contractA0.packageSubmissions[0]
        const rate10 = subA0.rateRevisions[0]
        const OneID = rate10.rate!.id

        console.log('2.')
        // 2. Submit B0 with Rate1 and Rate3
        const draftB0 =
            await createAndUpdateTestContractWithoutRates(stateServer)
        const draftB010 = await addLinkedRateToTestContract(stateServer, draftB0, OneID)    
        await addNewRateToTestContract(stateServer, draftB010)

        const contractB0 = await submitTestContract(stateServer, draftB0.id)
        const subB0 = contractB0.packageSubmissions[0]

        expect(subB0.rateRevisions[0].rate!.id).toBe(OneID)

        // unlock A
        await unlockTestHealthPlanPackage(cmsServer, contractA0.id, 'unlock a')
        // unlock B, rate 3 should unlock, rate 1 should not. 
        await unlockTestHealthPlanPackage(cmsServer, contractB0.id, 'test unlock')

        const unlockedB = await fetchTestContract(stateServer, contractB0.id)
        if (!unlockedB.draftRates) {
            throw new Error('no draft rates')
        }

        expect(unlockedB.draftRates?.length).toBe(2) // this feels like it shouldnt work, probably pulling from the old rev.

        const rate1 = unlockedB.draftRates[0]
        const rate3 = unlockedB.draftRates[1]

        expect(rate1.status).toBe('UNLOCKED')
        expect(rate3.status).toBe('UNLOCKED')

        const rateUpdateInput = updateRatesInputFromDraftContract(unlockedB)
        expect(rateUpdateInput.updatedRates).toHaveLength(2)
        expect(rateUpdateInput.updatedRates[0].type).toBe('LINK')
        expect(rateUpdateInput.updatedRates[1].type).toBe('UPDATE')
        if (!rateUpdateInput.updatedRates[1].formData) {
            throw new Error('should be set')
        }

        // attempt to update a link
        rateUpdateInput.updatedRates[0].type = 'UPDATE'
        rateUpdateInput.updatedRates[0].formData = rateUpdateInput.updatedRates[1].formData

        rateUpdateInput.updatedRates[1].formData.rateDateCertified = '2000-01-22'

        const updateResult = await stateServer.executeOperation({
            query: UPDATE_DRAFT_CONTRACT_RATES,
            variables: {
                input: rateUpdateInput,
            },
        })

        expect(updateResult.errors).toBeDefined()
        if (!updateResult.errors) {
            throw new Error('must be defined')
        }

        expect(updateResult.errors[0].message).toMatch(/^Attempted to update a rate that is not a child of this contract/)

=======
>>>>>>> ff4d5b99
    })

    it('returns an error if a CMS user attempts to call submitContract', async () => {
        const cmsServer = await constructTestPostgresServer({
            context: {
                user: testCMSUser(),
            },
        })

        const input: SubmitContractInput = {
            contractID: 'fake-id-12345',
            submittedReason: 'Test cms user calling state user func',
        }

        const res = await cmsServer.executeOperation({
            query: SUBMIT_CONTRACT,
            variables: { input },
        })

        expect(res.errors).toBeDefined()
        expect(res.errors && res.errors[0].message).toBe(
            'user not authorized to fetch state data'
        )
    })

    it('tests actions from the diagram that Jason made', async () => {
        const ldService = testLDService({
            'rate-edit-unlock': true,
        })
        const stateUser = testStateUser()
        const stateServer = await constructTestPostgresServer({
            context: {
                user: stateUser,
            },
            ldService,
        })

        const cmsServer = await constructTestPostgresServer({
            context: {
                user: testCMSUser(),
            },
        })

        // make draft contract 1.1 with rate A.1 and submit
        const S1 = await createAndSubmitTestContractWithRate(stateServer)
        expect(S1.status).toBe('SUBMITTED')

        // unlock S1 so state can add Rate B
        // TODO: validate on package submissions not revs
        const unlockS1Res = await unlockTestHealthPlanPackage(
            cmsServer,
            S1.id,
            'You are missing a rate'
        )
        const S1initSubmit = unlockS1Res.revisions[1].node

        expect(unlockS1Res.status).toBe('UNLOCKED')
        expect(unlockS1Res.revisions).toHaveLength(2)
        // test the ordering
        expect(S1initSubmit.submitInfo?.updatedReason).toBe(
            'Initial submission'
        )

        // add rateB and submit
        const S2draft = await fetchTestContract(stateServer, unlockS1Res.id)
        const S2draftWithRateB = await addNewRateToTestContract(
            stateServer,
            S2draft
        )

        const S2Submitted = await stateServer.executeOperation({
            query: SUBMIT_CONTRACT,
            variables: {
                input: {
                    contractID: S2draftWithRateB.id,
                    submittedReason: 'Added rate B to the submission',
                },
            },
        })
        const S2data = S2Submitted.data?.submitContract.contract as Contract

        expect(S2Submitted.errors).toBeUndefined()
        expect(S2data.status).toBe('RESUBMITTED')
        expect(S2data.packageSubmissions).toHaveLength(2)

        // We now have contract 1.2 with A.1 and B.1

        // unlock rate A and update it
        const rateA = S2data.packageSubmissions[0].rateRevisions[0].rate as Rate
        const unlockRateARes = await cmsServer.executeOperation({
            query: UNLOCK_RATE,
            variables: {
                input: {
                    rateID: rateA.id,
                    unlockedReason: 'Unlocking Rate A for update',
                },
            },
        })

        const rateAUnlockData = unlockRateARes.data?.unlockRate.rate as Rate
        expect(unlockRateARes.errors).toBeUndefined()
        expect(rateAUnlockData.status).toBe('UNLOCKED')
        expect(rateAUnlockData.draftRevision?.unlockInfo?.updatedReason).toBe(
            'Unlocking Rate A for update'
        )

        // make changes to Rate A and re-submit for Rate A.2
        // TODO: this uses Prisma directly, we want to use updateRate resolver
        // once we have one
        const updateRateA2res = await updateTestRate(rateA.id, {
            rateDateStart: new Date(Date.UTC(2024, 2, 1)),
            rateDateEnd: new Date(Date.UTC(2025, 1, 31)),
            rateDateCertified: new Date(Date.UTC(2024, 1, 31)),
        })
        const S3 = await stateServer.executeOperation({
            query: SUBMIT_RATE,
            variables: {
                input: {
                    rateID: updateRateA2res.id,
                },
            },
        })
        expect(S3.errors).toBeUndefined()

        // Unlock contract and update it
        await unlockTestHealthPlanPackage(
            cmsServer,
            S2data.id,
            'Unlocking to update contract to give us rev 3'
        )

        const unlockedS3 = await fetchTestContract(stateServer, S2data.id)

        await updateTestHealthPlanPackage(stateServer, unlockedS3.id, {
            contractDocuments: [
                {
                    name: 'new-doc-to-support',
                    s3URL: 'testS3URL',
                    sha256: 'fakesha12345',
                },
            ],
        })

        await submitTestContract(
            stateServer,
            unlockedS3.id,
            'Added the new document'
        )
        // TODO: Unlock RateB and unlink RateA
        // TODO: Update & Resubmit Rate B.2
    })
})<|MERGE_RESOLUTION|>--- conflicted
+++ resolved
@@ -21,12 +21,9 @@
     addLinkedRateToTestContract,
     addNewRateToTestContract,
     fetchTestRateById,
-<<<<<<< HEAD
     updateRatesInputFromDraftContract,
     updateTestDraftRatesOnContract,
-=======
     updateTestRate,
->>>>>>> ff4d5b99
 } from '../../testHelpers/gqlRateHelpers'
 import { testLDService } from '../../testHelpers/launchDarklyHelpers'
 
@@ -228,7 +225,6 @@
 
         expect(rate1.status).toBe('SUBMITTED')
         expect(rate3.status).toBe('UNLOCKED')
-<<<<<<< HEAD
 
         const rateUpdateInput = updateRatesInputFromDraftContract(unlockedB)
         expect(rateUpdateInput.updatedRates).toHaveLength(2)
@@ -325,8 +321,6 @@
 
         expect(updateResult.errors[0].message).toMatch(/^Attempted to update a rate that is not a child of this contract/)
 
-=======
->>>>>>> ff4d5b99
     })
 
     it('returns an error if a CMS user attempts to call submitContract', async () => {
