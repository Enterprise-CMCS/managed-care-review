--- conflicted
+++ resolved
@@ -171,18 +171,10 @@
         console.info(ThreeID, FourID, contractD0)
     })
 
-<<<<<<< HEAD
-    it('handles cross related rates and contracts', async () => {
-        const ldService = testLDService({
-            'link-rates': true,
-        })
-        const prismaClient = await sharedTestPrismaClient()
-=======
     it('unlocks a submission with a removed child rate', async () => {
         const ldService = testLDService({
             'link-rates': true,
         })
->>>>>>> 3050e8c9
 
         const stateServer = await constructTestPostgresServer({
             ldService,
@@ -198,35 +190,111 @@
         const draftA0 =
             await createAndUpdateTestContractWithoutRates(stateServer)
         const AID = draftA0.id
-<<<<<<< HEAD
-        const draftA010 = await addNewRateToTestContract(stateServer, draftA0, {
-            rateDateStart: '2001-01-01',
-        })
-
-        await addNewRateToTestContract(stateServer, draftA010, {
-            rateDateStart: '2002-01-01',
-        })
-=======
         await addNewRateToTestContract(stateServer, draftA0)
->>>>>>> 3050e8c9
 
         const contractA0 = await submitTestContract(stateServer, AID)
         const subA0 = contractA0.packageSubmissions[0]
         const rate10 = subA0.rateRevisions[0]
         const OneID = rate10.rateID
-<<<<<<< HEAD
+
+        // 2. Submit B0 with Rate1 and Rate3
+        const draftB0 =
+            await createAndUpdateTestContractWithoutRates(stateServer)
+        const draftB010 = await addLinkedRateToTestContract(
+            stateServer,
+            draftB0,
+            OneID
+        )
+        await addNewRateToTestContract(stateServer, draftB010)
+
+        const contractB0 = await submitTestContract(stateServer, draftB0.id)
+        const subB0 = contractB0.packageSubmissions[0]
+
+        expect(subB0.rateRevisions[0].rateID).toBe(OneID)
+
+        // 3. unlock and resubmit B, removing Three
+        await unlockTestHealthPlanPackage(
+            cmsServer,
+            contractB0.id,
+            'remove that child rate'
+        )
+
+        const unlockedB0 = await fetchTestContract(stateServer, contractB0.id)
+
+        const unlockedBUpdateInput =
+            updateRatesInputFromDraftContract(unlockedB0)
+        unlockedBUpdateInput.updatedRates = [
+            unlockedBUpdateInput.updatedRates[0],
+        ]
+
+        const updatedUnlockedB0 = await updateTestDraftRatesOnContract(
+            stateServer,
+            unlockedBUpdateInput
+        )
+
+        expect(updatedUnlockedB0.draftRates).toHaveLength(1)
+
+        await submitTestContract(
+            stateServer,
+            updatedUnlockedB0.id,
+            'resubmit without child'
+        )
+
+        // 4. Unlock again, should not error
+        await unlockTestHealthPlanPackage(
+            cmsServer,
+            updatedUnlockedB0.id,
+            'dont try and reunlock'
+        )
+        const unlockedB1 = await fetchTestContract(
+            stateServer,
+            updatedUnlockedB0.id
+        )
+
+        expect(unlockedB1.draftRates).toHaveLength(1)
+    })
+
+    it('handles cross related rates and contracts', async () => {
+        const ldService = testLDService({
+            'link-rates': true,
+        })
+        const prismaClient = await sharedTestPrismaClient()
+
+        const stateServer = await constructTestPostgresServer({
+            ldService,
+        })
+        const cmsServer = await constructTestPostgresServer({
+            ldService,
+            context: {
+                user: testCMSUser(),
+            },
+        })
+
+        // 1. Submit A0 with Rate1 and Rate2
+        const draftA0 =
+            await createAndUpdateTestContractWithoutRates(stateServer)
+        const AID = draftA0.id
+        const draftA010 = await addNewRateToTestContract(stateServer, draftA0, {
+            rateDateStart: '2001-01-01',
+        })
+
+        await addNewRateToTestContract(stateServer, draftA010, {
+            rateDateStart: '2002-01-01',
+        })
+
+        const contractA0 = await submitTestContract(stateServer, AID)
+        const subA0 = contractA0.packageSubmissions[0]
+        const rate10 = subA0.rateRevisions[0]
+        const OneID = rate10.rateID
         const rate20 = subA0.rateRevisions[1]
         const TwoID = rate20.rateID
 
         console.info('ONEID', OneID)
         console.info('TWOID', TwoID)
-=======
->>>>>>> 3050e8c9
 
         // 2. Submit B0 with Rate1 and Rate3
         const draftB0 =
             await createAndUpdateTestContractWithoutRates(stateServer)
-<<<<<<< HEAD
         const BID = draftB0.id
         const draftB010 = await addNewRateToTestContract(stateServer, draftB0, {
             rateDateStart: '2003-01-01',
@@ -304,60 +372,6 @@
             })
 
         expect(connections).toHaveLength(9)
-=======
-        const draftB010 = await addLinkedRateToTestContract(
-            stateServer,
-            draftB0,
-            OneID
-        )
-        await addNewRateToTestContract(stateServer, draftB010)
-
-        const contractB0 = await submitTestContract(stateServer, draftB0.id)
-        const subB0 = contractB0.packageSubmissions[0]
-
-        expect(subB0.rateRevisions[0].rateID).toBe(OneID)
-
-        // 3. unlock and resubmit B, removing Three
-        await unlockTestHealthPlanPackage(
-            cmsServer,
-            contractB0.id,
-            'remove that child rate'
-        )
-
-        const unlockedB0 = await fetchTestContract(stateServer, contractB0.id)
-
-        const unlockedBUpdateInput =
-            updateRatesInputFromDraftContract(unlockedB0)
-        unlockedBUpdateInput.updatedRates = [
-            unlockedBUpdateInput.updatedRates[0],
-        ]
-
-        const updatedUnlockedB0 = await updateTestDraftRatesOnContract(
-            stateServer,
-            unlockedBUpdateInput
-        )
-
-        expect(updatedUnlockedB0.draftRates).toHaveLength(1)
-
-        await submitTestContract(
-            stateServer,
-            updatedUnlockedB0.id,
-            'resubmit without child'
-        )
-
-        // 4. Unlock again, should not error
-        await unlockTestHealthPlanPackage(
-            cmsServer,
-            updatedUnlockedB0.id,
-            'dont try and reunlock'
-        )
-        const unlockedB1 = await fetchTestContract(
-            stateServer,
-            updatedUnlockedB0.id
-        )
-
-        expect(unlockedB1.draftRates).toHaveLength(1)
->>>>>>> 3050e8c9
     })
 
     it('handles complex submission etc', async () => {
