/* eslint-disable  @typescript-eslint/no-non-null-assertion */

import UPDATE_DRAFT_CONTRACT_RATES from 'app-graphql/src/mutations/updateDraftContractRates.graphql'
import {
    constructTestPostgresServer,
    createAndUpdateTestHealthPlanPackage,
    unlockTestHealthPlanPackage,
    updateTestHealthPlanFormData,
} from '../../testHelpers/gqlHelpers'
import SUBMIT_CONTRACT from '../../../../app-graphql/src/mutations/submitContract.graphql'
import { testS3Client } from '../../../../app-web/src/testHelpers/s3Helpers'

import { testCMSUser } from '../../testHelpers/userHelpers'
import type {
    ContractRevision,
    RateRevision,
    SubmitContractInput,
} from '../../gen/gqlServer'
import {
    createAndSubmitTestContractWithRate,
    createAndUpdateTestContractWithoutRates,
    fetchTestContract,
    submitTestContract,
} from '../../testHelpers/gqlContractHelpers'
import {
    addLinkedRateToRateInput,
    addLinkedRateToTestContract,
    addNewRateToTestContract,
    fetchTestRateById,
    updateRatesInputFromDraftContract,
    updateTestDraftRatesOnContract,
} from '../../testHelpers/gqlRateHelpers'
import { testLDService } from '../../testHelpers/launchDarklyHelpers'
import { latestFormData } from '../../testHelpers/healthPlanPackageHelpers'
import { sharedTestPrismaClient } from '../../testHelpers/storeHelpers'
import dayjs from 'dayjs'

describe('submitContract', () => {
    const mockS3 = testS3Client()

    it('submits a contract', async () => {
        const stateServer = await constructTestPostgresServer({
            s3Client: mockS3,
        })

        const draft = await createAndUpdateTestContractWithoutRates(stateServer)
        const draftWithRates = await addNewRateToTestContract(
            stateServer,
            draft
        )

        const draftRates = draftWithRates.draftRates

        expect(draftRates).toHaveLength(1)

        const contract = await submitTestContract(stateServer, draft.id)

        expect(contract.draftRevision).toBeNull()

        expect(contract.packageSubmissions).toHaveLength(1)

        const sub = contract.packageSubmissions[0]
        expect(sub.cause).toBe('CONTRACT_SUBMISSION')
        expect(sub.submitInfo.updatedReason).toBe('Initial submission')
        expect(sub.submittedRevisions).toHaveLength(2)
        expect(sub.contractRevision.formData.submissionDescription).toBe(
            'An updated submission'
        )

        // eslint-disable-next-line @typescript-eslint/no-non-null-assertion
        const rateID = sub.rateRevisions[0].rateID
        const rate = await fetchTestRateById(stateServer, rateID)
        expect(rate.status).toBe('SUBMITTED')
    })

    it('handles a submission with a link', async () => {
        const stateServer = await constructTestPostgresServer()

        const contract1 = await createAndSubmitTestContractWithRate(stateServer)
        const rate1ID = contract1.packageSubmissions[0].rateRevisions[0].rateID

        const draft2 =
            await createAndUpdateTestContractWithoutRates(stateServer)
        await addLinkedRateToTestContract(stateServer, draft2, rate1ID)
        const contract2 = await submitTestContract(stateServer, draft2.id)

        expect(contract2.draftRevision).toBeNull()

        expect(contract2.packageSubmissions).toHaveLength(1)

        const sub = contract2.packageSubmissions[0]
        expect(sub.cause).toBe('CONTRACT_SUBMISSION')
        expect(sub.submitInfo.updatedReason).toBe('Initial submission')
        expect(sub.submittedRevisions).toHaveLength(1)
        expect(sub.contractRevision.formData.submissionDescription).toBe(
            'An updated submission'
        )
        expect(sub.rateRevisions).toHaveLength(1)
    })

    it('calls create twice in a row', async () => {
        const stateServer = await constructTestPostgresServer()

        const draftA0 =
            await createAndUpdateTestContractWithoutRates(stateServer)
        const AID = draftA0.id
        await addNewRateToTestContract(stateServer, draftA0)
        await addNewRateToTestContract(stateServer, draftA0)

        const final = await fetchTestContract(stateServer, AID)
        expect(final.draftRates).toHaveLength(1)
    })

    it('handles the first miro scenario', async () => {
        const stateServer = await constructTestPostgresServer({
            s3Client: mockS3,
        })

        // 1. Submit A0 with Rate1 and Rate2
        const draftA0 =
            await createAndUpdateTestContractWithoutRates(stateServer)
        const AID = draftA0.id
        const draftA010 = await addNewRateToTestContract(stateServer, draftA0)

        await addNewRateToTestContract(stateServer, draftA010)

        const contractA0 = await submitTestContract(stateServer, AID)
        const subA0 = contractA0.packageSubmissions[0]
        const rate10 = subA0.rateRevisions[0]
        const OneID = rate10.rateID
        const rate20 = subA0.rateRevisions[1]
        const TwoID = rate20.rateID

        // 2. Submit B0 with Rate1 and Rate3
        const draftB0 =
            await createAndUpdateTestContractWithoutRates(stateServer)
        const draftB010 = await addLinkedRateToTestContract(
            stateServer,
            draftB0,
            OneID
        )
        await addNewRateToTestContract(stateServer, draftB010)

        const contractB0 = await submitTestContract(stateServer, draftB0.id)
        const subB0 = contractB0.packageSubmissions[0]
        const rate30 = subB0.rateRevisions[1]
        const ThreeID = rate30.rateID

        expect(subB0.rateRevisions[0].rateID).toBe(OneID)

        // 3. Submit C0 with Rate20 and Rate40
        const draftC0 =
            await createAndUpdateTestContractWithoutRates(stateServer)
        const draftC020 = await addLinkedRateToTestContract(
            stateServer,
            draftC0,
            TwoID
        )
        await addNewRateToTestContract(stateServer, draftC020)

        const contractC0 = await submitTestContract(stateServer, draftC0.id)
        const subC0 = contractC0.packageSubmissions[0]
        const rate40 = subC0.rateRevisions[1]
        const FourID = rate40.rateID
        expect(subC0.rateRevisions[0].rateID).toBe(TwoID)

        // 4. Submit D0, contract only
        const draftD0 = await createAndUpdateTestHealthPlanPackage(
            stateServer,
            {
                rateInfos: [],
                submissionType: 'CONTRACT_ONLY',
                addtlActuaryContacts: [],
                addtlActuaryCommunicationPreference: undefined,
            }
        )
        const contractD0 = await submitTestContract(stateServer, draftD0.id)

        console.info(ThreeID, FourID, contractD0)
    })

    it('unlocks a submission with a removed child rate', async () => {
        const ldService = testLDService({})

        const stateServer = await constructTestPostgresServer({
            ldService,
            s3Client: mockS3,
        })
        const cmsServer = await constructTestPostgresServer({
            ldService,
            context: {
                user: testCMSUser(),
            },
            s3Client: mockS3,
        })

        // 1. Submit A0 with Rate1 and Rate2
        const draftA0 =
            await createAndUpdateTestContractWithoutRates(stateServer)
        const AID = draftA0.id
        await addNewRateToTestContract(stateServer, draftA0)

        const contractA0 = await submitTestContract(stateServer, AID)
        const subA0 = contractA0.packageSubmissions[0]
        const rate10 = subA0.rateRevisions[0]
        const OneID = rate10.rateID

        // 2. Submit B0 with Rate1 and Rate3
        const draftB0 =
            await createAndUpdateTestContractWithoutRates(stateServer)
        const draftB010 = await addLinkedRateToTestContract(
            stateServer,
            draftB0,
            OneID
        )
        await addNewRateToTestContract(stateServer, draftB010)

        const contractB0 = await submitTestContract(stateServer, draftB0.id)
        const subB0 = contractB0.packageSubmissions[0]

        expect(subB0.rateRevisions[0].rateID).toBe(OneID)

        // 3. unlock and resubmit B, removing Three
        await unlockTestHealthPlanPackage(
            cmsServer,
            contractB0.id,
            'remove that child rate'
        )

        const unlockedB0 = await fetchTestContract(stateServer, contractB0.id)

        const unlockedBUpdateInput =
            updateRatesInputFromDraftContract(unlockedB0)
        unlockedBUpdateInput.updatedRates = [
            unlockedBUpdateInput.updatedRates[0],
        ]

        const updatedUnlockedB0 = await updateTestDraftRatesOnContract(
            stateServer,
            unlockedBUpdateInput
        )

        expect(updatedUnlockedB0.draftRates).toHaveLength(1)

        await submitTestContract(
            stateServer,
            updatedUnlockedB0.id,
            'resubmit without child'
        )

        // 4. Unlock again, should not error
        await unlockTestHealthPlanPackage(
            cmsServer,
            updatedUnlockedB0.id,
            'dont try and reunlock'
        )
        const unlockedB1 = await fetchTestContract(
            stateServer,
            updatedUnlockedB0.id
        )

        expect(unlockedB1.draftRates).toHaveLength(1)
    })

    it('handles cross related rates and contracts', async () => {
        const ldService = testLDService({})
        const prismaClient = await sharedTestPrismaClient()
        const stateServer = await constructTestPostgresServer({
            ldService,
            s3Client: mockS3,
        })
        const cmsServer = await constructTestPostgresServer({
            ldService,
            context: {
                user: testCMSUser(),
            },
            s3Client: mockS3,
        })

        // 1. Submit A0 with Rate1 and Rate2
        const draftA0 =
            await createAndUpdateTestContractWithoutRates(stateServer)
        const AID = draftA0.id
        const draftA010 = await addNewRateToTestContract(stateServer, draftA0, {
            rateDateStart: '2001-01-01',
        })

        await addNewRateToTestContract(stateServer, draftA010, {
            rateDateStart: '2002-01-01',
        })

        const contractA0 = await submitTestContract(stateServer, AID)
        const subA0 = contractA0.packageSubmissions[0]
        const rate10 = subA0.rateRevisions[0]
        const OneID = rate10.rateID
        const rate20 = subA0.rateRevisions[1]
        const TwoID = rate20.rateID

        console.info('ONEID', OneID)
        console.info('TWOID', TwoID)

        // 2. Submit B0 with Rate1 and Rate3
        const draftB0 =
            await createAndUpdateTestContractWithoutRates(stateServer)
        const BID = draftB0.id
        const draftB010 = await addNewRateToTestContract(stateServer, draftB0, {
            rateDateStart: '2003-01-01',
        })
        await addLinkedRateToTestContract(stateServer, draftB010, OneID)

        const contractB0 = await submitTestContract(stateServer, BID)
        const subB0 = contractB0.packageSubmissions[0]
        const rate30 = subB0.rateRevisions[0]
        const ThreeID = rate30.rateID
        console.info('THREEID', ThreeID)

        expect(subB0.rateRevisions[0].rateID).toBe(ThreeID)
        expect(subB0.rateRevisions[1].rateID).toBe(OneID)

        // 3. Submit C0 with Rate20 and Rate30 and Rate40
        const draftC0 =
            await createAndUpdateTestContractWithoutRates(stateServer)
        const CID = draftC0.id
        const draftC020 = await addLinkedRateToTestContract(
            stateServer,
            draftC0,
            TwoID
        )
        const draftC020two = await addNewRateToTestContract(
            stateServer,
            draftC020,
            {
                rateDateStart: '2004-01-01',
            }
        )

        await addLinkedRateToTestContract(stateServer, draftC020two, ThreeID)

        const contractC0 = await submitTestContract(stateServer, CID)
        const subC0 = contractC0.packageSubmissions[0]
        const rate40 = subC0.rateRevisions[1]
        const FourID = rate40.rateID
        console.info('FOURID', FourID)
        expect(subC0.rateRevisions[0].rateID).toBe(TwoID)
        expect(subC0.rateRevisions[2].rateID).toBe(ThreeID)

        // resubmit A, connecting it to B and C's
        await unlockTestHealthPlanPackage(
            cmsServer,
            AID,
            'unlock to weave the web'
        )
        const unlockedA0 = await fetchTestContract(stateServer, AID)
        const unlockedA0Three = await addLinkedRateToTestContract(
            stateServer,
            unlockedA0,
            ThreeID
        )
        await addLinkedRateToTestContract(stateServer, unlockedA0Three, FourID)

        await submitTestContract(stateServer, AID, 'a tied up')
        const revisionA1 = await prismaClient.contractRevisionTable.findFirst({
            where: {
                contractID: AID,
            },
            orderBy: {
                createdAt: 'desc',
            },
        })
        if (!revisionA1 || !revisionA1.submitInfoID) {
            throw new Error('No A1')
        }

        const connections =
            await prismaClient.submissionPackageJoinTable.findMany({
                where: {
                    submissionID: revisionA1.submitInfoID,
                },
            })

        expect(connections).toHaveLength(9)
    })

    it('handles complex submission etc', async () => {
<<<<<<< HEAD
        const stateServer = await constructTestPostgresServer()
=======
        const ldService = testLDService({
            'link-rates': true,
        })

        const stateServer = await constructTestPostgresServer({
            ldService,
            s3Client: mockS3,
        })

>>>>>>> 63a57278
        const cmsServer = await constructTestPostgresServer({
            context: {
                user: testCMSUser(),
            },
            s3Client: mockS3,
        })

        // 1. Submit A0 with Rate1 and Rate2
        const draftA0 =
            await createAndUpdateTestContractWithoutRates(stateServer)
        const AID = draftA0.id
        const draftA010 = await addNewRateToTestContract(stateServer, draftA0, {
            rateDateStart: '2001-01-01',
        })

        await addNewRateToTestContract(stateServer, draftA010, {
            rateDateStart: '2002-01-01',
        })

        const contractA0 = await submitTestContract(stateServer, AID)
        const subA0 = contractA0.packageSubmissions[0]
        const rate10 = subA0.rateRevisions[0]
        const OneID = rate10.rateID
        const rate20 = subA0.rateRevisions[1]
        const TwoID = rate20.rateID

        console.info('ONEID', OneID)
        console.info('TWOID', TwoID)

        // 2. Submit B0 with Rate1 and Rate3
        const draftB0 =
            await createAndUpdateTestContractWithoutRates(stateServer)
        const BID = draftB0.id
        const draftB010 = await addNewRateToTestContract(stateServer, draftB0, {
            rateDateStart: '2003-01-01',
        })
        await addLinkedRateToTestContract(stateServer, draftB010, OneID)

        const contractB0 = await submitTestContract(stateServer, draftB0.id)
        const subB0 = contractB0.packageSubmissions[0]
        const rate30 = subB0.rateRevisions[0]
        const ThreeID = rate30.rateID
        console.info('THREEID', ThreeID)

        expect(subB0.rateRevisions[0].rateID).toBe(ThreeID)
        expect(subB0.rateRevisions[1].rateID).toBe(OneID)

        // 3. Submit C0 with Rate20 and Rate40
        const draftC0 =
            await createAndUpdateTestContractWithoutRates(stateServer)
        const CID = draftC0.id
        const draftC020 = await addLinkedRateToTestContract(
            stateServer,
            draftC0,
            TwoID
        )
        await addNewRateToTestContract(stateServer, draftC020, {
            rateDateStart: '2004-01-01',
        })

        const contractC0 = await submitTestContract(stateServer, draftC0.id)
        const subC0 = contractC0.packageSubmissions[0]
        const rate40 = subC0.rateRevisions[1]
        const FourID = rate40.rateID
        console.info('FOURID', FourID)
        expect(subC0.rateRevisions[0].rateID).toBe(TwoID)

        // 4. Submit D0, contract only
        const draftD0 = await createAndUpdateTestHealthPlanPackage(
            stateServer,
            {
                rateInfos: [],
                submissionType: 'CONTRACT_ONLY',
                addtlActuaryContacts: [],
                addtlActuaryCommunicationPreference: undefined,
            }
        )
        const DID = draftD0.id
        const contractD0 = await submitTestContract(stateServer, draftD0.id)

        console.info(ThreeID, FourID, contractD0)

        // check on initial setup
        const firstA = await fetchTestContract(stateServer, AID)
        const firstB = await fetchTestContract(stateServer, BID)
        const firstC = await fetchTestContract(stateServer, CID)
        const firstD = await fetchTestContract(stateServer, DID)

        expect(firstA.packageSubmissions).toHaveLength(1)
        expect(firstB.packageSubmissions).toHaveLength(1)
        expect(firstC.packageSubmissions).toHaveLength(1)
        expect(firstD.packageSubmissions).toHaveLength(1)

        // 5. resubmit A, 1, and 2. B and C will get new entries.
        console.info('---- UNLOCK A.1 ----')
        const unlockedA0Pkg = await unlockTestHealthPlanPackage(
            cmsServer,
            AID,
            'Unlock A.0'
        )
        const a0FormData = latestFormData(unlockedA0Pkg)
        const unlockedA0Contract = await fetchTestContract(stateServer, AID)
        a0FormData.submissionDescription = 'DESC A1'
        await updateTestHealthPlanFormData(stateServer, a0FormData)
        const a0RatesUpdates =
            updateRatesInputFromDraftContract(unlockedA0Contract)
        expect(a0RatesUpdates.updatedRates[0].rateID).toBe(OneID)
        expect(a0RatesUpdates.updatedRates[1].rateID).toBe(TwoID)

        if (
            !a0RatesUpdates.updatedRates[0].formData ||
            !a0RatesUpdates.updatedRates[1].formData
        ) {
            throw new Error('missing updates')
        }

        expect(a0RatesUpdates.updatedRates[0].formData.rateDateStart).toBe(
            '2001-01-01'
        )
        expect(a0RatesUpdates.updatedRates[1].formData.rateDateStart).toBe(
            '2002-01-01'
        )

        a0RatesUpdates.updatedRates[0].formData.rateDateStart = '2001-02-02'
        a0RatesUpdates.updatedRates[1].formData.rateDateStart = '2002-02-02'
        await updateTestDraftRatesOnContract(stateServer, a0RatesUpdates)

        console.info('---- SUBMIT A.1 ----')
        await submitTestContract(stateServer, AID, 'Submit A.1')

        // Check second showing
        const secondA = await fetchTestContract(stateServer, AID)
        const secondB = await fetchTestContract(stateServer, BID)
        const secondC = await fetchTestContract(stateServer, CID)
        const secondD = await fetchTestContract(stateServer, DID)

        expect(secondA.packageSubmissions).toHaveLength(2)
        expect(secondB.packageSubmissions).toHaveLength(2)
        expect(secondC.packageSubmissions).toHaveLength(2)
        expect(secondD.packageSubmissions).toHaveLength(1)

        expect(secondA.packageSubmissions[0].submitInfo.updatedReason).toBe(
            'Submit A.1'
        )
        expect(
            secondA.packageSubmissions[0].contractRevision.formData
                .submissionDescription
        ).toBe('DESC A1')
        expect(secondA.packageSubmissions[1].submitInfo.updatedReason).toBe(
            'Initial submission'
        )
        expect(
            secondA.packageSubmissions[1].contractRevision.formData
                .submissionDescription
        ).toBe('An updated submission')

        // check B history
        expect(secondB.packageSubmissions[1].submitInfo.updatedReason).toBe(
            'Initial submission'
        )
        expect(
            secondB.packageSubmissions[1].contractRevision.formData
                .submissionDescription
        ).toBe('An updated submission')
        expect(secondB.packageSubmissions[1].rateRevisions).toHaveLength(2)
        expect(
            secondB.packageSubmissions[1].rateRevisions[0].formData
                .rateDateStart
        ).toBe('2003-01-01')
        expect(
            secondB.packageSubmissions[1].rateRevisions[1].formData
                .rateDateStart
        ).toBe('2001-01-01')

        expect(secondB.packageSubmissions[0].submitInfo.updatedReason).toBe(
            'Submit A.1'
        )
        expect(
            secondB.packageSubmissions[0].contractRevision.formData
                .submissionDescription
        ).toBe('An updated submission')
        expect(secondB.packageSubmissions[0].rateRevisions).toHaveLength(2)
        expect(
            secondB.packageSubmissions[0].rateRevisions[0].formData
                .rateDateStart
        ).toBe('2003-01-01')
        expect(
            secondB.packageSubmissions[0].rateRevisions[1].formData
                .rateDateStart
        ).toBe('2001-02-02')

        // 6. resubmit B, add r4. Only B gets a new entry.
        console.info('---- UNLOCK B.1 ----')
        const unlockedB0Pkg = await unlockTestHealthPlanPackage(
            cmsServer,
            BID,
            'Unlock B.0'
        )
        const b0FormData = latestFormData(unlockedB0Pkg)
        const unlockedB0Contract = await fetchTestContract(stateServer, BID)

        b0FormData.submissionDescription = 'DESC B1'
        await updateTestHealthPlanFormData(stateServer, b0FormData)
        const b0RatesUpdates =
            updateRatesInputFromDraftContract(unlockedB0Contract)
        expect(b0RatesUpdates.updatedRates[0].type).toBe('UPDATE')
        expect(b0RatesUpdates.updatedRates[0].rateID).toBe(ThreeID)
        expect(b0RatesUpdates.updatedRates[1].type).toBe('LINK')
        expect(b0RatesUpdates.updatedRates[1].rateID).toBe(OneID)

        if (!b0RatesUpdates.updatedRates[0].formData) {
            throw new Error('missing updates')
        }

        expect(b0RatesUpdates.updatedRates[0].formData.rateDateStart).toBe(
            '2003-01-01'
        )

        b0RatesUpdates.updatedRates[0].formData.rateDateStart = '2003-02-02'

        const b0RatesUpdatesWith4 = addLinkedRateToRateInput(
            b0RatesUpdates,
            FourID
        )

        await updateTestDraftRatesOnContract(stateServer, b0RatesUpdatesWith4)

        console.info('---- SUBMIT B.1 ----')
        await submitTestContract(stateServer, BID, 'Submit B.1')

        // Check third showing
        const thirdA = await fetchTestContract(stateServer, AID)
        const thirdB = await fetchTestContract(stateServer, BID)
        const thirdC = await fetchTestContract(stateServer, CID)
        const thirdD = await fetchTestContract(stateServer, DID)

        expect(thirdA.packageSubmissions).toHaveLength(2)
        expect(thirdB.packageSubmissions).toHaveLength(3)
        expect(thirdC.packageSubmissions).toHaveLength(2)
        expect(thirdD.packageSubmissions).toHaveLength(1)

        // 7. Resubmit C, remove rate 2. B should also get an update.
        const unlockedC0Pkg = await unlockTestHealthPlanPackage(
            cmsServer,
            CID,
            'Unlock C.0'
        )
        const c0FormData = latestFormData(unlockedC0Pkg)
        const unlockedC0Contract = await fetchTestContract(stateServer, CID)

        c0FormData.submissionDescription = 'DESC C1'
        await updateTestHealthPlanFormData(stateServer, c0FormData)
        const c0RatesUpdates =
            updateRatesInputFromDraftContract(unlockedC0Contract)
        expect(c0RatesUpdates.updatedRates[0].type).toBe('LINK')
        expect(c0RatesUpdates.updatedRates[0].rateID).toBe(TwoID)
        expect(c0RatesUpdates.updatedRates[1].type).toBe('UPDATE')
        expect(c0RatesUpdates.updatedRates[1].rateID).toBe(FourID)

        if (!c0RatesUpdates.updatedRates[1].formData) {
            throw new Error('missing updates')
        }

        expect(c0RatesUpdates.updatedRates[1].formData.rateDateStart).toBe(
            '2004-01-01'
        )
        c0RatesUpdates.updatedRates[1].formData.rateDateStart = '2004-02-02'

        // remove linked 2.1
        c0RatesUpdates.updatedRates.splice(0, 1)

        await updateTestDraftRatesOnContract(stateServer, c0RatesUpdates)

        console.info('---- SUBMIT C.1 ----')
        await submitTestContract(stateServer, CID, 'Submit C.1')

        // Check fourth showing
        const fourthA = await fetchTestContract(stateServer, AID)
        const fourthB = await fetchTestContract(stateServer, BID)
        const fourthC = await fetchTestContract(stateServer, CID)
        const fourthD = await fetchTestContract(stateServer, DID)

        expect(fourthA.packageSubmissions).toHaveLength(2)
        expect(fourthB.packageSubmissions).toHaveLength(4)
        expect(fourthC.packageSubmissions).toHaveLength(3)
        expect(fourthD.packageSubmissions).toHaveLength(1)

        // check removal happened:
        const lastCPackage = fourthC.packageSubmissions[0]
        expect(lastCPackage.rateRevisions).toHaveLength(1)
        expect(lastCPackage.rateRevisions[0].formData.rateDateStart).toBe(
            '2004-02-02'
        )

        // Now check that all the histories are as expected
        // Contract A.
        const as1 = fourthA.packageSubmissions[0]
        expect(as1.cause).toBe('CONTRACT_SUBMISSION')
        expect(as1.submittedRevisions).toHaveLength(3)
        expect(as1.submittedRevisions.map((r) => r.id).sort()).toEqual(
            [as1.contractRevision.id]
                .concat(as1.rateRevisions.map((r) => r.id))
                .sort()
        )
        expect(as1.contractRevision.formData.submissionDescription).toBe(
            'DESC A1'
        )
        expect(as1.rateRevisions[0].formData.rateDateStart).toBe('2001-02-02')
        expect(as1.rateRevisions[1].formData.rateDateStart).toBe('2002-02-02')

        const as2 = fourthA.packageSubmissions[1]
        expect(as2.cause).toBe('CONTRACT_SUBMISSION')
        expect(as2.submittedRevisions).toHaveLength(3)
        expect(as2.submittedRevisions.map((r) => r.id).sort()).toEqual(
            [as2.contractRevision.id]
                .concat(as2.rateRevisions.map((r) => r.id))
                .sort()
        )
        expect(as2.contractRevision.formData.submissionDescription).toBe(
            'An updated submission'
        )
        expect(as2.rateRevisions[0].formData.rateDateStart).toBe('2001-01-01')
        expect(as2.rateRevisions[1].formData.rateDateStart).toBe('2002-01-01')

        // Contract B
        const bs1 = fourthB.packageSubmissions[0]
        expect(bs1.submittedRevisions).toHaveLength(2)
        const bs1submittedContract = bs1
            .submittedRevisions[0] as ContractRevision
        const bs1submittedRate = bs1.submittedRevisions[1] as RateRevision
        expect(bs1submittedContract.formData.submissionDescription).toBe(
            'DESC C1'
        )
        expect(bs1submittedRate.formData.rateDateStart).toBe('2004-02-02')
        expect(bs1.contractRevision.formData.submissionDescription).toBe(
            'DESC B1'
        )
        expect(bs1.rateRevisions[0].formData.rateDateStart).toBe('2003-02-02')
        expect(bs1.rateRevisions[1].formData.rateDateStart).toBe('2001-02-02')
        expect(bs1.rateRevisions[2].formData.rateDateStart).toBe('2004-02-02')
        expect(bs1.cause).toBe('RATE_SUBMISSION')

        const bs2 = fourthB.packageSubmissions[1]
        expect(bs2.submittedRevisions).toHaveLength(2)
        const bs2submittedContract = bs2
            .submittedRevisions[0] as ContractRevision
        const bs2submittedRate = bs2.submittedRevisions[1] as RateRevision
        expect(bs2submittedContract.formData.submissionDescription).toBe(
            'DESC B1'
        )
        expect(bs2submittedRate.formData.rateDateStart).toBe('2003-02-02')
        expect(bs2.contractRevision.formData.submissionDescription).toBe(
            'DESC B1'
        )
        expect(bs2.rateRevisions[0].formData.rateDateStart).toBe('2003-02-02')
        expect(bs2.rateRevisions[1].formData.rateDateStart).toBe('2001-02-02')
        expect(bs2.rateRevisions[2].formData.rateDateStart).toBe('2004-01-01')
        expect(bs2.cause).toBe('CONTRACT_SUBMISSION')

        const bs3 = fourthB.packageSubmissions[2]
        expect(bs3.submittedRevisions).toHaveLength(3)
        const bs3submittedContract = bs3
            .submittedRevisions[0] as ContractRevision
        const bs3submittedRate = bs3.submittedRevisions[1] as RateRevision
        const bs3submittedRate2 = bs3.submittedRevisions[2] as RateRevision
        expect(bs3submittedContract.formData.submissionDescription).toBe(
            'DESC A1'
        )
        expect(
            [bs3submittedRate, bs3submittedRate2]
                .map((rr) => rr.formData.rateDateStart)
                .sort()
        ).toEqual(['2001-02-02', '2002-02-02'])
        expect(bs3.contractRevision.formData.submissionDescription).toBe(
            'An updated submission'
        )
        expect(bs3.rateRevisions[0].formData.rateDateStart).toBe('2003-01-01')
        expect(bs3.rateRevisions[1].formData.rateDateStart).toBe('2001-02-02')
        expect(bs3.cause).toBe('RATE_SUBMISSION')

        const bs4 = fourthB.packageSubmissions[3]
        expect(bs4.submittedRevisions).toHaveLength(2)
        const bs4submittedContract = bs4
            .submittedRevisions[0] as ContractRevision
        const bs4submittedRate = bs4.submittedRevisions[1] as RateRevision
        expect(bs4submittedContract.formData.submissionDescription).toBe(
            'An updated submission'
        )
        expect(bs4submittedRate.formData.rateDateStart).toBe('2003-01-01')
        expect(bs4.contractRevision.formData.submissionDescription).toBe(
            'An updated submission'
        )
        expect(bs4.rateRevisions[0].formData.rateDateStart).toBe('2003-01-01')
        expect(bs4.rateRevisions[1].formData.rateDateStart).toBe('2001-01-01')
        expect(bs4.cause).toBe('CONTRACT_SUBMISSION')

        // C
        const cs1 = fourthC.packageSubmissions[0]
        expect(cs1.submittedRevisions).toHaveLength(2)
        const cs1submittedContract = cs1
            .submittedRevisions[0] as ContractRevision
        const cs1submittedRate = cs1.submittedRevisions[1] as RateRevision
        expect(cs1submittedContract.formData.submissionDescription).toBe(
            'DESC C1'
        )
        expect(cs1submittedRate.formData.rateDateStart).toBe('2004-02-02')
        expect(cs1.contractRevision.formData.submissionDescription).toBe(
            'DESC C1'
        )
        expect(cs1.rateRevisions[0].formData.rateDateStart).toBe('2004-02-02')
        expect(cs1.rateRevisions).toHaveLength(1)
        expect(cs1.cause).toBe('CONTRACT_SUBMISSION')

        const cs2 = fourthC.packageSubmissions[1]
        expect(cs2.submittedRevisions).toHaveLength(3)
        const cs2submittedContract = cs2
            .submittedRevisions[0] as ContractRevision
        const cs2submittedRate = cs2.submittedRevisions[1] as RateRevision
        const cs2submittedRate2 = cs2.submittedRevisions[2] as RateRevision
        expect(cs2submittedContract.formData.submissionDescription).toBe(
            'DESC A1'
        )
        expect(
            [cs2submittedRate, cs2submittedRate2]
                .map((rr) => rr.formData.rateDateStart)
                .sort()
        ).toEqual(['2001-02-02', '2002-02-02'])
        expect(cs2.contractRevision.formData.submissionDescription).toBe(
            'An updated submission'
        )
        expect(cs2.rateRevisions[0].formData.rateDateStart).toBe('2002-02-02')
        expect(cs2.rateRevisions[1].formData.rateDateStart).toBe('2004-01-01')
        expect(cs2.rateRevisions).toHaveLength(2)
        expect(cs2.cause).toBe('RATE_SUBMISSION')

        const cs3 = fourthC.packageSubmissions[2]
        expect(cs3.submittedRevisions).toHaveLength(2)
        const cs3submittedContract = cs3
            .submittedRevisions[0] as ContractRevision
        const cs3submittedRate = cs3.submittedRevisions[1] as RateRevision
        expect(cs3submittedContract.formData.submissionDescription).toBe(
            'An updated submission'
        )
        expect(cs3submittedRate.formData.rateDateStart).toBe('2004-01-01')
        expect(cs3.contractRevision.formData.submissionDescription).toBe(
            'An updated submission'
        )
        expect(cs3.rateRevisions[0].formData.rateDateStart).toBe('2002-01-01')
        expect(cs3.rateRevisions[1].formData.rateDateStart).toBe('2004-01-01')
        expect(cs3.rateRevisions).toHaveLength(2)
        expect(cs3.cause).toBe('CONTRACT_SUBMISSION')

        // D
        const ds1 = fourthD.packageSubmissions[0]
        expect(ds1.submittedRevisions).toHaveLength(1)
        const ds1submittedContract = ds1
            .submittedRevisions[0] as ContractRevision
        expect(ds1submittedContract.formData.submissionDescription).toBe(
            'An updated submission'
        )
        expect(ds1.contractRevision.formData.submissionDescription).toBe(
            'An updated submission'
        )
        expect(ds1.rateRevisions).toHaveLength(0)
        expect(ds1.cause).toBe('CONTRACT_SUBMISSION')
    }, 10000)

    it('returns the correct dateAdded for documents', async () => {
        const ldService = testLDService({})
        const prismaClient = await sharedTestPrismaClient()
        const stateServer = await constructTestPostgresServer({
            ldService,
            s3Client: mockS3,
        })
        const cmsServer = await constructTestPostgresServer({
            ldService,
            context: {
                user: testCMSUser(),
            },
            s3Client: mockS3,
        })

        const dummyDoc = (postfix: string) => {
            return {
                name: `doc${postfix}.pdf`,
                s3URL: `s3://bucketname/key/test1${postfix}`,
                sha256: `fakesha${postfix}`,
            }
        }

        // 1. Submit A0 with Rate1 and Rate2
        const draftA0 = await createAndUpdateTestContractWithoutRates(
            stateServer,
            'FL',
            {
                contractDocuments: [dummyDoc('c1')],
                documents: [dummyDoc('s1')],
            }
        )
        const AID = draftA0.id
        await addNewRateToTestContract(stateServer, draftA0, {
            rateDateStart: '2001-01-01',
            rateDocuments: [dummyDoc('r1')],
            supportingDocuments: [dummyDoc('x1')],
        })

        const contractA0 = await submitTestContract(stateServer, AID)
        const subA0 = contractA0.packageSubmissions[0]
        const rate10 = subA0.rateRevisions[0]
        const OneID = rate10.rateID

        // CHANGE SUBMISSION DATE
        await prismaClient.contractRevisionTable.update({
            where: {
                id: subA0.contractRevision.id,
            },
            data: {
                submitInfo: {
                    update: {
                        updatedAt: new Date('2024-01-01'),
                    },
                },
            },
        })

        const fixSubmitA0 = await fetchTestContract(stateServer, AID)

        const contractRev = fixSubmitA0.packageSubmissions[0].contractRevision

        expect(contractRev.formData.contractDocuments).toHaveLength(1)
        expect(contractRev.formData.contractDocuments[0].name).toBe('docc1.pdf')
        expect(
            dayjs
                .tz(contractRev.formData.contractDocuments[0].dateAdded, 'UTC')
                .format('YYYY-MM-DD')
        ).toBe('2024-01-01')

        expect(contractRev.formData.supportingDocuments).toHaveLength(1)
        expect(contractRev.formData.supportingDocuments[0].name).toBe(
            'docs1.pdf'
        )
        expect(
            dayjs
                .tz(
                    contractRev.formData.supportingDocuments[0].dateAdded,
                    'UTC'
                )
                .format('YYYY-MM-DD')
        ).toBe('2024-01-01')

        const rateRev = fixSubmitA0.packageSubmissions[0].rateRevisions[0]

        expect(rateRev.formData.rateDocuments).toHaveLength(1)
        expect(rateRev.formData.rateDocuments[0].name).toBe('docr1.pdf')
        expect(
            dayjs
                .tz(rateRev.formData.rateDocuments[0].dateAdded, 'UTC')
                .format('YYYY-MM-DD')
        ).toBe('2024-01-01')

        expect(rateRev.formData.supportingDocuments).toHaveLength(1)
        expect(rateRev.formData.supportingDocuments[0].name).toBe('docx1.pdf')
        expect(
            dayjs
                .tz(rateRev.formData.supportingDocuments[0].dateAdded, 'UTC')
                .format('YYYY-MM-DD')
        ).toBe('2024-01-01')

        // 2. Unlock and add more documents
        const unlockedA0Pkg = await unlockTestHealthPlanPackage(
            cmsServer,
            AID,
            'Unlock A.0'
        )
        const a0FormData = latestFormData(unlockedA0Pkg)
        const unlockedA0Contract = await fetchTestContract(stateServer, AID)
        a0FormData.submissionDescription = 'DESC A1'
        a0FormData.contractDocuments.push(dummyDoc('c2'))
        a0FormData.documents.push(dummyDoc('s2'))

        await updateTestHealthPlanFormData(stateServer, a0FormData)
        const a0RatesUpdates =
            updateRatesInputFromDraftContract(unlockedA0Contract)
        expect(a0RatesUpdates.updatedRates[0].rateID).toBe(OneID)
        a0RatesUpdates.updatedRates[0].formData?.rateDocuments.push(
            dummyDoc('r2')
        )
        a0RatesUpdates.updatedRates[0].formData?.supportingDocuments.push(
            dummyDoc('x2')
        )

        await updateTestDraftRatesOnContract(stateServer, a0RatesUpdates)

        const submittedA1 = await submitTestContract(
            stateServer,
            AID,
            'Submit A.1'
        )
        const a1sub = submittedA1.packageSubmissions[0]

        // CHANGE SUBMISSION DATE
        await prismaClient.contractRevisionTable.update({
            where: {
                id: a1sub.contractRevision.id,
            },
            data: {
                submitInfo: {
                    update: {
                        updatedAt: new Date('2024-02-02'),
                    },
                },
            },
        })

        const fixedContractA1 = await fetchTestContract(stateServer, AID)

        const contractRevA1 =
            fixedContractA1.packageSubmissions[0].contractRevision

        expect(contractRevA1.formData.contractDocuments).toHaveLength(2)
        expect(contractRevA1.formData.contractDocuments[0].name).toBe(
            'docc1.pdf'
        )
        expect(
            dayjs
                .tz(
                    contractRevA1.formData.contractDocuments[0].dateAdded,
                    'UTC'
                )
                .format('YYYY-MM-DD')
        ).toBe('2024-01-01')

        expect(contractRevA1.formData.contractDocuments[1].name).toBe(
            'docc2.pdf'
        )
        expect(
            dayjs
                .tz(
                    contractRevA1.formData.contractDocuments[1].dateAdded,
                    'UTC'
                )
                .format('YYYY-MM-DD')
        ).toBe('2024-02-02')

        expect(contractRevA1.formData.supportingDocuments).toHaveLength(2)
        expect(contractRevA1.formData.supportingDocuments[0].name).toBe(
            'docs1.pdf'
        )
        expect(
            dayjs
                .tz(
                    contractRevA1.formData.supportingDocuments[0].dateAdded,
                    'UTC'
                )
                .format('YYYY-MM-DD')
        ).toBe('2024-01-01')

        expect(contractRevA1.formData.supportingDocuments[1].name).toBe(
            'docs2.pdf'
        )
        expect(
            dayjs
                .tz(
                    contractRevA1.formData.supportingDocuments[1].dateAdded,
                    'UTC'
                )
                .format('YYYY-MM-DD')
        ).toBe('2024-02-02')

        const rateRevA1 = fixedContractA1.packageSubmissions[0].rateRevisions[0]

        expect(rateRevA1.formData.rateDocuments).toHaveLength(2)
        expect(rateRevA1.formData.rateDocuments[0].name).toBe('docr1.pdf')
        expect(
            dayjs
                .tz(rateRevA1.formData.rateDocuments[0].dateAdded, 'UTC')
                .format('YYYY-MM-DD')
        ).toBe('2024-01-01')

        expect(rateRevA1.formData.rateDocuments[1].name).toBe('docr2.pdf')
        expect(
            dayjs
                .tz(rateRevA1.formData.rateDocuments[1].dateAdded, 'UTC')
                .format('YYYY-MM-DD')
        ).toBe('2024-02-02')

        expect(rateRevA1.formData.supportingDocuments).toHaveLength(2)
        expect(rateRevA1.formData.supportingDocuments[0].name).toBe('docx1.pdf')
        expect(
            dayjs
                .tz(rateRevA1.formData.supportingDocuments[0].dateAdded, 'UTC')
                .format('YYYY-MM-DD')
        ).toBe('2024-01-01')

        expect(rateRevA1.formData.supportingDocuments[1].name).toBe('docx2.pdf')
        expect(
            dayjs
                .tz(rateRevA1.formData.supportingDocuments[1].dateAdded, 'UTC')
                .format('YYYY-MM-DD')
        ).toBe('2024-02-02')
    })

    it('handles unlock and editing rates', async () => {
        const ldService = testLDService({
            'rate-edit-unlock': true,
        })
        const stateServer = await constructTestPostgresServer({
            ldService,
            s3Client: mockS3,
        })

        const cmsServer = await constructTestPostgresServer({
            context: {
                user: testCMSUser(),
            },
            ldService,
            s3Client: mockS3,
        })

        console.info('1.')
        // 1. Submit A0 with Rate1 and Rate2
        const draftA0 =
            await createAndUpdateTestContractWithoutRates(stateServer)
        const AID = draftA0.id
        const draftA010 = await addNewRateToTestContract(stateServer, draftA0)

        await addNewRateToTestContract(stateServer, draftA010)

        const contractA0 = await submitTestContract(stateServer, AID)
        const subA0 = contractA0.packageSubmissions[0]
        const rate10 = subA0.rateRevisions[0]
        const OneID = rate10.rateID

        console.info('2.')
        // 2. Submit B0 with Rate1 and Rate3
        const draftB0 =
            await createAndUpdateTestContractWithoutRates(stateServer)
        const draftB010 = await addLinkedRateToTestContract(
            stateServer,
            draftB0,
            OneID
        )
        await addNewRateToTestContract(stateServer, draftB010)

        const contractB0 = await submitTestContract(stateServer, draftB0.id)
        const subB0 = contractB0.packageSubmissions[0]

        expect(subB0.rateRevisions[0].rateID).toBe(OneID)

        // unlock B, rate 3 should unlock, rate 1 should not.
        await unlockTestHealthPlanPackage(
            cmsServer,
            contractB0.id,
            'test unlock'
        )

        const unlockedB = await fetchTestContract(stateServer, contractB0.id)
        if (!unlockedB.draftRates) {
            throw new Error('no draft rates')
        }

        expect(unlockedB.draftRates?.length).toBe(2) // this feels like it shouldnt work, probably pulling from the old rev.

        const rate1 = unlockedB.draftRates[0]
        const rate3 = unlockedB.draftRates[1]

        expect(rate1.status).toBe('SUBMITTED')
        expect(rate3.status).toBe('UNLOCKED')

        const rateUpdateInput = updateRatesInputFromDraftContract(unlockedB)
        expect(rateUpdateInput.updatedRates).toHaveLength(2)
        expect(rateUpdateInput.updatedRates[0].type).toBe('LINK')
        expect(rateUpdateInput.updatedRates[1].type).toBe('UPDATE')
        if (!rateUpdateInput.updatedRates[1].formData) {
            throw new Error('should be set')
        }

        rateUpdateInput.updatedRates[1].formData.rateDateCertified =
            '2000-01-22'

        const updatedB = await updateTestDraftRatesOnContract(
            stateServer,
            rateUpdateInput
        )
        expect(
            updatedB.draftRates![1].draftRevision?.formData.rateDateCertified
        ).toBe('2000-01-22')
    })

    it('checks parent rates on update', async () => {
        const ldService = testLDService({
            'rate-edit-unlock': true,
        })
        const stateServer = await constructTestPostgresServer({
            ldService,
            s3Client: mockS3,
        })

        const cmsServer = await constructTestPostgresServer({
            context: {
                user: testCMSUser(),
            },
            ldService,
            s3Client: mockS3,
        })

        console.info('1.')
        // 1. Submit A0 with Rate1 and Rate2
        const draftA0 =
            await createAndUpdateTestContractWithoutRates(stateServer)
        const AID = draftA0.id
        const draftA010 = await addNewRateToTestContract(stateServer, draftA0, {
            rateDateStart: '2021-01-01',
        })

        await addNewRateToTestContract(stateServer, draftA010, {
            rateDateStart: '2022-02-02',
        })

        const contractA0 = await submitTestContract(stateServer, AID)
        const subA0 = contractA0.packageSubmissions[0]
        const rate10 = subA0.rateRevisions[0]
        const OneID = rate10.rateID

        console.info('2.')
        // 2. Submit B0 with Rate1 and Rate3
        const draftB0 =
            await createAndUpdateTestContractWithoutRates(stateServer)
        const draftB010 = await addLinkedRateToTestContract(
            stateServer,
            draftB0,
            OneID
        )
        await addNewRateToTestContract(stateServer, draftB010, {
            rateDateStart: '2023-03-03',
        })

        const contractB0 = await submitTestContract(stateServer, draftB0.id)
        const subB0 = contractB0.packageSubmissions[0]

        expect(subB0.rateRevisions[0].rateID).toBe(OneID)

        // rate1 then rate3
        expect(
            subB0.rateRevisions.map((r) => r.formData.rateDateStart)
        ).toEqual(['2021-01-01', '2023-03-03'])

        // unlock A
        await unlockTestHealthPlanPackage(cmsServer, contractA0.id, 'unlock a')
        // unlock B, rate 3 should unlock, rate 1 should not.
        await unlockTestHealthPlanPackage(
            cmsServer,
            contractB0.id,
            'test unlock'
        )
        const unlockedB = await fetchTestContract(stateServer, contractB0.id)
        if (!unlockedB.draftRates) {
            throw new Error('no draft rates')
        }

        expect(unlockedB.draftRates?.length).toBe(2)
        expect(
            unlockedB.draftRates.map(
                (r) => r.draftRevision!.formData.rateDateStart
            )
        ).toEqual(['2021-01-01', '2023-03-03'])

        const rate1 = unlockedB.draftRates[0]
        const rate3 = unlockedB.draftRates[1]

        expect(rate1.status).toBe('UNLOCKED')
        expect(rate3.status).toBe('UNLOCKED')

        const rateUpdateInput = updateRatesInputFromDraftContract(unlockedB)
        expect(rateUpdateInput.updatedRates).toHaveLength(2)
        expect(rateUpdateInput.updatedRates[0].type).toBe('LINK')
        expect(rateUpdateInput.updatedRates[1].type).toBe('UPDATE')
        if (!rateUpdateInput.updatedRates[1].formData) {
            throw new Error('should be set')
        }

        // attempt to update a link
        rateUpdateInput.updatedRates[0].type = 'UPDATE'
        rateUpdateInput.updatedRates[0].formData =
            rateUpdateInput.updatedRates[1].formData

        rateUpdateInput.updatedRates[1].formData.rateDateCertified =
            '2000-01-22'

        const updateResult = await stateServer.executeOperation({
            query: UPDATE_DRAFT_CONTRACT_RATES,
            variables: {
                input: rateUpdateInput,
            },
        })

        expect(updateResult.errors).toBeDefined()
        if (!updateResult.errors) {
            throw new Error('must be defined')
        }

        expect(updateResult.errors[0].message).toMatch(
            /^Attempted to update a rate that is not a child of this contract/
        )
    })

    it('can remove a child unlocked rate', async () => {
        //TODO: make a child rate, submit and unlock, then remove it.
        const ldService = testLDService({
            'rate-edit-unlock': true,
        })
        const stateServer = await constructTestPostgresServer({
            ldService,
            s3Client: mockS3,
        })

        const cmsServer = await constructTestPostgresServer({
            context: {
                user: testCMSUser(),
            },
            ldService,
            s3Client: mockS3,
        })

        console.info('1.')
        // 1. Submit A0 with Rate1 and Rate2
        const draftA0 =
            await createAndUpdateTestContractWithoutRates(stateServer)
        const AID = draftA0.id
        const draftA010 = await addNewRateToTestContract(stateServer, draftA0, {
            rateDateStart: '2021-01-01',
        })

        await addNewRateToTestContract(stateServer, draftA010, {
            rateDateStart: '2022-02-02',
        })

        const contractA0 = await submitTestContract(stateServer, AID)
        const subA0 = contractA0.packageSubmissions[0]
        const rate10 = subA0.rateRevisions[0]
        const OneID = rate10.rateID

        console.info('2.')
        // 2. Submit B0 with Rate1 and Rate3
        const draftB0 =
            await createAndUpdateTestContractWithoutRates(stateServer)
        const draftB010 = await addLinkedRateToTestContract(
            stateServer,
            draftB0,
            OneID
        )
        await addNewRateToTestContract(stateServer, draftB010, {
            rateDateStart: '2023-03-03',
        })

        const contractB0 = await submitTestContract(stateServer, draftB0.id)
        const subB0 = contractB0.packageSubmissions[0]

        expect(subB0.rateRevisions[0].rateID).toBe(OneID)

        // rate1 then rate3
        expect(
            subB0.rateRevisions.map((r) => r.formData.rateDateStart)
        ).toEqual(['2021-01-01', '2023-03-03'])

        // unlock A
        await unlockTestHealthPlanPackage(cmsServer, contractA0.id, 'unlock a')
        // unlock B, rate 3 should unlock, rate 1 should not.
        await unlockTestHealthPlanPackage(
            cmsServer,
            contractB0.id,
            'test unlock'
        )

        const unlockedB = await fetchTestContract(stateServer, contractB0.id)
        if (!unlockedB.draftRates) {
            throw new Error('no draft rates')
        }

        expect(unlockedB.draftRates?.length).toBe(2)
        expect(
            unlockedB.draftRates.map(
                (r) => r.draftRevision!.formData.rateDateStart
            )
        ).toEqual(['2021-01-01', '2023-03-03'])

        const rate1 = unlockedB.draftRates[0]
        const rate3 = unlockedB.draftRates[1]

        expect(rate1.status).toBe('UNLOCKED')
        expect(rate3.status).toBe('UNLOCKED')

        const rateUpdateInput = updateRatesInputFromDraftContract(unlockedB)
        expect(rateUpdateInput.updatedRates).toHaveLength(2)
        expect(rateUpdateInput.updatedRates[0].type).toBe('LINK')
        expect(rateUpdateInput.updatedRates[1].type).toBe('UPDATE')
        if (!rateUpdateInput.updatedRates[1].formData) {
            throw new Error('should be set')
        }

        // attempt to update a link
        rateUpdateInput.updatedRates[0].type = 'UPDATE'
        rateUpdateInput.updatedRates[0].formData =
            rateUpdateInput.updatedRates[1].formData

        rateUpdateInput.updatedRates[1].formData.rateDateCertified =
            '2000-01-22'

        const updateResult = await stateServer.executeOperation({
            query: UPDATE_DRAFT_CONTRACT_RATES,
            variables: {
                input: rateUpdateInput,
            },
        })

        expect(updateResult.errors).toBeDefined()
        if (!updateResult.errors) {
            throw new Error('must be defined')
        }

        expect(updateResult.errors[0].message).toMatch(
            /^Attempted to update a rate that is not a child of this contract/
        )
    })

    it('returns an error if a CMS user attempts to call submitContract', async () => {
        const cmsServer = await constructTestPostgresServer({
            context: {
                user: testCMSUser(),
            },
            s3Client: mockS3,
        })

        const input: SubmitContractInput = {
            contractID: 'fake-id-12345',
            submittedReason: 'Test cms user calling state user func',
        }

        const res = await cmsServer.executeOperation({
            query: SUBMIT_CONTRACT,
            variables: { input },
        })

        expect(res.errors).toBeDefined()
        expect(res.errors && res.errors[0].message).toBe(
            'user not authorized to fetch state data'
        )
    })

    // Find the change history diagram in contract-rate-change-history.md
    it('tests actions from the MC-Review change diagram', async () => {
        const ldService = testLDService({
            'rate-edit-unlock': true,
        })
        const stateServer = await constructTestPostgresServer({
            ldService,
            s3Client: mockS3,
        })

        const cmsServer = await constructTestPostgresServer({
            context: {
                user: testCMSUser(),
            },
            ldService,
            s3Client: mockS3,
        })

        // make draft contract 1.1 with rate A.1 and submit
        const S1 = await createAndSubmitTestContractWithRate(stateServer)
        expect(S1.status).toBe('SUBMITTED')

        // unlock S1 so state can add Rate B
        // TODO: validate on package submissions not revs
        const unlockS1Res = await unlockTestHealthPlanPackage(
            cmsServer,
            S1.id,
            'You are missing a rate'
        )
        const S1Unlocked = await fetchTestContract(stateServer, unlockS1Res.id)
        expect(S1Unlocked.status).toBe('UNLOCKED')
        expect(S1Unlocked.draftRevision?.unlockInfo?.updatedReason).toBe(
            'You are missing a rate'
        )

        // add rateB and submit
        const S2draft = await fetchTestContract(stateServer, unlockS1Res.id)
        const S2draftWithRateB = await addNewRateToTestContract(
            stateServer,
            S2draft
        )
        const S2 = await submitTestContract(
            stateServer,
            S2draftWithRateB.id,
            'Added rate B to the submission'
        )

        expect(S2.status).toBe('RESUBMITTED')
        expect(S2.packageSubmissions).toHaveLength(2)
        expect(
            S2.packageSubmissions[0].contractRevision.submitInfo?.updatedReason
        ).toBe('Added rate B to the submission')

        // We now have contract 1.2 with A.1 and B.1

        // TODO: Finish this test once we have support for unlocking rates.

        // // unlock rate A and update it
        // const rateAID = S2.packageSubmissions[0].rateRevisions[0].rateID
        // console.info(`unlocking rate ${rateAID}`)
        // const unlockRateARes = await cmsServer.executeOperation({
        //     query: UNLOCK_RATE,
        //     variables: {
        //         input: {
        //             rateID: rateAID,
        //             unlockedReason: 'Unlocking Rate A for update',
        //         },
        //     },
        // })

        // const rateAUnlockData = unlockRateARes.data?.unlockRate.rate as Rate
        // expect(unlockRateARes.errors).toBeUndefined()
        // expect(rateAUnlockData.status).toBe('UNLOCKED')
        // expect(rateAUnlockData.draftRevision?.unlockInfo?.updatedReason).toBe(
        //     'Unlocking Rate A for update'
        // )

        // // make changes to Rate A and re-submit for Rate A.2
        // // TODO: this uses Prisma directly, we want to use updateRate resolver
        // // once we have one
        // const updateRateA2res = await updateTestRate(rateAID, {
        //     rateDateStart: new Date(Date.UTC(2024, 2, 1)),
        //     rateDateEnd: new Date(Date.UTC(2025, 1, 31)),
        //     rateDateCertified: new Date(Date.UTC(2024, 1, 31)),
        // })
        // const S3Res = await stateServer.executeOperation({
        //     query: SUBMIT_RATE,
        //     variables: {
        //         input: {
        //             rateID: updateRateA2res.id,
        //         },
        //     },
        // })
        // expect(S3Res.errors).toBeUndefined()

        // const S3 = await fetchTestContract(stateServer, S2.id)
        // expect(S3.packageSubmissions).toHaveLength(2) // we have contract revision 2

        // // Unlock contract and update it
        // await unlockTestHealthPlanPackage(
        //     cmsServer,
        //     S2.id,
        //     'Unlocking to update contract to give us rev 3'
        // )

        // const unlockedS3 = await fetchTestContract(stateServer, S3.id)
        // expect(unlockedS3.status).toBe('UNLOCKED')

        // await updateTestHealthPlanPackage(stateServer, unlockedS3.id, {
        //     contractDocuments: [
        //         {
        //             name: 'new-doc-to-support',
        //             s3URL: 'testS3URL',
        //             sha256: 'fakesha12345',
        //         },
        //     ],
        // })

        // const S4 = await submitTestContract(
        //     stateServer,
        //     unlockedS3.id,
        //     'Added the new document'
        // )

        // expect(S4.packageSubmissions).toHaveLength(3) // we have contract revision 3

        // // TODO: Unlock RateB and unlink RateA
        // // TODO: Update & Resubmit Rate B.2
    })
})<|MERGE_RESOLUTION|>--- conflicted
+++ resolved
@@ -382,19 +382,10 @@
     })
 
     it('handles complex submission etc', async () => {
-<<<<<<< HEAD
-        const stateServer = await constructTestPostgresServer()
-=======
-        const ldService = testLDService({
-            'link-rates': true,
-        })
-
         const stateServer = await constructTestPostgresServer({
-            ldService,
-            s3Client: mockS3,
-        })
-
->>>>>>> 63a57278
+            s3Client: mockS3,
+        })
+
         const cmsServer = await constructTestPostgresServer({
             context: {
                 user: testCMSUser(),
