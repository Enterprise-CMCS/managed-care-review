--- conflicted
+++ resolved
@@ -1,9 +1,6 @@
 import type { MutationResolvers } from '../../gen/gqlServer'
 import type { Store } from '../../postgres'
-<<<<<<< HEAD
-import { createForbiddenError } from '../errorUtils'
-=======
-import { ForbiddenError, UserInputError } from 'apollo-server-core'
+import { createForbiddenError, createUserInputError } from '../errorUtils'
 import { GraphQLError } from 'graphql'
 import { logError, logSuccess } from '../../logger'
 import {
@@ -12,7 +9,6 @@
     setSuccessAttributesOnActiveSpan,
 } from '../attributeHelper'
 import { canWrite } from '../../authorization/oauthAuthorization'
->>>>>>> 9ee07f39
 
 export function createOauthClientResolver(
     store: Store
@@ -37,14 +33,10 @@
         }
 
         if (!user || user.role !== 'ADMIN_USER') {
-<<<<<<< HEAD
-            throw createForbiddenError(
-                'Only ADMIN users can create OAuth clients'
-=======
             const msg = 'Only ADMIN users can create OAuth clients'
             logError('createOauthClient', msg)
             setErrorAttributesOnActiveSpan(msg, span)
-            throw new ForbiddenError(msg)
+            throw createForbiddenError(msg)
         }
 
         // Validate that the provided userID exists and is a valid CMS user
@@ -64,10 +56,9 @@
             const msg = `User with ID ${input.userID} does not exist`
             logError('createOauthClient', msg)
             setErrorAttributesOnActiveSpan(msg, span)
-            throw new UserInputError(
+            throw createUserInputError(
                 `User with ID ${input.userID} does not exist`,
-                { argumentName: 'userID' }
->>>>>>> 9ee07f39
+                'userID'
             )
         }
 
@@ -79,7 +70,7 @@
             const msg = `OAuth clients can only be associated with CMS users`
             logError('createOauthClient', msg)
             setErrorAttributesOnActiveSpan(msg, span)
-            throw new UserInputError(msg, { argumentName: 'userID' })
+            throw createUserInputError(msg, 'userID')
         }
 
         const oauthClient = await store.createOAuthClient({
