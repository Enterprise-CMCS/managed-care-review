import type { GraphQLError } from 'graphql'
import UNLOCK_HEALTH_PLAN_PACKAGE from '../../../../app-graphql/src/mutations/unlockHealthPlanPackage.graphql'
import type {
    HealthPlanPackage,
    HealthPlanRevisionEdge,
} from '../../gen/gqlServer'
import { todaysDate } from '../../testHelpers/dateHelpers'
import {
    constructTestPostgresServer,
    createAndUpdateTestHealthPlanPackage,
    createAndSubmitTestHealthPlanPackage,
    defaultFloridaProgram,
    fetchTestHealthPlanPackageById,
    submitTestHealthPlanPackage,
    unlockTestHealthPlanPackage,
    updateTestHealthPlanFormData,
    resubmitTestHealthPlanPackage,
    defaultFloridaRateProgram,
} from '../../testHelpers/gqlHelpers'
import { latestFormData } from '../../testHelpers/healthPlanPackageHelpers'
import { mockStoreThatErrors } from '../../testHelpers/storeHelpers'
import { testEmailConfig, testEmailer } from '../../testHelpers/emailerHelpers'
import { base64ToDomain } from '../../../../app-web/src/common-code/proto/healthPlanFormDataProto'
import {
    generateRateName,
    packageName,
} from '../../../../app-web/src/common-code/healthPlanFormDataType'
import type { HealthPlanFormDataType } from 'app-web/src/common-code/healthPlanFormDataType'
import {
    getTestStateAnalystsEmails,
    mockEmailParameterStoreError,
} from '../../testHelpers/parameterStoreHelpers'
import { testCMSUser, testStateUser } from '../../testHelpers/userHelpers'
import type {
    FeatureFlagLDConstant,
    FlagValue,
} from 'app-web/src/common-code/featureFlags'
import { testLDService } from '../../testHelpers/launchDarklyHelpers'

const flagValueTestParameters: {
    flagName: FeatureFlagLDConstant
    flagValue: FlagValue
    testName: string
}[] = [
    {
        flagName: 'rates-db-refactor',
        flagValue: false,
        testName: 'unlockHealthPlanPackage with all feature flags off',
    },
    {
        flagName: 'rates-db-refactor',
        flagValue: true,
        testName: 'unlockHealthPlanPackage with rates-db-refactor on',
    },
]

describe.each(flagValueTestParameters)(
    `Tests $testName`,
    ({ flagName, flagValue }) => {
        const cmsUser = testCMSUser()
        const mockLDService = testLDService({ [flagName]: flagValue })

        it('returns a HealthPlanPackage with all revisions', async () => {
            const stateServer = await constructTestPostgresServer({
                ldService: mockLDService,
            })

            // First, create a new submitted submission
            const stateSubmission = await createAndSubmitTestHealthPlanPackage(
                stateServer
            )

            const cmsServer = await constructTestPostgresServer({
                context: {
                    user: cmsUser,
                },
                ldService: mockLDService,
            })

            // Unlock
            const unlockResult = await cmsServer.executeOperation({
                query: UNLOCK_HEALTH_PLAN_PACKAGE,
                variables: {
                    input: {
                        pkgID: stateSubmission.id,
                        unlockedReason: 'Super duper good reason.',
                    },
                },
            })

            expect(unlockResult.errors).toBeUndefined()

            if (!unlockResult?.data) {
                throw new Error('this should never happen')
            }

            const unlockedSub: HealthPlanPackage =
                unlockResult.data.unlockHealthPlanPackage.pkg

            // After unlock, we should get a draft submission back
            expect(unlockedSub.status).toBe('UNLOCKED')

            expect(unlockedSub.revisions).toHaveLength(2)

            expect(unlockedSub.revisions[0].node.submitInfo).toBeNull()
            expect(unlockedSub.revisions[1].node.submitInfo).toBeDefined()
            expect(
                unlockedSub.revisions[1].node.submitInfo?.updatedAt.toISOString()
            ).toContain(todaysDate())
            // check that the date has full ISO time eg. 2022-03-25T03:09:54.864Z
            expect(
                unlockedSub.revisions[1].node.submitInfo?.updatedAt.toISOString()
            ).toContain('Z')

            expect(unlockedSub.revisions[0].node.unlockInfo).toBeDefined()
            expect(unlockedSub.revisions[0].node.unlockInfo?.updatedBy).toBe(
                'zuko@example.com'
            )
            expect(
                unlockedSub.revisions[0].node.unlockInfo?.updatedReason
            ).toBe('Super duper good reason.')
            expect(
                unlockedSub.revisions[0].node.unlockInfo?.updatedAt.toISOString()
            ).toContain(todaysDate())
            // check that the date has full ISO time eg. 2022-03-25T03:09:54.864Z
            expect(
                unlockedSub.revisions[0].node.unlockInfo?.updatedAt.toISOString()
            ).toContain('Z')
        }, 20000)

        it('returns a package that can be updated without errors', async () => {
            const stateServer = await constructTestPostgresServer({
                ldService: mockLDService,
            })

            // First, create a new submitted submission
            const stateSubmission = await createAndSubmitTestHealthPlanPackage(
                stateServer
            )

            const cmsServer = await constructTestPostgresServer({
                context: {
                    user: cmsUser,
                },
                ldService: mockLDService,
            })

            // Unlock
            const unlockResult = await cmsServer.executeOperation({
                query: UNLOCK_HEALTH_PLAN_PACKAGE,
                variables: {
                    input: {
                        pkgID: stateSubmission.id,
                        unlockedReason: 'Super duper good reason.',
                    },
                },
            })

            expect(unlockResult.errors).toBeUndefined()
            const unlockedSub = unlockResult?.data?.unlockHealthPlanPackage.pkg

            // After unlock, we should get a draft submission back
            expect(unlockedSub.status).toBe('UNLOCKED')
            expect(unlockedSub.revisions[0].node.unlockInfo).toBeDefined()
            expect(unlockedSub.revisions[0].node.unlockInfo?.updatedBy).toBe(
                'zuko@example.com'
            )
            expect(
                unlockedSub.revisions[0].node.unlockInfo?.updatedReason
            ).toBe('Super duper good reason.')
            expect(
                unlockedSub.revisions[0].node.unlockInfo?.updatedAt.toISOString()
            ).toContain(todaysDate())
            // check that the date has full ISO time eg. 2022-03-25T03:09:54.864Z
            expect(
                unlockedSub.revisions[0].node.unlockInfo?.updatedAt.toISOString()
            ).toContain('Z')

            const formData = latestFormData(unlockedSub)

            // after unlock we should be able to update that draft submission and get the results
            formData.programIDs = [defaultFloridaProgram().id]
            formData.submissionType = 'CONTRACT_AND_RATES' as const
            formData.submissionDescription = 'UPDATED_AFTER_UNLOCK'
            formData.documents = []
            formData.contractType = 'BASE' as const
            formData.contractDocuments = []
            formData.managedCareEntities = ['MCO']
            formData.federalAuthorities = ['VOLUNTARY' as const]
            formData.stateContacts = []
            formData.addtlActuaryContacts = []

            await updateTestHealthPlanFormData(stateServer, formData)

            const refetched = await fetchTestHealthPlanPackageById(
                stateServer,
                stateSubmission.id
            )

            const refetchedFormData = latestFormData(refetched)

            expect(refetchedFormData.submissionDescription).toBe(
                'UPDATED_AFTER_UNLOCK'
            )
        }, 20000)

        // this test is currently failing for valid reasons
        it('allows for multiple edits, editing the set of revisions correctly', async () => {
            const stateServer = await constructTestPostgresServer({
                ldService: mockLDService,
            })
            // First, create a new submitted submission // SUBMISSION 1
            const submittedOnce = await createAndSubmitTestHealthPlanPackage(
                stateServer
            )

            const cmsServer = await constructTestPostgresServer({
                context: {
                    user: cmsUser,
                },
                ldService: mockLDService,
            })

            // Unlock
            const unlockedOnce = await cmsServer.executeOperation({
                query: UNLOCK_HEALTH_PLAN_PACKAGE,
                variables: {
                    input: {
                        pkgID: submittedOnce.id,
                        unlockedReason: 'Super duper good reason.',
                    },
                },
            })

            expect(unlockedOnce.errors).toBeUndefined()
            const unlockedSub = unlockedOnce?.data?.unlockHealthPlanPackage.pkg

            // After unlock, we should get a draft submission back
            expect(unlockedSub.status).toBe('UNLOCKED')
            expect(unlockedSub.revisions[0].node.unlockInfo).toBeDefined()
            expect(unlockedSub.revisions[0].node.unlockInfo?.updatedBy).toBe(
                'zuko@example.com'
            )
            expect(
                unlockedSub.revisions[0].node.unlockInfo?.updatedReason
            ).toBe('Super duper good reason.')
            expect(
                unlockedSub.revisions[0].node.unlockInfo?.updatedAt.toISOString()
            ).toContain(todaysDate())
            // check that the date has full ISO time eg. 2022-03-25T03:09:54.864Z
            expect(
                unlockedSub.revisions[0].node.unlockInfo?.updatedAt.toISOString()
            ).toContain('Z')

            const formData = latestFormData(unlockedSub)

            // after unlock we should be able to update that draft submission and get the results
            formData.submissionDescription = 'UPDATED_AFTER_UNLOCK'

            formData.rateInfos.push(
                {
                    rateDateStart: new Date(),
                    rateDateEnd: new Date(),
                    rateProgramIDs: ['5c10fe9f-bec9-416f-a20c-718b152ad633'],
                    rateType: 'NEW',
                    rateDateCertified: new Date(),
                    rateDocuments: [
                        {
                            name: 'fake doc',
                            s3URL: 'foo://bar',
                            sha256: 'fakesha',
                            documentCategories: ['RATES'],
                        },
                        {
                            name: 'fake doc 2',
                            s3URL: 'foo://bar',
                            sha256: 'fakesha',
                            documentCategories: ['RATES'],
                        },
                        {
                            name: 'fake doc 3',
                            s3URL: 'foo://bar',
                            sha256: 'fakesha',
                            documentCategories: ['RATES'],
                        },
                        {
                            name: 'fake doc 4',
                            s3URL: 'foo://bar',
                            sha256: 'fakesha',
                            documentCategories: ['RATES'],
                        },
                    ],
                    supportingDocuments: [],
                    actuaryContacts: [
                        {
                            name: 'Enrico Soletzo 1',
                            titleRole: 'person',
                            email: 'en@example.com',
                            actuarialFirm: 'MERCER',
                        },
                        {
                            name: 'Enrico Soletzo 2',
                            titleRole: 'person',
                            email: 'en@example.com',
                            actuarialFirm: 'MERCER',
                        },
                        {
                            name: 'Enrico Soletzo 3',
                            titleRole: 'person',
                            email: 'en@example.com',
                            actuarialFirm: 'MERCER',
                        },
                    ],
                },
                {
                    rateDateStart: new Date(),
                    rateDateEnd: new Date(),
                    rateProgramIDs: ['08d114c2-0c01-4a1a-b8ff-e2b79336672d'],
                    rateType: 'NEW',
                    rateDateCertified: new Date(),
                    rateDocuments: [
                        {
                            name: 'fake doc number two',
                            s3URL: 'foo://bar',
                            sha256: 'fakesha',
                            documentCategories: ['RATES'],
                        },
                    ],
                    supportingDocuments: [],
                    actuaryContacts: [
                        {
                            name: 'Enrico Soletzo',
                            titleRole: 'person',
                            email: 'en@example.com',
                            actuarialFirm: 'MERCER',
                        },
                    ],
                }
            )

            await updateTestHealthPlanFormData(stateServer, formData)

            const refetched = await fetchTestHealthPlanPackageById(
                stateServer,
                submittedOnce.id
            )

            const refetchedFormData = latestFormData(refetched)

            expect(refetchedFormData.submissionDescription).toBe(
                'UPDATED_AFTER_UNLOCK'
            )

            expect(refetchedFormData.rateInfos).toHaveLength(3)

            const rateDocs = refetchedFormData.rateInfos.map(
                (r) => r.rateDocuments[0].name
            )
            expect(rateDocs).toEqual([
                'rateDocument.pdf',
                'fake doc',
                'fake doc number two',
            ])

            await resubmitTestHealthPlanPackage(
                // SUBMISSION 2
                stateServer,
                submittedOnce.id,
                'Test first resubmission reason'
            )

            const unlockedTwice = await unlockTestHealthPlanPackage(
                cmsServer,
                submittedOnce.id,
                'unlock to remove rate'
            )

            const unlockedFormData = latestFormData(unlockedTwice)
            const unlockedRateDocs = unlockedFormData.rateInfos.map(
                (r) => r.rateDocuments[0].name
            )
            expect(unlockedRateDocs).toEqual([
                'rateDocument.pdf',
                'fake doc',
                'fake doc number two',
            ])

            // remove the first rate
            unlockedFormData.rateInfos = unlockedFormData.rateInfos.slice(1)

            await updateTestHealthPlanFormData(stateServer, unlockedFormData)

            const submittedThrice = await resubmitTestHealthPlanPackage(
                // SUBMISSION 3
                stateServer,
                submittedOnce.id,
                'Test second resubmission reason'
            )

            const finallySubmittedFormData = latestFormData(submittedThrice)

            expect(finallySubmittedFormData.rateInfos).toHaveLength(2)
            const finalRateDocs = finallySubmittedFormData.rateInfos.map(
                (r) => r.rateDocuments[0].name
            )
            expect(finalRateDocs).toEqual(['fake doc', 'fake doc number two'])

            // check document order
            const docsInOrder =
                finallySubmittedFormData.rateInfos[0].rateDocuments.map(
                    (d) => d.name
                )
            expect(docsInOrder).toEqual([
                'fake doc',
                'fake doc 2',
                'fake doc 3',
                'fake doc 4',
            ])

            // check contacts order
            const actuariesInOrder =
                finallySubmittedFormData.rateInfos[0].actuaryContacts.map(
                    (c) => c.name
                )
            expect(actuariesInOrder).toEqual([
                'Enrico Soletzo 1',
                'Enrico Soletzo 2',
                'Enrico Soletzo 3',
            ])

            const returnedRevisionIDs = submittedThrice.revisions.map(
                (r: HealthPlanRevisionEdge) => r.node.id
            )

            expect(returnedRevisionIDs).toHaveLength(3)

            const formDatas: HealthPlanFormDataType[] =
                submittedThrice.revisions.map((r: HealthPlanRevisionEdge) =>
                    base64ToDomain(r.node.formDataProto)
                )

<<<<<<< HEAD
            // check some content in the second revision
            expect(formDatas[1].submissionDescription).toBe(
                'UPDATED_AFTER_UNLOCK'
            )
=======
            expect(formDatas).toHaveLength(3)

            // expect(formDatas[0].rateInfos).toHaveLength(2)
            // expect(formDatas[1].rateInfos).toHaveLength(3)
            // expect(formDatas[2].rateInfos).toHaveLength(1)

            // TODO: The below section tests rate revision history, enable this when that feature is reimplemented
            // if (flagValue) {
            //     // POST REFACTOR. also assert that the correct Rate table entries have been created.
            //     const prismaClient = await sharedTestPrismaClient()
            //
            //     const rates = []
            //     const rateIDs = new Set<string>()
            //     for (const formData of formDatas) {
            //         for (const rateInfo of formData.rateInfos) {
            //             rateIDs.add(rateInfo.id!)
            //         }
            //     }
            //
            //     expect(formDatas).toHaveLength(6)
            //
            //     expect(rateIDs.size).toBe(3)
            //
            //     for (const rateID of rateIDs.values()) {
            //
            //         const rateTable = await prismaClient.rateTable.findFirstOrThrow({
            //             where: {
            //                 id: rateID
            //             },
            //             include: {
            //                 revisions: true,
            //             },
            //         })
            //         rates.push(rateTable)
            //     }
            //
            //     rates.sort((a, b) => a.createdAt.getTime() - b.createdAt.getTime())
            //
            //     expect(rates[0].revisions).toHaveLength(3) // this first rate was unlocked twice so should have 3 revisions even though only 2 of them end up associated with our contract.
            //     expect(rates[1].revisions).toHaveLength(2)
            //     expect(rates[2].revisions).toHaveLength(2)
            //
            // }
            // throw new Error('Not done with this test yet')
>>>>>>> 5bcd4d52
        }, 20000)

        it('can be unlocked repeatedly', async () => {
            const stateServer = await constructTestPostgresServer({
                ldService: mockLDService,
            })

            // First, create a new submitted submission
            const stateSubmission = await createAndSubmitTestHealthPlanPackage(
                stateServer
            )

            const cmsServer = await constructTestPostgresServer({
                context: {
                    user: cmsUser,
                },
                ldService: mockLDService,
            })

            await unlockTestHealthPlanPackage(
                cmsServer,
                stateSubmission.id,
                'Super duper good reason.'
            )

            await resubmitTestHealthPlanPackage(
                stateServer,
                stateSubmission.id,
                'Test second resubmission reason'
            )

            await unlockTestHealthPlanPackage(
                cmsServer,
                stateSubmission.id,
                'Super duper duper good reason.'
            )

            await resubmitTestHealthPlanPackage(
                stateServer,
                stateSubmission.id,
                'Test second resubmission reason'
            )

            const draft = await unlockTestHealthPlanPackage(
                cmsServer,
                stateSubmission.id,
                'Very super duper good reason.'
            )
            expect(draft.status).toBe('UNLOCKED')
            expect(draft.revisions[0].node.unlockInfo?.updatedBy).toBe(
                'zuko@example.com'
            )
            expect(draft.revisions[0].node.unlockInfo?.updatedReason).toBe(
                'Very super duper good reason.'
            )
            expect(
                draft.revisions[0].node.unlockInfo?.updatedAt.toISOString()
            ).toContain(todaysDate())
            // check that the date has full ISO time eg. 2022-03-25T03:09:54.864Z
            expect(
                draft.revisions[0].node.unlockInfo?.updatedAt.toISOString()
            ).toContain('Z')
        }, 20000)

        it.todo(
            'returns package where previously linked documents and contacts can be deleted without breaking old revisions'
        ) // this can be completed after unlock - want to create, submit, unlock, then re-edit

        it('returns errors if a state user tries to unlock', async () => {
            const stateServer = await constructTestPostgresServer({
                ldService: mockLDService,
            })

            // First, create a new submitted submission
            const stateSubmission = await createAndSubmitTestHealthPlanPackage(
                stateServer
            )

            // Unlock
            const unlockResult = await stateServer.executeOperation({
                query: UNLOCK_HEALTH_PLAN_PACKAGE,
                variables: {
                    input: {
                        pkgID: stateSubmission.id,
                        unlockedReason: 'Super duper good reason.',
                    },
                },
            })

            expect(unlockResult.errors).toBeDefined()
            const err = (unlockResult.errors as GraphQLError[])[0]

            expect(err.extensions['code']).toBe('FORBIDDEN')
            expect(err.message).toBe('user not authorized to unlock package')
        })

        it('returns errors if trying to unlock package with wrong package status', async () => {
            const stateServer = await constructTestPostgresServer({
                ldService: mockLDService,
            })
            const cmsServer = await constructTestPostgresServer({
                context: {
                    user: cmsUser,
                },
                ldService: mockLDService,
            })

            // First, create a new draft submission
            const stateSubmission = await createAndUpdateTestHealthPlanPackage(
                stateServer
            )

            // Attempt Unlock Draft
            const unlockDraftResult = await cmsServer.executeOperation({
                query: UNLOCK_HEALTH_PLAN_PACKAGE,
                variables: {
                    input: {
                        pkgID: stateSubmission.id,
                        unlockedReason: 'Super duper good reason.',
                    },
                },
            })

            expect(unlockDraftResult.errors).toBeDefined()
            const err = (unlockDraftResult.errors as GraphQLError[])[0]

            expect(err.extensions).toEqual(
                expect.objectContaining({
                    code: 'BAD_USER_INPUT',
                    cause: 'INVALID_PACKAGE_STATUS',
                    argumentName: 'pkgID',
                })
            )
            expect(err.message).toBe(
                'Attempted to unlock package with wrong status'
            )

            await submitTestHealthPlanPackage(stateServer, stateSubmission.id)

            // Unlock Submission
            await unlockTestHealthPlanPackage(
                cmsServer,
                stateSubmission.id,
                'Super duper good reason.'
            )

            // Attempt Unlock Unlocked
            const unlockUnlockedResult = await cmsServer.executeOperation({
                query: UNLOCK_HEALTH_PLAN_PACKAGE,
                variables: {
                    input: {
                        pkgID: stateSubmission.id,
                        unlockedReason: 'Super duper good reason.',
                    },
                },
            })

            expect(unlockUnlockedResult.errors).toBeDefined()
            const unlockErr = (unlockUnlockedResult.errors as GraphQLError[])[0]

            expect(unlockErr.extensions).toEqual(
                expect.objectContaining({
                    code: 'BAD_USER_INPUT',
                    cause: 'INVALID_PACKAGE_STATUS',
                    argumentName: 'pkgID',
                })
            )
            expect(unlockErr.message).toBe(
                'Attempted to unlock package with wrong status'
            )
        })

        it('returns an error if the submission does not exit', async () => {
            const cmsServer = await constructTestPostgresServer({
                context: {
                    user: cmsUser,
                },
                ldService: mockLDService,
            })

            // First, create a new submitted submission
            // const stateSubmission = await createAndSubmitTestHealthPlanPackage(stateServer)

            // Unlock
            const unlockResult = await cmsServer.executeOperation({
                query: UNLOCK_HEALTH_PLAN_PACKAGE,
                variables: {
                    input: {
                        pkgID: 'foo-bar',
                        unlockedReason: 'Super duper good reason.',
                    },
                },
            })

            expect(unlockResult.errors).toBeDefined()
            const err = (unlockResult.errors as GraphQLError[])[0]

            expect(err.extensions['code']).toBe('BAD_USER_INPUT')
            expect(err.message).toBe(
                'A package must exist to be unlocked: foo-bar'
            )
        })

        it('returns an error if the DB errors', async () => {
            const errorStore = mockStoreThatErrors()

            const cmsServer = await constructTestPostgresServer({
                store: errorStore,
                context: {
                    user: cmsUser,
                },
                ldService: mockLDService,
            })

            // Unlock
            const unlockResult = await cmsServer.executeOperation({
                query: UNLOCK_HEALTH_PLAN_PACKAGE,
                variables: {
                    input: {
                        pkgID: 'foo-bar',
                        unlockedReason: 'Super duper good reason.',
                    },
                },
            })

            expect(unlockResult.errors).toBeDefined()
            const err = (unlockResult.errors as GraphQLError[])[0]

            expect(err.extensions['code']).toBe('INTERNAL_SERVER_ERROR')
            expect(err.message).toContain(
                'error came from the generic store with errors mock'
            )
        })

        it('returns errors if unlocked reason is undefined', async () => {
            const stateServer = await constructTestPostgresServer({
                ldService: mockLDService,
            })

            // First, create a new submitted submission
            const stateSubmission = await createAndSubmitTestHealthPlanPackage(
                stateServer
            )

            const cmsServer = await constructTestPostgresServer({
                context: {
                    user: cmsUser,
                },
                ldService: mockLDService,
            })

            // Attempt Unlock Draft
            const unlockedResult = await cmsServer.executeOperation({
                query: UNLOCK_HEALTH_PLAN_PACKAGE,
                variables: {
                    input: {
                        pkgID: stateSubmission.id,
                        unlockedReason: undefined,
                    },
                },
            })

            expect(unlockedResult.errors).toBeDefined()
            const err = (unlockedResult.errors as GraphQLError[])[0]

            expect(err.extensions['code']).toBe('BAD_USER_INPUT')
            expect(err.message).toContain(
                'Field "unlockedReason" of required type "String!" was not provided.'
            )
        })

        it('send email to CMS when unlocking submission succeeds', async () => {
            const config = testEmailConfig()
            const mockEmailer = testEmailer(config)
            //mock invoke email submit lambda
            const stateServer = await constructTestPostgresServer({
                ldService: mockLDService,
            })

            // First, create a new submitted submission
            const stateSubmission = await createAndSubmitTestHealthPlanPackage(
                stateServer
            )

            const cmsServer = await constructTestPostgresServer({
                context: {
                    user: cmsUser,
                },
                ldService: mockLDService,
                emailer: mockEmailer,
            })

            // Unlock
            const unlockResult = await unlockTestHealthPlanPackage(
                cmsServer,
                stateSubmission.id,
                'Super duper good reason.'
            )

            const currentRevision = unlockResult.revisions[0].node.formDataProto

            const sub = base64ToDomain(currentRevision)
            if (sub instanceof Error) {
                throw sub
            }

            const programs = [defaultFloridaProgram()]
            const ratePrograms = [defaultFloridaRateProgram()]
            const name = packageName(
                sub.stateCode,
                sub.stateNumber,
                sub.programIDs,
                programs
            )
            const rateName = generateRateName(
                sub,
                sub.rateInfos[0],
                ratePrograms
            )
            const stateAnalystsEmails = getTestStateAnalystsEmails(
                sub.stateCode
            )

            const cmsEmails = [
                ...config.devReviewTeamEmails,
                ...stateAnalystsEmails,
                ...config.oactEmails,
            ]

            // email subject line is correct for CMS email
            expect(mockEmailer.sendEmail).toHaveBeenCalledWith(
                expect.objectContaining({
                    subject: expect.stringContaining(`${name} was unlocked`),
                    sourceEmail: config.emailSource,
                    toAddresses: expect.arrayContaining(Array.from(cmsEmails)),
                    bodyHTML: expect.stringContaining(rateName),
                })
            )
        })

        it('send state email to state contacts and all submitters when unlocking submission succeeds', async () => {
            const config = testEmailConfig()
            const mockEmailer = testEmailer(config)
            //mock invoke email submit lambda
            const stateServer = await constructTestPostgresServer({
                ldService: mockLDService,
            })
            const stateServerTwo = await constructTestPostgresServer({
                context: {
                    user: testStateUser({
                        email: 'notspiderman@example.com',
                    }),
                },
                ldService: mockLDService,
            })

            // First, create a new submitted submission
            const stateSubmission = await createAndSubmitTestHealthPlanPackage(
                stateServer
            )

            const cmsServer = await constructTestPostgresServer({
                context: {
                    user: cmsUser,
                },
                ldService: mockLDService,
                emailer: mockEmailer,
            })

            // First unlock
            await unlockTestHealthPlanPackage(
                cmsServer,
                stateSubmission.id,
                'Super duper good reason.'
            )

            // Resubmission to get multiple submitters
            await resubmitTestHealthPlanPackage(
                stateServerTwo,
                stateSubmission.id,
                'Test resubmission reason'
            )

            // Final unlock to test against
            const unlockResult = await unlockTestHealthPlanPackage(
                cmsServer,
                stateSubmission.id,
                'Super duper good reason.'
            )

            const currentRevision = unlockResult.revisions[0].node.formDataProto

            const sub = base64ToDomain(currentRevision)
            if (sub instanceof Error) {
                throw sub
            }

            const programs = [defaultFloridaProgram()]
            const ratePrograms = [defaultFloridaRateProgram()]
            const name = packageName(
                sub.stateCode,
                sub.stateNumber,
                sub.programIDs,
                programs
            )
            const rateName = generateRateName(
                sub,
                sub.rateInfos[0],
                ratePrograms
            )

            const stateReceiverEmails = [
                'james@example.com',
                'notspiderman@example.com',
                ...sub.stateContacts.map((contact) => contact.email),
            ]

            // email subject line is correct for CMS email.
            // Mock emailer is called 4 times, 2 for the first unlock, 2 for the second unlock.
            // From the pair of emails, the second one is the state email.
            expect(mockEmailer.sendEmail).toHaveBeenNthCalledWith(
                4,
                expect.objectContaining({
                    subject: expect.stringContaining(
                        `${name} was unlocked by CMS`
                    ),
                    sourceEmail: config.emailSource,
                    toAddresses: expect.arrayContaining(
                        Array.from(stateReceiverEmails)
                    ),
                    bodyHTML: expect.stringContaining(rateName),
                })
            )
        })

        it('does send unlock email when request for state analysts emails fails', async () => {
            const config = testEmailConfig()
            const mockEmailer = testEmailer(config)
            //mock invoke email submit lambda
            const mockEmailParameterStore = mockEmailParameterStoreError()
            const stateServer = await constructTestPostgresServer({
                ldService: mockLDService,
            })

            // First, create a new submitted submission
            const stateSubmission = await createAndSubmitTestHealthPlanPackage(
                stateServer
            )

            const cmsServer = await constructTestPostgresServer({
                context: {
                    user: cmsUser,
                },
                ldService: mockLDService,
                emailer: mockEmailer,
                emailParameterStore: mockEmailParameterStore,
            })

            // Unlock
            await cmsServer.executeOperation({
                query: UNLOCK_HEALTH_PLAN_PACKAGE,
                variables: {
                    input: {
                        pkgID: stateSubmission.id,
                        unlockedReason: 'Super duper good reason.',
                    },
                },
            })

            expect(mockEmailer.sendEmail).toHaveBeenCalledWith(
                expect.objectContaining({
                    toAddresses: expect.arrayContaining(
                        Array.from(config.devReviewTeamEmails)
                    ),
                })
            )
        })

        it('does log error when request for state specific analysts emails failed', async () => {
            const mockEmailParameterStore = mockEmailParameterStoreError()
            const consoleErrorSpy = jest.spyOn(console, 'error')
            const stateServer = await constructTestPostgresServer({
                ldService: mockLDService,
            })
            const error = {
                error: 'No store found',
                message: 'getStateAnalystsEmails failed',
                operation: 'getStateAnalystsEmails',
                status: 'ERROR',
            }

            const stateSubmission = await createAndSubmitTestHealthPlanPackage(
                stateServer
            )

            const cmsServer = await constructTestPostgresServer({
                context: {
                    user: cmsUser,
                },
                ldService: mockLDService,
                emailParameterStore: mockEmailParameterStore,
            })

            await cmsServer.executeOperation({
                query: UNLOCK_HEALTH_PLAN_PACKAGE,
                variables: {
                    input: {
                        pkgID: stateSubmission.id,
                        unlockedReason: 'Super duper good reason.',
                    },
                },
            })

            expect(consoleErrorSpy).toHaveBeenCalledWith(error)
        })
    }
)<|MERGE_RESOLUTION|>--- conflicted
+++ resolved
@@ -439,12 +439,6 @@
                     base64ToDomain(r.node.formDataProto)
                 )
 
-<<<<<<< HEAD
-            // check some content in the second revision
-            expect(formDatas[1].submissionDescription).toBe(
-                'UPDATED_AFTER_UNLOCK'
-            )
-=======
             expect(formDatas).toHaveLength(3)
 
             // expect(formDatas[0].rateInfos).toHaveLength(2)
@@ -489,7 +483,6 @@
             //
             // }
             // throw new Error('Not done with this test yet')
->>>>>>> 5bcd4d52
         }, 20000)
 
         it('can be unlocked repeatedly', async () => {
