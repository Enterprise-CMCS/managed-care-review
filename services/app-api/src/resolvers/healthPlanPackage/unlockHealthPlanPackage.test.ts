import type { GraphQLError } from 'graphql'
import UNLOCK_HEALTH_PLAN_PACKAGE from '../../../../app-graphql/src/mutations/unlockHealthPlanPackage.graphql'
import type {
    HealthPlanPackage,
    HealthPlanRevisionEdge,
} from '../../gen/gqlServer'
import { todaysDate } from '../../testHelpers/dateHelpers'
import {
    constructTestPostgresServer,
    createAndUpdateTestHealthPlanPackage,
    createAndSubmitTestHealthPlanPackage,
    defaultFloridaProgram,
    fetchTestHealthPlanPackageById,
    submitTestHealthPlanPackage,
    unlockTestHealthPlanPackage,
    updateTestHealthPlanFormData,
    resubmitTestHealthPlanPackage,
    defaultFloridaRateProgram,
} from '../../testHelpers/gqlHelpers'
import { latestFormData } from '../../testHelpers/healthPlanPackageHelpers'
import { mockStoreThatErrors, sharedTestPrismaClient } from '../../testHelpers/storeHelpers'
import { testEmailConfig, testEmailer } from '../../testHelpers/emailerHelpers'
import { base64ToDomain } from '../../../../app-web/src/common-code/proto/healthPlanFormDataProto'
import {
    generateRateName,
    packageName,
} from '../../../../app-web/src/common-code/healthPlanFormDataType'
import type { HealthPlanFormDataType } from 'app-web/src/common-code/healthPlanFormDataType'
import {
    getTestStateAnalystsEmails,
    mockEmailParameterStoreError,
} from '../../testHelpers/parameterStoreHelpers'
import { testCMSUser, testStateUser } from '../../testHelpers/userHelpers'
import type {
    FeatureFlagLDConstant,
    FlagValue,
} from 'app-web/src/common-code/featureFlags'
import { testLDService } from '../../testHelpers/launchDarklyHelpers'

const flagValueTestParameters: {
    flagName: FeatureFlagLDConstant
    flagValue: FlagValue
    testName: string
}[] = [
    {
        flagName: 'rates-db-refactor',
        flagValue: false,
        testName: 'unlockHealthPlanPackage with all feature flags off',
    },
    {
        flagName: 'rates-db-refactor',
        flagValue: true,
        testName: 'unlockHealthPlanPackage with rates-db-refactor on',
    },
]

describe.each(flagValueTestParameters)(
    `Tests $testName`,
    ({ flagName, flagValue }) => {
        const cmsUser = testCMSUser()
        const mockLDService = testLDService({ [flagName]: flagValue })

        it('returns a HealthPlanPackage with all revisions', async () => {
            const stateServer = await constructTestPostgresServer({
                ldService: mockLDService,
            })

            // First, create a new submitted submission
            const stateSubmission = await createAndSubmitTestHealthPlanPackage(
                stateServer
            )

            const cmsServer = await constructTestPostgresServer({
                context: {
                    user: cmsUser,
                },
                ldService: mockLDService,
            })

            // Unlock
            const unlockResult = await cmsServer.executeOperation({
                query: UNLOCK_HEALTH_PLAN_PACKAGE,
                variables: {
                    input: {
                        pkgID: stateSubmission.id,
                        unlockedReason: 'Super duper good reason.',
                    },
                },
            })

            expect(unlockResult.errors).toBeUndefined()

            if (!unlockResult?.data) {
                throw new Error('this should never happen')
            }

            const unlockedSub: HealthPlanPackage =
                unlockResult.data.unlockHealthPlanPackage.pkg

            // After unlock, we should get a draft submission back
            expect(unlockedSub.status).toBe('UNLOCKED')

            expect(unlockedSub.revisions).toHaveLength(2)

            expect(unlockedSub.revisions[0].node.submitInfo).toBeNull()
            expect(unlockedSub.revisions[1].node.submitInfo).toBeDefined()
            expect(
                unlockedSub.revisions[1].node.submitInfo?.updatedAt.toISOString()
            ).toContain(todaysDate())
            // check that the date has full ISO time eg. 2022-03-25T03:09:54.864Z
            expect(
                unlockedSub.revisions[1].node.submitInfo?.updatedAt.toISOString()
            ).toContain('Z')

            expect(unlockedSub.revisions[0].node.unlockInfo).toBeDefined()
            expect(unlockedSub.revisions[0].node.unlockInfo?.updatedBy).toBe(
                'zuko@example.com'
            )
            expect(
                unlockedSub.revisions[0].node.unlockInfo?.updatedReason
            ).toBe('Super duper good reason.')
            expect(
                unlockedSub.revisions[0].node.unlockInfo?.updatedAt.toISOString()
            ).toContain(todaysDate())
            // check that the date has full ISO time eg. 2022-03-25T03:09:54.864Z
            expect(
                unlockedSub.revisions[0].node.unlockInfo?.updatedAt.toISOString()
            ).toContain('Z')
        }, 20000)

        it('returns a package that can be updated without errors', async () => {
            const stateServer = await constructTestPostgresServer({
                ldService: mockLDService,
            })

            // First, create a new submitted submission
            const stateSubmission = await createAndSubmitTestHealthPlanPackage(
                stateServer
            )

            const cmsServer = await constructTestPostgresServer({
                context: {
                    user: cmsUser,
                },
                ldService: mockLDService,
            })

            // Unlock
            const unlockResult = await cmsServer.executeOperation({
                query: UNLOCK_HEALTH_PLAN_PACKAGE,
                variables: {
                    input: {
                        pkgID: stateSubmission.id,
                        unlockedReason: 'Super duper good reason.',
                    },
                },
            })

            expect(unlockResult.errors).toBeUndefined()
            const unlockedSub = unlockResult?.data?.unlockHealthPlanPackage.pkg

            // After unlock, we should get a draft submission back
            expect(unlockedSub.status).toBe('UNLOCKED')
            expect(unlockedSub.revisions[0].node.unlockInfo).toBeDefined()
            expect(unlockedSub.revisions[0].node.unlockInfo?.updatedBy).toBe(
                'zuko@example.com'
            )
            expect(
                unlockedSub.revisions[0].node.unlockInfo?.updatedReason
            ).toBe('Super duper good reason.')
            expect(
                unlockedSub.revisions[0].node.unlockInfo?.updatedAt.toISOString()
            ).toContain(todaysDate())
            // check that the date has full ISO time eg. 2022-03-25T03:09:54.864Z
            expect(
                unlockedSub.revisions[0].node.unlockInfo?.updatedAt.toISOString()
            ).toContain('Z')

            const formData = latestFormData(unlockedSub)

            // after unlock we should be able to update that draft submission and get the results
            formData.programIDs = [defaultFloridaProgram().id]
            formData.submissionType = 'CONTRACT_AND_RATES' as const
            formData.submissionDescription = 'UPDATED_AFTER_UNLOCK'
            formData.documents = []
            formData.contractType = 'BASE' as const
            formData.contractDocuments = []
            formData.managedCareEntities = ['MCO']
            formData.federalAuthorities = ['VOLUNTARY' as const]
            formData.stateContacts = []
            formData.addtlActuaryContacts = []

            await updateTestHealthPlanFormData(stateServer, formData)

            const refetched = await fetchTestHealthPlanPackageById(
                stateServer,
                stateSubmission.id
            )

            const refetchedFormData = latestFormData(refetched)

            expect(refetchedFormData.submissionDescription).toBe(
                'UPDATED_AFTER_UNLOCK'
            )
        }, 20000)

        it('allows for multiple edits, editing the set of revisions correctly', async () => {
            const stateServer = await constructTestPostgresServer({
                ldService: mockLDService,
            })
            // First, create a new submitted submission // SUBMISSION 1
            const stateDraft = await createAndSubmitTestHealthPlanPackage(
                stateServer
                // unlockedWithFullRates(),
            )

            const cmsServer = await constructTestPostgresServer({
                context: {
                    user: cmsUser,
                },
                ldService: mockLDService,
            })

            // Unlock
            const unlockResult = await cmsServer.executeOperation({
                query: UNLOCK_HEALTH_PLAN_PACKAGE,
                variables: {
                    input: {
                        pkgID: stateDraft.id,
                        unlockedReason: 'Super duper good reason.',
                    },
                },
            })

            expect(unlockResult.errors).toBeUndefined()
            const unlockedSub = unlockResult?.data?.unlockHealthPlanPackage.pkg

            // After unlock, we should get a draft submission back
            expect(unlockedSub.status).toBe('UNLOCKED')
            expect(unlockedSub.revisions[0].node.unlockInfo).toBeDefined()
            expect(unlockedSub.revisions[0].node.unlockInfo?.updatedBy).toBe(
                'zuko@example.com'
            )
            expect(
                unlockedSub.revisions[0].node.unlockInfo?.updatedReason
            ).toBe('Super duper good reason.')
            expect(
                unlockedSub.revisions[0].node.unlockInfo?.updatedAt.toISOString()
            ).toContain(todaysDate())
            // check that the date has full ISO time eg. 2022-03-25T03:09:54.864Z
            expect(
                unlockedSub.revisions[0].node.unlockInfo?.updatedAt.toISOString()
            ).toContain('Z')

            const formData = latestFormData(unlockedSub)

            // after unlock we should be able to update that draft submission and get the results
            formData.submissionDescription = 'UPDATED_AFTER_UNLOCK'

            formData.rateInfos.push(
                {
                    rateDateStart: new Date(),
                    rateDateEnd: new Date(),
                    rateProgramIDs: ['5c10fe9f-bec9-416f-a20c-718b152ad633'],
                    rateType: 'NEW',
                    rateDateCertified: new Date(),
                    rateDocuments: [
                        {
                            name: 'fake doc',
                            s3URL: 'foo://bar',
                            sha256: 'fakesha',
                            documentCategories: ['RATES'],
                        },
                        {
                            name: 'fake doc 2',
                            s3URL: 'foo://bar',
                            sha256: 'fakesha',
                            documentCategories: ['RATES'],
                        },
                        {
                            name: 'fake doc 3',
                            s3URL: 'foo://bar',
                            sha256: 'fakesha',
                            documentCategories: ['RATES'],
                        },
                        {
                            name: 'fake doc 4',
                            s3URL: 'foo://bar',
                            sha256: 'fakesha',
                            documentCategories: ['RATES'],
                        },
                    ],
                    supportingDocuments: [],
                    actuaryContacts: [
                        {
                            name: 'Enrico Soletzo 1',
                            titleRole: 'person',
                            email: 'en@example.com',
                            actuarialFirm: 'MERCER',
                        },
                        {
                            name: 'Enrico Soletzo 2',
                            titleRole: 'person',
                            email: 'en@example.com',
                            actuarialFirm: 'MERCER',
                        },
                        {
                            name: 'Enrico Soletzo 3',
                            titleRole: 'person',
                            email: 'en@example.com',
                            actuarialFirm: 'MERCER',
                        },
                    ],
                },
                {
                    rateDateStart: new Date(),
                    rateDateEnd: new Date(),
                    rateProgramIDs: ['08d114c2-0c01-4a1a-b8ff-e2b79336672d'],
                    rateType: 'NEW',
                    rateDateCertified: new Date(),
                    rateDocuments: [
                        {
                            name: 'fake doc number two',
                            s3URL: 'foo://bar',
                            sha256: 'fakesha',
                            documentCategories: ['RATES'],
                        },
                    ],
                    supportingDocuments: [],
                    actuaryContacts: [
                        {
                            name: 'Enrico Soletzo',
                            titleRole: 'person',
                            email: 'en@example.com',
                            actuarialFirm: 'MERCER',
                        },
                    ],
                }
            )

            await updateTestHealthPlanFormData(stateServer, formData)

            const refetched = await fetchTestHealthPlanPackageById(
                stateServer,
                stateDraft.id
            )

            const refetchedFormData = latestFormData(refetched)

            expect(refetchedFormData.submissionDescription).toBe(
                'UPDATED_AFTER_UNLOCK'
            )

            expect(refetchedFormData.rateInfos).toHaveLength(3)

            const rateDocs = refetchedFormData.rateInfos.map(
                (r) => r.rateDocuments[0].name
            )
            expect(rateDocs).toEqual([
                'rateDocument.pdf',
                'fake doc',
                'fake doc number two',
            ])

            await resubmitTestHealthPlanPackage(
                // SUBMISSION 2
                stateServer,
                stateDraft.id,
                'Test first resubmission reason'
            )

            const unlockedPKG = await unlockTestHealthPlanPackage(
                cmsServer,
                stateDraft.id,
                'unlock to remove rate'
            )

            const unlockedFormData = latestFormData(unlockedPKG)
            const unlockedRateDocs = unlockedFormData.rateInfos.map(
                (r) => r.rateDocuments[0].name
            )
            expect(unlockedRateDocs).toEqual([
                'rateDocument.pdf',
                'fake doc',
                'fake doc number two',
            ])

            // remove the first rate
            unlockedFormData.rateInfos = unlockedFormData.rateInfos.slice(1)

            await updateTestHealthPlanFormData(stateServer, unlockedFormData)

            const finallySubmittedPKG = await resubmitTestHealthPlanPackage(
                // SUBMISSION 3
                stateServer,
                stateDraft.id,
                'Test second resubmission reason'
            )

            const finallySubmittedFormData = latestFormData(finallySubmittedPKG)

            expect(finallySubmittedFormData.rateInfos).toHaveLength(2)
            const finalRateDocs = finallySubmittedFormData.rateInfos.map(
                (r) => r.rateDocuments[0].name
            )
            expect(finalRateDocs).toEqual(['fake doc', 'fake doc number two'])

            // check document order
            const docsInOrder =
                finallySubmittedFormData.rateInfos[0].rateDocuments.map(
                    (d) => d.name
                )
            expect(docsInOrder).toEqual([
                'fake doc',
                'fake doc 2',
                'fake doc 3',
                'fake doc 4',
            ])

            // check contacts order
            const actuariesInOrder =
                finallySubmittedFormData.rateInfos[0].actuaryContacts.map(
                    (c) => c.name
                )
            expect(actuariesInOrder).toEqual([
                'Enrico Soletzo 1',
                'Enrico Soletzo 2',
                'Enrico Soletzo 3',
            ])

            // check the history makes sense.
            const formDatas: HealthPlanFormDataType[] =
                finallySubmittedPKG.revisions.map((r: HealthPlanRevisionEdge) =>
                    base64ToDomain(r.node.formDataProto)
                )

<<<<<<< HEAD
            const expectedRevCount = 3

            expect(formDatas).toHaveLength(expectedRevCount)

            // expect(formDatas[0].rateInfos).toHaveLength(2)
            // expect(formDatas[1].rateInfos).toHaveLength(3)
            // expect(formDatas[2].rateInfos).toHaveLength(1)

            if (flagValue) {
                // POST REFACTOR. also assert that the correct Rate table entries have been created.
                const prismaClient = await sharedTestPrismaClient()

                const rates = []
                const rateIDs = new Set<string>()
                for (const formData of formDatas) {
                    for (const rateInfo of formData.rateInfos) {
                        rateIDs.add(rateInfo.id!)
                    }
                }

                expect(rateIDs.size).toBe(3)

                for (const rateID of rateIDs.values()) {

                    const rateTable = await prismaClient.rateTable.findFirstOrThrow({
                        where: {
                            id: rateID
                        },
                        include: {
                            revisions: true,
                        },
                    })
                    rates.push(rateTable)
                }

                rates.sort((a, b) => a.createdAt.getTime() - b.createdAt.getTime())

                expect(rates[0].revisions).toHaveLength(3) // this first rate was unlocked twice so should have 3 revisions even though only 2 of them end up associated with our contract. 
                expect(rates[1].revisions).toHaveLength(2)
                expect(rates[2].revisions).toHaveLength(2)

            }

=======
            // right now the history is a bit weird
            // const expectedRevCount = flagValue ? 6 : 3

            expect(formDatas).toHaveLength(3) // This probably doesn't make sense totally but is fine for now.
>>>>>>> 8a65fbb0

            // throw new Error('Not done with this test yet')
        }, 20000)

        it('can be unlocked repeatedly', async () => {
            const stateServer = await constructTestPostgresServer({
                ldService: mockLDService,
            })

            // First, create a new submitted submission
            const stateSubmission = await createAndSubmitTestHealthPlanPackage(
                stateServer
            )

            const cmsServer = await constructTestPostgresServer({
                context: {
                    user: cmsUser,
                },
                ldService: mockLDService,
            })

            await unlockTestHealthPlanPackage(
                cmsServer,
                stateSubmission.id,
                'Super duper good reason.'
            )

            await resubmitTestHealthPlanPackage(
                stateServer,
                stateSubmission.id,
                'Test second resubmission reason'
            )

            await unlockTestHealthPlanPackage(
                cmsServer,
                stateSubmission.id,
                'Super duper duper good reason.'
            )

            await resubmitTestHealthPlanPackage(
                stateServer,
                stateSubmission.id,
                'Test second resubmission reason'
            )

            const draft = await unlockTestHealthPlanPackage(
                cmsServer,
                stateSubmission.id,
                'Very super duper good reason.'
            )
            expect(draft.status).toBe('UNLOCKED')
            expect(draft.revisions[0].node.unlockInfo?.updatedBy).toBe(
                'zuko@example.com'
            )
            expect(draft.revisions[0].node.unlockInfo?.updatedReason).toBe(
                'Very super duper good reason.'
            )
            expect(
                draft.revisions[0].node.unlockInfo?.updatedAt.toISOString()
            ).toContain(todaysDate())
            // check that the date has full ISO time eg. 2022-03-25T03:09:54.864Z
            expect(
                draft.revisions[0].node.unlockInfo?.updatedAt.toISOString()
            ).toContain('Z')
        }, 20000)

        it.todo(
            'returns package where previously linked documents and contacts can be deleted without breaking old revisions'
        ) // this can be completed after unlock - want to create, submit, unlock, then re-edit

        it('returns errors if a state user tries to unlock', async () => {
            const stateServer = await constructTestPostgresServer({
                ldService: mockLDService,
            })

            // First, create a new submitted submission
            const stateSubmission = await createAndSubmitTestHealthPlanPackage(
                stateServer
            )

            // Unlock
            const unlockResult = await stateServer.executeOperation({
                query: UNLOCK_HEALTH_PLAN_PACKAGE,
                variables: {
                    input: {
                        pkgID: stateSubmission.id,
                        unlockedReason: 'Super duper good reason.',
                    },
                },
            })

            expect(unlockResult.errors).toBeDefined()
            const err = (unlockResult.errors as GraphQLError[])[0]

            expect(err.extensions['code']).toBe('FORBIDDEN')
            expect(err.message).toBe('user not authorized to unlock package')
        })

        it('returns errors if trying to unlock package with wrong package status', async () => {
            const stateServer = await constructTestPostgresServer({
                ldService: mockLDService,
            })
            const cmsServer = await constructTestPostgresServer({
                context: {
                    user: cmsUser,
                },
                ldService: mockLDService,
            })

            // First, create a new draft submission
            const stateSubmission = await createAndUpdateTestHealthPlanPackage(
                stateServer
            )

            // Attempt Unlock Draft
            const unlockDraftResult = await cmsServer.executeOperation({
                query: UNLOCK_HEALTH_PLAN_PACKAGE,
                variables: {
                    input: {
                        pkgID: stateSubmission.id,
                        unlockedReason: 'Super duper good reason.',
                    },
                },
            })

            expect(unlockDraftResult.errors).toBeDefined()
            const err = (unlockDraftResult.errors as GraphQLError[])[0]

            expect(err.extensions).toEqual(
                expect.objectContaining({
                    code: 'BAD_USER_INPUT',
                    cause: 'INVALID_PACKAGE_STATUS',
                    argumentName: 'pkgID',
                })
            )
            expect(err.message).toBe(
                'Attempted to unlock package with wrong status'
            )

            await submitTestHealthPlanPackage(stateServer, stateSubmission.id)

            // Unlock Submission
            await unlockTestHealthPlanPackage(
                cmsServer,
                stateSubmission.id,
                'Super duper good reason.'
            )

            // Attempt Unlock Unlocked
            const unlockUnlockedResult = await cmsServer.executeOperation({
                query: UNLOCK_HEALTH_PLAN_PACKAGE,
                variables: {
                    input: {
                        pkgID: stateSubmission.id,
                        unlockedReason: 'Super duper good reason.',
                    },
                },
            })

            expect(unlockUnlockedResult.errors).toBeDefined()
            const unlockErr = (unlockUnlockedResult.errors as GraphQLError[])[0]

            expect(unlockErr.extensions).toEqual(
                expect.objectContaining({
                    code: 'BAD_USER_INPUT',
                    cause: 'INVALID_PACKAGE_STATUS',
                    argumentName: 'pkgID',
                })
            )
            expect(unlockErr.message).toBe(
                'Attempted to unlock package with wrong status'
            )
        })

        it('returns an error if the submission does not exit', async () => {
            const cmsServer = await constructTestPostgresServer({
                context: {
                    user: cmsUser,
                },
                ldService: mockLDService,
            })

            // First, create a new submitted submission
            // const stateSubmission = await createAndSubmitTestHealthPlanPackage(stateServer)

            // Unlock
            const unlockResult = await cmsServer.executeOperation({
                query: UNLOCK_HEALTH_PLAN_PACKAGE,
                variables: {
                    input: {
                        pkgID: 'foo-bar',
                        unlockedReason: 'Super duper good reason.',
                    },
                },
            })

            expect(unlockResult.errors).toBeDefined()
            const err = (unlockResult.errors as GraphQLError[])[0]

            expect(err.extensions['code']).toBe('BAD_USER_INPUT')
            expect(err.message).toBe(
                'A package must exist to be unlocked: foo-bar'
            )
        })

        it('returns an error if the DB errors', async () => {
            const errorStore = mockStoreThatErrors()

            const cmsServer = await constructTestPostgresServer({
                store: errorStore,
                context: {
                    user: cmsUser,
                },
                ldService: mockLDService,
            })

            // Unlock
            const unlockResult = await cmsServer.executeOperation({
                query: UNLOCK_HEALTH_PLAN_PACKAGE,
                variables: {
                    input: {
                        pkgID: 'foo-bar',
                        unlockedReason: 'Super duper good reason.',
                    },
                },
            })

            expect(unlockResult.errors).toBeDefined()
            const err = (unlockResult.errors as GraphQLError[])[0]

            expect(err.extensions['code']).toBe('INTERNAL_SERVER_ERROR')
            expect(err.message).toContain(
                'error came from the generic store with errors mock'
            )
        })

        it('returns errors if unlocked reason is undefined', async () => {
            const stateServer = await constructTestPostgresServer({
                ldService: mockLDService,
            })

            // First, create a new submitted submission
            const stateSubmission = await createAndSubmitTestHealthPlanPackage(
                stateServer
            )

            const cmsServer = await constructTestPostgresServer({
                context: {
                    user: cmsUser,
                },
                ldService: mockLDService,
            })

            // Attempt Unlock Draft
            const unlockedResult = await cmsServer.executeOperation({
                query: UNLOCK_HEALTH_PLAN_PACKAGE,
                variables: {
                    input: {
                        pkgID: stateSubmission.id,
                        unlockedReason: undefined,
                    },
                },
            })

            expect(unlockedResult.errors).toBeDefined()
            const err = (unlockedResult.errors as GraphQLError[])[0]

            expect(err.extensions['code']).toBe('BAD_USER_INPUT')
            expect(err.message).toContain(
                'Field "unlockedReason" of required type "String!" was not provided.'
            )
        })

        it('send email to CMS when unlocking submission succeeds', async () => {
            const config = testEmailConfig()
            const mockEmailer = testEmailer(config)
            //mock invoke email submit lambda
            const stateServer = await constructTestPostgresServer({
                ldService: mockLDService,
            })

            // First, create a new submitted submission
            const stateSubmission = await createAndSubmitTestHealthPlanPackage(
                stateServer
            )

            const cmsServer = await constructTestPostgresServer({
                context: {
                    user: cmsUser,
                },
                ldService: mockLDService,
                emailer: mockEmailer,
            })

            // Unlock
            const unlockResult = await unlockTestHealthPlanPackage(
                cmsServer,
                stateSubmission.id,
                'Super duper good reason.'
            )

            const currentRevision = unlockResult.revisions[0].node.formDataProto

            const sub = base64ToDomain(currentRevision)
            if (sub instanceof Error) {
                throw sub
            }

            const programs = [defaultFloridaProgram()]
            const ratePrograms = [defaultFloridaRateProgram()]
            const name = packageName(
                sub.stateCode,
                sub.stateNumber,
                sub.programIDs,
                programs
            )
            const rateName = generateRateName(
                sub,
                sub.rateInfos[0],
                ratePrograms
            )
            const stateAnalystsEmails = getTestStateAnalystsEmails(
                sub.stateCode
            )

            const cmsEmails = [
                ...config.devReviewTeamEmails,
                ...stateAnalystsEmails,
                ...config.oactEmails,
            ]

            // email subject line is correct for CMS email
            expect(mockEmailer.sendEmail).toHaveBeenCalledWith(
                expect.objectContaining({
                    subject: expect.stringContaining(`${name} was unlocked`),
                    sourceEmail: config.emailSource,
                    toAddresses: expect.arrayContaining(Array.from(cmsEmails)),
                    bodyHTML: expect.stringContaining(rateName),
                })
            )
        })

        it('send state email to state contacts and all submitters when unlocking submission succeeds', async () => {
            const config = testEmailConfig()
            const mockEmailer = testEmailer(config)
            //mock invoke email submit lambda
            const stateServer = await constructTestPostgresServer({
                ldService: mockLDService,
            })
            const stateServerTwo = await constructTestPostgresServer({
                context: {
                    user: testStateUser({
                        email: 'notspiderman@example.com',
                    }),
                },
                ldService: mockLDService,
            })

            // First, create a new submitted submission
            const stateSubmission = await createAndSubmitTestHealthPlanPackage(
                stateServer
            )

            const cmsServer = await constructTestPostgresServer({
                context: {
                    user: cmsUser,
                },
                ldService: mockLDService,
                emailer: mockEmailer,
            })

            // First unlock
            await unlockTestHealthPlanPackage(
                cmsServer,
                stateSubmission.id,
                'Super duper good reason.'
            )

            // Resubmission to get multiple submitters
            await resubmitTestHealthPlanPackage(
                stateServerTwo,
                stateSubmission.id,
                'Test resubmission reason'
            )

            // Final unlock to test against
            const unlockResult = await unlockTestHealthPlanPackage(
                cmsServer,
                stateSubmission.id,
                'Super duper good reason.'
            )

            const currentRevision = unlockResult.revisions[0].node.formDataProto

            const sub = base64ToDomain(currentRevision)
            if (sub instanceof Error) {
                throw sub
            }

            const programs = [defaultFloridaProgram()]
            const ratePrograms = [defaultFloridaRateProgram()]
            const name = packageName(
                sub.stateCode,
                sub.stateNumber,
                sub.programIDs,
                programs
            )
            const rateName = generateRateName(
                sub,
                sub.rateInfos[0],
                ratePrograms
            )

            const stateReceiverEmails = [
                'james@example.com',
                'notspiderman@example.com',
                ...sub.stateContacts.map((contact) => contact.email),
            ]

            // email subject line is correct for CMS email.
            // Mock emailer is called 4 times, 2 for the first unlock, 2 for the second unlock.
            // From the pair of emails, the second one is the state email.
            expect(mockEmailer.sendEmail).toHaveBeenNthCalledWith(
                4,
                expect.objectContaining({
                    subject: expect.stringContaining(
                        `${name} was unlocked by CMS`
                    ),
                    sourceEmail: config.emailSource,
                    toAddresses: expect.arrayContaining(
                        Array.from(stateReceiverEmails)
                    ),
                    bodyHTML: expect.stringContaining(rateName),
                })
            )
        })

        it('does send unlock email when request for state analysts emails fails', async () => {
            const config = testEmailConfig()
            const mockEmailer = testEmailer(config)
            //mock invoke email submit lambda
            const mockEmailParameterStore = mockEmailParameterStoreError()
            const stateServer = await constructTestPostgresServer({
                ldService: mockLDService,
            })

            // First, create a new submitted submission
            const stateSubmission = await createAndSubmitTestHealthPlanPackage(
                stateServer
            )

            const cmsServer = await constructTestPostgresServer({
                context: {
                    user: cmsUser,
                },
                ldService: mockLDService,
                emailer: mockEmailer,
                emailParameterStore: mockEmailParameterStore,
            })

            // Unlock
            await cmsServer.executeOperation({
                query: UNLOCK_HEALTH_PLAN_PACKAGE,
                variables: {
                    input: {
                        pkgID: stateSubmission.id,
                        unlockedReason: 'Super duper good reason.',
                    },
                },
            })

            expect(mockEmailer.sendEmail).toHaveBeenCalledWith(
                expect.objectContaining({
                    toAddresses: expect.arrayContaining(
                        Array.from(config.devReviewTeamEmails)
                    ),
                })
            )
        })

        it('does log error when request for state specific analysts emails failed', async () => {
            const mockEmailParameterStore = mockEmailParameterStoreError()
            const consoleErrorSpy = jest.spyOn(console, 'error')
            const stateServer = await constructTestPostgresServer({
                ldService: mockLDService,
            })
            const error = {
                error: 'No store found',
                message: 'getStateAnalystsEmails failed',
                operation: 'getStateAnalystsEmails',
                status: 'ERROR',
            }

            const stateSubmission = await createAndSubmitTestHealthPlanPackage(
                stateServer
            )

            const cmsServer = await constructTestPostgresServer({
                context: {
                    user: cmsUser,
                },
                ldService: mockLDService,
                emailParameterStore: mockEmailParameterStore,
            })

            await cmsServer.executeOperation({
                query: UNLOCK_HEALTH_PLAN_PACKAGE,
                variables: {
                    input: {
                        pkgID: stateSubmission.id,
                        unlockedReason: 'Super duper good reason.',
                    },
                },
            })

            expect(consoleErrorSpy).toHaveBeenCalledWith(error)
        })
    }
)<|MERGE_RESOLUTION|>--- conflicted
+++ resolved
@@ -434,8 +434,7 @@
                     base64ToDomain(r.node.formDataProto)
                 )
 
-<<<<<<< HEAD
-            const expectedRevCount = 3
+            const expectedRevCount = flagValue ? 6 : 3
 
             expect(formDatas).toHaveLength(expectedRevCount)
 
@@ -478,12 +477,6 @@
 
             }
 
-=======
-            // right now the history is a bit weird
-            // const expectedRevCount = flagValue ? 6 : 3
-
-            expect(formDatas).toHaveLength(3) // This probably doesn't make sense totally but is fine for now.
->>>>>>> 8a65fbb0
 
             // throw new Error('Not done with this test yet')
         }, 20000)
