--- conflicted
+++ resolved
@@ -284,33 +284,6 @@
                         actuarialFirm: 'MERCER',
                     },
                 ],
-<<<<<<< HEAD
-=======
-            },
-            {
-                id: uuidv4(),
-                rateDateStart: new Date(),
-                rateDateEnd: new Date(),
-                rateProgramIDs: ['08d114c2-0c01-4a1a-b8ff-e2b79336672d'],
-                rateType: 'NEW',
-                rateDateCertified: new Date(),
-                rateDocuments: [
-                    {
-                        name: 'fake doc number two',
-                        s3URL: 's3://bucketname/key/test1',
-                        sha256: 'fakesha',
-                    },
-                ],
-                supportingDocuments: [],
-                actuaryContacts: [
-                    {
-                        name: 'Enrico Soletzo',
-                        titleRole: 'person',
-                        email: 'en@example.com',
-                        actuarialFirm: 'MERCER',
-                    },
-                ],
->>>>>>> 63a57278
             }
         )
 
@@ -323,7 +296,7 @@
             rateDocuments: [
                 {
                     name: 'fake doc number two',
-                    s3URL: 'foo://bar',
+                    s3URL: 's3://bucketname/key/test1',
                     sha256: 'fakesha',
                 },
             ],
