import SUBMIT_HEALTH_PLAN_PACKAGE from '../../../../app-graphql/src/mutations/submitHealthPlanPackage.graphql'
import {
    constructTestPostgresServer,
    createAndUpdateTestHealthPlanPackage,
    fetchTestHealthPlanPackageById,
    defaultContext,
    defaultFloridaProgram,
    unlockTestHealthPlanPackage,
    resubmitTestHealthPlanPackage,
    createAndSubmitTestHealthPlanPackage,
    defaultFloridaRateProgram,
    submitTestHealthPlanPackage,
} from '../../testHelpers/gqlHelpers'
import { testEmailConfig, testEmailer } from '../../testHelpers/emailerHelpers'
import { base64ToDomain } from '../../../../app-web/src/common-code/proto/healthPlanFormDataProto'
import {
    generateRateName,
    packageName,
} from '../../../../app-web/src/common-code/healthPlanFormDataType'
import { latestFormData } from '../../testHelpers/healthPlanPackageHelpers'
import {
    mockEmailParameterStoreError,
    getTestStateAnalystsEmails,
} from '../../testHelpers/parameterStoreHelpers'
import { UserType } from '../../domain-models'
<<<<<<< HEAD
import { testLDService } from '../../testHelpers/launchDarklyHelpers'
import * as awsSESHelpers from '../../testHelpers/awsSESHelpers'
=======
>>>>>>> 72f7ea2b

describe('submitHealthPlanPackage', () => {
    const testUserCMS: UserType = {
        id: '62e10c5c-ddff-4f4f-addf-829e85f8094a',
        role: 'CMS_USER',
        email: 'zuko@example.com',
        familyName: 'Zuko',
        givenName: 'Prince',
        stateAssignments: [],
    }
    it('returns a StateSubmission if complete', async () => {
        const server = await constructTestPostgresServer()

        // setup
        const initialPkg = await createAndUpdateTestHealthPlanPackage(
            server,
            {}
        )
        const draft = latestFormData(initialPkg)
        const draftID = draft.id

        await new Promise((resolve) => setTimeout(resolve, 2000))

        // submit
        const submitResult = await server.executeOperation({
            query: SUBMIT_HEALTH_PLAN_PACKAGE,
            variables: {
                input: {
                    pkgID: draftID,
                },
            },
        })

        expect(submitResult.errors).toBeUndefined()
        const createdID = submitResult?.data?.submitHealthPlanPackage.pkg.id

        // test result
        const pkg = await fetchTestHealthPlanPackageById(server, createdID)

        const resultDraft = latestFormData(pkg)

        // The submission fields should still be set
        expect(resultDraft.id).toEqual(createdID)
        expect(resultDraft.submissionType).toBe('CONTRACT_AND_RATES')
        expect(resultDraft.programIDs).toEqual([defaultFloridaProgram().id])
        // check that the stateNumber is being returned the same
        expect(resultDraft.stateNumber).toEqual(draft.stateNumber)
        expect(resultDraft.submissionDescription).toBe('An updated submission')
        expect(resultDraft.documents).toEqual(draft.documents)

        // Contract details fields should still be set
        expect(resultDraft.contractType).toEqual(draft.contractType)
        expect(resultDraft.contractExecutionStatus).toEqual(
            draft.contractExecutionStatus
        )
        expect(resultDraft.contractDateStart).toEqual(draft.contractDateStart)
        expect(resultDraft.contractDateEnd).toEqual(draft.contractDateEnd)
        expect(resultDraft.managedCareEntities).toEqual(
            draft.managedCareEntities
        )
        expect(resultDraft.contractDocuments).toEqual(draft.contractDocuments)

        expect(resultDraft.federalAuthorities).toEqual(draft.federalAuthorities)

        if (resultDraft.status == 'DRAFT') {
            throw new Error('Not a locked submission')
        }

        // submittedAt should be set to today's date
        const today = new Date()
        const expectedDate = today.toISOString().split('T')[0]
        expect(pkg.initiallySubmittedAt).toEqual(expectedDate)

        // UpdatedAt should be after the former updatedAt
        const resultUpdated = new Date(resultDraft.updatedAt)
        const createdUpdated = new Date(draft.updatedAt)
        expect(
            resultUpdated.getTime() - createdUpdated.getTime()
        ).toBeGreaterThan(0)
    }, 20000)

    it('returns an error if there are no contract documents attached', async () => {
        const server = await constructTestPostgresServer()

        const draft = await createAndUpdateTestHealthPlanPackage(server, {
            documents: [],
            contractDocuments: [],
        })
        const draftID = draft.id

        const submitResult = await server.executeOperation({
            query: SUBMIT_HEALTH_PLAN_PACKAGE,
            variables: {
                input: {
                    pkgID: draftID,
                },
            },
        })

        expect(submitResult.errors).toBeDefined()

        expect(submitResult.errors?.[0].extensions?.code).toBe('BAD_USER_INPUT')
        expect(submitResult.errors?.[0].extensions?.message).toBe(
            'formData must have valid documents'
        )
    })

    it('returns an error if the package is already SUBMITTED', async () => {
        const server = await constructTestPostgresServer()

        const draft = await createAndSubmitTestHealthPlanPackage(server)
        const draftID = draft.id

        const submitResult = await server.executeOperation({
            query: SUBMIT_HEALTH_PLAN_PACKAGE,
            variables: {
                input: {
                    pkgID: draftID,
                },
            },
        })

        expect(submitResult.errors).toBeDefined()

        expect(submitResult.errors?.[0].extensions).toEqual(
            expect.objectContaining({
                code: 'INTERNAL_SERVER_ERROR',
                cause: 'INVALID_PACKAGE_STATUS',
                exception: {
                    locations: undefined,
                    message:
                        'Attempted to submit an already submitted package.',
                    path: undefined,
                },
            })
        )

        expect(submitResult.errors?.[0].message).toBe(
            'Attempted to submit an already submitted package.'
        )
    })

    it('returns an error if there are no contract details fields', async () => {
        const server = await constructTestPostgresServer()

        const draft = await createAndUpdateTestHealthPlanPackage(server, {
            contractType: undefined,
            contractExecutionStatus: undefined,
            managedCareEntities: [],
            federalAuthorities: [],
        })

        const draftID = draft.id
        const submitResult = await server.executeOperation({
            query: SUBMIT_HEALTH_PLAN_PACKAGE,
            variables: {
                input: {
                    pkgID: draftID,
                },
            },
        })

        expect(submitResult.errors).toBeDefined()

        expect(submitResult.errors?.[0].extensions?.code).toBe('BAD_USER_INPUT')
        expect(submitResult.errors?.[0].extensions?.message).toBe(
            'formData is missing required contract fields'
        )
    })

    it('returns an error if there are missing rate details fields for submission type', async () => {
        const server = await constructTestPostgresServer()

        const draft = await createAndUpdateTestHealthPlanPackage(server, {
            submissionType: 'CONTRACT_AND_RATES',
            rateInfos: [
                {
                    rateType: 'NEW' as const,
                    rateDateStart: new Date(Date.UTC(2025, 5, 1)),
                    rateDateEnd: new Date(Date.UTC(2026, 4, 30)),
                    rateDateCertified: new Date(Date.UTC(2025, 3, 15)),
                    rateDocuments: [
                        {
                            name: 'rateDocument.pdf',
                            s3URL: 'fakeS3URL',
                            documentCategories: ['RATES' as const],
                        },
                    ],
                    rateProgramIDs: ['3b8d8fa1-1fa6-4504-9c5b-ef522877fe1e'],
                    actuaryContacts: [
                        {
                            name: 'test name',
                            titleRole: 'test title',
                            email: 'email@example.com',
                            actuarialFirm: undefined,
                        },
                    ],
                    actuaryCommunicationPreference: 'OACT_TO_ACTUARY' as const,
                    packagesWithSharedRateCerts: [],
                },
            ],
        })

        const draftID = draft.id
        const submitResult = await server.executeOperation({
            query: SUBMIT_HEALTH_PLAN_PACKAGE,
            variables: {
                input: {
                    pkgID: draftID,
                },
            },
        })

        expect(submitResult.errors).toBeDefined()

        expect(submitResult.errors?.[0].extensions?.code).toBe('BAD_USER_INPUT')
        expect(submitResult.errors?.[0].extensions?.message).toBe(
            'formData is missing required rate fields'
        )
    })

    it('does not remove any rate data from CONTRACT_AND_RATES submissionType and submits successfully', async () => {
        const server = await constructTestPostgresServer()

        //Create and update a contract and rate submission to contract only with rate data
        const draft = await createAndUpdateTestHealthPlanPackage(server, {
            submissionType: 'CONTRACT_AND_RATES',
            documents: [
                {
                    name: 'contract_supporting_that_applies_to_a_rate_also.pdf',
                    s3URL: 'fakeS3URL',
                    documentCategories: [
                        'CONTRACT_RELATED' as const,
                        'RATES_RELATED' as const,
                    ],
                },
                {
                    name: 'rate_only_supporting_doc.pdf',
                    s3URL: 'fakeS3URL',
                    documentCategories: ['RATES_RELATED' as const],
                },
            ],
        })

        const draftCurrentRevision = draft.revisions[0].node
        const draftPackageData = base64ToDomain(
            draftCurrentRevision.formDataProto
        )

        if (draftPackageData instanceof Error) {
            throw new Error(draftPackageData.message)
        }

        const submitResult = await submitTestHealthPlanPackage(server, draft.id)
        const currentRevision = submitResult.revisions[0].node
        const packageData = base64ToDomain(currentRevision.formDataProto)

        if (packageData instanceof Error) {
            throw new Error(packageData.message)
        }

        expect(packageData).toEqual(
            expect.objectContaining({
                addtlActuaryContacts: draftPackageData.addtlActuaryContacts,
                documents: [
                    {
                        name: 'contract_supporting_that_applies_to_a_rate_also.pdf',
                        s3URL: 'fakeS3URL',
                        documentCategories: [
                            'CONTRACT_RELATED' as const,
                            'RATES_RELATED' as const,
                        ],
                    },
                    {
                        name: 'rate_only_supporting_doc.pdf',
                        s3URL: 'fakeS3URL',
                        documentCategories: ['RATES_RELATED' as const],
                    },
                ],
            })
        )
    })

    it('removes any rate data from CONTRACT_ONLY submissionType and submits successfully', async () => {
        const server = await constructTestPostgresServer()

        //Create and update a contract and rate submission to contract only with rate data
        const draft = await createAndUpdateTestHealthPlanPackage(server, {
            submissionType: 'CONTRACT_ONLY',
            documents: [
                {
                    name: 'contract_supporting_that_applies_to_a_rate_also.pdf',
                    s3URL: 'fakeS3URL',
                    documentCategories: [
                        'CONTRACT_RELATED' as const,
                        'RATES_RELATED' as const,
                    ],
                },
                {
                    name: 'rate_only_supporting_doc.pdf',
                    s3URL: 'fakeS3URL',
                    documentCategories: ['RATES_RELATED' as const],
                },
            ],
        })

        const submitResult = await submitTestHealthPlanPackage(server, draft.id)

        const currentRevision = submitResult.revisions[0].node
        const packageData = base64ToDomain(currentRevision.formDataProto)

        if (packageData instanceof Error) {
            throw new Error(packageData.message)
        }

        expect(packageData).toEqual(
            expect.objectContaining({
                rateInfos: expect.arrayContaining([]),
                addtlActuaryContacts: expect.arrayContaining([]),
                documents: [
                    {
                        name: 'contract_supporting_that_applies_to_a_rate_also.pdf',
                        s3URL: 'fakeS3URL',
                        documentCategories: ['CONTRACT_RELATED'],
                    },
                    {
                        name: 'rate_only_supporting_doc.pdf',
                        s3URL: 'fakeS3URL',
                        documentCategories: ['CONTRACT_RELATED'],
                    },
                ],
            })
        )
    })

    it('sends two emails', async () => {
        const mockEmailer = testEmailer()

        //mock invoke email submit lambda
        const server = await constructTestPostgresServer({
            emailer: mockEmailer,
        })
        const draft = await createAndUpdateTestHealthPlanPackage(server, {})
        const draftID = draft.id

        const submitResult = await server.executeOperation({
            query: SUBMIT_HEALTH_PLAN_PACKAGE,
            variables: {
                input: {
                    pkgID: draftID,
                },
            },
        })

        expect(submitResult.errors).toBeUndefined()
        expect(mockEmailer.sendEmail).toHaveBeenCalledTimes(2)
    })

    it('send CMS email to CMS if submission is valid', async () => {
        const config = testEmailConfig
        const mockEmailer = testEmailer(config)
        //mock invoke email submit lambda
        const server = await constructTestPostgresServer({
            emailer: mockEmailer,
        })
        const draft = await createAndUpdateTestHealthPlanPackage(server, {})
        const draftID = draft.id

        const submitResult = await server.executeOperation({
            query: SUBMIT_HEALTH_PLAN_PACKAGE,
            variables: {
                input: {
                    pkgID: draftID,
                },
            },
        })

        const currentRevision =
            submitResult?.data?.submitHealthPlanPackage?.pkg.revisions[0].node

        const sub = base64ToDomain(currentRevision.formDataProto)
        if (sub instanceof Error) {
            throw sub
        }

        const programs = [defaultFloridaProgram()]
        const name = packageName(sub, programs)
        const stateAnalystsEmails = getTestStateAnalystsEmails(sub.stateCode)

        const cmsEmails = [
            ...config.devReviewTeamEmails,
            ...stateAnalystsEmails,
        ]

        // email subject line is correct for CMS email
        expect(mockEmailer.sendEmail).toHaveBeenCalledWith(
            expect.objectContaining({
                subject: expect.stringContaining(
                    `New Managed Care Submission: ${name}`
                ),
                sourceEmail: config.emailSource,
                toAddresses: expect.arrayContaining(Array.from(cmsEmails)),
            })
        )
    })

    it('does send email when request for state analysts emails fails', async () => {
        const config = testEmailConfig
        const mockEmailer = testEmailer(config)
        //mock invoke email submit lambda
        const mockEmailParameterStore = mockEmailParameterStoreError()
        const server = await constructTestPostgresServer({
            emailer: mockEmailer,
            emailParameterStore: mockEmailParameterStore,
        })
        const draft = await createAndUpdateTestHealthPlanPackage(server, {})
        const draftID = draft.id

        await server.executeOperation({
            query: SUBMIT_HEALTH_PLAN_PACKAGE,
            variables: {
                input: {
                    pkgID: draftID,
                },
            },
        })

        expect(mockEmailer.sendEmail).toHaveBeenCalledWith(
            expect.objectContaining({
                toAddresses: expect.arrayContaining(
                    Array.from(config.devReviewTeamEmails)
                ),
            })
        )
    })

    it('does log error when request for state specific analysts emails failed', async () => {
        const mockEmailParameterStore = mockEmailParameterStoreError()
        const consoleErrorSpy = jest.spyOn(console, 'error')
        const error = {
            error: 'No store found',
            message: 'getStateAnalystsEmails failed',
            operation: 'getStateAnalystsEmails',
            status: 'ERROR',
        }

        const server = await constructTestPostgresServer({
            emailParameterStore: mockEmailParameterStore,
        })
        const draft = await createAndUpdateTestHealthPlanPackage(server, {})
        const draftID = draft.id

        await server.executeOperation({
            query: SUBMIT_HEALTH_PLAN_PACKAGE,
            variables: {
                input: {
                    pkgID: draftID,
                },
            },
        })

        expect(consoleErrorSpy).toHaveBeenCalledWith(error)
    })

    it('send state email to logged in user if submission is valid', async () => {
        const config = testEmailConfig
        const mockEmailer = testEmailer(config)
        const server = await constructTestPostgresServer({
            emailer: mockEmailer,
        })

        const currentUser = defaultContext().user // need this to reach into gql tests and understand who current user is
        const draft = await createAndUpdateTestHealthPlanPackage(server, {})
        const draftID = draft.id

        const submitResult = await server.executeOperation({
            query: SUBMIT_HEALTH_PLAN_PACKAGE,
            variables: {
                input: {
                    pkgID: draftID,
                },
            },
        })

        expect(submitResult.errors).toBeUndefined()

        const currentRevision =
            submitResult?.data?.submitHealthPlanPackage?.pkg.revisions[0].node

        const sub = base64ToDomain(currentRevision.formDataProto)
        if (sub instanceof Error) {
            throw sub
        }

        const programs = [defaultFloridaProgram()]
        const ratePrograms = [defaultFloridaRateProgram()]
        const name = packageName(sub, programs)
        const rateName = generateRateName(sub, sub.rateInfos[0], ratePrograms)

        expect(mockEmailer.sendEmail).toHaveBeenCalledWith(
            expect.objectContaining({
                subject: expect.stringContaining(`${name} was sent to CMS`),
                sourceEmail: config.emailSource,
                toAddresses: expect.arrayContaining([currentUser.email]),
                bodyHTML: expect.stringContaining(rateName),
            })
        )
    })

    it('send state email to submitter if submission is valid', async () => {
        const mockEmailer = testEmailer()
        const server = await constructTestPostgresServer({
            emailer: mockEmailer,
            context: {
                user: {
                    id: 'PeterParker',
                    stateCode: 'FL',
                    role: 'STATE_USER',
                    email: 'notspiderman@example.com',
                    familyName: 'Parker',
                    givenName: 'Peter',
                },
            },
        })
        const draft = await createAndUpdateTestHealthPlanPackage(server, {})
        const draftID = draft.id

        const submitResult = await server.executeOperation({
            query: SUBMIT_HEALTH_PLAN_PACKAGE,
            variables: {
                input: {
                    pkgID: draftID,
                },
            },
        })

        expect(submitResult.errors).toBeUndefined()

        const currentRevision =
            submitResult?.data?.submitHealthPlanPackage?.pkg.revisions[0].node

        const sub = base64ToDomain(currentRevision.formDataProto)
        if (sub instanceof Error) {
            throw sub
        }

        const programs = [defaultFloridaProgram()]
        const name = packageName(sub, programs)

        expect(mockEmailer.sendEmail).toHaveBeenCalledWith(
            expect.objectContaining({
                subject: expect.stringContaining(`${name} was sent to CMS`),
                toAddresses: expect.arrayContaining([
                    'notspiderman@example.com',
                ]),
            })
        )
    })

    it('send CMS email to CMS on valid resubmission', async () => {
        const config = testEmailConfig
        const mockEmailer = testEmailer(config)
        //mock invoke email submit lambda
        const stateServer = await constructTestPostgresServer({
            emailer: mockEmailer,
        })

        const stateSubmission = await createAndSubmitTestHealthPlanPackage(
            stateServer
        )
        const cmsServer = await constructTestPostgresServer({
            context: {
                user: testUserCMS,
            },
        })

        await unlockTestHealthPlanPackage(
            cmsServer,
            stateSubmission.id,
            'Test unlock reason.'
        )

        const submitResult = await stateServer.executeOperation({
            query: SUBMIT_HEALTH_PLAN_PACKAGE,
            variables: {
                input: {
                    pkgID: stateSubmission.id,
                    submittedReason: 'Test resubmitted reason',
                },
            },
        })

        const currentRevision =
            submitResult?.data?.submitHealthPlanPackage?.pkg.revisions[0].node

        const sub = base64ToDomain(currentRevision.formDataProto)
        if (sub instanceof Error) {
            throw sub
        }

        const programs = [defaultFloridaProgram()]
        const name = packageName(sub, programs)

        // email subject line is correct for CMS email and contains correct email body text
        expect(mockEmailer.sendEmail).toHaveBeenCalledWith(
            expect.objectContaining({
                subject: expect.stringContaining(`${name} was resubmitted`),
                sourceEmail: config.emailSource,
                bodyText: expect.stringContaining(
                    `The state completed their edits on submission ${name}`
                ),
                toAddresses: expect.arrayContaining(
                    Array.from(config.devReviewTeamEmails)
                ),
            })
        )
    })

    it('send state email to state contacts and all submitters on valid resubmission', async () => {
        const config = testEmailConfig
        const mockEmailer = testEmailer(config)
        //mock invoke email submit lambda
        const stateServer = await constructTestPostgresServer({
            context: {
                user: {
                    id: 'MilesMorales',
                    stateCode: 'FL',
                    role: 'STATE_USER',
                    email: 'alsonotspiderman@example.com',
                    familyName: 'Morales',
                    givenName: 'Miles',
                },
            },
        })

        const stateServerTwo = await constructTestPostgresServer({
            emailer: mockEmailer,
            context: {
                user: {
                    id: 'PeterParker',
                    stateCode: 'FL',
                    role: 'STATE_USER',
                    email: 'notspiderman@example.com',
                    familyName: 'Parker',
                    givenName: 'Peter',
                },
            },
        })

        const stateSubmission = await createAndSubmitTestHealthPlanPackage(
            stateServer
        )

        const cmsServer = await constructTestPostgresServer({
            context: {
                user: testUserCMS,
            },
        })

        await unlockTestHealthPlanPackage(
            cmsServer,
            stateSubmission.id,
            'Test unlock reason.'
        )

        const submitResult = await resubmitTestHealthPlanPackage(
            stateServerTwo,
            stateSubmission.id,
            'Test resubmission reason'
        )

        const currentRevision = submitResult?.revisions[0].node

        const sub = base64ToDomain(currentRevision.formDataProto)
        if (sub instanceof Error) {
            throw sub
        }

        const programs = [defaultFloridaProgram()]
        const name = packageName(sub, programs)

        // email subject line is correct for CMS email and contains correct email body text
        expect(mockEmailer.sendEmail).toHaveBeenCalledWith(
            expect.objectContaining({
                subject: expect.stringContaining(`${name} was resubmitted`),
                sourceEmail: config.emailSource,
                toAddresses: expect.arrayContaining([
                    'alsonotspiderman@example.com',
                    'notspiderman@example.com',
                    sub.stateContacts[0].email,
                ]),
            })
        )
    })

    it('does not send any emails if submission fails', async () => {
        const mockEmailer = testEmailer()
        const server = await constructTestPostgresServer({
            emailer: mockEmailer,
        })
        const draft = await createAndUpdateTestHealthPlanPackage(server, {
            submissionType: 'CONTRACT_AND_RATES',
            rateInfos: [
                {
                    rateDateStart: new Date(Date.UTC(2025, 5, 1)),
                    rateDateEnd: new Date(Date.UTC(2026, 4, 30)),
                    rateDateCertified: undefined,
                    rateDocuments: [],
                    actuaryContacts: [],
                    packagesWithSharedRateCerts: [],
                },
            ],
        })
        const draftID = draft.id

        const submitResult = await server.executeOperation({
            query: SUBMIT_HEALTH_PLAN_PACKAGE,
            variables: {
                input: {
                    pkgID: draftID,
                },
            },
        })

        expect(submitResult.errors).toBeDefined()
        expect(mockEmailer.sendEmail).not.toHaveBeenCalled()
    })

    it('errors when SES email has failed.', async () => {
        const mockEmailer = testEmailer()

        jest.spyOn(awsSESHelpers, 'testSendSESEmail').mockImplementation(
            async () => {
                throw new Error('Network error occurred')
            }
        )

        //mock invoke email submit lambda
        const server = await constructTestPostgresServer({
            emailer: mockEmailer,
        })
        const draft = await createAndUpdateTestHealthPlanPackage(server, {})
        const draftID = draft.id

        const submitResult = await server.executeOperation({
            query: SUBMIT_HEALTH_PLAN_PACKAGE,
            variables: {
                input: {
                    pkgID: draftID,
                },
            },
        })

        // expect errors from submission
        expect(submitResult.errors).toBeDefined()

        // expect sendEmail to have been called, so we know it did not error earlier
        expect(mockEmailer.sendEmail).toHaveBeenCalled()

        // expect correct graphql error.
        expect(submitResult.errors?.[0]).toEqual(
            expect.objectContaining({
                message: 'Email failed',
                locations: [{ line: 2, column: 5 }],
                path: ['submitHealthPlanPackage'],
                extensions: {
                    code: 'INTERNAL_SERVER_ERROR',
                    cause: 'EMAIL_ERROR',
                    exception: {
                        message: 'Email failed',
                        path: undefined,
                        locations: undefined,
                    },
                },
            })
        )
    })
})

describe('submitHealthPlanPackage risk based question tests', () => {
    it('errors when risk based question is undefined', async () => {
        const server = await constructTestPostgresServer()

        // setup
        const initialPkg = await createAndUpdateTestHealthPlanPackage(server, {
            riskBasedContract: undefined,
        })
        const draft = latestFormData(initialPkg)
        const draftID = draft.id

        await new Promise((resolve) => setTimeout(resolve, 2000))

        // submit
        const submitResult = await server.executeOperation({
            query: SUBMIT_HEALTH_PLAN_PACKAGE,
            variables: {
                input: {
                    pkgID: draftID,
                },
            },
        })

        expect(submitResult.errors).toBeDefined()
        expect(submitResult.errors?.[0].extensions?.message).toBe(
            'formData is missing required contract fields'
        )
    }, 20000)
})<|MERGE_RESOLUTION|>--- conflicted
+++ resolved
@@ -23,11 +23,7 @@
     getTestStateAnalystsEmails,
 } from '../../testHelpers/parameterStoreHelpers'
 import { UserType } from '../../domain-models'
-<<<<<<< HEAD
-import { testLDService } from '../../testHelpers/launchDarklyHelpers'
 import * as awsSESHelpers from '../../testHelpers/awsSESHelpers'
-=======
->>>>>>> 72f7ea2b
 
 describe('submitHealthPlanPackage', () => {
     const testUserCMS: UserType = {
