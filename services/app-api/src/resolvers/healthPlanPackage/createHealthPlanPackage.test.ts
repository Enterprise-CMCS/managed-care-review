--- conflicted
+++ resolved
@@ -26,28 +26,10 @@
     },
 ]
 
-<<<<<<< HEAD
-        const input: CreateHealthPlanPackageInput = {
-            populationCovered: 'MEDICAID',
-            programIDs: [
-                '5c10fe9f-bec9-416f-a20c-718b152ad633',
-                '037af66b-81eb-4472-8b80-01edf17d12d9',
-            ],
-            riskBasedContract: false,
-            submissionType: 'CONTRACT_ONLY',
-            submissionDescription: 'A real submission',
-            contractType: 'BASE',
-        }
-        const res = await server.executeOperation({
-            query: CREATE_HEALTH_PLAN_PACKAGE,
-            variables: { input },
-        })
-=======
 describe.each(flagValueTestParameters)(
     `Tests $testName`,
     ({ flagName, flagValue }) => {
         const mockLDService = testLDService({ [flagName]: flagValue })
->>>>>>> 29269a52
 
         it('returns package with unlocked form data', async () => {
             const server = await constructTestPostgresServer({
@@ -55,6 +37,7 @@
             })
 
             const input: CreateHealthPlanPackageInput = {
+                populationCovered: 'MEDICAID',
                 programIDs: [
                     '5c10fe9f-bec9-416f-a20c-718b152ad633',
                     '037af66b-81eb-4472-8b80-01edf17d12d9',
@@ -71,21 +54,6 @@
 
             expect(res.errors).toBeUndefined()
 
-<<<<<<< HEAD
-    it('returns an error if the program id is not in valid', async () => {
-        const server = await constructTestPostgresServer()
-        const input: CreateHealthPlanPackageInput = {
-            populationCovered: 'MEDICAID',
-            programIDs: ['xyz123'],
-            riskBasedContract: false,
-            submissionType: 'CONTRACT_ONLY',
-            submissionDescription: 'A real submission',
-            contractType: 'BASE',
-        }
-        const res = await server.executeOperation({
-            query: CREATE_HEALTH_PLAN_PACKAGE,
-            variables: { input },
-=======
             const pkg = res.data?.createHealthPlanPackage.pkg
             const draft = latestFormData(pkg)
 
@@ -100,7 +68,6 @@
             expect(draft.federalAuthorities).toHaveLength(0)
             expect(draft.contractDateStart).toBeUndefined()
             expect(draft.contractDateEnd).toBeUndefined()
->>>>>>> 29269a52
         })
 
         it('returns an error if the program id is not in valid', async () => {
@@ -108,6 +75,7 @@
                 ldService: mockLDService,
             })
             const input: CreateHealthPlanPackageInput = {
+                populationCovered: 'MEDICAID',
                 programIDs: ['xyz123'],
                 riskBasedContract: false,
                 submissionType: 'CONTRACT_ONLY',
@@ -125,20 +93,6 @@
             )
         })
 
-<<<<<<< HEAD
-        const input: CreateHealthPlanPackageInput = {
-            populationCovered: 'MEDICAID',
-            programIDs: ['xyz123'],
-            riskBasedContract: false,
-            submissionType: 'CONTRACT_ONLY',
-            submissionDescription: 'A real submission',
-            contractType: 'BASE',
-        }
-        const res = await server.executeOperation({
-            query: CREATE_HEALTH_PLAN_PACKAGE,
-            variables: { input },
-        })
-=======
         it('returns an error if a CMS user attempts to create', async () => {
             const server = await constructTestPostgresServer({
                 context: {
@@ -146,9 +100,9 @@
                 },
                 ldService: mockLDService,
             })
->>>>>>> 29269a52
 
             const input: CreateHealthPlanPackageInput = {
+                populationCovered: 'MEDICAID',
                 programIDs: ['xyz123'],
                 riskBasedContract: false,
                 submissionType: 'CONTRACT_ONLY',
