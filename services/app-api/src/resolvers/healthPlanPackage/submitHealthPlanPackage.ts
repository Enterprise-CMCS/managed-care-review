--- conflicted
+++ resolved
@@ -367,54 +367,6 @@
 
         // From this point forward we use updateResult instead of contractWithHistory because it is now old data.
 
-<<<<<<< HEAD
-        // If there are rates, submit those first
-        // if (updateResult.draftRevision.rateRevisions.length > 0) {
-        //     const ratePromises: Promise<Error | RateType>[] = []
-        //     updateResult.draftRevision.rateRevisions.forEach((rateRev) => {
-        //         ratePromises.push(
-        //             store.submitRate({
-        //                 rateRevisionID: rateRev.id,
-        //                 submittedByUserID: user.id,
-        //                 submittedReason: updateInfo.updatedReason,
-        //             })
-        //         )
-        //     })
-
-        //     const submitRatesResult = await Promise.all(ratePromises)
-        //     // if any of the promises reject, which shouldn't happen b/c we don't throw...
-        //     if (submitRatesResult instanceof Error) {
-        //         const errMessage = `Failed to submit contract revision's rates with ID: ${contractRevisionID}; ${submitRatesResult.message}`
-        //         logError('submitHealthPlanPackage', errMessage)
-        //         setErrorAttributesOnActiveSpan(errMessage, span)
-        //         throw new GraphQLError(errMessage, {
-        //             extensions: {
-        //                 code: 'INTERNAL_SERVER_ERROR',
-        //                 cause: 'DB_ERROR',
-        //             },
-        //         })
-        //     }
-        //     const submitRateErrors: Error[] = submitRatesResult.filter(
-        //         (res) => res instanceof Error
-        //     ) as Error[]
-        //     if (submitRateErrors.length > 0) {
-        //         console.error('Errors submitting Rates: ', submitRateErrors)
-        //         const errMessage = `Failed to submit contract revision's rates with ID: ${contractRevisionID}; ${submitRateErrors.map(
-        //             (err) => err.message
-        //         )}`
-        //         logError('submitHealthPlanPackage', errMessage)
-        //         setErrorAttributesOnActiveSpan(errMessage, span)
-        //         throw new GraphQLError(errMessage, {
-        //             extensions: {
-        //                 code: 'INTERNAL_SERVER_ERROR',
-        //                 cause: 'DB_ERROR',
-        //             },
-        //         })
-        //     }
-        // }
-
-=======
->>>>>>> 6f305d06
         // then submit the contract!
         const submitContractResult = await store.submitContract({
             contractID: updateResult.id,
