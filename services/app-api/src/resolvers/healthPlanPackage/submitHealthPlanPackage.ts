/* 
    This resolver is no longer being used by the frontend
    However, it still needs to be in the codebase because there
    are multiple api test that still call submitHPP.
    This will be addressed in https://jiraent.cms.gov/browse/MCR-4552
*/
import { ForbiddenError, UserInputError } from 'apollo-server-lambda'
import {
    hasValidContract,
    hasValidDocuments,
    hasValidRates,
    isContractAndRates,
    removeRatesData,
    removeInvalidProvisionsAndAuthorities,
    isValidAndCurrentLockedHealthPlanFormData,
    isContractOnly,
    isCHIPOnly,
} from '../../common-code/healthPlanFormDataType/healthPlanFormData'
import type { UpdateInfoType } from '../../domain-models'
import { isStateUser } from '../../domain-models'
import type { Emailer } from '../../emailer'
import type { MutationResolvers, State } from '../../gen/gqlServer'
import { logError, logSuccess } from '../../logger'
import type { Store } from '../../postgres'
import { NotFoundError } from '../../postgres'
import {
    setResolverDetailsOnActiveSpan,
    setErrorAttributesOnActiveSpan,
    setSuccessAttributesOnActiveSpan,
} from '../attributeHelper'
import type { EmailParameterStore } from '../../parameterStore'
import { GraphQLError } from 'graphql'

import type {
    HealthPlanFormDataType,
    LockedHealthPlanFormDataType,
} from '../../common-code/healthPlanFormDataType'
import type {
    FeatureFlagSettings,
    LDService,
} from '../../launchDarkly/launchDarkly'
import {
    convertContractToDraftRateRevisions,
    convertContractWithRatesToFormData,
    convertContractWithRatesToUnlockedHPP,
} from '../../domain-models/contractAndRates/convertContractWithRatesToHPP'
import type { Span } from '@opentelemetry/api'
import type { PackageStatusType } from '../../domain-models/contractAndRates'
import type { UpdateDraftContractRatesArgsType } from '../../postgres/contractAndRates/updateDraftContractRates'

export const SubmissionErrorCodes = ['INCOMPLETE', 'INVALID'] as const
type SubmissionErrorCode = (typeof SubmissionErrorCodes)[number] // iterable union type

type SubmissionError = {
    code: SubmissionErrorCode
    message: string
}

export function isSubmissionError(err: unknown): err is SubmissionError {
    if (err && typeof err == 'object') {
        if ('code' in err && 'message' in err) {
            // This seems ugly but necessary in a type guard.
            const hasCode = err as { code: unknown }
            if (typeof hasCode.code === 'string') {
                if (
                    SubmissionErrorCodes.some(
                        (errCode) => hasCode.code === errCode
                    )
                ) {
                    return true
                }
            }
        }
    }
    return false
}

// Throw error if resubmitted without reason or already submitted.
const validateStatusAndUpdateInfo = (
    status: PackageStatusType,
    updateInfo: UpdateInfoType,
    span?: Span,
    submittedReason?: string
) => {
    if (status === 'UNLOCKED' && submittedReason) {
        updateInfo.updatedReason = submittedReason // !destructive - edits the actual update info attached to submission
    } else if (status === 'UNLOCKED' && !submittedReason) {
        const errMessage = 'Resubmission requires a reason'
        logError('submitHealthPlanPackage', errMessage)
        setErrorAttributesOnActiveSpan(errMessage, span)
        throw new UserInputError(errMessage)
    } else if (status === 'RESUBMITTED' || status === 'SUBMITTED') {
        const errMessage = `Attempted to submit an already submitted package.`
        logError('submitHealthPlanPackage', errMessage)
        throw new GraphQLError(errMessage, {
            extensions: {
                code: 'INTERNAL_SERVER_ERROR',
                cause: 'INVALID_PACKAGE_STATUS',
            },
        })
    }
}

// This is a state machine transition to turn an Unlocked to Locked Form Data
// It will return an error if there are any missing fields that are required to submit
// This strategy (returning a different type from validation) is taken from the
// "parse, don't validate" article: https://lexi-lambda.github.io/blog/2019/11/05/parse-don-t-validate/
export function parseAndSubmit(
    draft: HealthPlanFormDataType,
    draftWithoutLinkedRates: HealthPlanFormDataType, // need this type for validations - HPP type doesnt understand linked rates  but we need to skip validations for them in some cases
    featureFlag?: FeatureFlagSettings
): LockedHealthPlanFormDataType | SubmissionError {
    // Remove fields from edits on irrelevant logic branches
    //  - CONTRACT_ONLY submission type should not contain any CONTRACT_AND_RATE rates data.
    // - CHIP_ONLY population covered should not contain any provision or authority relevant to other population.
    // - We delete at submission instead of update to preserve rates data in case user did not intend or would like to revert the submission type before submitting.
    if (isContractOnly(draft)) {
        Object.assign(draft, removeRatesData(draft))
    }
    if (isCHIPOnly(draft)) {
        Object.assign(draft, removeInvalidProvisionsAndAuthorities(draft))
    }

    const maybeStateSubmission: Record<string, unknown> = {
        ...draft,
        status: 'SUBMITTED',
        submittedAt: new Date(),
    }

    const maybeStateSubmissionNoLinkedRates: Record<string, unknown> = {
        ...draftWithoutLinkedRates,
        status: 'SUBMITTED',
        submittedAt: new Date(),
    }

    const hasValid438Attestation =
        featureFlag?.['438-attestation'] === false
            ? true
            : draft.statutoryRegulatoryAttestation ||
              (draft.statutoryRegulatoryAttestation === false &&
                  draft.statutoryRegulatoryAttestationDescription)
    if (
        isValidAndCurrentLockedHealthPlanFormData(
            maybeStateSubmissionNoLinkedRates
        ) &&
        hasValid438Attestation
    ) {
        return maybeStateSubmission as LockedHealthPlanFormDataType
    } else if (
        !hasValidContract(
            maybeStateSubmission as LockedHealthPlanFormDataType
        ) ||
        !hasValid438Attestation
    ) {
        return {
            code: 'INCOMPLETE',
            message: 'formData is missing required contract fields',
        }
    } else if (
        (maybeStateSubmission as LockedHealthPlanFormDataType).rateInfos
            .length == 0 &&
        isContractAndRates(draft)
    ) {
        return {
            code: 'INCOMPLETE',
            message: 'formData includes invalid rate fields',
        }
    } else if (
        !hasValidRates(
            maybeStateSubmissionNoLinkedRates as LockedHealthPlanFormDataType
        ) &&
        isContractAndRates(draft)
    ) {
        return {
            code: 'INCOMPLETE',
            message: 'formData is missing required rate fields',
        }
    } else if (
        !hasValidDocuments(maybeStateSubmission as LockedHealthPlanFormDataType)
    ) {
        return {
            code: 'INCOMPLETE',
            message: 'formData must have valid documents',
        }
    } else
        return {
            code: 'INCOMPLETE',
            message: 'formData is missing a required field',
        }
}

// submitHealthPlanPackageResolver is a state machine transition for HealthPlanPackage
// All the rate data that comes in in is revisions data. The id on the data is the revision id.
//
export function submitHealthPlanPackageResolver(
    store: Store,
    emailer: Emailer,
    emailParameterStore: EmailParameterStore,
    launchDarkly: LDService
): MutationResolvers['submitHealthPlanPackage'] {
    return async (_parent, { input }, context) => {
        const featureFlags = await launchDarkly.allFlags(context)
<<<<<<< HEAD

=======
>>>>>>> 704acd91
        const { user, ctx, tracer } = context
        const span = tracer?.startSpan('submitHealthPlanPackage', {}, ctx)
        setResolverDetailsOnActiveSpan('submitHealthPlanPackage', user, span)

        const { submittedReason, pkgID } = input
        span?.setAttribute('mcreview.package_id', pkgID)

        //Set updateInfo default to initial submission
        const updateInfo: UpdateInfoType = {
            updatedAt: new Date(),
            updatedBy: context.user,
            updatedReason: 'Initial submission',
        }

        // This resolver is only callable by state users
        if (!isStateUser(user)) {
            logError(
                'submitHealthPlanPackage',
                'user not authorized to fetch state data'
            )
            setErrorAttributesOnActiveSpan(
                'user not authorized to fetch state data',
                span
            )
            throw new ForbiddenError('user not authorized to fetch state data')
        }
        const stateFromCurrentUser: State['code'] = user.stateCode

        // fetch contract and related reates - convert to HealthPlanPackage and proto-ize to match the pattern for flag off\
        // this could be replaced with parsing to locked versus unlocked contracts and rates when types are available
        const contractWithHistory = await store.findContractWithHistory(
            input.pkgID
        )

        if (contractWithHistory instanceof Error) {
            const errMessage = `Issue finding a contract with history with id ${input.pkgID}. Message: ${contractWithHistory.message}`
            logError('fetchHealthPlanPackage', errMessage)
            setErrorAttributesOnActiveSpan(errMessage, span)

            if (contractWithHistory instanceof NotFoundError) {
                throw new GraphQLError(errMessage, {
                    extensions: {
                        code: 'NOT_FOUND',
                        cause: 'DB_ERROR',
                    },
                })
            }

            throw new GraphQLError(errMessage, {
                extensions: {
                    code: 'INTERNAL_SERVER_ERROR',
                    cause: 'DB_ERROR',
                },
            })
        }

        const maybeHealthPlanPackage =
            convertContractWithRatesToUnlockedHPP(contractWithHistory)

        if (maybeHealthPlanPackage instanceof Error) {
            const errMessage = `Error convert to contractWithHistory health plan package. Message: ${maybeHealthPlanPackage.message}`
            logError('submitHealthPlanPackage', errMessage)
            setErrorAttributesOnActiveSpan(errMessage, span)
            throw new GraphQLError(errMessage, {
                extensions: {
                    code: 'INTERNAL_SERVER_ERROR',
                    cause: 'PROTO_DECODE_ERROR',
                },
            })
        }

        // Validate user authorized to fetch state
        if (contractWithHistory.stateCode !== stateFromCurrentUser) {
            logError(
                'submitHealthPlanPackage',
                'user not authorized to fetch data from a different state'
            )
            setErrorAttributesOnActiveSpan(
                'user not authorized to fetch data from a different state',
                span
            )
            throw new ForbiddenError(
                'user not authorized to fetch data from a different state'
            )
        }

        validateStatusAndUpdateInfo(
            contractWithHistory.status,
            updateInfo,
            span,
            submittedReason || undefined
        )

        if (!contractWithHistory.draftRevision) {
            throw new Error(
                'PROGRAMMING ERROR: Status should not be submittable without a draft revision'
            )
        }

        // reassign variable set up before rates feature flag
        const conversionResult = convertContractWithRatesToFormData(
            contractWithHistory.draftRevision,
            convertContractToDraftRateRevisions(contractWithHistory),
            contractWithHistory.id,
            contractWithHistory.stateCode,
            contractWithHistory.stateNumber
        )

        if (conversionResult instanceof Error) {
            const errMessage = conversionResult.message
            logError('submitHealthPlanPackage', errMessage)
            setErrorAttributesOnActiveSpan(errMessage, span)
            throw new Error(errMessage)
        }
        //////////////////////////////////////
        const initialFormData = conversionResult
        const contractRevisionID = contractWithHistory.draftRevision.id

        // Clear out linked rates form initial data before parse and submit. We should not validate on the linked rates at all (besides there being at least one rate)
        const childRateIDs =
            contractWithHistory.draftRates?.reduce<string[]>(
                (rateIDs, rate) => {
                    if (
                        rate.id &&
                        rate.parentContractID === contractWithHistory.id
                    ) {
                        rateIDs.push(rate.id)
                    }
                    return rateIDs
                },
                []
            ) ?? []

        const onlyChildRateInfos = initialFormData.rateInfos.filter(
            (rateInfo) => {
                return rateInfo.id && childRateIDs.includes(rateInfo.id)
            }
        )
        const formDataNoLinkedRates = {
            ...initialFormData,
            rateInfos: onlyChildRateInfos,
        }
        // Final clean + check of data before submit - parse to state submission
        const maybeLocked = parseAndSubmit(
            initialFormData,
            formDataNoLinkedRates,
            featureFlags
        )

        if (isSubmissionError(maybeLocked)) {
            const errMessage = maybeLocked.message
            logError('submitHealthPlanPackage', errMessage)
            setErrorAttributesOnActiveSpan(errMessage, span)
            throw new UserInputError(errMessage, {
                message: maybeLocked.message,
            })
        }

        // If this contract is being submitted as CONTRACT_ONLY but still has associations with rates
        // we need to prune those rates at submission time to make the submission clean
        if (
            contractWithHistory.draftRevision.formData.submissionType ===
                'CONTRACT_ONLY' &&
            contractWithHistory.draftRates &&
            contractWithHistory.draftRates.length > 0
        ) {
            const rateUpdates: UpdateDraftContractRatesArgsType = {
                contractID: contractWithHistory.id,
                rateUpdates: {
                    create: [],
                    update: [],
                    link: [],
                    unlink: [],
                    delete: [],
                },
            }

            for (const draftRate of contractWithHistory.draftRates) {
                if (draftRate.revisions.length === 0) {
                    if (draftRate.parentContractID !== contractWithHistory.id) {
                        console.error(
                            'This never submitted rate is not parented to this contract',
                            contractWithHistory.id,
                            draftRate.id
                        )
                        throw new Error(
                            'This never submitted rate is not parented to this contract'
                        )
                    }

                    // this is a child draft rate, delete it
                    rateUpdates.rateUpdates.delete.push({
                        rateID: draftRate.id,
                    })
                } else {
                    // this is a linked rate, unlink it
                    rateUpdates.rateUpdates.unlink.push({
                        rateID: draftRate.id,
                    })
                }
            }
            const rateResult = await store.updateDraftContractRates(rateUpdates)
            if (rateResult instanceof Error) {
                const errMessage =
                    'Error while attempting to clean up rates from a now CONTRACT_ONLY submission'
                logError('submitHealthPlanPackage', errMessage)
                setErrorAttributesOnActiveSpan(errMessage, span)
                throw new Error(errMessage)
            }
        }

        const updateResult = await store.updateDraftContractWithRates({
            contractID: input.pkgID,
            formData: {
                ...maybeLocked,
                ...maybeLocked.contractAmendmentInfo?.modifiedProvisions,
                managedCareEntities: maybeLocked.managedCareEntities,
                stateContacts: maybeLocked.stateContacts,
                supportingDocuments: maybeLocked.documents.map((doc) => {
                    return {
                        name: doc.name,
                        s3URL: doc.s3URL,
                        sha256: doc.sha256,
                        id: doc.id,
                    }
                }),
                contractDocuments: maybeLocked.contractDocuments.map((doc) => {
                    return {
                        name: doc.name,
                        s3URL: doc.s3URL,
                        sha256: doc.sha256,
                        id: doc.id,
                    }
                }),
            },
        })
        if (updateResult instanceof Error) {
            const errMessage = `Failed to update submitted contract info with ID: ${contractRevisionID}; ${updateResult.message}`
            logError('submitHealthPlanPackage', errMessage)
            setErrorAttributesOnActiveSpan(errMessage, span)
            throw new GraphQLError(errMessage, {
                extensions: {
                    code: 'INTERNAL_SERVER_ERROR',
                    cause: 'DB_ERROR',
                },
            })
        }

        if (!updateResult.draftRevision) {
            throw new Error(
                'PROGRAMMING ERROR: draft contract does not contain a draft revision'
            )
        }

        // From this point forward we use updateResult instead of contractWithHistory because it is now old data.

        // then submit the contract!
        const submitContractResult = await store.submitContract({
            contractID: updateResult.id,
            submittedByUserID: user.id,
            submittedReason: updateInfo.updatedReason,
        })
        if (submitContractResult instanceof Error) {
            const errMessage = `Failed to submit contract revision with ID: ${contractRevisionID}; ${submitContractResult.message}`
            logError('submitHealthPlanPackage', errMessage)
            setErrorAttributesOnActiveSpan(errMessage, span)
            throw new GraphQLError(errMessage, {
                extensions: {
                    code: 'INTERNAL_SERVER_ERROR',
                    cause: 'DB_ERROR',
                },
            })
        }
        const maybeSubmittedPkg =
            convertContractWithRatesToUnlockedHPP(submitContractResult)

        if (maybeSubmittedPkg instanceof Error) {
            const errMessage = `Error converting draft contract. Message: ${maybeSubmittedPkg.message}`
            logError('submitHealthPlanPackage', errMessage)
            setErrorAttributesOnActiveSpan(errMessage, span)
            throw new GraphQLError(errMessage, {
                extensions: {
                    code: 'INTERNAL_SERVER_ERROR',
                    cause: 'PROTO_DECODE_ERROR',
                },
            })
        }

        // set variables used across feature flag boundary
        const updatedPackage = maybeSubmittedPkg

<<<<<<< HEAD
=======
        // Send emails!
        const status = packageStatus(updatedPackage)

        let stateAnalystsEmails: string[] = []
        // not great that state code type isn't being used in ContractType but I'll risk the conversion for now
        const stateAnalystsEmailsResult = await store.findStateAssignedUsers(
            updatedPackage.stateCode as StateCodeType
        )

        if (stateAnalystsEmailsResult instanceof Error) {
            logError(
                'getStateAnalystsEmails',
                stateAnalystsEmailsResult.message
            )
            setErrorAttributesOnActiveSpan(
                stateAnalystsEmailsResult.message,
                span
            )
        } else {
            stateAnalystsEmails = stateAnalystsEmailsResult.map((u) => u.email)
        }

        // Get submitter email from every pkg submitted revision.
        const submitterEmails = packageSubmitters(updatedPackage)

>>>>>>> 704acd91
        const statePrograms = store.findStatePrograms(updatedPackage.stateCode)

        if (statePrograms instanceof Error) {
            logError('findStatePrograms', statePrograms.message)
            setErrorAttributesOnActiveSpan(statePrograms.message, span)
            throw new GraphQLError(statePrograms.message, {
                extensions: {
                    code: 'INTERNAL_SERVER_ERROR',
                    cause: 'DB_ERROR',
                },
            })
        }

        logSuccess('submitHealthPlanPackage')
        setSuccessAttributesOnActiveSpan(span)
        return { pkg: updatedPackage }
    }
}<|MERGE_RESOLUTION|>--- conflicted
+++ resolved
@@ -18,7 +18,6 @@
 } from '../../common-code/healthPlanFormDataType/healthPlanFormData'
 import type { UpdateInfoType } from '../../domain-models'
 import { isStateUser } from '../../domain-models'
-import type { Emailer } from '../../emailer'
 import type { MutationResolvers, State } from '../../gen/gqlServer'
 import { logError, logSuccess } from '../../logger'
 import type { Store } from '../../postgres'
@@ -28,7 +27,6 @@
     setErrorAttributesOnActiveSpan,
     setSuccessAttributesOnActiveSpan,
 } from '../attributeHelper'
-import type { EmailParameterStore } from '../../parameterStore'
 import { GraphQLError } from 'graphql'
 
 import type {
@@ -194,16 +192,13 @@
 //
 export function submitHealthPlanPackageResolver(
     store: Store,
-    emailer: Emailer,
-    emailParameterStore: EmailParameterStore,
+    // emailer: Emailer,
+    // emailParameterStore: EmailParameterStore,
     launchDarkly: LDService
 ): MutationResolvers['submitHealthPlanPackage'] {
     return async (_parent, { input }, context) => {
         const featureFlags = await launchDarkly.allFlags(context)
-<<<<<<< HEAD
-
-=======
->>>>>>> 704acd91
+
         const { user, ctx, tracer } = context
         const span = tracer?.startSpan('submitHealthPlanPackage', {}, ctx)
         setResolverDetailsOnActiveSpan('submitHealthPlanPackage', user, span)
@@ -492,49 +487,7 @@
             })
         }
 
-        // set variables used across feature flag boundary
         const updatedPackage = maybeSubmittedPkg
-
-<<<<<<< HEAD
-=======
-        // Send emails!
-        const status = packageStatus(updatedPackage)
-
-        let stateAnalystsEmails: string[] = []
-        // not great that state code type isn't being used in ContractType but I'll risk the conversion for now
-        const stateAnalystsEmailsResult = await store.findStateAssignedUsers(
-            updatedPackage.stateCode as StateCodeType
-        )
-
-        if (stateAnalystsEmailsResult instanceof Error) {
-            logError(
-                'getStateAnalystsEmails',
-                stateAnalystsEmailsResult.message
-            )
-            setErrorAttributesOnActiveSpan(
-                stateAnalystsEmailsResult.message,
-                span
-            )
-        } else {
-            stateAnalystsEmails = stateAnalystsEmailsResult.map((u) => u.email)
-        }
-
-        // Get submitter email from every pkg submitted revision.
-        const submitterEmails = packageSubmitters(updatedPackage)
-
->>>>>>> 704acd91
-        const statePrograms = store.findStatePrograms(updatedPackage.stateCode)
-
-        if (statePrograms instanceof Error) {
-            logError('findStatePrograms', statePrograms.message)
-            setErrorAttributesOnActiveSpan(statePrograms.message, span)
-            throw new GraphQLError(statePrograms.message, {
-                extensions: {
-                    code: 'INTERNAL_SERVER_ERROR',
-                    cause: 'DB_ERROR',
-                },
-            })
-        }
 
         logSuccess('submitHealthPlanPackage')
         setSuccessAttributesOnActiveSpan(span)
