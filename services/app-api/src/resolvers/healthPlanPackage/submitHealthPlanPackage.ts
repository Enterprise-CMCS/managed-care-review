import { ForbiddenError, UserInputError } from 'apollo-server-lambda'
import {
    hasValidContract,
    hasValidDocuments,
    hasValidRates,
    hasAnyValidRateData,
    isContractAndRates,
    removeRatesData,
    removeInvalidProvisionsAndAuthorities,
    isValidAndCurrentLockedHealthPlanFormData,
    isContractOnly,
    isCHIPOnly,
} from '../../../../app-web/src/common-code/healthPlanFormDataType/healthPlanFormData'
import type { UpdateInfoType } from '../../domain-models'
import {
    isStateUser,
    packageStatus,
    packageSubmitters,
} from '../../domain-models'
import type { Emailer } from '../../emailer'
import type { MutationResolvers, State } from '../../gen/gqlServer'
import { logError, logSuccess } from '../../logger'
import type { Store } from '../../postgres'
import { NotFoundError } from '../../postgres'
import {
    setResolverDetailsOnActiveSpan,
    setErrorAttributesOnActiveSpan,
    setSuccessAttributesOnActiveSpan,
} from '../attributeHelper'
import type { EmailParameterStore } from '../../parameterStore'
import { GraphQLError } from 'graphql'

import type {
    HealthPlanFormDataType,
    LockedHealthPlanFormDataType,
} from '../../../../app-web/src/common-code/healthPlanFormDataType'
import type {
    FeatureFlagSettings,
    LDService,
} from '../../launchDarkly/launchDarkly'
import {
    convertContractWithRatesToFormData,
    convertContractWithRatesToUnlockedHPP,
} from '../../domain-models/contractAndRates/convertContractWithRatesToHPP'
import type { Span } from '@opentelemetry/api'
<<<<<<< HEAD
import type { PackageStatusType } from '../../domain-models/contractAndRates'
import type { RateFormEditable } from '../../postgres/contractAndRates/updateDraftRate'
=======
import type {
    PackageStatusType,
    RateFormEditableType,
    RateType,
} from '../../domain-models/contractAndRates'
>>>>>>> adc54251

export const SubmissionErrorCodes = ['INCOMPLETE', 'INVALID'] as const
type SubmissionErrorCode = (typeof SubmissionErrorCodes)[number] // iterable union type

type SubmissionError = {
    code: SubmissionErrorCode
    message: string
}

export function isSubmissionError(err: unknown): err is SubmissionError {
    if (err && typeof err == 'object') {
        if ('code' in err && 'message' in err) {
            // This seems ugly but necessary in a type guard.
            const hasCode = err as { code: unknown }
            if (typeof hasCode.code === 'string') {
                if (
                    SubmissionErrorCodes.some(
                        (errCode) => hasCode.code === errCode
                    )
                ) {
                    return true
                }
            }
        }
    }
    return false
}

// Throw error if resubmitted without reason or already submitted.
const validateStatusAndUpdateInfo = (
    status: PackageStatusType,
    updateInfo: UpdateInfoType,
    span?: Span,
    submittedReason?: string
) => {
    if (status === 'UNLOCKED' && submittedReason) {
        updateInfo.updatedReason = submittedReason // !destructive - edits the actual update info attached to submission
    } else if (status === 'UNLOCKED' && !submittedReason) {
        const errMessage = 'Resubmission requires a reason'
        logError('submitHealthPlanPackage', errMessage)
        setErrorAttributesOnActiveSpan(errMessage, span)
        throw new UserInputError(errMessage)
    } else if (status === 'RESUBMITTED' || status === 'SUBMITTED') {
        const errMessage = `Attempted to submit an already submitted package.`
        logError('submitHealthPlanPackage', errMessage)
        throw new GraphQLError(errMessage, {
            extensions: {
                code: 'INTERNAL_SERVER_ERROR',
                cause: 'INVALID_PACKAGE_STATUS',
            },
        })
    }
}

// This is a state machine transition to turn an Unlocked to Locked Form Data
// It will return an error if there are any missing fields that are required to submit
// This strategy (returning a different type from validation) is taken from the
// "parse, don't validate" article: https://lexi-lambda.github.io/blog/2019/11/05/parse-don-t-validate/
export function parseAndSubmit(
    draft: HealthPlanFormDataType,
    featureFlag?: FeatureFlagSettings
): LockedHealthPlanFormDataType | SubmissionError {
    // Remove fields from edits on irrelevant logic branches
    //  - CONTRACT_ONLY submission type should not contain any CONTRACT_AND_RATE rates data.
    // - CHIP_ONLY population covered should not contain any provision or authority relevant to other population.
    // - We delete at submission instead of update to preserve rates data in case user did not intend or would like to revert the submission type before submitting.
    if (isContractOnly(draft) && hasAnyValidRateData(draft)) {
        Object.assign(draft, removeRatesData(draft))
    }
    if (isCHIPOnly(draft)) {
        Object.assign(draft, removeInvalidProvisionsAndAuthorities(draft))
    }

    const maybeStateSubmission: Record<string, unknown> = {
        ...draft,
        status: 'SUBMITTED',
        submittedAt: new Date(),
    }

    const hasValid438Attestation =
        featureFlag?.['438-attestation'] === false
            ? true
            : draft.statutoryRegulatoryAttestation ||
              (draft.statutoryRegulatoryAttestation === false &&
                  draft.statutoryRegulatoryAttestationDescription)

    if (
        isValidAndCurrentLockedHealthPlanFormData(maybeStateSubmission) &&
        hasValid438Attestation
    ) {
        return maybeStateSubmission
    } else if (
        !hasValidContract(
            maybeStateSubmission as LockedHealthPlanFormDataType
        ) ||
        !hasValid438Attestation
    ) {
        return {
            code: 'INCOMPLETE',
            message: 'formData is missing required contract fields',
        }
    } else if (
        !hasValidRates(maybeStateSubmission as LockedHealthPlanFormDataType)
    ) {
        return isContractAndRates(draft)
            ? {
                  code: 'INCOMPLETE',
                  message: 'formData is missing required rate fields',
              }
            : {
                  code: 'INVALID',
                  message: 'formData includes invalid rate fields',
              }
    } else if (
        !hasValidDocuments(maybeStateSubmission as LockedHealthPlanFormDataType)
    ) {
        return {
            code: 'INCOMPLETE',
            message: 'formData must have valid documents',
        }
    } else
        return {
            code: 'INCOMPLETE',
            message: 'formData is missing a required field',
        }
}

// submitHealthPlanPackageResolver is a state machine transition for HealthPlanPackage
// All the rate data that comes in in is revisions data. The id on the data is the revision id.
//
export function submitHealthPlanPackageResolver(
    store: Store,
    emailer: Emailer,
    emailParameterStore: EmailParameterStore,
    launchDarkly: LDService
): MutationResolvers['submitHealthPlanPackage'] {
    return async (_parent, { input }, context) => {
        const featureFlags = await launchDarkly.allFlags(context)

        const { user, span } = context
        const { submittedReason, pkgID } = input
        setResolverDetailsOnActiveSpan('submitHealthPlanPackage', user, span)
        span?.setAttribute('mcreview.package_id', pkgID)

        //Set updateInfo default to initial submission
        const updateInfo: UpdateInfoType = {
            updatedAt: new Date(),
            updatedBy: context.user.email,
            updatedReason: 'Initial submission',
        }

        // This resolver is only callable by state users
        if (!isStateUser(user)) {
            logError(
                'submitHealthPlanPackage',
                'user not authorized to fetch state data'
            )
            setErrorAttributesOnActiveSpan(
                'user not authorized to fetch state data',
                span
            )
            throw new ForbiddenError('user not authorized to fetch state data')
        }
        const stateFromCurrentUser: State['code'] = user.stateCode

        // fetch contract and related reates - convert to HealthPlanPackage and proto-ize to match the pattern for flag off\
        // this could be replaced with parsing to locked versus unlocked contracts and rates when types are available
        const contractWithHistory = await store.findContractWithHistory(
            input.pkgID
        )

        if (contractWithHistory instanceof Error) {
            const errMessage = `Issue finding a contract with history with id ${input.pkgID}. Message: ${contractWithHistory.message}`
            logError('fetchHealthPlanPackage', errMessage)
            setErrorAttributesOnActiveSpan(errMessage, span)

            if (contractWithHistory instanceof NotFoundError) {
                throw new GraphQLError(errMessage, {
                    extensions: {
                        code: 'NOT_FOUND',
                        cause: 'DB_ERROR',
                    },
                })
            }

            throw new GraphQLError(errMessage, {
                extensions: {
                    code: 'INTERNAL_SERVER_ERROR',
                    cause: 'DB_ERROR',
                },
            })
        }

        const maybeHealthPlanPackage =
            convertContractWithRatesToUnlockedHPP(contractWithHistory)

        if (maybeHealthPlanPackage instanceof Error) {
            const errMessage = `Error convert to contractWithHistory health plan package. Message: ${maybeHealthPlanPackage.message}`
            logError('submitHealthPlanPackage', errMessage)
            setErrorAttributesOnActiveSpan(errMessage, span)
            throw new GraphQLError(errMessage, {
                extensions: {
                    code: 'INTERNAL_SERVER_ERROR',
                    cause: 'PROTO_DECODE_ERROR',
                },
            })
        }

        // Validate user authorized to fetch state
        if (contractWithHistory.stateCode !== stateFromCurrentUser) {
            logError(
                'submitHealthPlanPackage',
                'user not authorized to fetch data from a different state'
            )
            setErrorAttributesOnActiveSpan(
                'user not authorized to fetch data from a different state',
                span
            )
            throw new ForbiddenError(
                'user not authorized to fetch data from a different state'
            )
        }

        validateStatusAndUpdateInfo(
            contractWithHistory.status,
            updateInfo,
            span,
            submittedReason || undefined
        )

        if (!contractWithHistory.draftRevision) {
            throw new Error(
                'PROGRAMMING ERROR: Status should not be submittable without a draft revision'
            )
        }

        // reassign variable set up before rates feature flag
        const conversionResult = convertContractWithRatesToFormData(
            contractWithHistory.draftRevision,
            contractWithHistory.id,
            contractWithHistory.stateCode,
            contractWithHistory.stateNumber
        )

        if (conversionResult instanceof Error) {
            const errMessage = conversionResult.message
            logError('submitHealthPlanPackage', errMessage)
            setErrorAttributesOnActiveSpan(errMessage, span)
            throw new Error(errMessage)
        }

        const initialFormData = conversionResult
        const contractRevisionID = contractWithHistory.draftRevision.id

        // Final clean + check of data before submit - parse to state submission
        const maybeLocked = parseAndSubmit(initialFormData, featureFlags)

        if (isSubmissionError(maybeLocked)) {
            const errMessage = maybeLocked.message
            logError('submitHealthPlanPackage', errMessage)
            setErrorAttributesOnActiveSpan(errMessage, span)
            throw new UserInputError(errMessage, {
                message: maybeLocked.message,
            })
        }

        // Since submit can change the form data, we have to save it again.
        // if the rates were removed, we remove them.
        let removeRateInfos: RateFormEditableType[] | undefined = undefined
        if (maybeLocked.rateInfos.length === 0) {
            // undefined means ignore rates in updaterDraftContractWithRates, empty array means empty them.
            removeRateInfos = []
        }

        const updateResult = await store.updateDraftContractWithRates({
            contractID: input.pkgID,
            formData: {
                ...maybeLocked,
                ...maybeLocked.contractAmendmentInfo?.modifiedProvisions,
                managedCareEntities: maybeLocked.managedCareEntities,
                stateContacts: maybeLocked.stateContacts,
                supportingDocuments: maybeLocked.documents.map((doc) => {
                    return {
                        name: doc.name,
                        s3URL: doc.s3URL,
                        sha256: doc.sha256,
                        id: doc.id,
                    }
                }),
                contractDocuments: maybeLocked.contractDocuments.map((doc) => {
                    return {
                        name: doc.name,
                        s3URL: doc.s3URL,
                        sha256: doc.sha256,
                        id: doc.id,
                    }
                }),
            },
            rateFormDatas: removeRateInfos,
        })
        if (updateResult instanceof Error) {
            const errMessage = `Failed to update submitted contract info with ID: ${contractRevisionID}; ${updateResult.message}`
            logError('submitHealthPlanPackage', errMessage)
            setErrorAttributesOnActiveSpan(errMessage, span)
            throw new GraphQLError(errMessage, {
                extensions: {
                    code: 'INTERNAL_SERVER_ERROR',
                    cause: 'DB_ERROR',
                },
            })
        }

        if (!updateResult.draftRevision) {
            throw new Error(
                'PROGRAMMING ERROR: draft contract does not contain a draft revision'
            )
        }

        // From this point forward we use updateResult instead of contractWithHistory because it is now old data.

        // If there are rates, submit those first
        // if (updateResult.draftRevision.rateRevisions.length > 0) {
        //     const ratePromises: Promise<Error | RateType>[] = []
        //     updateResult.draftRevision.rateRevisions.forEach((rateRev) => {
        //         ratePromises.push(
        //             store.submitRate({
        //                 rateRevisionID: rateRev.id,
        //                 submittedByUserID: user.id,
        //                 submittedReason: updateInfo.updatedReason,
        //             })
        //         )
        //     })

        //     const submitRatesResult = await Promise.all(ratePromises)
        //     // if any of the promises reject, which shouldn't happen b/c we don't throw...
        //     if (submitRatesResult instanceof Error) {
        //         const errMessage = `Failed to submit contract revision's rates with ID: ${contractRevisionID}; ${submitRatesResult.message}`
        //         logError('submitHealthPlanPackage', errMessage)
        //         setErrorAttributesOnActiveSpan(errMessage, span)
        //         throw new GraphQLError(errMessage, {
        //             extensions: {
        //                 code: 'INTERNAL_SERVER_ERROR',
        //                 cause: 'DB_ERROR',
        //             },
        //         })
        //     }
        //     const submitRateErrors: Error[] = submitRatesResult.filter(
        //         (res) => res instanceof Error
        //     ) as Error[]
        //     if (submitRateErrors.length > 0) {
        //         console.error('Errors submitting Rates: ', submitRateErrors)
        //         const errMessage = `Failed to submit contract revision's rates with ID: ${contractRevisionID}; ${submitRateErrors.map(
        //             (err) => err.message
        //         )}`
        //         logError('submitHealthPlanPackage', errMessage)
        //         setErrorAttributesOnActiveSpan(errMessage, span)
        //         throw new GraphQLError(errMessage, {
        //             extensions: {
        //                 code: 'INTERNAL_SERVER_ERROR',
        //                 cause: 'DB_ERROR',
        //             },
        //         })
        //     }
        // }

        // then submit the contract!
        const submitContractResult = await store.submitContract({
            contractID: updateResult.id,
            submittedByUserID: user.id,
            submittedReason: updateInfo.updatedReason,
        })
        if (submitContractResult instanceof Error) {
            const errMessage = `Failed to submit contract revision with ID: ${contractRevisionID}; ${submitContractResult.message}`
            logError('submitHealthPlanPackage', errMessage)
            setErrorAttributesOnActiveSpan(errMessage, span)
            throw new GraphQLError(errMessage, {
                extensions: {
                    code: 'INTERNAL_SERVER_ERROR',
                    cause: 'DB_ERROR',
                },
            })
        }
        const maybeSubmittedPkg =
            convertContractWithRatesToUnlockedHPP(submitContractResult)

        if (maybeSubmittedPkg instanceof Error) {
            const errMessage = `Error converting draft contract. Message: ${maybeSubmittedPkg.message}`
            logError('submitHealthPlanPackage', errMessage)
            setErrorAttributesOnActiveSpan(errMessage, span)
            throw new GraphQLError(errMessage, {
                extensions: {
                    code: 'INTERNAL_SERVER_ERROR',
                    cause: 'PROTO_DECODE_ERROR',
                },
            })
        }

        // set variables used across feature flag boundary
        const lockedFormData = maybeLocked
        const updatedPackage = maybeSubmittedPkg

        // Send emails!
        const status = packageStatus(updatedPackage)
        // Get state analysts emails from parameter store
        let stateAnalystsEmails =
            await emailParameterStore.getStateAnalystsEmails(
                updatedPackage.stateCode
            )
        //If error log it and set stateAnalystsEmails to empty string as to not interrupt the emails.
        if (stateAnalystsEmails instanceof Error) {
            logError('getStateAnalystsEmails', stateAnalystsEmails.message)
            setErrorAttributesOnActiveSpan(stateAnalystsEmails.message, span)
            stateAnalystsEmails = []
        }

        // Get submitter email from every pkg submitted revision.
        const submitterEmails = packageSubmitters(updatedPackage)

        const statePrograms = store.findStatePrograms(updatedPackage.stateCode)

        if (statePrograms instanceof Error) {
            logError('findStatePrograms', statePrograms.message)
            setErrorAttributesOnActiveSpan(statePrograms.message, span)
            throw new GraphQLError(statePrograms.message, {
                extensions: {
                    code: 'INTERNAL_SERVER_ERROR',
                    cause: 'DB_ERROR',
                },
            })
        }

        let cmsPackageEmailResult
        let statePackageEmailResult

        if (status === 'RESUBMITTED') {
            cmsPackageEmailResult = await emailer.sendResubmittedCMSEmail(
                lockedFormData,
                updateInfo,
                stateAnalystsEmails,
                statePrograms
            )
            statePackageEmailResult = await emailer.sendResubmittedStateEmail(
                lockedFormData,
                updateInfo,
                submitterEmails,
                statePrograms
            )
        } else if (status === 'SUBMITTED') {
            cmsPackageEmailResult = await emailer.sendCMSNewPackage(
                lockedFormData,
                stateAnalystsEmails,
                statePrograms
            )
            statePackageEmailResult = await emailer.sendStateNewPackage(
                lockedFormData,
                submitterEmails,
                statePrograms
            )
        }

        if (
            cmsPackageEmailResult instanceof Error ||
            statePackageEmailResult instanceof Error
        ) {
            if (cmsPackageEmailResult instanceof Error) {
                logError(
                    'submitHealthPlanPackage - CMS email failed',
                    cmsPackageEmailResult
                )
                setErrorAttributesOnActiveSpan('CMS email failed', span)
            }
            if (statePackageEmailResult instanceof Error) {
                logError(
                    'submitHealthPlanPackage - state email failed',
                    statePackageEmailResult
                )
                setErrorAttributesOnActiveSpan('state email failed', span)
            }
            throw new GraphQLError('Email failed', {
                extensions: {
                    code: 'INTERNAL_SERVER_ERROR',
                    cause: 'EMAIL_ERROR',
                },
            })
        }

        logSuccess('submitHealthPlanPackage')
        setSuccessAttributesOnActiveSpan(span)
        return { pkg: updatedPackage }
    }
}<|MERGE_RESOLUTION|>--- conflicted
+++ resolved
@@ -43,16 +43,10 @@
     convertContractWithRatesToUnlockedHPP,
 } from '../../domain-models/contractAndRates/convertContractWithRatesToHPP'
 import type { Span } from '@opentelemetry/api'
-<<<<<<< HEAD
-import type { PackageStatusType } from '../../domain-models/contractAndRates'
-import type { RateFormEditable } from '../../postgres/contractAndRates/updateDraftRate'
-=======
 import type {
     PackageStatusType,
     RateFormEditableType,
-    RateType,
 } from '../../domain-models/contractAndRates'
->>>>>>> adc54251
 
 export const SubmissionErrorCodes = ['INCOMPLETE', 'INVALID'] as const
 type SubmissionErrorCode = (typeof SubmissionErrorCodes)[number] // iterable union type
