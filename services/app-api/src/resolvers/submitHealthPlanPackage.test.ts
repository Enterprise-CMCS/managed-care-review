--- conflicted
+++ resolved
@@ -495,101 +495,6 @@
         )
     })
 
-<<<<<<< HEAD
-    it('generates rate name by package programs when rate programs are not specified', async () => {
-        const mockEmailer = testEmailer(testEmailConfig)
-        //mock invoke email submit lambda
-        const stateServer = await constructTestPostgresServer({
-            emailer: mockEmailer,
-        })
-
-        const stateSubmission = await createAndSubmitTestHealthPlanPackage(
-            stateServer
-        )
-        const cmsServer = await constructTestPostgresServer({
-            context: {
-                user: {
-                    name: 'Zuko',
-                    role: 'CMS_USER',
-                    email: 'zuko@example.com',
-                },
-            },
-        })
-
-        const unlockResult = await unlockTestHealthPlanPackage(
-            cmsServer,
-            stateSubmission.id,
-            'Test unlock reason.'
-        )
-
-        const unlockedRevisionFormData =
-            unlockResult.revisions[0].node.formDataProto
-
-        const unlockedFormData = base64ToDomain(unlockedRevisionFormData)
-        if (unlockedFormData instanceof Error) {
-            throw unlockedFormData
-        }
-
-        //Set rate programs to empty string
-        unlockedFormData.rateInfos = [
-            {
-                rateType: 'NEW' as const,
-                rateDateStart: new Date(Date.UTC(2025, 5, 1)),
-                rateDateEnd: new Date(Date.UTC(2026, 4, 30)),
-                rateDateCertified: new Date(Date.UTC(2025, 3, 15)),
-                rateDocuments: [
-                    {
-                        name: 'rateDocument.pdf',
-                        s3URL: 'fakeS3URL',
-                        documentCategories: ['RATES' as const],
-                    },
-                ],
-                rateProgramIDs: [],
-                actuaryContacts: [
-                    {
-                        actuarialFirm: 'DELOITTE',
-                        name: 'Actuary Contact 1',
-                        titleRole: 'Test Actuary Contact 1',
-                        email: 'actuarycontact1@example.com',
-                    },
-                ],
-                actuaryCommunicationPreference: 'OACT_TO_ACTUARY',
-                packagesWithSharedRateCerts: [],
-            },
-        ]
-
-        //Update and resubmit
-        await updateTestHealthPlanFormData(stateServer, unlockedFormData)
-
-        const submitResult = await resubmitTestHealthPlanPackage(
-            stateServer,
-            unlockedFormData.id,
-            'Test resubmitted reason'
-        )
-
-        const currentRevision = submitResult.revisions[0].node.formDataProto
-
-        const sub = base64ToDomain(currentRevision)
-        if (sub instanceof Error) {
-            throw sub
-        }
-
-        const programs = [defaultFloridaProgram()]
-        const name = packageName(sub, programs)
-        const rateName = generateRateName(sub, sub.rateInfos[0], programs)
-
-        // email subject line is correct for CMS email and contains correct email body text
-        expect(mockEmailer.sendEmail).toHaveBeenCalledWith(
-            expect.objectContaining({
-                subject: expect.stringContaining(`${name} was resubmitted`),
-                //Rate name should have defaulted back to using package programs to generate name
-                bodyHTML: expect.stringContaining(rateName),
-            })
-        )
-    })
-
-=======
->>>>>>> d3eebf2f
     it('send state email to all state contacts if submission is valid', async () => {
         const mockEmailer = testEmailer()
         const server = await constructTestPostgresServer({
