--- conflicted
+++ resolved
@@ -491,111 +491,6 @@
         )
     })
 
-<<<<<<< HEAD
-    it('generates rate name by package programs when rate programs are not specified', async () => {
-        const mockEmailer = testEmailer(testEmailConfig)
-
-        //mock invoke email submit lambda
-        const stateServer = await constructTestPostgresServer()
-
-        // First, create a new submitted submission
-        const stateSubmission = await createAndSubmitTestHealthPlanPackage(
-            stateServer
-        )
-
-        const cmsServer = await constructTestPostgresServer({
-            context: {
-                user: {
-                    name: 'Zuko',
-                    role: 'CMS_USER',
-                    email: 'zuko@example.com',
-                },
-            },
-            emailer: mockEmailer,
-        })
-
-        // Unlock and edit
-        const firstUnlockResult = await unlockTestHealthPlanPackage(
-            cmsServer,
-            stateSubmission.id,
-            'Super duper good reason.'
-        )
-
-        const firstUnlockFormData =
-            firstUnlockResult.revisions[0].node.formDataProto
-
-        const unlockedFormData = base64ToDomain(firstUnlockFormData)
-        if (unlockedFormData instanceof Error) {
-            throw unlockedFormData
-        }
-
-        //Set rate programs to empty string
-        unlockedFormData.rateInfos = [
-            {
-                rateType: 'NEW' as const,
-                rateDateStart: new Date(Date.UTC(2025, 5, 1)),
-                rateDateEnd: new Date(Date.UTC(2026, 4, 30)),
-                rateDateCertified: new Date(Date.UTC(2025, 3, 15)),
-                rateDocuments: [
-                    {
-                        name: 'rateDocument.pdf',
-                        s3URL: 'fakeS3URL',
-                        documentCategories: ['RATES' as const],
-                    },
-                ],
-                rateProgramIDs: [],
-                actuaryContacts: [
-                    {
-                        actuarialFirm: 'DELOITTE',
-                        name: 'Actuary Contact 1',
-                        titleRole: 'Test Actuary Contact 1',
-                        email: 'actuarycontact1@example.com',
-                    },
-                ],
-                actuaryCommunicationPreference: 'OACT_TO_ACTUARY',
-                packagesWithSharedRateCerts: [],
-            },
-        ]
-
-        //Update package
-        const updatedSub = await updateTestHealthPlanFormData(
-            stateServer,
-            unlockedFormData
-        )
-
-        //Resubmit package
-        await resubmitTestHealthPlanPackage(stateServer, updatedSub.id, 'Test')
-
-        const finalUnlockResult = await unlockTestHealthPlanPackage(
-            cmsServer,
-            stateSubmission.id,
-            'Test unlock reason.'
-        )
-
-        const finalUnlockFormData =
-            finalUnlockResult.revisions[0].node.formDataProto
-        const sub = base64ToDomain(finalUnlockFormData)
-        if (sub instanceof Error) {
-            throw sub
-        }
-
-        const programs = [defaultFloridaProgram()]
-        const name = packageName(sub, programs)
-        const rateName = generateRateName(sub, sub.rateInfos[0], programs)
-
-        // email subject line is correct for CMS email
-        expect(mockEmailer.sendEmail).toHaveBeenNthCalledWith(
-            4,
-            expect.objectContaining({
-                subject: expect.stringContaining(`${name} was unlocked`),
-                //Rate name should have defaulted back to using package programs to generate name
-                bodyHTML: expect.stringContaining(rateName),
-            })
-        )
-    })
-
-=======
->>>>>>> d3eebf2f
     it('does send unlock email when request for state analysts emails fails', async () => {
         const config = testEmailConfig
         const mockEmailer = testEmailer(config)
