--- conflicted
+++ resolved
@@ -27,25 +27,6 @@
     familyName: z.string(),
 })
 
-<<<<<<< HEAD
-const cmsUserType = z.object({
-    id: z.string().uuid(),
-    role: z.literal('CMS_USER'),
-    email: z.string(),
-    givenName: z.string(),
-    familyName: z.string(),
-    stateAssignments: z.array(stateType.omit({ users: true })),
-    divisionAssignment: divisionType.optional(),
-})
-
-const cmsApproverUserType = z.object({
-    id: z.string().uuid(),
-    role: z.literal('CMS_APPROVER_USER'),
-    email: z.string(),
-    givenName: z.string(),
-    familyName: z.string(),
-    stateAssignments: z.array(stateType.omit({ users: true })),
-=======
 const stateUserSchema = baseUserSchema.extend({
     role: z.literal(userRolesSchema.enum.STATE_USER),
     stateCode: z.string(),
@@ -53,14 +34,13 @@
 
 const cmsUserSchema = baseUserSchema.extend({
     role: z.literal(userRolesSchema.enum.CMS_USER),
-    stateAssignments: z.array(stateType),
+    stateAssignments: z.array(stateType.omit({ users: true })),
     divisionAssignment: divisionType.optional(),
 })
 
 const cmsApproverUserSchema = baseUserSchema.extend({
     role: z.literal(userRolesSchema.enum.CMS_APPROVER_USER),
-    stateAssignments: z.array(stateType),
->>>>>>> 5ec3cc1f
+    stateAssignments: z.array(stateType.omit({ users: true })),
     divisionAssignment: divisionType.optional(),
 })
 
@@ -107,8 +87,4 @@
     BaseUserType,
 }
 
-<<<<<<< HEAD
-export { cmsUserType, stateUserType, userRoles, cmsApproverUserType }
-=======
-export { cmsUserSchema, stateUserSchema, userRolesSchema, baseUserSchema }
->>>>>>> 5ec3cc1f
+export { cmsUserSchema, stateUserSchema, userRolesSchema, baseUserSchema }