--- conflicted
+++ resolved
@@ -1,16 +1,10 @@
 import { z } from 'zod'
-<<<<<<< HEAD
 import {
+    contractRevisionSchema,
     contractRevisionWithRatesSchema,
-    contractRevisionSchema,
 } from './revisionTypes'
-import { statusSchema } from './statusType'
-=======
-import { contractRevisionWithRatesSchema } from './revisionTypes'
-import { statusSchema, unlockedContractStatusSchema } from './statusType'
->>>>>>> 0baeeb72
+import { unlockedContractStatusSchema } from './statusType'
 import { pruneDuplicateEmails } from '../../emailer/formatters'
-import { contractPackageSubmissionSchema } from './packageSubmissions'
 import {
     contractWithoutDraftRatesSchema,
     rateWithoutDraftContractsSchema,
@@ -20,29 +14,11 @@
     draftRates: z.array(rateWithoutDraftContractsSchema).optional(),
 })
 
-<<<<<<< HEAD
-const unlockedContractSchema = z.object({
-    id: z.string().uuid(),
-    createdAt: z.date(),
-    updatedAt: z.date(),
-    status: statusSchema,
-    stateCode: z.string(),
-    mccrsID: z.string().optional(),
-    stateNumber: z.number().min(1),
-    // If this contract is in a DRAFT or UNLOCKED status, there will be a draftRevision and draftRates
-    draftRevision: contractRevisionSchema,
-    draftRates: z.array(rateWithoutDraftContractsSchema),
-    // All revisions are submitted and in reverse chronological order
-    revisions: z.array(contractRevisionWithRatesSchema),
-
-    packageSubmissions: z.array(contractPackageSubmissionSchema),
-=======
 const unlockedContractSchema = contractSchema.extend({
     status: unlockedContractStatusSchema,
     // Since this is a contract in UNLOCKED status, there will be a draftRevision and draftRates
-    draftRevision: contractRevisionWithRatesSchema,
-    draftRates: z.array(rateSchema),
->>>>>>> 0baeeb72
+    draftRevision: contractRevisionSchema,
+    draftRates: z.array(rateWithoutDraftContractsSchema),
 })
 
 const draftContractSchema = contractSchema.extend({
