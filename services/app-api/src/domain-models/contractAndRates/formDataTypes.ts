--- conflicted
+++ resolved
@@ -506,11 +506,8 @@
     strippedRateFormDataSchema,
     contractTypeSchema,
     populationCoveredSchema,
-<<<<<<< HEAD
     eqroContractFormDataSchema,
-=======
     updateDraftContractFormDataSchema,
->>>>>>> ef02dbab
 }
 
 export type {
