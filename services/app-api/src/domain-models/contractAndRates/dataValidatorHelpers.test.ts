import {
    validateContractDraftRevisionInput,
    parseContract,
} from './dataValidatorHelpers'
import {
    mockGqlContractDraftRevisionFormDataInput,
    must,
} from '../../testHelpers'
import type { ContractDraftRevisionFormDataInput } from '../../gen/gqlServer'
import { sharedTestPrismaClient } from '../../testHelpers/storeHelpers'
import { NewPostgresStore } from '../../postgres'
import type { ContractType } from './contractTypes'
import { s3DlUrl } from '../../testHelpers/documentHelpers'
import {
    defaultFloridaProgram,
    defaultFloridaRateProgram,
} from '../../testHelpers/gqlHelpers'

describe('validateContractDraftRevisionInput', () => {
    it('Validates input form data and removes statutoryRegulatoryAttestationDescription', async () => {
        const prismaClient = await sharedTestPrismaClient()
        const postgresStore = NewPostgresStore(prismaClient)
        const stateCode = 'FL'
        const formData = {
            ...mockGqlContractDraftRevisionFormDataInput(stateCode),
            contractDateStart: new Date(2025, 5, 1),
            contractDateEnd: new Date(2026, 4, 30),
            statutoryRegulatoryAttestation: true,
            statutoryRegulatoryAttestationDescription:
                'Hi, I should be gone after validation.',
            stateContacts: [
                {
                    name: 'Bill',
                    titleRole: 'A Title',
                    email: '', // Accepts empty string because users can save as draft with incomplete data.
                },
            ],
        }

        const expectedResult = {
            ...formData,
            statutoryRegulatoryAttestation: true,
            statutoryRegulatoryAttestationDescription: undefined,
        }

        const validatedFormData = must(
            validateContractDraftRevisionInput(
                formData,
                stateCode,
                postgresStore,
                {
                    '438-attestation': true,
                }
            )
        )

        expect(validatedFormData).toEqual(expectedResult)
    })

    it('converts fields that are null to undefined', async () => {
        const prismaClient = await sharedTestPrismaClient()
        const postgresStore = NewPostgresStore(prismaClient)
        const stateCode = 'FL'
        const formData = {
            ...mockGqlContractDraftRevisionFormDataInput(stateCode),
            stateContacts: [
                {
                    name: 'Bill',
                    titleRole: 'A Title',
                    email: '', // Accepts empty string because users can save as draft with incomplete data.
                },
            ],
            submissionDescription: null,
            contractType: null,
            riskBasedContract: null,
            dsnpContract: null,
            contractDateStart: null,
            contractDateEnd: null,
            contractExecutionStatus: null,
            inLieuServicesAndSettings: null,
            modifiedBenefitsProvided: null,
            modifiedGeoAreaServed: null,
            modifiedMedicaidBeneficiaries: null,
            modifiedRiskSharingStrategy: null,
            modifiedIncentiveArrangements: null,
            modifiedWitholdAgreements: null,
            modifiedStateDirectedPayments: null,
            modifiedPassThroughPayments: null,
            modifiedPaymentsForMentalDiseaseInstitutions: null,
            modifiedMedicalLossRatioStandards: null,
            modifiedOtherFinancialPaymentIncentive: null,
            modifiedEnrollmentProcess: null,
            modifiedGrevienceAndAppeal: null,
            modifiedNetworkAdequacyStandards: null,
            modifiedLengthOfContract: null,
            modifiedNonRiskPaymentArrangements: null,
            statutoryRegulatoryAttestation: null,
            statutoryRegulatoryAttestationDescription: null,
        }

        const expectedResult = {
            ...formData,
            submissionDescription: undefined,
            contractType: undefined,
            riskBasedContract: undefined,
            dsnpContract: undefined,
            contractDateStart: undefined,
            contractDateEnd: undefined,
            contractExecutionStatus: undefined,
            inLieuServicesAndSettings: undefined,
            modifiedBenefitsProvided: undefined,
            modifiedGeoAreaServed: undefined,
            modifiedMedicaidBeneficiaries: undefined,
            modifiedRiskSharingStrategy: undefined,
            modifiedIncentiveArrangements: undefined,
            modifiedWitholdAgreements: undefined,
            modifiedStateDirectedPayments: undefined,
            modifiedPassThroughPayments: undefined,
            modifiedPaymentsForMentalDiseaseInstitutions: undefined,
            modifiedMedicalLossRatioStandards: undefined,
            modifiedOtherFinancialPaymentIncentive: undefined,
            modifiedEnrollmentProcess: undefined,
            modifiedGrevienceAndAppeal: undefined,
            modifiedNetworkAdequacyStandards: undefined,
            modifiedLengthOfContract: undefined,
            modifiedNonRiskPaymentArrangements: undefined,
            statutoryRegulatoryAttestation: undefined,
            statutoryRegulatoryAttestationDescription: undefined,
        }

        const validatedFormData = must(
            validateContractDraftRevisionInput(
                formData,
                stateCode,
                postgresStore,
                {
                    '438-attestation': true,
                }
            )
        )

        expect(validatedFormData).toEqual(expectedResult)
    })
    it('Returns error for invalid data', async () => {
        const prismaClient = await sharedTestPrismaClient()
        const postgresStore = NewPostgresStore(prismaClient)
        const stateCode = 'FL'
        const formData: ContractDraftRevisionFormDataInput = {
            ...mockGqlContractDraftRevisionFormDataInput(stateCode),
            contractDateStart: new Date(2025, 5, 1),
            contractDateEnd: new Date(2026, 4, 30),
            statutoryRegulatoryAttestation: false,
            statutoryRegulatoryAttestationDescription: undefined,
            stateContacts: [
                {
                    name: 'Bill',
                    titleRole: 'A Title',
                    email: 'abc123@gmail',
                },
            ],
            programIDs: [
                'imNotAValidProgramID',
                '83d0e9d9-6592-439a-b46c-3235e8192fa0',
            ],
            submissionType: 'CONTRACT_AND_RATES',
            populationCovered: 'CHIP',
        }

        const validatedFormData = validateContractDraftRevisionInput(
            formData,
            stateCode,
            postgresStore,
            { '438-attestation': true }
        )

        if (!(validatedFormData instanceof Error)) {
            throw new Error(
                'Unexpected error: Was expecting validateContractDraftRevisionInput to return and error'
            )
        }

        expect(validatedFormData.message).toContain('Invalid email')
        expect(validatedFormData.message).toContain(
            `Program(s) in [${formData.programIDs}] are not valid ${stateCode} programs`
        )
        expect(validatedFormData.message).toContain(
            `populationCoveredSchema of CHIP cannot be submissionType of CONTRACT_AND_RATES`
        )
    })
})

describe('parseContract', () => {
    it('success if valid form data', async () => {
        const prismaClient = await sharedTestPrismaClient()
        const postgresStore = NewPostgresStore(prismaClient)
        const stateCode = 'FL'
        const contract: ContractType = {
            status: 'DRAFT',
            createdAt: new Date(),
            updatedAt: new Date(),
            id: '28b00852-00e3-467c-9311-519e60d43283',
            stateCode: 'FL',
            stateNumber: 5,
            reviewStatus: 'UNDER_REVIEW',
            consolidatedStatus: 'DRAFT',
            mccrsID: undefined,
            revisions: [],
            draftRevision: {
                id: 'e5bccaa3-d91c-499a-9f2f-c6ce8dbf8a5f',
                submitInfo: undefined,
                unlockInfo: undefined,
                contract: {
                    id: '88a54ccd-a36d-494d-a386-8ecf8b7438e6',
                    stateCode: 'MN',
                    stateNumber: 4,
                },
                createdAt: new Date(11 / 27 / 2023),
                updatedAt: new Date(11 / 27 / 2023),
                formData: {
                    programIDs: [defaultFloridaProgram().id],
                    populationCovered: 'MEDICAID',
                    submissionType: 'CONTRACT_AND_RATES',
                    riskBasedContract: true,
                    dsnpContract: true,
                    submissionDescription: 'A real submission',
                    supportingDocuments: [
                        {
                            s3URL: 's3://bucketname/key/contractsupporting1',
                            sha256: 'fakesha',
                            name: 'contractSupporting1',
                            dateAdded: new Date('01/15/2024'),
                            downloadURL: s3DlUrl,
                        },
                        {
                            s3URL: 's3://bucketname/key/contractSupporting2',
                            sha256: 'fakesha',
                            name: 'contractSupporting2',
                            dateAdded: new Date('01/13/2024'),
                            downloadURL: s3DlUrl,
                        },
                    ],
                    stateContacts: [
                        {
                            name: 'Someone',
                            email: 'someone@example.com',
                            titleRole: 'sometitle',
                        },
                    ],
                    contractType: 'AMENDMENT',
                    contractExecutionStatus: 'EXECUTED',
                    contractDocuments: [
                        {
                            s3URL: 's3://bucketname/key/contractsupporting1',
                            sha256: 'fakesha',
                            name: 'contractSupporting1',
                            dateAdded: new Date('01/15/2024'),
                            downloadURL: s3DlUrl,
                        },
                    ],
                    contractDateStart: new Date(),
                    contractDateEnd: new Date(),
                    managedCareEntities: ['MCO'],
                    federalAuthorities: ['STATE_PLAN'],
                    inLieuServicesAndSettings: true,
                    modifiedBenefitsProvided: true,
                    modifiedGeoAreaServed: false,
                    modifiedMedicaidBeneficiaries: true,
                    modifiedRiskSharingStrategy: true,
                    modifiedIncentiveArrangements: false,
                    modifiedWitholdAgreements: false,
                    modifiedStateDirectedPayments: true,
                    modifiedPassThroughPayments: true,
                    modifiedPaymentsForMentalDiseaseInstitutions: false,
                    modifiedMedicalLossRatioStandards: true,
                    modifiedOtherFinancialPaymentIncentive: false,
                    modifiedEnrollmentProcess: true,
                    modifiedGrevienceAndAppeal: false,
                    modifiedNetworkAdequacyStandards: true,
                    modifiedLengthOfContract: false,
                    modifiedNonRiskPaymentArrangements: true,
                    statutoryRegulatoryAttestation: true,
                    statutoryRegulatoryAttestationDescription:
                        'valid description',
                },
            },
            draftRates: [
                {
                    id: '6ab1b4c0-f9d2-4567-958a-3123e98328eb',
                    createdAt: new Date(),
                    updatedAt: new Date(),
                    status: 'DRAFT',
                    reviewStatus: 'UNDER_REVIEW',
                    consolidatedStatus: 'DRAFT',
                    stateCode: 'FL',
                    stateNumber: 5,
                    parentContractID: 'cb9a1ecb-cdb6-4ef2-956d-3fba8776cd8b',
                    packageSubmissions: [],
                    draftRevision: {
                        id: '6c7862a2-f3a1-4171-9fdd-6a8c9c2dd24b',
                        rateID: '6ab1b4c0-f9d2-4567-958a-3123e98328eb',
                        createdAt: new Date(),
                        updatedAt: new Date(),
                        submitInfo: undefined,
                        unlockInfo: undefined,
                        formData: {
                            rateType: 'AMENDMENT',
                            rateCapitationType: 'RATE_CELL',
                            rateCertificationName: 'fake-name',
<<<<<<< HEAD
                            rateMedicaidPopulations: [],
=======
                            rateMedicaidPopulations: ['MEDICAID_ONLY'],
>>>>>>> ccc41371
                            rateDocuments: [
                                {
                                    s3URL: 's3://bucketname/key/contractsupporting1',
                                    sha256: 'fakesha',
                                    name: 'contractSupporting1',
                                    dateAdded: new Date('01/15/2024'),
                                    downloadURL: s3DlUrl,
                                },
                            ],
                            supportingDocuments: [],
                            rateDateStart: new Date('2020-02-02'),
                            rateDateEnd: new Date('2021-02-02'),
                            rateDateCertified: new Date(),
                            amendmentEffectiveDateStart: new Date('1/1/2023'),
                            amendmentEffectiveDateEnd: new Date('1/1/2024'),
                            rateProgramIDs: [defaultFloridaRateProgram().id],
                            deprecatedRateProgramIDs: [],
                            certifyingActuaryContacts: [
                                {
                                    actuarialFirm: 'DELOITTE',
                                    name: 'Actuary Contact 1',
                                    titleRole: 'Test Actuary Contact 1',
                                    email: 'actuarycontact1@test.com',
                                },
                            ],
                            addtlActuaryContacts: [
                                {
                                    actuarialFirm: 'DELOITTE',
                                    name: 'Actuary Contact 1',
                                    titleRole: 'Test Actuary Contact 1',
                                    email: 'additionalactuarycontact1@test.com',
                                },
                            ],
                            actuaryCommunicationPreference: 'OACT_TO_ACTUARY',
                            packagesWithSharedRateCerts: [],
                        },
                    },
                    revisions: [],
                },
            ],
            packageSubmissions: [],
        }
        const parsedContract = parseContract(
            contract,
            stateCode,
            postgresStore,
            {
                '438-attestation': true,
                dsnp: true,
            }
        )

        expect(parsedContract).toEqual(contract)
    })

    it('return error if invalid form data', async () => {
        const prismaClient = await sharedTestPrismaClient()
        const postgresStore = NewPostgresStore(prismaClient)
        const stateCode = 'FL'
        const contract: ContractType = {
            status: 'DRAFT',
            createdAt: new Date(),
            updatedAt: new Date(),
            id: '6ab1b4c0-f9d2-4567-958a-3123e98328e1',
            stateCode: 'MN',
            stateNumber: 5,
            mccrsID: undefined,
            reviewStatus: 'UNDER_REVIEW',
            consolidatedStatus: 'DRAFT',
            revisions: [],
            draftRevision: {
                id: '6ab1b4c0-f9d2-4567-958a-3123e98328e2',
                submitInfo: undefined,
                unlockInfo: undefined,
                contract: {
                    id: '6ab1b4c0-f9d2-4567-958a-3123e98328e1',
                    stateCode: 'MN',
                    stateNumber: 4,
                },
                createdAt: new Date(11 / 27 / 2023),
                updatedAt: new Date(11 / 27 / 2023),
                formData: {
                    programIDs: ['fake-id'],
                    populationCovered: 'CHIP',
                    submissionType: 'CONTRACT_AND_RATES',
                    riskBasedContract: true,
                    dsnpContract: true,
                    submissionDescription: 'A real submission',
                    supportingDocuments: [
                        {
                            s3URL: 's3://bucketname/key/contractsupporting1',
                            sha256: 'fakesha',
                            name: 'contractSupporting1',
                            dateAdded: new Date('01/15/2024'),
                            downloadURL: s3DlUrl,
                        },
                        {
                            s3URL: 's3://bucketname/key/contractSupporting2',
                            sha256: 'fakesha',
                            name: 'contractSupporting2',
                            dateAdded: new Date('01/13/2024'),
                            downloadURL: s3DlUrl,
                        },
                    ],
                    stateContacts: [],
                    contractType: 'AMENDMENT',
                    contractExecutionStatus: 'EXECUTED',
                    contractDocuments: [],
                    contractDateStart: new Date(),
                    contractDateEnd: new Date(),
                    managedCareEntities: ['MCO'],
                    federalAuthorities: ['STATE_PLAN'],
                    inLieuServicesAndSettings: true,
                    modifiedBenefitsProvided: true,
                    modifiedGeoAreaServed: false,
                    modifiedMedicaidBeneficiaries: true,
                    modifiedRiskSharingStrategy: true,
                    modifiedIncentiveArrangements: false,
                    modifiedWitholdAgreements: false,
                    modifiedStateDirectedPayments: true,
                    modifiedPassThroughPayments: true,
                    modifiedPaymentsForMentalDiseaseInstitutions: false,
                    modifiedMedicalLossRatioStandards: true,
                    modifiedOtherFinancialPaymentIncentive: false,
                    modifiedEnrollmentProcess: true,
                    modifiedGrevienceAndAppeal: false,
                    modifiedNetworkAdequacyStandards: true,
                    modifiedLengthOfContract: false,
                    modifiedNonRiskPaymentArrangements: true,
                    statutoryRegulatoryAttestation: undefined,
                    statutoryRegulatoryAttestationDescription: undefined,
                },
            },
            draftRates: [
                {
                    id: '6ab1b4c0-f9d2-4567-958a-3123e98328e3',
                    createdAt: new Date(),
                    updatedAt: new Date(),
                    status: 'DRAFT',
                    stateCode: 'FL',
                    stateNumber: 5,
                    consolidatedStatus: 'DRAFT',
                    reviewStatus: 'UNDER_REVIEW',
                    parentContractID: '6ab1b4c0-f9d2-4567-958a-3123e98328e8',
                    packageSubmissions: [],
                    draftRevision: {
                        id: '6ab1b4c0-f9d2-4567-958a-3123e98328e4',
                        rateID: '6ab1b4c0-f9d2-4567-958a-3123e98328e6',
                        createdAt: new Date(),
                        updatedAt: new Date(),
                        submitInfo: undefined,
                        unlockInfo: undefined,
                        formData: {
                            rateType: 'AMENDMENT',
                            rateCapitationType: 'RATE_CELL',
                            rateCertificationName: 'fake-rate-name',
                            rateMedicaidPopulations: [],
                            rateDocuments: [
                                {
                                    s3URL: 'foobar//foobar',
                                    sha256: 'shafake',
                                    name: 'rate doc',
                                },
                            ],
                            supportingDocuments: [],
                            rateDateStart: new Date('2020-02-02'),
                            rateDateEnd: new Date('2021-02-02'),
                            rateDateCertified: new Date(),
                            // amendmentEffectiveDateStart: new Date('2020-02-05'),
                            // amendmentEffectiveDateEnd: new Date('2020-02-04'),
                            amendmentEffectiveDateStart: undefined,
                            amendmentEffectiveDateEnd: undefined,
                            rateProgramIDs: ['fakerateprogramid'],
                            deprecatedRateProgramIDs: [],
                            certifyingActuaryContacts: [
                                {
                                    actuarialFirm: 'DELOITTE',
                                    name: 'Actuary Contact 1',
                                    titleRole: 'Test Actuary Contact 1',
                                    email: 'actuarycontact1@test.com',
                                },
                            ],
                            addtlActuaryContacts: [
                                {
                                    actuarialFirm: 'DELOITTE',
                                    name: 'Actuary Contact 1',
                                    titleRole: 'Test Actuary Contact 1',
                                    email: 'additionalactuarycontact1@test.com',
                                },
                            ],
                            actuaryCommunicationPreference: 'OACT_TO_ACTUARY',
                            packagesWithSharedRateCerts: [],
                        },
                    },
                    revisions: [],
                },
            ],
            packageSubmissions: [],
        }
        const parsedContract = parseContract(
            contract,
            stateCode,
            postgresStore,
            {
                '438-attestation': true,
                dsnp: true,
            }
        )
        if (!(parsedContract instanceof Error)) {
            throw new Error(
                'Unexpected error: Was expecting validateContractDraftRevisionInput to return and error'
            )
        }
        expect(parsedContract.issues).toHaveLength(6)
        const errMessages = parsedContract.issues.map((err) => err.message)
        expect(errMessages[0]).toContain(
            'Too small: expected array to have >=1 items'
        )
        expect(errMessages[1]).toContain(
            'Too small: expected array to have >=1 items'
        )
        expect(errMessages[2]).toContain(
            'cannot submit rates with CHIP only populationCovered'
        )
        expect(errMessages[3]).toContain(
            'statutoryRegulatoryAttestationDescription is required when 438-attestation feature flag is on'
        )
        expect(errMessages[4]).toContain(
            'rateMedicaidPopulations is required when dsnpContract is true'
        )
        expect(errMessages[5]).toContain(
            'Program(s) in [fake-id,fakerateprogramid] are not valid FL programs'
        )
    })
    it('return error if dnspContract is required but not populated', async () => {
        const prismaClient = await sharedTestPrismaClient()
        const postgresStore = NewPostgresStore(prismaClient)
        const stateCode = 'FL'
        const contract: ContractType = {
            status: 'DRAFT',
            createdAt: new Date(),
            updatedAt: new Date(),
            id: '28b00852-00e3-467c-9311-519e60d43283',
            stateCode: 'FL',
            stateNumber: 5,
            reviewStatus: 'UNDER_REVIEW',
            consolidatedStatus: 'DRAFT',
            mccrsID: undefined,
            revisions: [],
            draftRevision: {
                id: 'e5bccaa3-d91c-499a-9f2f-c6ce8dbf8a5f',
                submitInfo: undefined,
                unlockInfo: undefined,
                contract: {
                    id: '88a54ccd-a36d-494d-a386-8ecf8b7438e6',
                    stateCode: 'MN',
                    stateNumber: 4,
                },
                createdAt: new Date(11 / 27 / 2023),
                updatedAt: new Date(11 / 27 / 2023),
                formData: {
                    programIDs: [defaultFloridaProgram().id],
                    populationCovered: 'MEDICAID',
                    submissionType: 'CONTRACT_AND_RATES',
                    riskBasedContract: true,
                    dsnpContract: undefined,
                    submissionDescription: 'A real submission',
                    supportingDocuments: [
                        {
                            s3URL: 's3://bucketname/key/contractsupporting1',
                            sha256: 'fakesha',
                            name: 'contractSupporting1',
                            dateAdded: new Date('01/15/2024'),
                            downloadURL: s3DlUrl,
                        },
                        {
                            s3URL: 's3://bucketname/key/contractSupporting2',
                            sha256: 'fakesha',
                            name: 'contractSupporting2',
                            dateAdded: new Date('01/13/2024'),
                            downloadURL: s3DlUrl,
                        },
                    ],
                    stateContacts: [
                        {
                            name: 'Someone',
                            email: 'someone@example.com',
                            titleRole: 'sometitle',
                        },
                    ],
                    contractType: 'AMENDMENT',
                    contractExecutionStatus: 'EXECUTED',
                    contractDocuments: [
                        {
                            s3URL: 's3://bucketname/key/contractsupporting1',
                            sha256: 'fakesha',
                            name: 'contractSupporting1',
                            dateAdded: new Date('01/15/2024'),
                            downloadURL: s3DlUrl,
                        },
                    ],
                    contractDateStart: new Date(),
                    contractDateEnd: new Date(),
                    managedCareEntities: ['MCO'],
                    federalAuthorities: ['STATE_PLAN'],
                    inLieuServicesAndSettings: true,
                    modifiedBenefitsProvided: true,
                    modifiedGeoAreaServed: false,
                    modifiedMedicaidBeneficiaries: true,
                    modifiedRiskSharingStrategy: true,
                    modifiedIncentiveArrangements: false,
                    modifiedWitholdAgreements: false,
                    modifiedStateDirectedPayments: true,
                    modifiedPassThroughPayments: true,
                    modifiedPaymentsForMentalDiseaseInstitutions: false,
                    modifiedMedicalLossRatioStandards: true,
                    modifiedOtherFinancialPaymentIncentive: false,
                    modifiedEnrollmentProcess: true,
                    modifiedGrevienceAndAppeal: false,
                    modifiedNetworkAdequacyStandards: true,
                    modifiedLengthOfContract: false,
                    modifiedNonRiskPaymentArrangements: true,
                    statutoryRegulatoryAttestation: true,
                    statutoryRegulatoryAttestationDescription:
                        'valid description',
                },
            },
            draftRates: [
                {
                    id: '6ab1b4c0-f9d2-4567-958a-3123e98328eb',
                    createdAt: new Date(),
                    updatedAt: new Date(),
                    status: 'DRAFT',
                    reviewStatus: 'UNDER_REVIEW',
                    consolidatedStatus: 'DRAFT',
                    stateCode: 'FL',
                    stateNumber: 5,
                    parentContractID: 'cb9a1ecb-cdb6-4ef2-956d-3fba8776cd8b',
                    packageSubmissions: [],
                    draftRevision: {
                        id: '6c7862a2-f3a1-4171-9fdd-6a8c9c2dd24b',
                        rateID: '6ab1b4c0-f9d2-4567-958a-3123e98328eb',
                        createdAt: new Date(),
                        updatedAt: new Date(),
                        submitInfo: undefined,
                        unlockInfo: undefined,
                        formData: {
                            rateType: 'AMENDMENT',
                            rateCapitationType: 'RATE_CELL',
                            rateCertificationName: 'fake-name',
                            rateMedicaidPopulations: [],
                            rateDocuments: [
                                {
                                    s3URL: 's3://bucketname/key/contractsupporting1',
                                    sha256: 'fakesha',
                                    name: 'contractSupporting1',
                                    dateAdded: new Date('01/15/2024'),
                                    downloadURL: s3DlUrl,
                                },
                            ],
                            supportingDocuments: [],
                            rateDateStart: new Date('2020-02-02'),
                            rateDateEnd: new Date('2021-02-02'),
                            rateDateCertified: new Date(),
                            amendmentEffectiveDateStart: new Date('1/1/2023'),
                            amendmentEffectiveDateEnd: new Date('1/1/2024'),
                            rateProgramIDs: [defaultFloridaRateProgram().id],
                            deprecatedRateProgramIDs: [],
                            certifyingActuaryContacts: [
                                {
                                    actuarialFirm: 'DELOITTE',
                                    name: 'Actuary Contact 1',
                                    titleRole: 'Test Actuary Contact 1',
                                    email: 'actuarycontact1@test.com',
                                },
                            ],
                            addtlActuaryContacts: [
                                {
                                    actuarialFirm: 'DELOITTE',
                                    name: 'Actuary Contact 1',
                                    titleRole: 'Test Actuary Contact 1',
                                    email: 'additionalactuarycontact1@test.com',
                                },
                            ],
                            actuaryCommunicationPreference: 'OACT_TO_ACTUARY',
                            packagesWithSharedRateCerts: [],
                        },
                    },
                    revisions: [],
                },
            ],
            packageSubmissions: [],
        }
        const parsedContract = parseContract(
            contract,
            stateCode,
            postgresStore,
            {
                '438-attestation': true,
                dsnp: true,
            }
        )
        if (!(parsedContract instanceof Error)) {
            throw new Error(
                'Unexpected error: Was expecting validateContractDraftRevisionInput to return and error'
            )
        }
        expect(parsedContract.issues).toHaveLength(1)
        const errMessages = parsedContract.issues.map((err) => err.message)
        expect(errMessages[0]).toContain(
            'dsnpContract is required when any of the following Federal Authorities are present: STATE_PLAN,WAIVER_1915B,WAIVER_1115,VOLUNTARY'
        )
    })
})<|MERGE_RESOLUTION|>--- conflicted
+++ resolved
@@ -306,11 +306,7 @@
                             rateType: 'AMENDMENT',
                             rateCapitationType: 'RATE_CELL',
                             rateCertificationName: 'fake-name',
-<<<<<<< HEAD
-                            rateMedicaidPopulations: [],
-=======
                             rateMedicaidPopulations: ['MEDICAID_ONLY'],
->>>>>>> ccc41371
                             rateDocuments: [
                                 {
                                     s3URL: 's3://bucketname/key/contractsupporting1',
