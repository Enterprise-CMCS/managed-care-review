import { z } from 'zod'
import {
    contractPackageSubmissionSchema,
    ratePackageSubmissionSchema,
} from './packageSubmissions'
import {
    contractRevisionSchema,
    contractRevisionWithRatesSchema,
    rateRevisionSchema,
    rateRevisionWithContractsSchema,
} from './revisionTypes'
import { statusSchema } from './statusType'
<<<<<<< HEAD
import { indexQuestionsPayload } from '../QuestionsType'
=======
import { updateInfoSchema } from './updateInfoType'

>>>>>>> 23e71f65
// Contract represents the contract specific information in a submission package
// All that data is contained in revisions, each revision represents the data in a single submission
// submissions are kept intact here across time
const contractWithoutDraftRatesSchema = z.object({
    id: z.string().uuid(),
    createdAt: z.date(),
    updatedAt: z.date(),
    status: statusSchema,
    stateCode: z.string(),
    mccrsID: z.string().optional(),
    stateNumber: z.number().min(1),
    // If this contract is in a DRAFT or UNLOCKED status, there will be a draftRevision
    draftRevision: contractRevisionSchema.optional(),

    // All revisions are submitted and in reverse chronological order
    revisions: z.array(contractRevisionWithRatesSchema),

    packageSubmissions: z.array(contractPackageSubmissionSchema),

    questions: indexQuestionsPayload.optional(),
})

type ContractWithoutDraftRatesType = z.infer<
    typeof contractWithoutDraftRatesSchema
>

const rateWithoutDraftContractsSchema = z.object({
    id: z.string().uuid(),
    createdAt: z.date(),
    updatedAt: z.date(),
    status: statusSchema,
    stateCode: z.string(),
    parentContractID: z.string().uuid(),
    stateNumber: z.number().min(1),
    withdrawInfo: updateInfoSchema.optional(),
    // If this rate is in a DRAFT or UNLOCKED status, there will be a draftRevision
    draftRevision: rateRevisionSchema.optional(),
    // draftContracts: rateDraftContracts,
    // All revisions are submitted and in reverse chronological order
    revisions: z.array(rateRevisionWithContractsSchema),

    packageSubmissions: z.array(ratePackageSubmissionSchema),
})

type RateWithoutDraftContractsType = z.infer<
    typeof rateWithoutDraftContractsSchema
>

export { contractWithoutDraftRatesSchema, rateWithoutDraftContractsSchema }

export type { ContractWithoutDraftRatesType, RateWithoutDraftContractsType }<|MERGE_RESOLUTION|>--- conflicted
+++ resolved
@@ -10,12 +10,9 @@
     rateRevisionWithContractsSchema,
 } from './revisionTypes'
 import { statusSchema } from './statusType'
-<<<<<<< HEAD
 import { indexQuestionsPayload } from '../QuestionsType'
-=======
 import { updateInfoSchema } from './updateInfoType'
 
->>>>>>> 23e71f65
 // Contract represents the contract specific information in a submission package
 // All that data is contained in revisions, each revision represents the data in a single submission
 // submissions are kept intact here across time
