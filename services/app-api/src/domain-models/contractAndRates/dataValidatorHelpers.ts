import {
    dsnpTriggers,
    eqroValidationAndReviewDetermination,
} from '@mc-review/submissions'
import type { FeatureFlagSettings } from '@mc-review/common-code'
import type { ContractDraftRevisionFormDataInput } from '../../gen/gqlServer'
import type { ContractFormDataType } from './formDataTypes'
import { eqroContractFormDataSchema } from './formDataTypes'
import {
    preprocessNulls,
    populationCoveredSchema,
    updateDraftContractFormDataSchema,
    type UpdateDraftContractFormDataType,
} from './formDataTypes'
import { z } from 'zod'
import type { Store } from '../../postgres'
import {
    submittableContractSchema,
    submittableEQROContractSchema,
} from './contractTypes'
import type { ContractType } from './contractTypes'

const validateStatutoryRegulatoryAttestation = (
    formData: ContractDraftRevisionFormDataInput,
    featureFlags?: FeatureFlagSettings
) =>
    preprocessNulls(
        z
            .string()
            .optional()
            .transform((val) => {
                if (featureFlags?.['438-attestation']) {
                    // Clear out existing statutoryRegulatoryAttestationDescription if statutoryRegulatoryAttestation is true
                    if (formData.statutoryRegulatoryAttestation && val) {
                        return undefined
                    }
                }

                return val ?? undefined
            })
    )

const validateProgramIDs = (stateCode: string, store: Store) => {
    return z.array(z.string()).superRefine((programs, ctx) => {
        const allPrograms = store.findPrograms(stateCode, programs)
        if (allPrograms instanceof Error) {
            ctx.addIssue({
                code: 'custom',
                message: allPrograms.message,
            })
        }
    })
}

const validatePopulationCovered = (
    formData: ContractDraftRevisionFormDataInput
) =>
    populationCoveredSchema.optional().superRefine((coveredType, ctx) => {
        if (
            coveredType === 'CHIP' &&
            formData.submissionType === 'CONTRACT_AND_RATES'
        ) {
            ctx.addIssue({
                code: 'custom',
                message:
                    'populationCoveredSchema of CHIP cannot be submissionType of CONTRACT_AND_RATES',
            })
        }
    })

const validateContractDraftRevisionInput = (
    formData: ContractDraftRevisionFormDataInput,
    stateCode: string,
    store: Store,
    featureFlags?: FeatureFlagSettings
): UpdateDraftContractFormDataType | Error => {
    const parsedData = updateDraftContractFormDataSchema
        .extend({
            statutoryRegulatoryAttestationDescription:
                validateStatutoryRegulatoryAttestation(formData, featureFlags),
            programIDs: validateProgramIDs(stateCode, store),
            populationCovered: validatePopulationCovered(formData),
        })
        .safeParse(formData)

    if (parsedData.error) {
        return parsedData.error
    }

    if (!parsedData.data) {
        return new Error(
            'Error: validateContractDraftRevisionInput returned no data'
        )
    }

    return parsedData.data
}

/**
 * Clears all conditional EQRO question responses when any of the triggering
 * questions (contract type, population covered, or managed care entities) have changed.
 *
 * This ensures users must re-answer EQRO questions when their upstream selections change,
 * since different combinations of triggering questions display different EQRO questions.
 *
 * @param currentFormData - The existing form data from the database
 * @param updateFormData - The incoming form data with user updates
 * @returns The updated form data with EQRO fields nullified if triggering questions changed
 */
const parseAndUpdateEqroFields = (
    currentFormData: ContractFormDataType,
    updateFormData: UpdateDraftContractFormDataType
) => {
    const mutatableFormData = { ...updateFormData }

    // Normalize CHIP and MEDICAID_AND_CHIP switching from one to the other results in no changes in conditional questions.
    const normalizePopulation = (population: string | undefined | null) =>
        population === 'CHIP' || population === 'MEDICAID_AND_CHIP'
            ? 'CHIP_RELATED'
            : population

    // Check if any EQRO triggering questions have changed
    const contractTypeChanged =
        updateFormData.contractType !== currentFormData.contractType
    const populationChanged =
        normalizePopulation(updateFormData.populationCovered) !==
        normalizePopulation(currentFormData.populationCovered)
    const managedCareEntitiesChanged =
        updateFormData.managedCareEntities?.includes('MCO') !==
        currentFormData.managedCareEntities?.includes('MCO')

    if (
        !contractTypeChanged &&
        !populationChanged &&
        !managedCareEntitiesChanged
    ) {
        return mutatableFormData
    }

    // Clear all conditional EQRO questions if contract type, population, or managed care entities changed
    mutatableFormData.eqroNewContractor = null
    mutatableFormData.eqroProvisionChipEqrRelatedActivities = null
    mutatableFormData.eqroProvisionMcoEqrOrRelatedActivities = null
    mutatableFormData.eqroProvisionMcoNewOptionalActivity = null
    mutatableFormData.eqroProvisionNewMcoEqrRelatedActivities = null

    return mutatableFormData
}

const validateEQROContractDraftRevisionInput = (
    formData: ContractDraftRevisionFormDataInput,
    stateCode: string,
    store: Store
): UpdateDraftContractFormDataType | z.ZodError => {
    // Validate against schema
    const { data, error } = eqroContractFormDataSchema
        .extend({
            programIDs: validateProgramIDs(stateCode, store),
        })
        .safeParse(formData)

    if (error) {
        return error
    }

    return data
}

const refineForFeatureFlags = (featureFlags?: FeatureFlagSettings) => {
    if (featureFlags) {
        return submittableContractSchema.superRefine((contract, ctx) => {
            const contractFormData = contract.draftRevision.formData
            if (featureFlags['438-attestation']) {
                // since we have different validations based on a feature flag, we add them as a refinement here.
                // once 438 attestation ships this refinement should be moved to the submittableContractSchema
                // and statutoryRegulatoryAttestation should be made non-optional.

                if (
                    contractFormData.statutoryRegulatoryAttestation ===
                    undefined
                ) {
                    ctx.addIssue({
                        code: 'custom',
                        message:
                            'statutoryRegulatoryAttestationDescription is required when 438-attestation feature flag is on',
                    })
                }

                if (
                    (contractFormData.statutoryRegulatoryAttestation ===
                        false &&
                        !contractFormData.statutoryRegulatoryAttestationDescription) ||
                    (contractFormData.statutoryRegulatoryAttestationDescription &&
                        contractFormData
                            .statutoryRegulatoryAttestationDescription
                            .length === 0)
                ) {
                    ctx.addIssue({
                        code: 'custom',
                        message:
                            'statutoryRegulatoryAttestationDescription is Required if statutoryRegulatoryAttestation is false',
                    })
                }
            }
            if (featureFlags['dsnp']) {
                // when the dnsp flag is on, the dsnpContract field becomes
                // required IF the submission's federal authorities include
                // ANY of the following: 'STATE_PLAN','WAIVER_1915B', 'WAIVER_1115', 'VOLUNTARY'
                const dsnpIsRequired = contractFormData.federalAuthorities.some(
                    (authority) => dsnpTriggers.includes(authority)
                )

                const dsnpNotAnswered =
                    contractFormData.dsnpContract === null ||
                    contractFormData.dsnpContract === undefined
                if (dsnpIsRequired && dsnpNotAnswered) {
                    ctx.addIssue({
                        code: 'custom',
                        message: `dsnpContract is required when any of the following Federal Authorities are present: ${dsnpTriggers.toString()}`,
                    })
                }
                // if the contract is associated with a DSNP then
                // associated rate Medicaid populations must be selected
                contract.draftRates.forEach((rate) => {
                    const rateFormData = rate.draftRevision?.formData
                    const noRateMedicaidPopulations =
                        !rateFormData?.rateMedicaidPopulations ||
                        rateFormData?.rateMedicaidPopulations?.length === 0
                    const isDSNPContract = contractFormData.dsnpContract

                    if (isDSNPContract && noRateMedicaidPopulations) {
                        ctx.addIssue({
                            code: 'custom',
                            message: `rateMedicaidPopulations is required when dsnpContract is true`,
                        })
                    }
                })
            }
        })
    } else {
        return submittableContractSchema
    }
}

const parseContract = (
    contract: ContractType,
    stateCode: string,
    store: Store,
    featureFlags?: FeatureFlagSettings
): ContractType | z.ZodError => {
    const contractParser = refineForFeatureFlags(featureFlags)

    // since validating programs requires looking in the DB, and once we move programs into the db that
    // validation will be performed there instead. I'm just adding this check as a refinement instead of trying
    // to make it part of the core zod parsing.
    const contractWithProgramsParser = contractParser.superRefine(
        (contract, ctx) => {
            const contractProgramsIDs = new Set(
                contract.draftRevision.formData.programIDs
            )
            const allProgramIDs = contract.draftRates.reduce((acc, rate) => {
                const rateFormData = rate.draftRevision.formData
                const rateProgramIDs = rateFormData.rateProgramIDs.concat(
                    rateFormData.deprecatedRateProgramIDs
                )
                return new Set([...acc, ...rateProgramIDs])
            }, contractProgramsIDs)

            const findResult = store.findPrograms(stateCode, [...allProgramIDs])
            if (findResult instanceof Error) {
                ctx.addIssue({
                    code: 'custom',
                    message: findResult.message,
                })
            }
        }
    )

    const parsedData = contractWithProgramsParser.safeParse(contract)

    if (parsedData.error) {
        return parsedData.error
    }

    return parsedData.data
}

const parseEQROContract = (
    contract: ContractType,
    stateCode: string,
    store: Store
): ContractType | z.ZodError => {
    const eqroContractParser = submittableEQROContractSchema.superRefine(
        (contract, ctx) => {
            //Validating programs
            const contractProgramsIDs = new Set(
                contract.draftRevision.formData.programIDs
            )

            const findResult = store.findPrograms(stateCode, [
                ...contractProgramsIDs,
            ])
            if (findResult instanceof Error) {
                ctx.addIssue({
                    code: 'custom',
                    message: findResult.message,
                })
            }

            const hasRates = contract.draftRates && contract.draftRates.length
            if (hasRates) {
                ctx.addIssue({
                    code: 'custom',
                    message: 'EQRO submission cannot contain rates',
                })
            }

            //Validating EQRO fields
            const validationError = eqroValidationAndReviewDetermination(
                contract.id,
                contract.draftRevision.formData
            )
<<<<<<< HEAD
            if (validationError instanceof Error) {
=======

            if (validationError) {
>>>>>>> 46d5d9da
                ctx.addIssue({
                    code: 'custom',
                    message: validationError.message,
                })
            }
        }
    )

    const parsedData = eqroContractParser.safeParse(contract)

    if (parsedData.error) {
        return parsedData.error
    }

    return parsedData.data
}

export {
    validateContractDraftRevisionInput,
    parseContract,
    parseEQROContract,
    parseAndUpdateEqroFields,
    validateEQROContractDraftRevisionInput,
}<|MERGE_RESOLUTION|>--- conflicted
+++ resolved
@@ -320,12 +320,8 @@
                 contract.id,
                 contract.draftRevision.formData
             )
-<<<<<<< HEAD
+
             if (validationError instanceof Error) {
-=======
-
-            if (validationError) {
->>>>>>> 46d5d9da
                 ctx.addIssue({
                     code: 'custom',
                     message: validationError.message,
