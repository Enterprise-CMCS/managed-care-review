--- conflicted
+++ resolved
@@ -8,11 +8,8 @@
     resubmitPackageStateEmail,
     resubmitPackageCMSEmail,
     sendQuestionStateEmail,
-<<<<<<< HEAD
+    sendQuestionCMSEmail,
     sendQuestionResponseCMSEmail,
-=======
-    sendQuestionCMSEmail,
->>>>>>> d37eab1a
 } from './emails'
 export type {
     EmailConfiguration,
