import { packageName as generatePackageName } from '@mc-review/submissions'
import { formatCalendarDate } from '@mc-review/dates'
import type { EmailConfiguration, EmailData, StateAnalystsEmails } from '..'
import {
    stripHTMLFromTemplate,
    SubmissionTypeRecord,
    renderTemplate,
    findContractPrograms,
    generateCMSReviewerEmailsForSubmittedContract,
} from '../templateHelpers'
import type { ContractType, ProgramType } from '../../domain-models'
import { submissionSummaryURL } from '../generateURLs'

export const newContractCMSEmail = async (
    contract: ContractType,
    config: EmailConfiguration,
    stateAnalystsEmails: StateAnalystsEmails,
    statePrograms: ProgramType[]
): Promise<EmailData | Error> => {
    // config
    const isTestEnvironment = config.stage !== 'prod'
    const reviewerEmails = generateCMSReviewerEmailsForSubmittedContract(
        config,
        contract,
        stateAnalystsEmails
    )

    if (reviewerEmails instanceof Error) {
        return reviewerEmails
    }
    const contractRev = contract.packageSubmissions[0].contractRevision
    //This checks to make sure all programs contained in submission exists for the state.
    const packagePrograms = findContractPrograms(contractRev, statePrograms)

    if (packagePrograms instanceof Error) {
        return packagePrograms
    }

    const packageName = generatePackageName(
        contract.stateCode,
        contract.stateNumber,
        contractRev.formData.programIDs,
        packagePrograms
    )

<<<<<<< HEAD
    const packageURL = submissionSummaryURL(
        contract.id,
        contract.contractSubmissionType,
        config.baseUrl
    )
=======
    const packageURL = submissionSummaryURL(contract.id, config.baseUrl)
    const contractSubmissionType =
        contract.contractSubmissionType === 'HEALTH_PLAN'
            ? 'Health plan'
            : 'External Quality Review Organization (EQRO)'
>>>>>>> 36b931cc

    const isContractAndRates =
        contractRev.formData.submissionType === 'CONTRACT_AND_RATES' &&
        Boolean(contract.packageSubmissions[0].rateRevisions.length)

    const data = {
        shouldIncludeRates: isContractAndRates,
        packageName: packageName,
        submissionType:
            SubmissionTypeRecord[contractRev.formData.submissionType],
        stateCode: contract.stateCode,
        submissionDescription: contractRev.formData.submissionDescription,
        contractDatesLabel:
            contractRev.formData.contractType === 'AMENDMENT'
                ? 'Contract amendment effective dates'
                : 'Contract effective dates',
        contractDatesStart: formatCalendarDate(
            contractRev.formData.contractDateStart,
            'UTC'
        ),
        contractSubmissionType,
        contractDatesEnd: formatCalendarDate(
            contractRev.formData.contractDateEnd,
            'UTC'
        ),
        rateInfos:
            isContractAndRates &&
            contract.packageSubmissions[0].rateRevisions.map((rate) => ({
                rateName: rate.formData.rateCertificationName,
                rateDateLabel:
                    rate.formData.rateType === 'NEW'
                        ? 'Rating period'
                        : 'Rate amendment effective dates',
                rateDatesStart:
                    rate.formData.rateType === 'AMENDMENT'
                        ? formatCalendarDate(
                              rate.formData.amendmentEffectiveDateStart,
                              'UTC'
                          )
                        : formatCalendarDate(
                              rate.formData.rateDateStart,
                              'UTC'
                          ),
                rateDatesEnd:
                    rate.formData.rateType === 'AMENDMENT'
                        ? formatCalendarDate(
                              rate.formData.amendmentEffectiveDateEnd,
                              'UTC'
                          )
                        : formatCalendarDate(rate.formData.rateDateEnd, 'UTC'),
            })),
        submissionURL: packageURL,
    }

    const result = await renderTemplate<typeof data>(
        'newContractCMSEmail',
        data
    )
    if (result instanceof Error) {
        return result
    } else {
        return {
            toAddresses: reviewerEmails,
            replyToAddresses: [],
            sourceEmail: config.emailSource,
            subject: `${
                isTestEnvironment ? `[${config.stage}] ` : ''
            }New Managed Care Submission: ${packageName}`,
            bodyText: stripHTMLFromTemplate(result),
            bodyHTML: result,
        }
    }
}<|MERGE_RESOLUTION|>--- conflicted
+++ resolved
@@ -43,19 +43,15 @@
         packagePrograms
     )
 
-<<<<<<< HEAD
     const packageURL = submissionSummaryURL(
         contract.id,
         contract.contractSubmissionType,
         config.baseUrl
     )
-=======
-    const packageURL = submissionSummaryURL(contract.id, config.baseUrl)
     const contractSubmissionType =
         contract.contractSubmissionType === 'HEALTH_PLAN'
             ? 'Health plan'
             : 'External Quality Review Organization (EQRO)'
->>>>>>> 36b931cc
 
     const isContractAndRates =
         contractRev.formData.submissionType === 'CONTRACT_AND_RATES' &&
