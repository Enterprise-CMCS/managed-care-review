import {
    testEmailConfig,
    mockContractRev,
    mockMNState,
} from '../../testHelpers/emailerHelpers'
import type {
    CMSUserType,
    ContractRevisionType,
    StateType,
} from '../../domain-models'
<<<<<<< HEAD
import type { ContractFormDataType, Question } from '../../domain-models'
import { packageName } from '@mc-review/hpp'
=======
import type {
    ContractFormDataType,
    ContractQuestionType,
} from '../../domain-models'
import { packageName } from '../../common-code/healthPlanFormDataType'
>>>>>>> 8a7ebc52
import { sendQuestionStateEmail } from './index'

const defaultSubmitters = ['submitter1@example.com', 'submitter2@example.com']

const flState: StateType = {
    stateCode: 'FL',
    name: 'Florida',
    assignedCMSUsers: [],
}

const cmsUser: CMSUserType = {
    id: '1234',
    role: 'CMS_USER',
    divisionAssignment: 'DMCO',
    familyName: 'McDonald',
    givenName: 'Ronald',
    email: 'cms@email.com',
    stateAssignments: [flState],
}

const currentQuestion: ContractQuestionType = {
    id: '1234',
    contractID: 'contract-id-test',
    createdAt: new Date('01/01/2024'),
    addedBy: cmsUser,
    documents: [],
    division: 'DMCO',
    responses: [],
}

const formData: ContractFormDataType = {
    programIDs: ['abbdf9b0-c49e-4c4c-bb6f-040cb7b51cce'],
    populationCovered: 'CHIP',
    submissionType: 'CONTRACT_AND_RATES',
    riskBasedContract: false,
    submissionDescription: 'A submitted submission',
    supportingDocuments: [
        {
            s3URL: 's3://bucketname/key/test1',
            name: 'foo',
            sha256: 'fakesha',
            dateAdded: new Date(),
        },
    ],
    contractType: 'BASE',
    contractExecutionStatus: undefined,
    contractDocuments: [
        {
            s3URL: 's3://bucketname/key/test1',
            name: 'foo',
            sha256: 'fakesha',
        },
    ],
    contractDateStart: new Date('01/01/2024'),
    contractDateEnd: new Date('01/01/2025'),
    managedCareEntities: ['MCO'],
    federalAuthorities: ['VOLUNTARY', 'BENCHMARK'],
    inLieuServicesAndSettings: undefined,
    modifiedBenefitsProvided: undefined,
    modifiedGeoAreaServed: undefined,
    modifiedMedicaidBeneficiaries: undefined,
    modifiedRiskSharingStrategy: undefined,
    modifiedIncentiveArrangements: undefined,
    modifiedWitholdAgreements: undefined,
    modifiedStateDirectedPayments: undefined,
    modifiedPassThroughPayments: undefined,
    modifiedPaymentsForMentalDiseaseInstitutions: undefined,
    modifiedMedicalLossRatioStandards: undefined,
    modifiedOtherFinancialPaymentIncentive: undefined,
    modifiedEnrollmentProcess: undefined,
    modifiedGrevienceAndAppeal: undefined,
    modifiedNetworkAdequacyStandards: undefined,
    modifiedLengthOfContract: undefined,
    modifiedNonRiskPaymentArrangements: undefined,
    statutoryRegulatoryAttestation: undefined,
    statutoryRegulatoryAttestationDescription: undefined,
    stateContacts: [
        {
            name: 'test1',
            titleRole: 'Foo1',
            email: 'test1@example.com',
        },
        {
            name: 'test2',
            titleRole: 'Foo2',
            email: 'test2@example.com',
        },
    ],
}

test('to addresses list includes submitter emails', async () => {
    const sub = mockContractRev()
    const defaultStatePrograms = mockMNState().programs
    const template = await sendQuestionStateEmail(
        sub,
        defaultSubmitters,
        testEmailConfig(),
        defaultStatePrograms,
        currentQuestion
    )

    if (template instanceof Error) {
        throw template
    }

    expect(template).toEqual(
        expect.objectContaining({
            toAddresses: expect.arrayContaining(defaultSubmitters),
        })
    )
})

test('to addresses list includes all state contacts on submission', async () => {
    const sub: ContractRevisionType = {
        ...mockContractRev({ formData }),
    }
    const defaultStatePrograms = mockMNState().programs
    const template = await sendQuestionStateEmail(
        sub,
        defaultSubmitters,
        testEmailConfig(),
        defaultStatePrograms,
        currentQuestion
    )

    if (template instanceof Error) {
        throw template
    }

    sub.formData.stateContacts.forEach((contact) => {
        expect(template).toEqual(
            expect.objectContaining({
                toAddresses: expect.arrayContaining([contact.email]),
            })
        )
    })
})

test('to addresses list does not include duplicate state receiver emails on submission', async () => {
    const formDataWithDuplicateStateContacts = {
        ...formData,
        stateContacts: [
            {
                name: 'test1',
                titleRole: 'Foo1',
                email: 'test1@example.com',
            },
            {
                name: 'test1',
                titleRole: 'Foo1',
                email: 'test1@example.com',
            },
        ],
    }

    const sub: ContractRevisionType = mockContractRev({
        formData: formDataWithDuplicateStateContacts,
    })
    const defaultStatePrograms = mockMNState().programs
    const template = await sendQuestionStateEmail(
        sub,
        defaultSubmitters,
        testEmailConfig(),
        defaultStatePrograms,
        currentQuestion
    )

    if (template instanceof Error) {
        throw template
    }

    expect(template.toAddresses).toEqual([
        'test1@example.com',
        ...defaultSubmitters,
        ...testEmailConfig().devReviewTeamEmails,
    ])
})

test('subject line is correct and clearly states submission is complete', async () => {
    const sub = mockContractRev()
    const defaultStatePrograms = mockMNState().programs
    const name = packageName(
        sub.contract.stateCode,
        sub.contract.stateNumber,
        sub.formData.programIDs,
        defaultStatePrograms
    )

    const template = await sendQuestionStateEmail(
        sub,
        defaultSubmitters,
        testEmailConfig(),
        defaultStatePrograms,
        currentQuestion
    )

    if (template instanceof Error) {
        throw template
    }

    expect(template).toEqual(
        expect.objectContaining({
            subject: expect.stringContaining(`New questions about ${name}`),
            bodyText: expect.stringContaining(`${name}`),
        })
    )
})

test('includes link to submission', async () => {
    const sub = mockContractRev()
    const defaultStatePrograms = mockMNState().programs
    const template = await sendQuestionStateEmail(
        sub,
        defaultSubmitters,
        testEmailConfig(),
        defaultStatePrograms,
        currentQuestion
    )

    if (template instanceof Error) {
        throw template
    }

    expect(template).toEqual(
        expect.objectContaining({
            bodyText: expect.stringContaining(
                'Open the submission in MC-Review to answer question'
            ),
            bodyHTML: expect.stringContaining(
                `http://localhost/submissions/${sub.contract.id}/question-and-answer`
            ),
        })
    )
})

test('includes information about what to do next', async () => {
    const sub = mockContractRev()
    const defaultStatePrograms = mockMNState().programs
    const template = await sendQuestionStateEmail(
        sub,
        defaultSubmitters,
        testEmailConfig(),
        defaultStatePrograms,
        currentQuestion
    )

    if (template instanceof Error) {
        throw template
    }

    expect(template).toEqual(
        expect.objectContaining({
            bodyText: expect.stringContaining(
                'You must respond to the questions before CMS can continue their review.'
            ),
        })
    )
})

test('includes expected data on the CMS analyst who sent the question', async () => {
    const sub = mockContractRev()
    const defaultStatePrograms = mockMNState().programs

    const template = await sendQuestionStateEmail(
        sub,
        defaultSubmitters,
        testEmailConfig(),
        defaultStatePrograms,
        currentQuestion
    )

    if (template instanceof Error) {
        throw template
    }

    expect(template).toEqual(
        expect.objectContaining({
            bodyText: expect.stringContaining(
                'Sent by: Ronald McDonald (DMCO)  cms@email.com (cms@email.com)'
            ),
        })
    )
    expect(template).toEqual(
        expect.objectContaining({
            bodyText: expect.stringContaining('Date: 01/01/2024'),
        })
    )
})

test('renders overall email for a new question as expected', async () => {
    const sub = mockContractRev()
    const defaultStatePrograms = mockMNState().programs
    const result = await sendQuestionStateEmail(
        sub,
        defaultSubmitters,
        testEmailConfig(),
        defaultStatePrograms,
        currentQuestion
    )

    if (result instanceof Error) {
        console.error(result)
        return
    }

    expect(result.bodyHTML).toMatchSnapshot()
})<|MERGE_RESOLUTION|>--- conflicted
+++ resolved
@@ -8,16 +8,11 @@
     ContractRevisionType,
     StateType,
 } from '../../domain-models'
-<<<<<<< HEAD
-import type { ContractFormDataType, Question } from '../../domain-models'
-import { packageName } from '@mc-review/hpp'
-=======
 import type {
     ContractFormDataType,
     ContractQuestionType,
 } from '../../domain-models'
-import { packageName } from '../../common-code/healthPlanFormDataType'
->>>>>>> 8a7ebc52
+import { packageName } from '@mc-review/hpp'
 import { sendQuestionStateEmail } from './index'
 
 const defaultSubmitters = ['submitter1@example.com', 'submitter2@example.com']
