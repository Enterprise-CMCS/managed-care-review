import {
    testEmailConfig,
    testStateAnalystsEmails,
    mockUnlockedContractAndRatesFormData,
    mockUnlockedContractOnlyFormData,
    mockMNState,
    mockMSState,
} from '../../testHelpers/emailerHelpers'
import { unlockPackageCMSEmail } from './index'
import {
    generateRateName,
    packageName,
    UnlockedHealthPlanFormDataType,
} from 'app-web/src/common-code/healthPlanFormDataType'

const unlockData = {
    updatedBy: 'leslie@example.com',
    updatedAt: new Date('01/01/2022'),
    updatedReason: 'Adding rate development guide.',
}
const sub: UnlockedHealthPlanFormDataType = {
    ...mockUnlockedContractAndRatesFormData(),
    contractDateStart: new Date('2021-01-01'),
    contractDateEnd: new Date('2021-12-31'),
    rateInfos: [
        {
            rateType: 'NEW',
            rateDocuments: [
                {
                    s3URL: 'bar',
                    name: 'foo',
                    documentCategories: ['RATES' as const],
                },
            ],
            rateDateStart: new Date('2021-02-02'),
            rateDateEnd: new Date('2021-11-31'),
            rateDateCertified: new Date('2020-12-01'),
            rateProgramIDs: ['3fd36500-bf2c-47bc-80e8-e7aa417184c5'],
            rateAmendmentInfo: undefined,
<<<<<<< HEAD
            actuaryContacts: [
                {
                    actuarialFirm: 'DELOITTE',
                    name: 'Actuary Contact 1',
                    titleRole: 'Test Actuary Contact 1',
                    email: 'actuarycontact1@example.com',
                },
            ],
            actuaryCommunicationPreference: 'OACT_TO_ACTUARY',
=======
            rateCertificationName:
                'MCR-MN-0003-MSHO-RATE-20210202-20211201-CERTIFICATION-20201201',
>>>>>>> db831989
        },
    ],
}
const testStateAnalystEmails = testStateAnalystsEmails
const defaultStatePrograms = mockMNState().programs

<<<<<<< HEAD
test('subject line is correct and clearly states submission is unlocked', async () => {
    const name = packageName(sub, defaultStatePrograms)
    const template = await unlockPackageCMSEmail(
        sub,
        unlockData,
        testEmailConfig,
        testStateAnalystEmails,
        defaultStatePrograms
    )

    if (template instanceof Error) {
        console.error(template)
        return
    }

    expect(template).toEqual(
        expect.objectContaining({
            subject: expect.stringContaining(`${name} was unlocked`),
        })
    )
})
test('includes expected data summary for a contract and rates submission unlock CMS email', async () => {
    const template = await unlockPackageCMSEmail(
        sub,
        unlockData,
        testEmailConfig,
        testStateAnalystEmails,
        defaultStatePrograms
    )

    if (template instanceof Error) {
        console.error(template)
        return
    }

    expect(template).toEqual(
        expect.objectContaining({
            bodyText: expect.stringMatching(/Unlocked by: leslie/),
        })
    )

    expect(template).toEqual(
        expect.objectContaining({
            bodyText: expect.stringMatching(/Unlocked on: 01/),
        })
    )

    expect(template).toEqual(
        expect.objectContaining({
            bodyText: expect.stringMatching(
                /Reason for unlock: Adding rate development guide/
            ),
        })
    )
    //Expect only have 1 rate names using regex to match name pattern specific to rate names.
    expect(
        template.bodyText?.match(
            /-RATE-[\d]{8}-[\d]{8}-(?:CERTIFICATION|AMENDMENT)-[\d]{8}/g
        )?.length
    ).toBe(1)
    expect(template).toEqual(
        expect.objectContaining({
            bodyText: expect.stringContaining(
                generateRateName(sub, sub.rateInfos[0], defaultStatePrograms)
            ),
        })
    )
})
test('includes expected data summary for a multi-rate contract and rates submission unlock CMS email', async () => {
    const sub: UnlockedHealthPlanFormDataType = {
        ...mockUnlockedContractAndRatesFormData(),
        contractDateStart: new Date('01/01/2021'),
        contractDateEnd: new Date('01/01/2025'),
        rateInfos: [
            {
                rateType: 'NEW',
                rateDocuments: [
                    {
                        s3URL: 'bar',
                        name: 'foo',
                        documentCategories: ['RATES' as const],
                    },
                ],
                rateDateCertified: new Date(),
                rateProgramIDs: ['3fd36500-bf2c-47bc-80e8-e7aa417184c5'],
                rateAmendmentInfo: undefined,
                rateDateStart: new Date('01/01/2021'),
                rateDateEnd: new Date('01/01/2022'),
                actuaryContacts: [
                    {
                        actuarialFirm: 'DELOITTE',
                        name: 'Actuary Contact 1',
                        titleRole: 'Test Actuary Contact 1',
                        email: 'actuarycontact1@example.com',
                    },
                ],
                actuaryCommunicationPreference: 'OACT_TO_ACTUARY',
            },
            {
                rateType: 'NEW',
                rateDocuments: [
                    {
                        s3URL: 'bar',
                        name: 'foo',
                        documentCategories: ['RATES' as const],
                    },
                ],
                rateDateCertified: new Date(),
                rateProgramIDs: ['abbdf9b0-c49e-4c4c-bb6f-040cb7b51cce'],
                rateAmendmentInfo: undefined,
                rateDateStart: new Date('02/01/2022'),
                rateDateEnd: new Date('02/01/2023'),
                actuaryContacts: [
                    {
                        actuarialFirm: 'MERCER',
                        name: 'Actuary Contact 1',
                        titleRole: 'Test Actuary Contact 1',
                        email: 'actuarycontact1@example.com',
                    },
                ],
                actuaryCommunicationPreference: 'OACT_TO_ACTUARY',
            },
            {
                rateType: 'AMENDMENT',
                rateDocuments: [
                    {
                        s3URL: 'bar',
                        name: 'foo',
                        documentCategories: ['RATES' as const],
                    },
                ],
                rateDateCertified: new Date(),
                rateProgramIDs: [
                    'ea16a6c0-5fc6-4df8-adac-c627e76660ab',
                    'd95394e5-44d1-45df-8151-1cc1ee66f100',
                ],
                rateDateStart: new Date('01/01/2022'),
                rateDateEnd: new Date('01/01/2023'),
                rateAmendmentInfo: {
                    effectiveDateStart: new Date('06/05/2021'),
                    effectiveDateEnd: new Date('12/31/2021'),
                },
                actuaryContacts: [
                    {
                        actuarialFirm: 'OPTUMAS',
                        name: 'Actuary Contact 1',
                        titleRole: 'Test Actuary Contact 1',
                        email: 'actuarycontact1@example.com',
                    },
                ],
                actuaryCommunicationPreference: 'OACT_TO_ACTUARY',
            },
        ],
    }
    const template = await unlockPackageCMSEmail(
        sub,
        unlockData,
        testEmailConfig,
        testStateAnalystEmails,
        defaultStatePrograms
    )

    if (template instanceof Error) {
        console.error(template)
        return
    }

    expect(template).toEqual(
        expect.objectContaining({
            bodyText: expect.stringMatching(/Unlocked by: leslie/),
        })
    )
=======
describe('unlockPackageCMSEmail', () => {
    test('subject line is correct and clearly states submission is unlocked', async () => {
        const name = packageName(sub, defaultStatePrograms)
        const template = await unlockPackageCMSEmail(
            sub,
            unlockData,
            testEmailConfig,
            testStateAnalystEmails,
            defaultStatePrograms
        )
>>>>>>> db831989

        if (template instanceof Error) {
            console.error(template)
            return
        }

        expect(template).toEqual(
            expect.objectContaining({
                subject: expect.stringContaining(`${name} was unlocked`),
            })
        )
    })
    test('includes expected data summary for a contract and rates submission unlock CMS email', async () => {
        const template = await unlockPackageCMSEmail(
            sub,
            unlockData,
            testEmailConfig,
            testStateAnalystEmails,
            defaultStatePrograms
        )

        if (template instanceof Error) {
            console.error(template)
            return
        }

        expect(template).toEqual(
            expect.objectContaining({
                bodyText: expect.stringMatching(/Unlocked by: leslie/),
            })
        )

        expect(template).toEqual(
            expect.objectContaining({
                bodyText: expect.stringMatching(/Unlocked on: 01/),
            })
        )

        expect(template).toEqual(
            expect.objectContaining({
                bodyText: expect.stringMatching(
                    /Reason for unlock: Adding rate development guide/
                ),
            })
        )
        //Expect only have 1 rate names using regex to match name pattern specific to rate names.
        expect(
            template.bodyText?.match(
                /-RATE-[\d]{8}-[\d]{8}-(?:CERTIFICATION|AMENDMENT)-[\d]{8}/g
            )?.length
        ).toBe(1)
        expect(template).toEqual(
            expect.objectContaining({
                bodyText: expect.stringContaining(
                    generateRateName(
                        sub,
                        sub.rateInfos[0],
                        defaultStatePrograms
                    )
                ),
            })
        )
    })
    test('includes expected data summary for a multi-rate contract and rates submission unlock CMS email', async () => {
        const sub: UnlockedHealthPlanFormDataType = {
            ...mockUnlockedContractAndRatesFormData(),
            contractDateStart: new Date('01/01/2021'),
            contractDateEnd: new Date('01/01/2025'),
            rateInfos: [
                {
                    rateType: 'NEW',
                    rateDocuments: [
                        {
                            s3URL: 'bar',
                            name: 'foo',
                            documentCategories: ['RATES' as const],
                        },
                    ],
                    rateDateCertified: new Date('10/17/2022'),
                    rateProgramIDs: ['3fd36500-bf2c-47bc-80e8-e7aa417184c5'],
                    rateCertificationName:
                        'MCR-MN-0003-MSHO-RATE-20210101-20220101-CERTIFICATION-20221017',
                    rateAmendmentInfo: undefined,
                    rateDateStart: new Date('01/01/2021'),
                    rateDateEnd: new Date('01/01/2022'),
                },
                {
                    rateType: 'NEW',
                    rateDocuments: [
                        {
                            s3URL: 'bar',
                            name: 'foo',
                            documentCategories: ['RATES' as const],
                        },
                    ],
                    rateDateCertified: new Date('10/17/2022'),
                    rateProgramIDs: ['abbdf9b0-c49e-4c4c-bb6f-040cb7b51cce'],
                    rateCertificationName:
                        'MCR-MN-0003-SNBC-RATE-20220201-20230201-CERTIFICATION-20221017',
                    rateAmendmentInfo: undefined,
                    rateDateStart: new Date('02/01/2022'),
                    rateDateEnd: new Date('02/01/2023'),
                },
                {
                    rateType: 'AMENDMENT',
                    rateDocuments: [
                        {
                            s3URL: 'bar',
                            name: 'foo',
                            documentCategories: ['RATES' as const],
                        },
                    ],
                    rateDateCertified: new Date('10/17/2022'),
                    rateProgramIDs: [
                        'ea16a6c0-5fc6-4df8-adac-c627e76660ab',
                        'd95394e5-44d1-45df-8151-1cc1ee66f100',
                    ],
                    rateCertificationName:
                        'MCR-MN-0003-MSC+-PMAP-RATE-20210605-20211231-AMENDMENT-20221017',
                    rateDateStart: new Date('01/01/2022'),
                    rateDateEnd: new Date('01/01/2023'),
                    rateAmendmentInfo: {
                        effectiveDateStart: new Date('06/05/2021'),
                        effectiveDateEnd: new Date('12/31/2021'),
                    },
                },
            ],
        }
        const template = await unlockPackageCMSEmail(
            sub,
            unlockData,
            testEmailConfig,
            testStateAnalystEmails,
            defaultStatePrograms
        )

        if (template instanceof Error) {
            console.error(template)
            return
        }

        expect(template).toEqual(
            expect.objectContaining({
                bodyText: expect.stringMatching(/Unlocked by: leslie/),
            })
        )

        expect(template).toEqual(
            expect.objectContaining({
                bodyText: expect.stringMatching(/Unlocked on: 01/),
            })
        )

        expect(template).toEqual(
            expect.objectContaining({
                bodyText: expect.stringMatching(
                    /Reason for unlock: Adding rate development guide/
                ),
            })
        )
<<<<<<< HEAD
    })
})
test('CHIP contract and rate unlock email does include state specific analysts emails', async () => {
    const sub = mockUnlockedContractAndRatesFormData({
        stateCode: 'MS',
        programIDs: ['e0819153-5894-4153-937e-aad00ab01a8f'],
        rateInfos: [
            {
                rateType: 'NEW',
                rateDocuments: [
                    {
                        s3URL: 'bar',
                        name: 'foo',
                        documentCategories: ['RATES' as const],
                    },
                ],
                rateDateStart: new Date(),
                rateDateEnd: new Date(),
                rateDateCertified: new Date(),
                rateProgramIDs: ['36c54daf-7611-4a15-8c3b-cdeb3fd7e25a'],
                rateAmendmentInfo: undefined,
                actuaryContacts: [
                    {
                        actuarialFirm: 'DELOITTE',
                        name: 'Actuary Contact 1',
                        titleRole: 'Test Actuary Contact 1',
                        email: 'actuarycontact1@example.com',
                    },
                ],
                actuaryCommunicationPreference: 'OACT_TO_ACTUARY',
            },
        ],
    })
    const msStatePrograms = mockMSState().programs
    const template = await unlockPackageCMSEmail(
        sub,
        unlockData,
        testEmailConfig,
        testStateAnalystEmails,
        msStatePrograms
    )

    if (template instanceof Error) {
        console.error(template)
        return
    }

    testStateAnalystEmails.forEach((emailAddress) => {
=======
        //Expect only have 3 rate names using regex to match name pattern specific to rate names.
        expect(
            template.bodyText?.match(
                /-RATE-[\d]{8}-[\d]{8}-(?:CERTIFICATION|AMENDMENT)-[\d]{8}/g
            )?.length
        ).toBe(3)
        //First Rate certification
>>>>>>> db831989
        expect(template).toEqual(
            expect.objectContaining({
                bodyText: expect.stringContaining(
                    generateRateName(
                        sub,
                        sub.rateInfos[0],
                        defaultStatePrograms
                    )
                ),
            })
        )
<<<<<<< HEAD
    })
})
test('CHIP contract and rate unlock email does not include ratesReviewSharedEmails, cmsRateHelpEmailAddress or state specific analysts emails', async () => {
    const sub = mockUnlockedContractAndRatesFormData({
        stateCode: 'MS',
        programIDs: ['e0819153-5894-4153-937e-aad00ab01a8f'],
        rateInfos: [
            {
                rateType: 'NEW',
                rateDocuments: [
                    {
                        s3URL: 'bar',
                        name: 'foo',
                        documentCategories: ['RATES' as const],
                    },
                ],
                rateDateStart: new Date(),
                rateDateEnd: new Date(),
                rateDateCertified: new Date(),
                rateProgramIDs: ['36c54daf-7611-4a15-8c3b-cdeb3fd7e25a'],
                rateAmendmentInfo: undefined,
                actuaryContacts: [
                    {
                        actuarialFirm: 'DELOITTE',
                        name: 'Actuary Contact 1',
                        titleRole: 'Test Actuary Contact 1',
                        email: 'actuarycontact1@example.com',
                    },
                ],
                actuaryCommunicationPreference: 'OACT_TO_ACTUARY',
            },
        ],
    })
    const msStatePrograms = mockMSState().programs
    const template = await unlockPackageCMSEmail(
        sub,
        unlockData,
        testEmailConfig,
        [],
        msStatePrograms
    )
    const excludedEmails = [...testEmailConfig.ratesReviewSharedEmails]

    if (template instanceof Error) {
        console.error(template)
        return
    }

    excludedEmails.forEach((emailAddress) => {
=======
        //Second Rate certification
>>>>>>> db831989
        expect(template).toEqual(
            expect.objectContaining({
                bodyText: expect.stringContaining(
                    generateRateName(
                        sub,
                        sub.rateInfos[1],
                        defaultStatePrograms
                    )
                ),
            })
        )
        //Third Rate certification
        expect(template).toEqual(
            expect.objectContaining({
                bodyText: expect.stringContaining(
                    generateRateName(
                        sub,
                        sub.rateInfos[2],
                        defaultStatePrograms
                    )
                ),
            })
        )
    })
    test('includes state specific analysts emails on contract and rate submission unlock', async () => {
        const template = await unlockPackageCMSEmail(
            sub,
            unlockData,
            testEmailConfig,
            testStateAnalystEmails,
            defaultStatePrograms
        )

        if (template instanceof Error) {
            console.error(template)
            return
        }

        testStateAnalystEmails.forEach((emailAddress) => {
            expect(template).toEqual(
                expect.objectContaining({
                    toAddresses: expect.arrayContaining([emailAddress]),
                })
            )
        })
    })
    test('includes ratesReviewSharedEmails on contract and rate submission unlock', async () => {
        const template = await unlockPackageCMSEmail(
            sub,
            unlockData,
            testEmailConfig,
            testStateAnalystEmails,
            defaultStatePrograms
        )

        const reviewerEmails = [
            ...testEmailConfig.cmsReviewSharedEmails,
            ...testEmailConfig.ratesReviewSharedEmails,
        ]

        if (template instanceof Error) {
            console.error(template)
            return
        }

        reviewerEmails.forEach((emailAddress) => {
            expect(template).toEqual(
                expect.objectContaining({
                    toAddresses: expect.arrayContaining([emailAddress]),
                })
            )
        })
    })
    test('does include state specific analysts emails on contract only submission unlock', async () => {
        const sub = mockUnlockedContractOnlyFormData()
        const template = await unlockPackageCMSEmail(
            sub,
            unlockData,
            testEmailConfig,
            testStateAnalystEmails,
            defaultStatePrograms
        )

        if (template instanceof Error) {
            console.error(template)
            return
        }

        testStateAnalystEmails.forEach((emailAddress) => {
            expect(template).toEqual(
                expect.objectContaining({
                    toAddresses: expect.arrayContaining([emailAddress]),
                })
            )
        })
    })
    test('does not include ratesReviewSharedEmails on contract only submission unlock', async () => {
        const sub = mockUnlockedContractOnlyFormData()
        const template = await unlockPackageCMSEmail(
            sub,
            unlockData,
            testEmailConfig,
            [],
            defaultStatePrograms
        )

        if (template instanceof Error) {
            console.error(template)
            return
        }

        const ratesReviewerEmails = [...testEmailConfig.ratesReviewSharedEmails]
        ratesReviewerEmails.forEach((emailAddress) => {
            expect(template).toEqual(
                expect.objectContaining({
                    toAddresses: expect.not.arrayContaining([emailAddress]),
                })
            )
        })
    })
    test('does not include state specific analysts emails on contract only submission unlock', async () => {
        const sub = mockUnlockedContractOnlyFormData()
        const template = await unlockPackageCMSEmail(
            sub,
            unlockData,
            testEmailConfig,
            [],
            defaultStatePrograms
        )

        if (template instanceof Error) {
            console.error(template)
            return
        }

        testStateAnalystEmails.forEach((emailAddress) => {
            expect(template).toEqual(
                expect.objectContaining({
                    toAddresses: expect.not.arrayContaining([emailAddress]),
                })
            )
        })
    })
    test('CHIP contract only unlock email does include state specific analysts emails', async () => {
        const sub = mockUnlockedContractOnlyFormData({
            stateCode: 'MS',
            programIDs: ['36c54daf-7611-4a15-8c3b-cdeb3fd7e25a'],
        })
        const msStatePrograms = mockMSState().programs
        const template = await unlockPackageCMSEmail(
            sub,
            unlockData,
            testEmailConfig,
            testStateAnalystEmails,
            msStatePrograms
        )

        if (template instanceof Error) {
            console.error(template)
            return
        }

        testStateAnalystEmails.forEach((emailAddress) => {
            expect(template).toEqual(
                expect.objectContaining({
                    toAddresses: expect.arrayContaining([emailAddress]),
                })
            )
        })
    })
    test('CHIP contract only unlock email does not include ratesReviewSharedEmails, cmsRateHelpEmailAddress or state specific analysts emails', async () => {
        const sub = mockUnlockedContractOnlyFormData({
            stateCode: 'MS',
            programIDs: ['36c54daf-7611-4a15-8c3b-cdeb3fd7e25a'],
        })
        const msStatePrograms = mockMSState().programs
        const template = await unlockPackageCMSEmail(
            sub,
            unlockData,
            testEmailConfig,
            [],
            msStatePrograms
        )
        const excludedEmails = [...testEmailConfig.ratesReviewSharedEmails]

        if (template instanceof Error) {
            console.error(template)
            return
        }

        excludedEmails.forEach((emailAddress) => {
            expect(template).toEqual(
                expect.objectContaining({
                    toAddresses: expect.not.arrayContaining([emailAddress]),
                })
            )
        })
        testStateAnalystEmails.forEach((emailAddress) => {
            expect(template).toEqual(
                expect.objectContaining({
                    toAddresses: expect.not.arrayContaining([emailAddress]),
                })
            )
        })
    })
    test('CHIP contract and rate unlock email does include state specific analysts emails', async () => {
        const sub = mockUnlockedContractAndRatesFormData({
            stateCode: 'MS',
            programIDs: ['e0819153-5894-4153-937e-aad00ab01a8f'],
            rateInfos: [
                {
                    rateType: 'NEW',
                    rateDocuments: [
                        {
                            s3URL: 'bar',
                            name: 'foo',
                            documentCategories: ['RATES' as const],
                        },
                    ],
                    rateDateStart: new Date(),
                    rateDateEnd: new Date(),
                    rateDateCertified: new Date(),
                    rateProgramIDs: ['36c54daf-7611-4a15-8c3b-cdeb3fd7e25a'],
                    rateAmendmentInfo: undefined,
                },
            ],
        })
        const msStatePrograms = mockMSState().programs
        const template = await unlockPackageCMSEmail(
            sub,
            unlockData,
            testEmailConfig,
            testStateAnalystEmails,
            msStatePrograms
        )

        if (template instanceof Error) {
            console.error(template)
            return
        }

        testStateAnalystEmails.forEach((emailAddress) => {
            expect(template).toEqual(
                expect.objectContaining({
                    toAddresses: expect.arrayContaining([emailAddress]),
                })
            )
        })
    })
    test('CHIP contract and rate unlock email does not include ratesReviewSharedEmails, cmsRateHelpEmailAddress or state specific analysts emails', async () => {
        const sub = mockUnlockedContractAndRatesFormData({
            stateCode: 'MS',
            programIDs: ['e0819153-5894-4153-937e-aad00ab01a8f'],
            rateInfos: [
                {
                    rateType: 'NEW',
                    rateDocuments: [
                        {
                            s3URL: 'bar',
                            name: 'foo',
                            documentCategories: ['RATES' as const],
                        },
                    ],
                    rateDateStart: new Date(),
                    rateDateEnd: new Date(),
                    rateDateCertified: new Date(),
                    rateProgramIDs: ['36c54daf-7611-4a15-8c3b-cdeb3fd7e25a'],
                    rateAmendmentInfo: undefined,
                },
            ],
        })
        const msStatePrograms = mockMSState().programs
        const template = await unlockPackageCMSEmail(
            sub,
            unlockData,
            testEmailConfig,
            [],
            msStatePrograms
        )
        const excludedEmails = [...testEmailConfig.ratesReviewSharedEmails]

        if (template instanceof Error) {
            console.error(template)
            return
        }

        excludedEmails.forEach((emailAddress) => {
            expect(template).toEqual(
                expect.objectContaining({
                    toAddresses: expect.not.arrayContaining([emailAddress]),
                })
            )
        })
        testStateAnalystEmails.forEach((emailAddress) => {
            expect(template).toEqual(
                expect.objectContaining({
                    toAddresses: expect.not.arrayContaining([emailAddress]),
                })
            )
        })
    })
    test('does not include rate name on contract only submission unlock', async () => {
        const sub = mockUnlockedContractOnlyFormData()
        const template = await unlockPackageCMSEmail(
            sub,
            unlockData,
            testEmailConfig,
            [],
            defaultStatePrograms
        )

        if (template instanceof Error) {
            console.error(template)
            return
        }

        expect(template).toEqual(
            expect.not.objectContaining({
                bodyText: expect.stringMatching(/Rate names:/),
            })
        )
    })

    test('renders overall email as expected', async () => {
        const sub = mockUnlockedContractOnlyFormData()
        const template = await unlockPackageCMSEmail(
            sub,
            unlockData,
            testEmailConfig,
            [],
            defaultStatePrograms
        )

        if (template instanceof Error) {
            console.error(template)
            return
        }

        expect(template.bodyHTML).toMatchSnapshot()
    })
})<|MERGE_RESOLUTION|>--- conflicted
+++ resolved
@@ -37,7 +37,8 @@
             rateDateCertified: new Date('2020-12-01'),
             rateProgramIDs: ['3fd36500-bf2c-47bc-80e8-e7aa417184c5'],
             rateAmendmentInfo: undefined,
-<<<<<<< HEAD
+            rateCertificationName:
+                'MCR-MN-0003-MSHO-RATE-20210202-20211201-CERTIFICATION-20201201',
             actuaryContacts: [
                 {
                     actuarialFirm: 'DELOITTE',
@@ -47,190 +48,12 @@
                 },
             ],
             actuaryCommunicationPreference: 'OACT_TO_ACTUARY',
-=======
-            rateCertificationName:
-                'MCR-MN-0003-MSHO-RATE-20210202-20211201-CERTIFICATION-20201201',
->>>>>>> db831989
         },
     ],
 }
 const testStateAnalystEmails = testStateAnalystsEmails
 const defaultStatePrograms = mockMNState().programs
 
-<<<<<<< HEAD
-test('subject line is correct and clearly states submission is unlocked', async () => {
-    const name = packageName(sub, defaultStatePrograms)
-    const template = await unlockPackageCMSEmail(
-        sub,
-        unlockData,
-        testEmailConfig,
-        testStateAnalystEmails,
-        defaultStatePrograms
-    )
-
-    if (template instanceof Error) {
-        console.error(template)
-        return
-    }
-
-    expect(template).toEqual(
-        expect.objectContaining({
-            subject: expect.stringContaining(`${name} was unlocked`),
-        })
-    )
-})
-test('includes expected data summary for a contract and rates submission unlock CMS email', async () => {
-    const template = await unlockPackageCMSEmail(
-        sub,
-        unlockData,
-        testEmailConfig,
-        testStateAnalystEmails,
-        defaultStatePrograms
-    )
-
-    if (template instanceof Error) {
-        console.error(template)
-        return
-    }
-
-    expect(template).toEqual(
-        expect.objectContaining({
-            bodyText: expect.stringMatching(/Unlocked by: leslie/),
-        })
-    )
-
-    expect(template).toEqual(
-        expect.objectContaining({
-            bodyText: expect.stringMatching(/Unlocked on: 01/),
-        })
-    )
-
-    expect(template).toEqual(
-        expect.objectContaining({
-            bodyText: expect.stringMatching(
-                /Reason for unlock: Adding rate development guide/
-            ),
-        })
-    )
-    //Expect only have 1 rate names using regex to match name pattern specific to rate names.
-    expect(
-        template.bodyText?.match(
-            /-RATE-[\d]{8}-[\d]{8}-(?:CERTIFICATION|AMENDMENT)-[\d]{8}/g
-        )?.length
-    ).toBe(1)
-    expect(template).toEqual(
-        expect.objectContaining({
-            bodyText: expect.stringContaining(
-                generateRateName(sub, sub.rateInfos[0], defaultStatePrograms)
-            ),
-        })
-    )
-})
-test('includes expected data summary for a multi-rate contract and rates submission unlock CMS email', async () => {
-    const sub: UnlockedHealthPlanFormDataType = {
-        ...mockUnlockedContractAndRatesFormData(),
-        contractDateStart: new Date('01/01/2021'),
-        contractDateEnd: new Date('01/01/2025'),
-        rateInfos: [
-            {
-                rateType: 'NEW',
-                rateDocuments: [
-                    {
-                        s3URL: 'bar',
-                        name: 'foo',
-                        documentCategories: ['RATES' as const],
-                    },
-                ],
-                rateDateCertified: new Date(),
-                rateProgramIDs: ['3fd36500-bf2c-47bc-80e8-e7aa417184c5'],
-                rateAmendmentInfo: undefined,
-                rateDateStart: new Date('01/01/2021'),
-                rateDateEnd: new Date('01/01/2022'),
-                actuaryContacts: [
-                    {
-                        actuarialFirm: 'DELOITTE',
-                        name: 'Actuary Contact 1',
-                        titleRole: 'Test Actuary Contact 1',
-                        email: 'actuarycontact1@example.com',
-                    },
-                ],
-                actuaryCommunicationPreference: 'OACT_TO_ACTUARY',
-            },
-            {
-                rateType: 'NEW',
-                rateDocuments: [
-                    {
-                        s3URL: 'bar',
-                        name: 'foo',
-                        documentCategories: ['RATES' as const],
-                    },
-                ],
-                rateDateCertified: new Date(),
-                rateProgramIDs: ['abbdf9b0-c49e-4c4c-bb6f-040cb7b51cce'],
-                rateAmendmentInfo: undefined,
-                rateDateStart: new Date('02/01/2022'),
-                rateDateEnd: new Date('02/01/2023'),
-                actuaryContacts: [
-                    {
-                        actuarialFirm: 'MERCER',
-                        name: 'Actuary Contact 1',
-                        titleRole: 'Test Actuary Contact 1',
-                        email: 'actuarycontact1@example.com',
-                    },
-                ],
-                actuaryCommunicationPreference: 'OACT_TO_ACTUARY',
-            },
-            {
-                rateType: 'AMENDMENT',
-                rateDocuments: [
-                    {
-                        s3URL: 'bar',
-                        name: 'foo',
-                        documentCategories: ['RATES' as const],
-                    },
-                ],
-                rateDateCertified: new Date(),
-                rateProgramIDs: [
-                    'ea16a6c0-5fc6-4df8-adac-c627e76660ab',
-                    'd95394e5-44d1-45df-8151-1cc1ee66f100',
-                ],
-                rateDateStart: new Date('01/01/2022'),
-                rateDateEnd: new Date('01/01/2023'),
-                rateAmendmentInfo: {
-                    effectiveDateStart: new Date('06/05/2021'),
-                    effectiveDateEnd: new Date('12/31/2021'),
-                },
-                actuaryContacts: [
-                    {
-                        actuarialFirm: 'OPTUMAS',
-                        name: 'Actuary Contact 1',
-                        titleRole: 'Test Actuary Contact 1',
-                        email: 'actuarycontact1@example.com',
-                    },
-                ],
-                actuaryCommunicationPreference: 'OACT_TO_ACTUARY',
-            },
-        ],
-    }
-    const template = await unlockPackageCMSEmail(
-        sub,
-        unlockData,
-        testEmailConfig,
-        testStateAnalystEmails,
-        defaultStatePrograms
-    )
-
-    if (template instanceof Error) {
-        console.error(template)
-        return
-    }
-
-    expect(template).toEqual(
-        expect.objectContaining({
-            bodyText: expect.stringMatching(/Unlocked by: leslie/),
-        })
-    )
-=======
 describe('unlockPackageCMSEmail', () => {
     test('subject line is correct and clearly states submission is unlocked', async () => {
         const name = packageName(sub, defaultStatePrograms)
@@ -241,7 +64,6 @@
             testStateAnalystEmails,
             defaultStatePrograms
         )
->>>>>>> db831989
 
         if (template instanceof Error) {
             console.error(template)
@@ -320,13 +142,22 @@
                             documentCategories: ['RATES' as const],
                         },
                     ],
-                    rateDateCertified: new Date('10/17/2022'),
+                    rateDateCertified: new Date(),
                     rateProgramIDs: ['3fd36500-bf2c-47bc-80e8-e7aa417184c5'],
-                    rateCertificationName:
-                        'MCR-MN-0003-MSHO-RATE-20210101-20220101-CERTIFICATION-20221017',
                     rateAmendmentInfo: undefined,
                     rateDateStart: new Date('01/01/2021'),
                     rateDateEnd: new Date('01/01/2022'),
+                    rateCertificationName:
+                        'MCR-MN-0003-MSHO-RATE-20210101-20220101-CERTIFICATION-20221017',
+                    actuaryContacts: [
+                        {
+                            actuarialFirm: 'DELOITTE',
+                            name: 'Actuary Contact 1',
+                            titleRole: 'Test Actuary Contact 1',
+                            email: 'actuarycontact1@example.com',
+                        },
+                    ],
+                    actuaryCommunicationPreference: 'OACT_TO_ACTUARY',
                 },
                 {
                     rateType: 'NEW',
@@ -337,13 +168,22 @@
                             documentCategories: ['RATES' as const],
                         },
                     ],
-                    rateDateCertified: new Date('10/17/2022'),
+                    rateDateCertified: new Date(),
                     rateProgramIDs: ['abbdf9b0-c49e-4c4c-bb6f-040cb7b51cce'],
                     rateCertificationName:
                         'MCR-MN-0003-SNBC-RATE-20220201-20230201-CERTIFICATION-20221017',
                     rateAmendmentInfo: undefined,
                     rateDateStart: new Date('02/01/2022'),
                     rateDateEnd: new Date('02/01/2023'),
+                    actuaryContacts: [
+                        {
+                            actuarialFirm: 'MERCER',
+                            name: 'Actuary Contact 1',
+                            titleRole: 'Test Actuary Contact 1',
+                            email: 'actuarycontact1@example.com',
+                        },
+                    ],
+                    actuaryCommunicationPreference: 'OACT_TO_ACTUARY',
                 },
                 {
                     rateType: 'AMENDMENT',
@@ -354,7 +194,7 @@
                             documentCategories: ['RATES' as const],
                         },
                     ],
-                    rateDateCertified: new Date('10/17/2022'),
+                    rateDateCertified: new Date(),
                     rateProgramIDs: [
                         'ea16a6c0-5fc6-4df8-adac-c627e76660ab',
                         'd95394e5-44d1-45df-8151-1cc1ee66f100',
@@ -367,6 +207,15 @@
                         effectiveDateStart: new Date('06/05/2021'),
                         effectiveDateEnd: new Date('12/31/2021'),
                     },
+                    actuaryContacts: [
+                        {
+                            actuarialFirm: 'OPTUMAS',
+                            name: 'Actuary Contact 1',
+                            titleRole: 'Test Actuary Contact 1',
+                            email: 'actuarycontact1@example.com',
+                        },
+                    ],
+                    actuaryCommunicationPreference: 'OACT_TO_ACTUARY',
                 },
             ],
         }
@@ -402,56 +251,6 @@
                 ),
             })
         )
-<<<<<<< HEAD
-    })
-})
-test('CHIP contract and rate unlock email does include state specific analysts emails', async () => {
-    const sub = mockUnlockedContractAndRatesFormData({
-        stateCode: 'MS',
-        programIDs: ['e0819153-5894-4153-937e-aad00ab01a8f'],
-        rateInfos: [
-            {
-                rateType: 'NEW',
-                rateDocuments: [
-                    {
-                        s3URL: 'bar',
-                        name: 'foo',
-                        documentCategories: ['RATES' as const],
-                    },
-                ],
-                rateDateStart: new Date(),
-                rateDateEnd: new Date(),
-                rateDateCertified: new Date(),
-                rateProgramIDs: ['36c54daf-7611-4a15-8c3b-cdeb3fd7e25a'],
-                rateAmendmentInfo: undefined,
-                actuaryContacts: [
-                    {
-                        actuarialFirm: 'DELOITTE',
-                        name: 'Actuary Contact 1',
-                        titleRole: 'Test Actuary Contact 1',
-                        email: 'actuarycontact1@example.com',
-                    },
-                ],
-                actuaryCommunicationPreference: 'OACT_TO_ACTUARY',
-            },
-        ],
-    })
-    const msStatePrograms = mockMSState().programs
-    const template = await unlockPackageCMSEmail(
-        sub,
-        unlockData,
-        testEmailConfig,
-        testStateAnalystEmails,
-        msStatePrograms
-    )
-
-    if (template instanceof Error) {
-        console.error(template)
-        return
-    }
-
-    testStateAnalystEmails.forEach((emailAddress) => {
-=======
         //Expect only have 3 rate names using regex to match name pattern specific to rate names.
         expect(
             template.bodyText?.match(
@@ -459,7 +258,6 @@
             )?.length
         ).toBe(3)
         //First Rate certification
->>>>>>> db831989
         expect(template).toEqual(
             expect.objectContaining({
                 bodyText: expect.stringContaining(
@@ -471,59 +269,7 @@
                 ),
             })
         )
-<<<<<<< HEAD
-    })
-})
-test('CHIP contract and rate unlock email does not include ratesReviewSharedEmails, cmsRateHelpEmailAddress or state specific analysts emails', async () => {
-    const sub = mockUnlockedContractAndRatesFormData({
-        stateCode: 'MS',
-        programIDs: ['e0819153-5894-4153-937e-aad00ab01a8f'],
-        rateInfos: [
-            {
-                rateType: 'NEW',
-                rateDocuments: [
-                    {
-                        s3URL: 'bar',
-                        name: 'foo',
-                        documentCategories: ['RATES' as const],
-                    },
-                ],
-                rateDateStart: new Date(),
-                rateDateEnd: new Date(),
-                rateDateCertified: new Date(),
-                rateProgramIDs: ['36c54daf-7611-4a15-8c3b-cdeb3fd7e25a'],
-                rateAmendmentInfo: undefined,
-                actuaryContacts: [
-                    {
-                        actuarialFirm: 'DELOITTE',
-                        name: 'Actuary Contact 1',
-                        titleRole: 'Test Actuary Contact 1',
-                        email: 'actuarycontact1@example.com',
-                    },
-                ],
-                actuaryCommunicationPreference: 'OACT_TO_ACTUARY',
-            },
-        ],
-    })
-    const msStatePrograms = mockMSState().programs
-    const template = await unlockPackageCMSEmail(
-        sub,
-        unlockData,
-        testEmailConfig,
-        [],
-        msStatePrograms
-    )
-    const excludedEmails = [...testEmailConfig.ratesReviewSharedEmails]
-
-    if (template instanceof Error) {
-        console.error(template)
-        return
-    }
-
-    excludedEmails.forEach((emailAddress) => {
-=======
         //Second Rate certification
->>>>>>> db831989
         expect(template).toEqual(
             expect.objectContaining({
                 bodyText: expect.stringContaining(
@@ -748,6 +494,15 @@
                     rateDateCertified: new Date(),
                     rateProgramIDs: ['36c54daf-7611-4a15-8c3b-cdeb3fd7e25a'],
                     rateAmendmentInfo: undefined,
+                    actuaryContacts: [
+                        {
+                            actuarialFirm: 'DELOITTE',
+                            name: 'Actuary Contact 1',
+                            titleRole: 'Test Actuary Contact 1',
+                            email: 'actuarycontact1@example.com',
+                        },
+                    ],
+                    actuaryCommunicationPreference: 'OACT_TO_ACTUARY',
                 },
             ],
         })
@@ -792,6 +547,15 @@
                     rateDateCertified: new Date(),
                     rateProgramIDs: ['36c54daf-7611-4a15-8c3b-cdeb3fd7e25a'],
                     rateAmendmentInfo: undefined,
+                    actuaryContacts: [
+                        {
+                            actuarialFirm: 'DELOITTE',
+                            name: 'Actuary Contact 1',
+                            titleRole: 'Test Actuary Contact 1',
+                            email: 'actuarycontact1@example.com',
+                        },
+                    ],
+                    actuaryCommunicationPreference: 'OACT_TO_ACTUARY',
                 },
             ],
         })
