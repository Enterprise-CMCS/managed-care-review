--- conflicted
+++ resolved
@@ -1,10 +1,5 @@
-<<<<<<< HEAD
 import { packageName as generatePackageName } from '@mc-review/hpp'
 import { formatCalendarDate } from '@mc-review/common-code'
-=======
-import { packageName as generatePackageName } from '../../common-code/healthPlanFormDataType'
-import { formatCalendarDate } from '../../common-code/dateHelpers/calendarDate'
->>>>>>> 8a7ebc52
 import { pruneDuplicateEmails } from '../formatters'
 import type { EmailConfiguration, EmailData } from '..'
 import type { ProgramType, ContractQuestionType } from '../../domain-models'
