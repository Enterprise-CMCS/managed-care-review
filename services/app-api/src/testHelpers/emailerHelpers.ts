import type { EmailConfiguration, EmailData, Emailer } from '../emailer'
import { emailer } from '../emailer'
import type {
    LockedHealthPlanFormDataType,
    ProgramArgType,
    UnlockedHealthPlanFormDataType,
<<<<<<< HEAD
} from '@mc-review/hpp'
import type { ContractRevisionWithRatesType, Question } from '../domain-models'
=======
} from '../common-code/healthPlanFormDataType'
import type {
    ContractRevisionType,
    Question,
    RatePackageSubmissionType,
    RateRevisionType,
    RateType,
    UnlockedContractType,
    UpdateInfoType,
} from '../domain-models'
>>>>>>> 70b6a558
import { SESServiceException } from '@aws-sdk/client-ses'
import { testSendSESEmail } from './awsSESHelpers'
import { testCMSUser, testStateUser } from './userHelpers'
import { v4 as uuidv4 } from 'uuid'

const testEmailConfig = (): EmailConfiguration => ({
    stage: 'LOCAL',
    baseUrl: 'http://localhost',
    emailSource: 'emailSource@example.com',
    devReviewTeamEmails: ['devreview1@example.com', 'devreview2@example.com'],
    cmsReviewHelpEmailAddress: '"MCOG Example" <mcog@example.com>',
    cmsRateHelpEmailAddress: '"Rates Example" <rates@example.com>',
    oactEmails: ['ratesreview@example.com'],
    dmcpReviewEmails: ['policyreview1@example.com'],
    dmcpSubmissionEmails: ['policyreviewsubmission1@example.com'],
    dmcoEmails: ['overallreview@example.com'],
    helpDeskEmail: '"MC-Review Help Desk" <MC_Review_HelpDesk@example.com>',
})

const testDuplicateEmailConfig: EmailConfiguration = {
    stage: 'LOCAL',
    baseUrl: 'http://localhost',
    emailSource: 'emailSource@example.com',
    devReviewTeamEmails: [
        'duplicate@example.com',
        'duplicate@example.com',
        'duplicate@example.com',
    ],
    cmsReviewHelpEmailAddress: 'duplicate@example.com',
    cmsRateHelpEmailAddress: 'duplicate@example.com',
    oactEmails: ['duplicate@example.com', 'duplicate@example.com'],
    dmcpReviewEmails: ['duplicate@example.com', 'duplicate@example.com'],
    dmcpSubmissionEmails: ['duplicate@example.com', 'duplicate@example.com'],
    dmcoEmails: ['duplicate@example.com', 'duplicate@example.com'],
    helpDeskEmail: 'duplicate@example.com',
}

const testStateAnalystsEmails: string[] = [
    '"State Analyst 1" <StateAnalyst1@example.com>',
    '"State Analyst 2" <StateAnalyst2@example.com>',
]

const testDuplicateStateAnalystsEmails: string[] = [
    'duplicate@example.com',
    'duplicate@example.com',
]

const sendTestEmails = async (emailData: EmailData): Promise<void | Error> => {
    try {
        await testSendSESEmail(emailData)
    } catch (err) {
        if (err instanceof SESServiceException) {
            return new Error(
                'SES email send failed. Error is from Amazon SES. Error: ' +
                    JSON.stringify(err)
            )
        }
        return new Error('SES email send failed. Error: ' + err)
    }
}

function testEmailer(customConfig?: EmailConfiguration): Emailer {
    const config = customConfig || testEmailConfig()
    return emailer(config, jest.fn(sendTestEmails))
}

type State = {
    name: string
    programs: ProgramArgType[]
    code: string
}

export function mockMNState(): State {
    return {
        name: 'Minnesota',
        programs: [
            {
                id: 'abbdf9b0-c49e-4c4c-bb6f-040cb7b51cce',
                fullName: 'Special Needs Basic Care',
                name: 'SNBC',
                isRateProgram: false,
            },
            {
                id: 'd95394e5-44d1-45df-8151-1cc1ee66f100',
                fullName: 'Prepaid Medical Assistance Program',
                name: 'PMAP',
                isRateProgram: false,
            },
            {
                id: 'ea16a6c0-5fc6-4df8-adac-c627e76660ab',
                fullName: 'Minnesota Senior Care Plus ',
                name: 'MSC+',
                isRateProgram: false,
            },
            {
                id: '3fd36500-bf2c-47bc-80e8-e7aa417184c5',
                fullName: 'Minnesota Senior Health Options',
                name: 'MSHO',
                isRateProgram: false,
            },
        ],
        code: 'MN',
    }
}

export function mockMSState(): State {
    return {
        name: 'Mississippi',
        programs: [
            {
                id: 'e0819153-5894-4153-937e-aad00ab01a8f',
                fullName: 'Mississippi Coordinated Access Network',
                name: 'MSCAN',
                isRateProgram: false,
            },
            {
                id: '36c54daf-7611-4a15-8c3b-cdeb3fd7e25a',
                fullName: 'CHIP',
                name: 'CHIP',
                isRateProgram: false,
            },
        ],
        code: 'MS',
    }
}

const mockContractRev = (
    submissionPartial?: Partial<ContractRevisionType>
): ContractRevisionType => {
    return {
        createdAt: new Date('01/01/2021'),
        updatedAt: new Date('02/01/2021'),
        contract: {
            stateCode: 'MN',
            stateNumber: 3,
            id: '12345',
        },
        id: 'test-abc-125',
        formData: {
            programIDs: ['abbdf9b0-c49e-4c4c-bb6f-040cb7b51cce'],
            populationCovered: 'MEDICAID',
            submissionType: 'CONTRACT_AND_RATES',
            riskBasedContract: false,
            submissionDescription: 'A submitted submission',
            stateContacts: [
                {
                    name: 'Test Person',
                    titleRole: 'A Role',
                    email: 'test+state+contact@example.com',
                },
            ],
            supportingDocuments: [
                {
                    s3URL: 's3://bucketname/key/test1',
                    name: 'foo',
                    sha256: 'fakesha',
                    dateAdded: new Date('02/01/2021'),
                },
            ],
            contractType: 'BASE',
            contractExecutionStatus: undefined,
            contractDocuments: [
                {
                    s3URL: 's3://bucketname/key/test1',
                    name: 'foo',
                    sha256: 'fakesha',
                    dateAdded: new Date('02/01/2021'),
                },
            ],
            contractDateStart: new Date('01/01/2024'),
            contractDateEnd: new Date('01/01/2025'),
            managedCareEntities: ['MCO'],
            federalAuthorities: ['VOLUNTARY', 'BENCHMARK'],
            inLieuServicesAndSettings: undefined,
            modifiedBenefitsProvided: undefined,
            modifiedGeoAreaServed: undefined,
            modifiedMedicaidBeneficiaries: undefined,
            modifiedRiskSharingStrategy: undefined,
            modifiedIncentiveArrangements: undefined,
            modifiedWitholdAgreements: undefined,
            modifiedStateDirectedPayments: undefined,
            modifiedPassThroughPayments: undefined,
            modifiedPaymentsForMentalDiseaseInstitutions: undefined,
            modifiedMedicalLossRatioStandards: undefined,
            modifiedOtherFinancialPaymentIncentive: undefined,
            modifiedEnrollmentProcess: undefined,
            modifiedGrevienceAndAppeal: undefined,
            modifiedNetworkAdequacyStandards: undefined,
            modifiedLengthOfContract: undefined,
            modifiedNonRiskPaymentArrangements: undefined,
            statutoryRegulatoryAttestation: undefined,
            statutoryRegulatoryAttestationDescription: undefined,
        },
        ...submissionPartial,
    }
}

const mockRateRevision = (
    rateRevPartial?: Partial<RateRevisionType>
): RateRevisionType => {
    return {
        id: '12345',
        rateID: '6789',
        submitInfo: undefined,
        unlockInfo: undefined,
        createdAt: new Date(11 / 27 / 2023),
        updatedAt: new Date(11 / 27 / 2023),
        formData: {
            id: 'test-id-1234',
            rateID: 'test-id-1234',
            rateType: 'NEW',
            rateCapitationType: 'RATE_CELL',
            rateDocuments: [
                {
                    s3URL: 's3://bucketname/key/test1',
                    name: 'foo',
                    sha256: 'fakesha',
                    dateAdded: new Date(11 / 27 / 2023),
                },
            ],
            supportingDocuments: [],
            rateDateStart: new Date('01/01/2024'),
            rateDateEnd: new Date('01/01/2025'),
            rateDateCertified: new Date('01/01/2024'),
            amendmentEffectiveDateStart: new Date('01/01/2024'),
            amendmentEffectiveDateEnd: new Date('01/01/2025'),
            rateProgramIDs: ['3fd36500-bf2c-47bc-80e8-e7aa417184c5'],
            rateCertificationName: 'Rate Cert Name',
            certifyingActuaryContacts: [
                {
                    actuarialFirm: 'DELOITTE',
                    name: 'Actuary Contact 1',
                    titleRole: 'Test Actuary Contact 1',
                    email: 'actuarycontact1@example.com',
                },
            ],
            addtlActuaryContacts: [],
            actuaryCommunicationPreference: 'OACT_TO_ACTUARY',
            packagesWithSharedRateCerts: [
                {
                    packageName: 'pkgName',
                    packageId: '12345',
                    packageStatus: 'SUBMITTED',
                },
            ],
        },
        ...rateRevPartial,
    }
}

const mockRate = (ratePartial?: Partial<RateType>): RateType => {
    const submitInfo: UpdateInfoType = {
        updatedAt: new Date('02/01/2021'),
        updatedBy: 'someone@example.com',
        updatedReason: 'Initial submission',
    }
    const rateRev = mockRateRevision({
        submitInfo,
    })
    const contractRev = mockContractRev({
        id: 'test-contract-234',
        submitInfo,
    })
    const rateSubmission: RatePackageSubmissionType = {
        submitInfo,
        submittedRevisions: [rateRev, contractRev],
        rateRevision: rateRev,
        contractRevisions: [contractRev],
    }

    return {
        id: 'test-rate-234',
        createdAt: new Date('01/01/2021'),
        updatedAt: new Date('02/01/2021'),
        status: 'SUBMITTED',
        stateCode: 'MN',
        stateNumber: 2,
        parentContractID: 'test-contract-234',

        revisions: [rateRev],
        packageSubmissions: [rateSubmission],

        ...ratePartial,
    }
}

const mockUnlockedContract = (
    contractPartial?: Partial<UnlockedContractType>,
    rateParitals?: Partial<RateType>[]
): UnlockedContractType => {
    const draftRates = rateParitals
        ? rateParitals.map((r) => mockRate(r))
        : [mockRate()]

    return {
        id: 'test-contract-123',
        createdAt: new Date('01/01/2021'),
        updatedAt: new Date('02/01/2021'),
        status: 'UNLOCKED',
        stateCode: 'MN',
        stateNumber: 4,

        draftRevision: mockContractRev(),
        draftRates,

        revisions: [],
        packageSubmissions: [],
        ...contractPartial,
    }
}

const mockContractAndRatesFormData = (
    submissionPartial?: Partial<LockedHealthPlanFormDataType>
): LockedHealthPlanFormDataType => {
    return {
        createdAt: new Date('01/01/2021'),
        updatedAt: new Date('02/01/2021'),
        status: 'SUBMITTED',
        stateNumber: 3,
        id: 'test-abc-125',
        stateCode: 'MN',
        programIDs: ['abbdf9b0-c49e-4c4c-bb6f-040cb7b51cce'],
        submissionType: 'CONTRACT_AND_RATES',
        riskBasedContract: false,
        submissionDescription: 'A submitted submission',
        submittedAt: new Date('02/01/2021'),
        documents: [
            {
                s3URL: 's3://bucketname/key/test1',
                name: 'foo',
                sha256: 'fakesha',
            },
        ],
        contractType: 'BASE',
        contractExecutionStatus: 'EXECUTED',
        contractDocuments: [
            {
                s3URL: 's3://bucketname/key/test1',
                name: 'foo',
                sha256: 'fakesha',
            },
        ],
        contractDateStart: new Date('01/01/2021'),
        contractDateEnd: new Date('01/01/2022'),
        managedCareEntities: ['PCCM'],
        federalAuthorities: ['VOLUNTARY', 'BENCHMARK'],
        rateInfos: [
            {
                rateType: 'NEW',
                rateDocuments: [
                    {
                        s3URL: 's3://bucketname/key/test1',
                        name: 'foo',
                        sha256: 'fakesha',
                    },
                ],
                supportingDocuments: [],
                rateDateCertified: new Date('01/02/2021'),
                rateProgramIDs: ['3fd36500-bf2c-47bc-80e8-e7aa417184c5'],
                rateAmendmentInfo: undefined,
                rateDateStart: new Date('01/01/2021'),
                rateDateEnd: new Date('01/01/2022'),
                actuaryContacts: [
                    {
                        actuarialFirm: 'DELOITTE',
                        name: 'Actuary Contact 1',
                        titleRole: 'Test Actuary Contact 1',
                        email: 'actuarycontact1@example.com',
                    },
                ],
                actuaryCommunicationPreference: 'OACT_TO_ACTUARY',
                packagesWithSharedRateCerts: [],
            },
        ],
        stateContacts: [
            {
                name: 'Test Person',
                titleRole: 'A Role',
                email: 'test+state+contact@example.com',
            },
        ],
        addtlActuaryContacts: [
            {
                actuarialFirm: 'DELOITTE',
                name: 'Additional Contact 1',
                titleRole: 'Test Actuary Contact 1',
                email: 'actuarycontact1@example.com',
            },
        ],
        addtlActuaryCommunicationPreference: 'OACT_TO_ACTUARY',
        ...submissionPartial,
        statutoryRegulatoryAttestation: false,
        statutoryRegulatoryAttestationDescription: 'No compliance',
    }
}

const mockUnlockedContractAndRatesFormData = (
    submissionPartial?: Partial<UnlockedHealthPlanFormDataType>
): UnlockedHealthPlanFormDataType => {
    return {
        createdAt: new Date('01/01/2021'),
        updatedAt: new Date('02/01/2021'),
        status: 'DRAFT',
        stateNumber: 3,
        id: 'test-abc-125',
        stateCode: 'MN',
        programIDs: ['abbdf9b0-c49e-4c4c-bb6f-040cb7b51cce'],
        submissionType: 'CONTRACT_AND_RATES',
        riskBasedContract: false,
        submissionDescription: 'A submitted submission',
        documents: [
            {
                s3URL: 's3://bucketname/key/test1',
                name: 'foo',
                sha256: 'fakesha',
            },
        ],
        contractType: 'BASE',
        contractExecutionStatus: 'EXECUTED',
        contractDocuments: [
            {
                s3URL: 's3://bucketname/key/test1',
                name: 'foo',
                sha256: 'fakesha',
            },
        ],
        contractDateStart: new Date('01/01/2021'),
        contractDateEnd: new Date('01/01/2022'),
        managedCareEntities: ['PCCM'],
        federalAuthorities: ['VOLUNTARY', 'BENCHMARK'],
        rateInfos: [
            {
                rateType: 'NEW',
                rateDocuments: [
                    {
                        s3URL: 's3://bucketname/key/test1',
                        name: 'foo',
                        sha256: 'fakesha',
                    },
                ],
                supportingDocuments: [],
                rateDateStart: new Date('01/01/2021'),
                rateDateEnd: new Date('01/01/2022'),
                rateDateCertified: new Date('01/02/2021'),
                rateProgramIDs: ['3fd36500-bf2c-47bc-80e8-e7aa417184c5'],
                rateAmendmentInfo: undefined,
                actuaryContacts: [
                    {
                        actuarialFirm: 'DELOITTE',
                        name: 'Actuary Contact 1',
                        titleRole: 'Test Actuary Contact 1',
                        email: 'actuarycontact1@example.com',
                    },
                ],
                actuaryCommunicationPreference: 'OACT_TO_ACTUARY',
                packagesWithSharedRateCerts: [],
            },
        ],
        stateContacts: [
            {
                name: 'Test Person',
                titleRole: 'A Role',
                email: 'test+state+contact@example.com',
            },
        ],
        addtlActuaryContacts: [
            {
                actuarialFirm: 'DELOITTE',
                name: 'Additional Contact 1',
                titleRole: 'Test Actuary Contact 1',
                email: 'actuarycontact1@example.com',
            },
        ],
        addtlActuaryCommunicationPreference: 'OACT_TO_ACTUARY',
        statutoryRegulatoryAttestation: false,
        statutoryRegulatoryAttestationDescription: 'No compliance',
        ...submissionPartial,
    }
}

const mockUnlockedContractOnlyFormData = (
    submissionPartial?: Partial<UnlockedHealthPlanFormDataType>
): UnlockedHealthPlanFormDataType => {
    return {
        createdAt: new Date('01/01/2021'),
        updatedAt: new Date('02/01/2021'),
        status: 'DRAFT',
        stateNumber: 3,
        id: 'test-abc-125',
        stateCode: 'MN',
        programIDs: ['abbdf9b0-c49e-4c4c-bb6f-040cb7b51cce'],
        submissionType: 'CONTRACT_ONLY',
        riskBasedContract: false,
        submissionDescription: 'A submitted submission',
        documents: [
            {
                s3URL: 's3://bucketname/key/test1',
                name: 'foo',
                sha256: 'fakesha',
            },
        ],
        contractType: 'BASE',
        contractExecutionStatus: 'EXECUTED',
        contractDocuments: [
            {
                s3URL: 's3://bucketname/key/test1',
                name: 'foo',
                sha256: 'fakesha',
            },
        ],
        contractDateStart: new Date('01/01/2021'),
        contractDateEnd: new Date('01/01/2022'),
        managedCareEntities: ['PCCM'],
        federalAuthorities: ['VOLUNTARY', 'BENCHMARK'],
        rateInfos: [],
        stateContacts: [
            {
                name: 'Test Person',
                titleRole: 'A Role',
                email: 'test+state+contact@example.com',
            },
        ],
        addtlActuaryContacts: [],
        statutoryRegulatoryAttestation: false,
        statutoryRegulatoryAttestationDescription: 'No compliance',
        ...submissionPartial,
    }
}

const mockContractOnlyFormData = (
    submissionPartial?: Partial<LockedHealthPlanFormDataType>
): LockedHealthPlanFormDataType => {
    return {
        createdAt: new Date('01/01/2021'),
        updatedAt: new Date('02/01/2021'),
        status: 'SUBMITTED',
        stateNumber: 3,
        id: 'test-abc-125',
        stateCode: 'MN',
        programIDs: ['abbdf9b0-c49e-4c4c-bb6f-040cb7b51cce'],
        submissionType: 'CONTRACT_ONLY',
        riskBasedContract: false,
        submissionDescription: 'A submitted submission',
        submittedAt: new Date('02/01/2021'),
        documents: [
            {
                s3URL: 's3://bucketname/key/test1',
                name: 'foo',
                sha256: 'fakesha',
            },
        ],
        contractType: 'BASE',
        contractExecutionStatus: 'EXECUTED',
        contractDocuments: [
            {
                s3URL: 's3://bucketname/key/test1',
                name: 'foo',
                sha256: 'fakesha',
            },
        ],
        contractDateStart: new Date('01/01/2021'),
        contractDateEnd: new Date('01/01/2022'),
        managedCareEntities: ['PCCM'],
        federalAuthorities: ['VOLUNTARY', 'BENCHMARK'],
        rateInfos: [],
        stateContacts: [
            {
                name: 'Test Person',
                titleRole: 'A Role',
                email: 'test+state+contact@example.com',
            },
        ],
        addtlActuaryContacts: [],
        statutoryRegulatoryAttestation: false,
        statutoryRegulatoryAttestationDescription: 'No compliance',
        ...submissionPartial,
    }
}

const mockContractAmendmentFormData = (
    submissionPartial?: Partial<LockedHealthPlanFormDataType>
): LockedHealthPlanFormDataType => {
    return {
        createdAt: new Date('01/01/2021'),
        updatedAt: new Date('02/01/2021'),
        status: 'SUBMITTED',
        stateNumber: 3,
        id: 'test-abc-125',
        stateCode: 'MN',
        programIDs: ['abbdf9b0-c49e-4c4c-bb6f-040cb7b51cce'],
        riskBasedContract: false,
        submissionType: 'CONTRACT_AND_RATES',
        submissionDescription: 'A submitted submission',
        submittedAt: new Date('02/01/2021'),
        documents: [
            {
                s3URL: 's3://bucketname/key/test1',
                name: 'foo',
                sha256: 'fakesha',
            },
        ],
        contractType: 'AMENDMENT',
        contractExecutionStatus: 'UNEXECUTED',
        contractDocuments: [
            {
                s3URL: 's3://bucketname/key/test1',
                name: 'foo',
                sha256: 'fakesha',
            },
        ],
        contractDateStart: new Date('01/01/2021'),
        contractDateEnd: new Date('01/01/2022'),
        managedCareEntities: ['PCCM'],
        federalAuthorities: ['VOLUNTARY', 'BENCHMARK'],
        rateInfos: [
            {
                rateType: 'NEW',
                rateDocuments: [
                    {
                        s3URL: 's3://bucketname/key/test1',
                        name: 'foo',
                        sha256: 'fakesha',
                    },
                ],
                supportingDocuments: [],
                rateDateStart: new Date('01/01/2021'),
                rateDateEnd: new Date('01/01/2022'),
                rateDateCertified: new Date('01/02/2021'),
                rateAmendmentInfo: undefined,
                rateProgramIDs: ['3fd36500-bf2c-47bc-80e8-e7aa417184c5'],
                actuaryContacts: [
                    {
                        actuarialFirm: 'DELOITTE',
                        name: 'Actuary Contact 1',
                        titleRole: 'Test Actuary Contact 1',
                        email: 'actuarycontact1@example.com',
                    },
                ],
                actuaryCommunicationPreference: 'OACT_TO_ACTUARY',
                packagesWithSharedRateCerts: [],
            },
        ],
        stateContacts: [
            {
                name: 'Test Person',
                titleRole: 'A Role',
                email: 'test+state+contact@example.com',
            },
        ],
        addtlActuaryContacts: [
            {
                actuarialFirm: 'DELOITTE',
                name: 'Additional Contact 1',
                titleRole: 'Test Actuary Contact 1',
                email: 'actuarycontact1@example.com',
            },
        ],
        addtlActuaryCommunicationPreference: 'OACT_TO_ACTUARY',
        statutoryRegulatoryAttestation: false,
        statutoryRegulatoryAttestationDescription: 'No compliance',
        ...submissionPartial,
    }
}

const mockQuestionAndResponses = (
    questionData?: Partial<Question>
): Question => {
    const question: Question = {
        id: `test-question-id-1`,
        contractID: 'contract-id-test',
        createdAt: new Date('01/01/2024'),
        addedBy: testCMSUser(),
        documents: [
            {
                name: 'Test Question',
                s3URL: 's3://bucketname/key/test1',
            },
        ],
        division: 'DMCO',
        responses: [],
        ...questionData,
    }

    const defaultResponses = [
        {
            id: uuidv4(),
            questionID: question.id,
            //Add 1 day to date, to make sure this date is always after question.createdAt
            createdAt: ((): Date => {
                const responseDate = new Date(question.createdAt)
                return new Date(
                    responseDate.setDate(responseDate.getDate() + 1)
                )
            })(),
            addedBy: testStateUser(),
            documents: [
                {
                    name: 'Test Question Response',
                    s3URL: 's3://bucketname/key/test1',
                },
            ],
        },
    ]

    // If responses are passed in, use that and replace questionIDs, so they match the question.
    question.responses = questionData?.responses
        ? questionData.responses.map((response) => ({
              ...response,
              questionID: question.id,
          }))
        : defaultResponses

    return question
}

export {
    testEmailConfig,
    testStateAnalystsEmails,
    testDuplicateEmailConfig,
    testDuplicateStateAnalystsEmails,
    mockContractAmendmentFormData,
    mockContractOnlyFormData,
    mockContractRev,
    mockContractAndRatesFormData,
    mockUnlockedContract,
    mockUnlockedContractAndRatesFormData,
    mockUnlockedContractOnlyFormData,
    testEmailer,
    mockQuestionAndResponses,
}<|MERGE_RESOLUTION|>--- conflicted
+++ resolved
@@ -4,11 +4,7 @@
     LockedHealthPlanFormDataType,
     ProgramArgType,
     UnlockedHealthPlanFormDataType,
-<<<<<<< HEAD
 } from '@mc-review/hpp'
-import type { ContractRevisionWithRatesType, Question } from '../domain-models'
-=======
-} from '../common-code/healthPlanFormDataType'
 import type {
     ContractRevisionType,
     Question,
@@ -18,7 +14,6 @@
     UnlockedContractType,
     UpdateInfoType,
 } from '../domain-models'
->>>>>>> 70b6a558
 import { SESServiceException } from '@aws-sdk/client-ses'
 import { testSendSESEmail } from './awsSESHelpers'
 import { testCMSUser, testStateUser } from './userHelpers'
