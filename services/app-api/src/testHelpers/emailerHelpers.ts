import type { EmailConfiguration, EmailData, Emailer } from '../emailer'
import { emailer } from '../emailer'
import type {
    LockedHealthPlanFormDataType,
    ProgramArgType,
    UnlockedHealthPlanFormDataType,
} from '@mc-review/hpp'
import type {
    ContractRevisionType,
    ContractType,
    ContractQuestionType,
    RatePackageSubmissionType,
    RateRevisionType,
    RateType,
    UnlockedContractType,
    UpdateInfoType,
    RateQuestionType,
} from '../domain-models'
import { SESServiceException } from '@aws-sdk/client-ses'
import { testSendSESEmail } from './awsSESHelpers'
import { testCMSUser, testStateUser } from './userHelpers'
import { v4 as uuidv4 } from 'uuid'
import { constructTestEmailer } from './gqlHelpers'
<<<<<<< HEAD
=======
import type { Store } from '../postgres'
>>>>>>> 6ae43d98

const testEmailConfig = (): EmailConfiguration => ({
    stage: 'LOCAL',
    baseUrl: 'http://localhost',
    emailSource: 'emailSource@example.com',
    devReviewTeamEmails: ['devreview1@example.com', 'devreview2@example.com'],
    cmsReviewHelpEmailAddress: '"MCOG Example" <mcog@example.com>',
    cmsRateHelpEmailAddress: '"Rates Example" <rates@example.com>',
    oactEmails: ['ratesreview@example.com'],
    dmcpReviewEmails: ['policyreview1@example.com'],
    dmcpSubmissionEmails: ['policyreviewsubmission1@example.com'],
    dmcoEmails: ['overallreview@example.com'],
    helpDeskEmail: '"MC-Review Help Desk" <MC_Review_HelpDesk@example.com>',
})

const testDuplicateEmailConfig: EmailConfiguration = {
    stage: 'LOCAL',
    baseUrl: 'http://localhost',
    emailSource: 'emailSource@example.com',
    devReviewTeamEmails: [
        'duplicate@example.com',
        'duplicate@example.com',
        'duplicate@example.com',
    ],
    cmsReviewHelpEmailAddress: 'duplicate@example.com',
    cmsRateHelpEmailAddress: 'duplicate@example.com',
    oactEmails: ['duplicate@example.com', 'duplicate@example.com'],
    dmcpReviewEmails: ['duplicate@example.com', 'duplicate@example.com'],
    dmcpSubmissionEmails: ['duplicate@example.com', 'duplicate@example.com'],
    dmcoEmails: ['duplicate@example.com', 'duplicate@example.com'],
    helpDeskEmail: 'duplicate@example.com',
}

const testStateAnalystsEmails: string[] = [
    '"State Analyst 1" <StateAnalyst1@example.com>',
    '"State Analyst 2" <StateAnalyst2@example.com>',
]

const testDuplicateStateAnalystsEmails: string[] = [
    'duplicate@example.com',
    'duplicate@example.com',
]
const s3DlUrl =
    'https://fake-bucket.s3.amazonaws.com/file.pdf?AWSAccessKeyId=AKIAIOSFODNN7EXAMPLE&Expires=1719564800&Signature=abc123def456ghijk' //pragma: allowlist secret

const sendTestEmails = async (emailData: EmailData): Promise<void | Error> => {
    try {
        await testSendSESEmail(emailData)
    } catch (err) {
        if (err instanceof SESServiceException) {
            return new Error(
                'SES email send failed. Error is from Amazon SES. Error: ' +
                    JSON.stringify(err)
            )
        }
        return new Error('SES email send failed. Error: ' + err)
    }
}

function testEmailer(customConfig?: EmailConfiguration): Emailer {
    const config = customConfig || testEmailConfig()
    return emailer(config, vi.fn(sendTestEmails))
}

<<<<<<< HEAD
async function testEmailerFromDatabase(customConfig?: EmailConfiguration): Promise<Emailer> {
    const mockEmailer = await constructTestEmailer({
        emailConfig: customConfig,
    })
=======
async function testEmailerFromDatabase(store :Store, customConfig?: EmailConfiguration): Promise<Emailer> {
    const mockEmailer = await constructTestEmailer({
        emailConfig: customConfig ?? testEmailConfig(),
        postgresStore: store,
    })

>>>>>>> 6ae43d98
    mockEmailer.sendEmail = vi.fn()

    return mockEmailer
}

type State = {
    name: string
    programs: ProgramArgType[]
    code: string
}

export function mockMNState(): State {
    return {
        name: 'Minnesota',
        programs: [
            {
                id: 'abbdf9b0-c49e-4c4c-bb6f-040cb7b51cce',
                fullName: 'Special Needs Basic Care',
                name: 'SNBC',
                isRateProgram: false,
            },
            {
                id: 'd95394e5-44d1-45df-8151-1cc1ee66f100',
                fullName: 'Prepaid Medical Assistance Program',
                name: 'PMAP',
                isRateProgram: false,
            },
            {
                id: 'ea16a6c0-5fc6-4df8-adac-c627e76660ab',
                fullName: 'Minnesota Senior Care Plus ',
                name: 'MSC+',
                isRateProgram: false,
            },
            {
                id: '3fd36500-bf2c-47bc-80e8-e7aa417184c5',
                fullName: 'Minnesota Senior Health Options',
                name: 'MSHO',
                isRateProgram: false,
            },
        ],
        code: 'MN',
    }
}

export function mockMSState(): State {
    return {
        name: 'Mississippi',
        programs: [
            {
                id: 'e0819153-5894-4153-937e-aad00ab01a8f',
                fullName: 'Mississippi Coordinated Access Network',
                name: 'MSCAN',
                isRateProgram: false,
            },
            {
                id: '36c54daf-7611-4a15-8c3b-cdeb3fd7e25a',
                fullName: 'CHIP',
                name: 'CHIP',
                isRateProgram: false,
            },
        ],
        code: 'MS',
    }
}

const mockContractRev = (
    submissionPartial?: Partial<ContractRevisionType>
): ContractRevisionType => {
    return {
        createdAt: new Date('01/01/2021'),
        updatedAt: new Date('02/01/2021'),
        contract: {
            stateCode: 'MN',
            stateNumber: 3,
            id: '12345',
        },
        id: 'test-abc-125',
        formData: {
            programIDs: ['abbdf9b0-c49e-4c4c-bb6f-040cb7b51cce'],
            populationCovered: 'MEDICAID',
            submissionType: 'CONTRACT_AND_RATES',
            riskBasedContract: false,
            submissionDescription: 'A submitted submission',
            stateContacts: [
                {
                    name: 'Test Person',
                    titleRole: 'A Role',
                    email: 'test+state+contact@example.com',
                },
            ],
            supportingDocuments: [
                {
                    s3URL: 's3://bucketname/key/test1',
                    name: 'foo',
                    sha256: 'fakesha',
                    dateAdded: new Date('02/01/2021'),
                },
            ],
            contractType: 'BASE',
            contractExecutionStatus: undefined,
            contractDocuments: [
                {
                    s3URL: 's3://bucketname/key/test1',
                    name: 'foo',
                    sha256: 'fakesha',
                    dateAdded: new Date('02/01/2021'),
                },
            ],
            contractDateStart: new Date('01/01/2024'),
            contractDateEnd: new Date('01/01/2025'),
            managedCareEntities: ['MCO'],
            federalAuthorities: ['VOLUNTARY', 'BENCHMARK'],
            inLieuServicesAndSettings: undefined,
            modifiedBenefitsProvided: undefined,
            modifiedGeoAreaServed: undefined,
            modifiedMedicaidBeneficiaries: undefined,
            modifiedRiskSharingStrategy: undefined,
            modifiedIncentiveArrangements: undefined,
            modifiedWitholdAgreements: undefined,
            modifiedStateDirectedPayments: undefined,
            modifiedPassThroughPayments: undefined,
            modifiedPaymentsForMentalDiseaseInstitutions: undefined,
            modifiedMedicalLossRatioStandards: undefined,
            modifiedOtherFinancialPaymentIncentive: undefined,
            modifiedEnrollmentProcess: undefined,
            modifiedGrevienceAndAppeal: undefined,
            modifiedNetworkAdequacyStandards: undefined,
            modifiedLengthOfContract: undefined,
            modifiedNonRiskPaymentArrangements: undefined,
            statutoryRegulatoryAttestation: undefined,
            statutoryRegulatoryAttestationDescription: undefined,
        },
        ...submissionPartial,
    }
}

const mockRateRevision = (
    rateRevPartial?: Partial<RateRevisionType>
): RateRevisionType => {
    return {
        id: '12345',
        rateID: '6789',
        submitInfo: undefined,
        unlockInfo: undefined,
        createdAt: new Date(11 / 27 / 2023),
        updatedAt: new Date(11 / 27 / 2023),
        formData: {
            id: 'test-id-1234',
            rateID: 'test-id-1234',
            rateType: 'NEW',
            rateCapitationType: 'RATE_CELL',
            rateDocuments: [
                {
                    s3URL: 's3://bucketname/key/test1',
                    name: 'foo',
                    sha256: 'fakesha',
                    dateAdded: new Date(11 / 27 / 2023),
                },
            ],
            supportingDocuments: [],
            rateDateStart: new Date('01/01/2024'),
            rateDateEnd: new Date('01/01/2025'),
            rateDateCertified: new Date('01/01/2024'),
            amendmentEffectiveDateStart: new Date('01/01/2024'),
            amendmentEffectiveDateEnd: new Date('01/01/2025'),
            rateProgramIDs: ['3fd36500-bf2c-47bc-80e8-e7aa417184c5'],
            rateCertificationName: 'Rate Cert Name',
            certifyingActuaryContacts: [
                {
                    actuarialFirm: 'DELOITTE',
                    name: 'Actuary Contact 1',
                    titleRole: 'Test Actuary Contact 1',
                    email: 'actuarycontact1@example.com',
                },
            ],
            addtlActuaryContacts: [],
            actuaryCommunicationPreference: 'OACT_TO_ACTUARY',
            packagesWithSharedRateCerts: [
                {
                    packageName: 'pkgName',
                    packageId: '12345',
                    packageStatus: 'SUBMITTED',
                },
            ],
        },
        ...rateRevPartial,
    }
}

const mockRate = (ratePartial?: Partial<RateType>): RateType => {
    const submitInfo: UpdateInfoType = {
        updatedAt: new Date('02/01/2021'),
        updatedBy: {
            role: 'STATE_USER',
            email: 'someone@example.com',
            givenName: 'Someone',
            familyName: 'Example',
        },
        updatedReason: 'Initial submission',
    }
    const rateRev = mockRateRevision({
        submitInfo,
    })
    const contractRev = mockContractRev({
        id: 'test-contract-234',
        submitInfo,
    })
    const rateSubmission: RatePackageSubmissionType = {
        submitInfo,
        submittedRevisions: [rateRev, contractRev],
        rateRevision: rateRev,
        contractRevisions: [contractRev],
    }

    return {
        id: 'test-rate-234',
        createdAt: new Date('01/01/2021'),
        updatedAt: new Date('02/01/2021'),
        status: 'SUBMITTED',
        stateCode: 'MN',
        stateNumber: 2,
        parentContractID: 'test-contract-234',
        reviewStatus: 'UNDER_REVIEW',
        consolidatedStatus: 'SUBMITTED',
        revisions: [rateRev],
        packageSubmissions: [rateSubmission],
        questions: {
            DMCOQuestions: {
                totalCount: 1,
                edges: [
                    {
                        node: mockRateQuestionAndResponses({
                            id: 'dmco-rate-question-1',
                            rateID: 'test-rate-234',
                            createdAt: new Date('2024-04-23'),
                            addedBy: testCMSUser({
                                divisionAssignment: 'DMCO',
                            }),
                            division: 'DMCO',
                            documents: [
                                {
                                    name: 'dmco-rate-question-1',
                                    s3URL: 's3://bucketName/key/dmco-rate-question-1-doc',
                                    downloadURL:
                                        'https://fake-bucket.s3.amazonaws.com/test',
                                },
                            ],
                        }),
                    },
                ],
            },
            DMCPQuestions: {
                totalCount: 0,
                edges: [],
            },
            OACTQuestions: {
                totalCount: 0,
                edges: [],
            },
        },

        ...ratePartial,
    }
}

const mockUnlockedContract = (
    contractPartial?: Partial<UnlockedContractType>,
    rateParitals?: Partial<RateType>[]
): UnlockedContractType => {
    const draftRates = rateParitals
        ? rateParitals.map((r) => mockRate(r))
        : [mockRate()]

    return {
        id: 'test-contract-123',
        createdAt: new Date('01/01/2021'),
        updatedAt: new Date('02/01/2021'),
        status: 'UNLOCKED',
        consolidatedStatus: 'UNLOCKED',
        reviewStatus: 'UNDER_REVIEW',
        stateCode: 'MN',
        stateNumber: 4,

        draftRevision: mockContractRev(),
        draftRates,

        revisions: [],
        packageSubmissions: [],
        ...contractPartial,
    }
}

const mockContract = (
    contractPartial?: Partial<ContractType>
): ContractType => {
    return {
        id: 'test-contract-123',
        createdAt: new Date('01/01/2021'),
        updatedAt: new Date('02/01/2021'),
        status: 'SUBMITTED',
        reviewStatus: 'UNDER_REVIEW',
        consolidatedStatus: 'SUBMITTED',
        stateCode: 'MN',
        stateNumber: 4,
        revisions: [],
        packageSubmissions: [
            {
                submitInfo: {
                    updatedAt: new Date('01/01/2023'),
                    updatedBy: {
                        email: 'example@state.com',
                        role: 'STATE_USER',
                        givenName: 'John',
                        familyName: 'Vila',
                    },
                    updatedReason: 'contract submit',
                },
                submittedRevisions: [],
                contractRevision: {
                    createdAt: new Date('01/01/2024'),
                    updatedAt: new Date('01/01/2025'),
                    id: '123',
                    contract: {
                        id: 'test-abc-123',
                        stateCode: 'MN',
                        stateNumber: 4,
                    },
                    submitInfo: {
                        updatedAt: new Date(),
                        updatedBy: {
                            email: 'example@state.com',
                            role: 'STATE_USER',
                            givenName: 'John',
                            familyName: 'Vila',
                        },
                        updatedReason: 'contract submit',
                    },
                    unlockInfo: undefined,
                    formData: {
                        programIDs: ['abbdf9b0-c49e-4c4c-bb6f-040cb7b51cce'],
                        populationCovered: 'MEDICAID',
                        submissionType: 'CONTRACT_AND_RATES',
                        riskBasedContract: true,
                        submissionDescription: 'A real submission',
                        supportingDocuments: [
                            {
                                s3URL: 's3://bucketname/key/contractsupporting1',
                                sha256: 'fakesha',
                                name: 'contractSupporting1',
                                dateAdded: new Date('01/15/2024'),
                                downloadURL: s3DlUrl,
                            },
                            {
                                s3URL: 's3://bucketname/key/contractSupporting2',
                                sha256: 'fakesha',
                                name: 'contractSupporting2',
                                dateAdded: new Date('01/13/2024'),
                                downloadURL: s3DlUrl,
                            },
                        ],
                        stateContacts: [],
                        contractType: 'AMENDMENT',
                        contractExecutionStatus: 'EXECUTED',
                        contractDocuments: [
                            {
                                s3URL: 's3://bucketname/key/contract',
                                sha256: 'fakesha',
                                name: 'contract',
                                dateAdded: new Date('01/01/2024'),
                                downloadURL: s3DlUrl,
                            },
                        ],
                        contractDateStart: new Date(),
                        contractDateEnd: new Date(),
                        managedCareEntities: ['MCO'],
                        federalAuthorities: ['STATE_PLAN'],
                        inLieuServicesAndSettings: true,
                        modifiedBenefitsProvided: true,
                        modifiedGeoAreaServed: false,
                        modifiedMedicaidBeneficiaries: true,
                        modifiedRiskSharingStrategy: true,
                        modifiedIncentiveArrangements: false,
                        modifiedWitholdAgreements: false,
                        modifiedStateDirectedPayments: true,
                        modifiedPassThroughPayments: true,
                        modifiedPaymentsForMentalDiseaseInstitutions: false,
                        modifiedMedicalLossRatioStandards: true,
                        modifiedOtherFinancialPaymentIncentive: false,
                        modifiedEnrollmentProcess: true,
                        modifiedGrevienceAndAppeal: false,
                        modifiedNetworkAdequacyStandards: true,
                        modifiedLengthOfContract: false,
                        modifiedNonRiskPaymentArrangements: true,
                        statutoryRegulatoryAttestation: true,
                        statutoryRegulatoryAttestationDescription:
                            'everything meets regulatory attestation',
                    },
                },
                rateRevisions: [
                    {
                        id: '1234',
                        rateID: '123',
                        createdAt: new Date('01/01/2023'),
                        updatedAt: new Date('01/01/2023'),
                        formData: {
                            rateCertificationName: 'rate cert',
                            rateType: 'AMENDMENT',
                            rateCapitationType: 'RATE_CELL',
                            rateDocuments: [
                                {
                                    s3URL: 's3://bucketname/key/rate',
                                    sha256: 'fakesha',
                                    name: 'rate',
                                    dateAdded: new Date('01/01/2023'),
                                    downloadURL: s3DlUrl,
                                },
                            ],
                            supportingDocuments: [
                                {
                                    s3URL: 's3://bucketname/key/rateSupporting1',
                                    sha256: 'fakesha',
                                    name: 'rate supporting 1',
                                    dateAdded: new Date('01/15/2023'),
                                    downloadURL: s3DlUrl,
                                },
                                {
                                    s3URL: 's3://bucketname/key/rateSupporting1',
                                    sha256: 'fakesha',
                                    name: 'rate supporting 2',
                                    dateAdded: new Date('01/15/2023'),
                                    downloadURL: s3DlUrl,
                                },
                            ],
                            rateDateStart: new Date(),
                            rateDateEnd: new Date(),
                            rateDateCertified: new Date(),
                            amendmentEffectiveDateStart: new Date(),
                            amendmentEffectiveDateEnd: new Date(),
                            rateProgramIDs: [
                                'abbdf9b0-c49e-4c4c-bb6f-040cb7b51cce',
                            ],
                            deprecatedRateProgramIDs: [],
                            certifyingActuaryContacts: [
                                {
                                    actuarialFirm: 'DELOITTE',
                                    name: 'Actuary Contact 1',
                                    titleRole: 'Test Actuary Contact 1',
                                    email: 'actuarycontact1@test.com',
                                },
                            ],
                            addtlActuaryContacts: [
                                {
                                    actuarialFirm: 'DELOITTE',
                                    name: 'Actuary Contact 1',
                                    titleRole: 'Test Actuary Contact 1',
                                    email: 'actuarycontact1@test.com',
                                },
                            ],
                            actuaryCommunicationPreference: 'OACT_TO_ACTUARY',
                            packagesWithSharedRateCerts: [],
                        },
                    },
                ],
            },
        ],
        ...contractPartial,
    }
}

const mockContractAndRatesFormData = (
    submissionPartial?: Partial<LockedHealthPlanFormDataType>
): LockedHealthPlanFormDataType => {
    return {
        createdAt: new Date('01/01/2021'),
        updatedAt: new Date('02/01/2021'),
        status: 'SUBMITTED',
        stateNumber: 3,
        id: 'test-abc-125',
        stateCode: 'MN',
        programIDs: ['abbdf9b0-c49e-4c4c-bb6f-040cb7b51cce'],
        submissionType: 'CONTRACT_AND_RATES',
        riskBasedContract: false,
        submissionDescription: 'A submitted submission',
        submittedAt: new Date('02/01/2021'),
        documents: [
            {
                s3URL: 's3://bucketname/key/test1',
                name: 'foo',
                sha256: 'fakesha',
            },
        ],
        contractType: 'BASE',
        contractExecutionStatus: 'EXECUTED',
        contractDocuments: [
            {
                s3URL: 's3://bucketname/key/test1',
                name: 'foo',
                sha256: 'fakesha',
            },
        ],
        contractDateStart: new Date('01/01/2021'),
        contractDateEnd: new Date('01/01/2022'),
        managedCareEntities: ['PCCM'],
        federalAuthorities: ['VOLUNTARY', 'BENCHMARK'],
        rateInfos: [
            {
                rateType: 'NEW',
                rateDocuments: [
                    {
                        s3URL: 's3://bucketname/key/test1',
                        name: 'foo',
                        sha256: 'fakesha',
                    },
                ],
                supportingDocuments: [],
                rateDateCertified: new Date('01/02/2021'),
                rateProgramIDs: ['3fd36500-bf2c-47bc-80e8-e7aa417184c5'],
                rateAmendmentInfo: undefined,
                rateDateStart: new Date('01/01/2021'),
                rateDateEnd: new Date('01/01/2022'),
                actuaryContacts: [
                    {
                        actuarialFirm: 'DELOITTE',
                        name: 'Actuary Contact 1',
                        titleRole: 'Test Actuary Contact 1',
                        email: 'actuarycontact1@example.com',
                    },
                ],
                actuaryCommunicationPreference: 'OACT_TO_ACTUARY',
                packagesWithSharedRateCerts: [],
            },
        ],
        stateContacts: [
            {
                name: 'Test Person',
                titleRole: 'A Role',
                email: 'test+state+contact@example.com',
            },
        ],
        addtlActuaryContacts: [
            {
                actuarialFirm: 'DELOITTE',
                name: 'Additional Contact 1',
                titleRole: 'Test Actuary Contact 1',
                email: 'actuarycontact1@example.com',
            },
        ],
        addtlActuaryCommunicationPreference: 'OACT_TO_ACTUARY',
        ...submissionPartial,
        statutoryRegulatoryAttestation: false,
        statutoryRegulatoryAttestationDescription: 'No compliance',
    }
}

const mockUnlockedContractAndRatesFormData = (
    submissionPartial?: Partial<UnlockedHealthPlanFormDataType>
): UnlockedHealthPlanFormDataType => {
    return {
        createdAt: new Date('01/01/2021'),
        updatedAt: new Date('02/01/2021'),
        status: 'DRAFT',
        stateNumber: 3,
        id: 'test-abc-125',
        stateCode: 'MN',
        programIDs: ['abbdf9b0-c49e-4c4c-bb6f-040cb7b51cce'],
        submissionType: 'CONTRACT_AND_RATES',
        riskBasedContract: false,
        submissionDescription: 'A submitted submission',
        documents: [
            {
                s3URL: 's3://bucketname/key/test1',
                name: 'foo',
                sha256: 'fakesha',
            },
        ],
        contractType: 'BASE',
        contractExecutionStatus: 'EXECUTED',
        contractDocuments: [
            {
                s3URL: 's3://bucketname/key/test1',
                name: 'foo',
                sha256: 'fakesha',
            },
        ],
        contractDateStart: new Date('01/01/2021'),
        contractDateEnd: new Date('01/01/2022'),
        managedCareEntities: ['PCCM'],
        federalAuthorities: ['VOLUNTARY', 'BENCHMARK'],
        rateInfos: [
            {
                rateType: 'NEW',
                rateDocuments: [
                    {
                        s3URL: 's3://bucketname/key/test1',
                        name: 'foo',
                        sha256: 'fakesha',
                    },
                ],
                supportingDocuments: [],
                rateDateStart: new Date('01/01/2021'),
                rateDateEnd: new Date('01/01/2022'),
                rateDateCertified: new Date('01/02/2021'),
                rateProgramIDs: ['3fd36500-bf2c-47bc-80e8-e7aa417184c5'],
                rateAmendmentInfo: undefined,
                actuaryContacts: [
                    {
                        actuarialFirm: 'DELOITTE',
                        name: 'Actuary Contact 1',
                        titleRole: 'Test Actuary Contact 1',
                        email: 'actuarycontact1@example.com',
                    },
                ],
                actuaryCommunicationPreference: 'OACT_TO_ACTUARY',
                packagesWithSharedRateCerts: [],
            },
        ],
        stateContacts: [
            {
                name: 'Test Person',
                titleRole: 'A Role',
                email: 'test+state+contact@example.com',
            },
        ],
        addtlActuaryContacts: [
            {
                actuarialFirm: 'DELOITTE',
                name: 'Additional Contact 1',
                titleRole: 'Test Actuary Contact 1',
                email: 'actuarycontact1@example.com',
            },
        ],
        addtlActuaryCommunicationPreference: 'OACT_TO_ACTUARY',
        statutoryRegulatoryAttestation: false,
        statutoryRegulatoryAttestationDescription: 'No compliance',
        ...submissionPartial,
    }
}

const mockUnlockedContractOnlyFormData = (
    submissionPartial?: Partial<UnlockedHealthPlanFormDataType>
): UnlockedHealthPlanFormDataType => {
    return {
        createdAt: new Date('01/01/2021'),
        updatedAt: new Date('02/01/2021'),
        status: 'DRAFT',
        stateNumber: 3,
        id: 'test-abc-125',
        stateCode: 'MN',
        programIDs: ['abbdf9b0-c49e-4c4c-bb6f-040cb7b51cce'],
        submissionType: 'CONTRACT_ONLY',
        riskBasedContract: false,
        submissionDescription: 'A submitted submission',
        documents: [
            {
                s3URL: 's3://bucketname/key/test1',
                name: 'foo',
                sha256: 'fakesha',
            },
        ],
        contractType: 'BASE',
        contractExecutionStatus: 'EXECUTED',
        contractDocuments: [
            {
                s3URL: 's3://bucketname/key/test1',
                name: 'foo',
                sha256: 'fakesha',
            },
        ],
        contractDateStart: new Date('01/01/2021'),
        contractDateEnd: new Date('01/01/2022'),
        managedCareEntities: ['PCCM'],
        federalAuthorities: ['VOLUNTARY', 'BENCHMARK'],
        rateInfos: [],
        stateContacts: [
            {
                name: 'Test Person',
                titleRole: 'A Role',
                email: 'test+state+contact@example.com',
            },
        ],
        addtlActuaryContacts: [],
        statutoryRegulatoryAttestation: false,
        statutoryRegulatoryAttestationDescription: 'No compliance',
        ...submissionPartial,
    }
}

const mockContractOnlyFormData = (
    submissionPartial?: Partial<LockedHealthPlanFormDataType>
): LockedHealthPlanFormDataType => {
    return {
        createdAt: new Date('01/01/2021'),
        updatedAt: new Date('02/01/2021'),
        status: 'SUBMITTED',
        stateNumber: 3,
        id: 'test-abc-125',
        stateCode: 'MN',
        programIDs: ['abbdf9b0-c49e-4c4c-bb6f-040cb7b51cce'],
        submissionType: 'CONTRACT_ONLY',
        riskBasedContract: false,
        submissionDescription: 'A submitted submission',
        submittedAt: new Date('02/01/2021'),
        documents: [
            {
                s3URL: 's3://bucketname/key/test1',
                name: 'foo',
                sha256: 'fakesha',
            },
        ],
        contractType: 'BASE',
        contractExecutionStatus: 'EXECUTED',
        contractDocuments: [
            {
                s3URL: 's3://bucketname/key/test1',
                name: 'foo',
                sha256: 'fakesha',
            },
        ],
        contractDateStart: new Date('01/01/2021'),
        contractDateEnd: new Date('01/01/2022'),
        managedCareEntities: ['PCCM'],
        federalAuthorities: ['VOLUNTARY', 'BENCHMARK'],
        rateInfos: [],
        stateContacts: [
            {
                name: 'Test Person',
                titleRole: 'A Role',
                email: 'test+state+contact@example.com',
            },
        ],
        addtlActuaryContacts: [],
        statutoryRegulatoryAttestation: false,
        statutoryRegulatoryAttestationDescription: 'No compliance',
        ...submissionPartial,
    }
}

const mockContractAmendmentFormData = (
    submissionPartial?: Partial<LockedHealthPlanFormDataType>
): LockedHealthPlanFormDataType => {
    return {
        createdAt: new Date('01/01/2021'),
        updatedAt: new Date('02/01/2021'),
        status: 'SUBMITTED',
        stateNumber: 3,
        id: 'test-abc-125',
        stateCode: 'MN',
        programIDs: ['abbdf9b0-c49e-4c4c-bb6f-040cb7b51cce'],
        riskBasedContract: false,
        submissionType: 'CONTRACT_AND_RATES',
        submissionDescription: 'A submitted submission',
        submittedAt: new Date('02/01/2021'),
        documents: [
            {
                s3URL: 's3://bucketname/key/test1',
                name: 'foo',
                sha256: 'fakesha',
            },
        ],
        contractType: 'AMENDMENT',
        contractExecutionStatus: 'UNEXECUTED',
        contractDocuments: [
            {
                s3URL: 's3://bucketname/key/test1',
                name: 'foo',
                sha256: 'fakesha',
            },
        ],
        contractDateStart: new Date('01/01/2021'),
        contractDateEnd: new Date('01/01/2022'),
        managedCareEntities: ['PCCM'],
        federalAuthorities: ['VOLUNTARY', 'BENCHMARK'],
        rateInfos: [
            {
                rateType: 'NEW',
                rateDocuments: [
                    {
                        s3URL: 's3://bucketname/key/test1',
                        name: 'foo',
                        sha256: 'fakesha',
                    },
                ],
                supportingDocuments: [],
                rateDateStart: new Date('01/01/2021'),
                rateDateEnd: new Date('01/01/2022'),
                rateDateCertified: new Date('01/02/2021'),
                rateAmendmentInfo: undefined,
                rateProgramIDs: ['3fd36500-bf2c-47bc-80e8-e7aa417184c5'],
                actuaryContacts: [
                    {
                        actuarialFirm: 'DELOITTE',
                        name: 'Actuary Contact 1',
                        titleRole: 'Test Actuary Contact 1',
                        email: 'actuarycontact1@example.com',
                    },
                ],
                actuaryCommunicationPreference: 'OACT_TO_ACTUARY',
                packagesWithSharedRateCerts: [],
            },
        ],
        stateContacts: [
            {
                name: 'Test Person',
                titleRole: 'A Role',
                email: 'test+state+contact@example.com',
            },
        ],
        addtlActuaryContacts: [
            {
                actuarialFirm: 'DELOITTE',
                name: 'Additional Contact 1',
                titleRole: 'Test Actuary Contact 1',
                email: 'actuarycontact1@example.com',
            },
        ],
        addtlActuaryCommunicationPreference: 'OACT_TO_ACTUARY',
        statutoryRegulatoryAttestation: false,
        statutoryRegulatoryAttestationDescription: 'No compliance',
        ...submissionPartial,
    }
}

const mockCommonQuestionAndResponses = <
    T extends
        | (Partial<ContractQuestionType> & { contractID: string })
        | (Partial<RateQuestionType> & { rateID: string }),
    R extends ContractQuestionType | RateQuestionType,
>(
    questionData?: T
): R => {
    const question = {
        id: `test-question-id-1`,
        createdAt: new Date('01/01/2024'),
        addedBy: testCMSUser(),
        documents: [
            {
                name: 'Test Question',
                s3URL: 's3://bucketname/key/test1',
                downloadURL: 'https://fake-bucket.s3.amazonaws.com/test',
            },
        ],
        division: 'DMCO',
        responses: [
            {
                id: 'test-question-response-id-1',
                questionID: 'test-question-id-1',
                createdAt: new Date('01/02/2024'),
                addedBy: testStateUser(),
                documents: [
                    {
                        name: 'Test Question Response',
                        s3URL: 's3://bucketname/key/test1response',
                        downloadURL:
                            'https://fake-bucket.s3.amazonaws.com/test1response',
                    },
                ],
            },
        ],
        ...questionData,
    }

    const defaultResponses = [
        {
            id: uuidv4(),
            questionID: question.id,
            //Add 1 day to date, to make sure this date is always after question.createdAt
            createdAt: ((): Date => {
                const responseDate = new Date(question.createdAt)
                return new Date(
                    responseDate.setDate(responseDate.getDate() + 1)
                )
            })(),
            addedBy: testStateUser(),
            documents: [
                {
                    name: 'Test Question Response',
                    s3URL: 's3://bucketname/key/test1',
                    downloadURL: 'https://fake-bucket.s3.amazonaws.com/test',
                },
            ],
        },
    ]

    // If responses are passed in, use that and replace questionIDs, so they match the question.
    question.responses = questionData?.responses
        ? questionData.responses.map((response) => ({
              ...response,
              questionID: question.id,
          }))
        : defaultResponses

    return question as R
}

const mockQuestionAndResponses = (
    question: Partial<ContractQuestionType> & { contractID: string }
): ContractQuestionType => mockCommonQuestionAndResponses(question)

const mockRateQuestionAndResponses = (
    question: Partial<RateQuestionType> & { rateID: string }
): RateQuestionType => mockCommonQuestionAndResponses(question)

export {
    testEmailConfig,
    testStateAnalystsEmails,
    testDuplicateEmailConfig,
    testDuplicateStateAnalystsEmails,
    mockContractAmendmentFormData,
    mockContractOnlyFormData,
    mockContractRev,
    mockContract,
    mockContractAndRatesFormData,
    mockUnlockedContract,
    mockUnlockedContractAndRatesFormData,
    mockUnlockedContractOnlyFormData,
    testEmailer,
    mockQuestionAndResponses,
    mockRateQuestionAndResponses,
    mockRate,
    testEmailerFromDatabase
}<|MERGE_RESOLUTION|>--- conflicted
+++ resolved
@@ -21,10 +21,7 @@
 import { testCMSUser, testStateUser } from './userHelpers'
 import { v4 as uuidv4 } from 'uuid'
 import { constructTestEmailer } from './gqlHelpers'
-<<<<<<< HEAD
-=======
 import type { Store } from '../postgres'
->>>>>>> 6ae43d98
 
 const testEmailConfig = (): EmailConfiguration => ({
     stage: 'LOCAL',
@@ -89,19 +86,12 @@
     return emailer(config, vi.fn(sendTestEmails))
 }
 
-<<<<<<< HEAD
-async function testEmailerFromDatabase(customConfig?: EmailConfiguration): Promise<Emailer> {
-    const mockEmailer = await constructTestEmailer({
-        emailConfig: customConfig,
-    })
-=======
 async function testEmailerFromDatabase(store :Store, customConfig?: EmailConfiguration): Promise<Emailer> {
     const mockEmailer = await constructTestEmailer({
         emailConfig: customConfig ?? testEmailConfig(),
         postgresStore: store,
     })
 
->>>>>>> 6ae43d98
     mockEmailer.sendEmail = vi.fn()
 
     return mockEmailer
