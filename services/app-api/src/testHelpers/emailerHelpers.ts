import {
    EmailConfiguration,
    EmailData,
    Emailer,
    newPackageCMSEmail,
    newPackageStateEmail,
    UpdatedEmailData,
    unlockPackageCMSEmail,
    unlockPackageStateEmail,
    resubmittedStateEmail,
    resubmittedCMSEmail,
} from '../emailer'
import {
    LockedHealthPlanFormDataType,
    UnlockedHealthPlanFormDataType,
} from '../../../app-web/src/common-code/healthPlanFormDataType'
import { UserType, StateUserType } from '../domain-models'

const testEmailConfig: EmailConfiguration = {
    stage: 'LOCAL',
    baseUrl: 'http://localhost',
    emailSource: 'emailSource@example.com',
    cmsReviewSharedEmails: ['cmsreview1@example.com', 'cmsreview2@example.com'],
<<<<<<< HEAD
    cmsMcogEmailAddress: 'mcog@example.com',
    cmsRateEmailAddress: 'rates@example.com',
    cmsDirectReviewTeamEmailAddress: 'mc-review@example.com',
=======
    ratesReviewSharedEmails: ['ratesreview@example.com'],
>>>>>>> 78ce923c
}

const submissionName = 'MN-PMAP-0001'

const testEmailer = (customConfig?: EmailConfiguration): Emailer => {
    const config = customConfig || testEmailConfig
    return {
        sendEmail: jest.fn(
            async (emailData: EmailData): Promise<void | Error> => {
                console.log('Email content' + JSON.stringify(emailData))
            }
        ),
        sendCMSNewPackage: function async(
            submission: LockedHealthPlanFormDataType,
            submissionName: string
        ): Promise<void | Error> {
            const emailData = newPackageCMSEmail(
                submission,
                submissionName,
                config
            )
            return this.sendEmail(emailData)
        },
        sendStateNewPackage: function async(
            submission: LockedHealthPlanFormDataType,
            submissionName: string,
            user: UserType
        ): Promise<void | Error> {
            const emailData = newPackageStateEmail(
                submission,
                submissionName,
                user,
                config
            )
            return this.sendEmail(emailData)
        },
        sendUnlockPackageCMSEmail: function async(
            submission: UnlockedHealthPlanFormDataType,
            updatedEmailData: UpdatedEmailData
        ): Promise<void | Error> {
            const emailData = unlockPackageCMSEmail(
                submission,
                updatedEmailData,
                config
            )
            return this.sendEmail(emailData)
        },
        sendUnlockPackageStateEmail: function async(
            submission: UnlockedHealthPlanFormDataType,
            updatedEmailData: UpdatedEmailData
        ): Promise<void | Error> {
            const emailData = unlockPackageStateEmail(
                submission,
                updatedEmailData,
                config,
                submissionName
            )
            return this.sendEmail(emailData)
        },
        sendResubmittedStateEmail: function async(
            submission: LockedHealthPlanFormDataType,
            updatedEmailData: UpdatedEmailData,
            user: UserType
        ): Promise<void | Error> {
            const emailData = resubmittedStateEmail(
                submission,
                user,
                updatedEmailData,
                config
            )
            return this.sendEmail(emailData)
        },
        sendResubmittedCMSEmail: function async(
            submission: LockedHealthPlanFormDataType,
            updatedEmailData: UpdatedEmailData
        ): Promise<void | Error> {
            const emailData = resubmittedCMSEmail(
                submission,
                updatedEmailData,
                config
            )
            return this.sendEmail(emailData)
        },
    }
}

const mockUser = (): StateUserType => {
    return {
        role: 'STATE_USER',
        email: 'test+state+user@example.com',
        name: 'Test State User',
        state_code: 'MN',
    }
}

const mockContractAndRatesFormData = (
    submissionPartial?: Partial<LockedHealthPlanFormDataType>
): LockedHealthPlanFormDataType => {
    return {
        createdAt: new Date(),
        updatedAt: new Date(),
        status: 'SUBMITTED',
        stateNumber: 3,
        id: 'test-abc-125',
        stateCode: 'MN',
        programIDs: ['snbc'],
        submissionType: 'CONTRACT_AND_RATES',
        submissionDescription: 'A submitted submission',
        submittedAt: new Date(),
        documents: [
            {
                s3URL: 'bar',
                name: 'foo',
                documentCategories: ['RATES_RELATED' as const],
            },
        ],
        contractType: 'BASE',
        contractExecutionStatus: 'EXECUTED',
        contractDocuments: [
            {
                s3URL: 'bar',
                name: 'foo',
                documentCategories: ['CONTRACT' as const],
            },
        ],
        contractDateStart: new Date(),
        contractDateEnd: new Date(),
        managedCareEntities: ['ENROLLMENT_PROCESS'],
        federalAuthorities: ['VOLUNTARY', 'BENCHMARK'],
        rateType: 'NEW',
        rateDocuments: [
            {
                s3URL: 'bar',
                name: 'foo',
                documentCategories: ['RATES' as const],
            },
        ],
        rateDateStart: new Date(),
        rateDateEnd: new Date(),
        rateDateCertified: new Date(),
        rateAmendmentInfo: null,
        stateContacts: [
            {
                name: 'Test Person',
                titleRole: 'A Role',
                email: 'test+state+contact@example.com',
            },
        ],
        actuaryContacts: [],
        ...submissionPartial,
    }
}

const mockUnlockedContractAndRatesFormData = (
    submissionPartial?: Partial<UnlockedHealthPlanFormDataType>
): UnlockedHealthPlanFormDataType => {
    return {
        createdAt: new Date(),
        updatedAt: new Date(),
        status: 'DRAFT',
        stateNumber: 3,
        id: 'test-abc-125',
        stateCode: 'MN',
        programIDs: ['snbc'],
        submissionType: 'CONTRACT_AND_RATES',
        submissionDescription: 'A submitted submission',
        documents: [
            {
                s3URL: 'bar',
                name: 'foo',
                documentCategories: ['RATES_RELATED' as const],
            },
        ],
        contractType: 'BASE',
        contractExecutionStatus: 'EXECUTED',
        contractDocuments: [
            {
                s3URL: 'bar',
                name: 'foo',
                documentCategories: ['CONTRACT' as const],
            },
        ],
        contractDateStart: new Date(),
        contractDateEnd: new Date(),
        managedCareEntities: ['ENROLLMENT_PROCESS'],
        federalAuthorities: ['VOLUNTARY', 'BENCHMARK'],
        rateType: 'NEW',
        rateDocuments: [
            {
                s3URL: 'bar',
                name: 'foo',
                documentCategories: ['RATES' as const],
            },
        ],
        rateDateStart: new Date(),
        rateDateEnd: new Date(),
        rateDateCertified: new Date(),
        rateAmendmentInfo: undefined,
        stateContacts: [
            {
                name: 'Test Person',
                titleRole: 'A Role',
                email: 'test+state+contact@example.com',
            },
        ],
        actuaryContacts: [],
        ...submissionPartial,
    }
}

const mockUnlockedContractOnlyFormData = (
    submissionPartial?: Partial<UnlockedHealthPlanFormDataType>
): UnlockedHealthPlanFormDataType => {
    return {
        createdAt: new Date(),
        updatedAt: new Date(),
        status: 'DRAFT',
        stateNumber: 3,
        id: 'test-abc-125',
        stateCode: 'MN',
        programIDs: ['snbc'],
        submissionType: 'CONTRACT_ONLY',
        submissionDescription: 'A submitted submission',
        documents: [
            {
                s3URL: 'bar',
                name: 'foo',
                documentCategories: ['CONTRACT_RELATED' as const],
            },
        ],
        contractType: 'BASE',
        contractExecutionStatus: 'EXECUTED',
        contractDocuments: [
            {
                s3URL: 'bar',
                name: 'foo',
                documentCategories: ['CONTRACT' as const],
            },
        ],
        contractDateStart: new Date(),
        contractDateEnd: new Date(),
        managedCareEntities: ['ENROLLMENT_PROCESS'],
        federalAuthorities: ['VOLUNTARY', 'BENCHMARK'],
        rateDocuments: [],
        stateContacts: [
            {
                name: 'Test Person',
                titleRole: 'A Role',
                email: 'test+state+contact@example.com',
            },
        ],
        actuaryContacts: [],
        ...submissionPartial,
    }
}

const mockContractOnlyFormData = (
    submissionPartial?: Partial<LockedHealthPlanFormDataType>
): LockedHealthPlanFormDataType => {
    return {
        createdAt: new Date(),
        updatedAt: new Date(),
        status: 'SUBMITTED',
        stateNumber: 3,
        id: 'test-abc-125',
        stateCode: 'MN',
        programIDs: ['snbc'],
        submissionType: 'CONTRACT_ONLY',
        submissionDescription: 'A submitted submission',
        submittedAt: new Date(),
        documents: [
            {
                s3URL: 'bar',
                name: 'foo',
                documentCategories: ['RATES_RELATED' as const],
            },
        ],
        contractType: 'BASE',
        contractExecutionStatus: 'EXECUTED',
        contractDocuments: [
            {
                s3URL: 'bar',
                name: 'foo',
                documentCategories: ['CONTRACT' as const],
            },
        ],
        contractDateStart: new Date(),
        contractDateEnd: new Date(),
        managedCareEntities: ['ENROLLMENT_PROCESS'],
        federalAuthorities: ['VOLUNTARY', 'BENCHMARK'],
        rateDocuments: [],
        stateContacts: [
            {
                name: 'Test Person',
                titleRole: 'A Role',
                email: 'test+state+contact@example.com',
            },
        ],
        actuaryContacts: [],
        ...submissionPartial,
    }
}

const mockContractAmendmentFormData = (
    submissionPartial?: Partial<LockedHealthPlanFormDataType>
): LockedHealthPlanFormDataType => {
    return {
        createdAt: new Date(),
        updatedAt: new Date(),
        status: 'SUBMITTED',
        stateNumber: 3,
        id: 'test-abc-125',
        stateCode: 'MN',
        programIDs: ['snbc'],
        submissionType: 'CONTRACT_AND_RATES',
        submissionDescription: 'A submitted submission',
        submittedAt: new Date(),
        documents: [
            {
                s3URL: 'bar',
                name: 'foo',
                documentCategories: ['RATES_RELATED' as const],
            },
        ],
        contractType: 'AMENDMENT',
        contractExecutionStatus: 'UNEXECUTED',
        contractDocuments: [
            {
                s3URL: 'bar',
                name: 'foo',
                documentCategories: ['CONTRACT' as const],
            },
        ],
        contractDateStart: new Date(),
        contractDateEnd: new Date(),
        managedCareEntities: ['ENROLLMENT_PROCESS'],
        federalAuthorities: ['VOLUNTARY', 'BENCHMARK'],
        rateType: 'NEW',
        rateDocuments: [
            {
                s3URL: 'bar',
                name: 'foo',
                documentCategories: ['RATES' as const],
            },
        ],
        rateDateStart: new Date(),
        rateDateEnd: new Date(),
        rateDateCertified: new Date(),
        rateAmendmentInfo: null,
        stateContacts: [
            {
                name: 'Test Person',
                titleRole: 'A Role',
                email: 'test+state+contact@example.com',
            },
        ],
        actuaryContacts: [],
        ...submissionPartial,
    }
}

export {
    testEmailConfig,
    mockContractAmendmentFormData,
    mockContractOnlyFormData,
    mockContractAndRatesFormData,
    mockUnlockedContractAndRatesFormData,
    mockUnlockedContractOnlyFormData,
    mockUser,
    testEmailer,
}<|MERGE_RESOLUTION|>--- conflicted
+++ resolved
@@ -21,13 +21,10 @@
     baseUrl: 'http://localhost',
     emailSource: 'emailSource@example.com',
     cmsReviewSharedEmails: ['cmsreview1@example.com', 'cmsreview2@example.com'],
-<<<<<<< HEAD
     cmsMcogEmailAddress: 'mcog@example.com',
     cmsRateEmailAddress: 'rates@example.com',
     cmsDirectReviewTeamEmailAddress: 'mc-review@example.com',
-=======
     ratesReviewSharedEmails: ['ratesreview@example.com'],
->>>>>>> 78ce923c
 }
 
 const submissionName = 'MN-PMAP-0001'
@@ -66,12 +63,14 @@
         },
         sendUnlockPackageCMSEmail: function async(
             submission: UnlockedHealthPlanFormDataType,
-            updatedEmailData: UpdatedEmailData
+            updatedEmailData: UpdatedEmailData,
+            submissionName: string
         ): Promise<void | Error> {
             const emailData = unlockPackageCMSEmail(
                 submission,
                 updatedEmailData,
-                config
+                config,
+                submissionName
             )
             return this.sendEmail(emailData)
         },
