import type { PrismaClient } from '@prisma/client'
import type { Store, StoreError } from '../postgres'
import { NewPrismaClient } from '../postgres'

async function configurePrismaClient(): Promise<PrismaClient> {
    const dbURL = process.env.DATABASE_URL

    if (!dbURL) {
        throw new Error(
            'Test Init Error: DATABASE_URL must be set to run tests'
        )
    }

    if (dbURL === 'AWS_SM') {
        throw new Error(
            'Secret Manager not supported for testing against postgres'
        )
    }

    const clientResult = await NewPrismaClient(dbURL)
    if (clientResult instanceof Error) {
        console.info('Error: ', clientResult)
        throw new Error('failed to configure postgres client for testing')
    }

    return clientResult
}

const sharedClientPromise = configurePrismaClient()

async function sharedTestPrismaClient(): Promise<PrismaClient> {
    return await sharedClientPromise
}

function mockStoreThatErrors(): Store {
    const genericStoreError: StoreError = {
        code: 'UNEXPECTED_EXCEPTION',
        message: 'this error came from the generic store with errors mock',
    }

    return {
        findAllHealthPlanPackagesByState: async (_stateCode) => {
            return genericStoreError
        },
        findAllHealthPlanPackagesBySubmittedAt: async () => {
            return genericStoreError
        },
        insertHealthPlanPackage: async (_args) => {
            return genericStoreError
        },
        findHealthPlanPackage: async (_draftUUID) => {
            return genericStoreError
        },
        insertHealthPlanRevision: async (_pkgID, _draft) => {
            return genericStoreError
        },
        updateHealthPlanRevision: async (_pkgID, _formData) => {
            return genericStoreError
        },
        findPrograms: () => {
            return new Error(
                'UNEXPECTED_EXCEPTION: This error came from the generic store with errors mock'
            )
        },
        findStatePrograms: () => {
            return new Error(
                'UNEXPECTED_EXCEPTION: This error came from the generic store with errors mock'
            )
        },
        findAllSupportedStates: async () => {
            return genericStoreError
        },
        findAllRevisions: async () => {
            return genericStoreError
        },
        findAllUsers: async () => {
            return genericStoreError
        },
        findUser: async (_ID) => {
            return genericStoreError
        },
        insertUser: async (_args) => {
            return genericStoreError
        },
        insertManyUsers: async (_args) => {
            return genericStoreError
        },
        updateCmsUserProperties: async (_ID, _State) => {
            return genericStoreError
        },
        insertQuestion: async (_ID) => {
            return genericStoreError
        },
        findAllQuestionsByHealthPlanPackage: async (_pkgID) => {
            return genericStoreError
        },
        insertQuestionResponse: async (_ID) => {
            return genericStoreError
        },
        insertDraftContract: async (_ID) => {
            return new Error(
                'UNEXPECTED_EXCEPTION: This error came from the generic store with errors mock'
            )
        },
        findContractWithHistory: async (_ID) => {
            return new Error(
                'UNEXPECTED_EXCEPTION: This error came from the generic store with errors mock'
            )
        },
<<<<<<< HEAD
        findAllContractsWithHistoryByState: async (_ID) => {
            return new Error(
                'UNEXPECTED_EXCEPTION: This error came from the generic store with errors mock'
            )
        },
        findAllContractsWithHistoryBySubmitInfo: async () => {
=======

        updateDraftContract: async (_ID) => {
>>>>>>> 6639ff61
            return new Error(
                'UNEXPECTED_EXCEPTION: This error came from the generic store with errors mock'
            )
        },
    }
}

export { sharedTestPrismaClient, mockStoreThatErrors }<|MERGE_RESOLUTION|>--- conflicted
+++ resolved
@@ -107,17 +107,18 @@
                 'UNEXPECTED_EXCEPTION: This error came from the generic store with errors mock'
             )
         },
-<<<<<<< HEAD
+
+        updateDraftContract: async (_ID) => {
+            return new Error(
+                'UNEXPECTED_EXCEPTION: This error came from the generic store with errors mock'
+            )
+        },
         findAllContractsWithHistoryByState: async (_ID) => {
             return new Error(
                 'UNEXPECTED_EXCEPTION: This error came from the generic store with errors mock'
             )
         },
         findAllContractsWithHistoryBySubmitInfo: async () => {
-=======
-
-        updateDraftContract: async (_ID) => {
->>>>>>> 6639ff61
             return new Error(
                 'UNEXPECTED_EXCEPTION: This error came from the generic store with errors mock'
             )
