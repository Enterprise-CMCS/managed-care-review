import type { InsertContractArgsType } from '../../postgres/contractAndRates/insertContract'
import type { State } from '@prisma/client'
import { must } from '../errorHelpers'
import type { PrismaClient } from '@prisma/client'
import { v4 as uuidv4 } from 'uuid'
<<<<<<< HEAD
import {
=======
import type {
    DraftContractRevisionTableWithRelations,
    DraftContractTableWithRelations,
} from '../../postgres/contractAndRates/prismaDraftContractHelpers'
import type {
>>>>>>> 1ecfb3e2
    ContractRevisionTableWithRates,
    ContractTableFullPayload,
} from '../../postgres/contractAndRates/prismaSubmittedContractHelpers'

const createInsertContractData = (
    contractArgs?: Partial<InsertContractArgsType>
): InsertContractArgsType => {
    return {
        stateCode: contractArgs?.stateCode ?? 'MN',
        submissionType: contractArgs?.submissionType ?? 'CONTRACT_AND_RATES',
        submissionDescription:
            contractArgs?.submissionDescription ?? 'Contract 1.0',
        contractType: contractArgs?.contractType ?? 'BASE',
        programIDs: contractArgs?.programIDs ?? ['PMAP'],
        populationCovered: contractArgs?.populationCovered ?? 'MEDICAID',
        riskBasedContract: contractArgs?.riskBasedContract ?? false,
    }
}

const getStateRecord = async (
    client: PrismaClient,
    stateCode: string
): Promise<State> => {
    const state = must(
        await client.state.findFirst({
            where: {
                stateCode,
            },
        })
    )

    if (!state) {
        throw new Error('Unexpected prisma error: state record not found')
    }

    return state
}

const createDraftContractData = (
    contract?: Partial<ContractTableFullPayload>
): ContractTableFullPayload => ({
    id: '24fb2a5f-6d0d-4e26-9906-4de28927c882',
    createdAt: new Date(),
    updatedAt: new Date(),
    stateCode: 'FL',
    stateNumber: 111,
    revisions: contract?.revisions ?? [
        createContractRevision({
            rateRevisions: undefined,
            submitInfo: null,
        }) as ContractRevisionTableWithRates,
    ],
    ...contract,
})

const createContractData = (
    contract?: Partial<ContractTableFullPayload>
): ContractTableFullPayload => ({
    id: '24fb2a5f-6d0d-4e26-9906-4de28927c882',
    createdAt: new Date(),
    updatedAt: new Date(),
    stateCode: 'FL',
    stateNumber: 111,
    revisions: contract?.revisions ?? [
        createContractRevision({
            draftRates: undefined,
        }) as ContractRevisionTableWithRates,
    ],
    ...contract,
})

const createContractRevision = (
    revision?: Partial<ContractRevisionTableWithRates>
): ContractRevisionTableWithRates => ({
    id: uuidv4(),
    createdAt: new Date(),
    updatedAt: new Date(),
    submitInfo: {
        id: uuidv4(),
        updatedAt: new Date(),
        updatedByID: 'someone',
        updatedReason: 'submit',
        updatedBy: {
            id: 'someone',
            createdAt: new Date(),
            updatedAt: new Date(),
            givenName: 'Bob',
            familyName: 'Law',
            email: 'boblaw@example.com',
            role: 'STATE_USER',
            divisionAssignment: null,
            stateCode: 'OH',
        },
    },
    unlockInfo: null,
    contractID: 'contractID',
    submitInfoID: null,
    unlockInfoID: null,
    programIDs: ['Program'],
    populationCovered: 'MEDICAID' as const,
    submissionType: 'CONTRACT_ONLY' as const,
    riskBasedContract: false,
    submissionDescription: 'Test',
    stateContacts: [],
    supportingDocuments: [
        {
            id: uuidv4(),
            contractRevisionID: 'contractRevisionID',
            createdAt: new Date(),
            updatedAt: new Date(),
            name: 'contract supporting doc',
            s3URL: 'fakeS3URL',
            sha256: '2342fwlkdmwvw',
        },
        {
            id: uuidv4(),
            contractRevisionID: 'contractRevisionID',
            createdAt: new Date(),
            updatedAt: new Date(),
            name: 'contract supporting doc 2',
            s3URL: 'fakeS3URL',
            sha256: '45662342fwlkdmwvw',
        },
    ],
    contractType: 'BASE',
    contractExecutionStatus: 'EXECUTED',
    contractDocuments: [
        {
            id: uuidv4(),
            contractRevisionID: 'contractRevisionID',
            createdAt: new Date(),
            updatedAt: new Date(),
            name: 'contract doc',
            s3URL: 'fakeS3URL',
            sha256: '8984234fwlkdmwvw',
        },
    ],
    contractDateStart: new Date(Date.UTC(2025, 5, 1)),
    contractDateEnd: new Date(Date.UTC(2026, 4, 30)),
    managedCareEntities: ['MCO'],
    federalAuthorities: ['STATE_PLAN' as const],
    modifiedBenefitsProvided: false,
    modifiedGeoAreaServed: false,
    modifiedMedicaidBeneficiaries: false,
    modifiedRiskSharingStrategy: false,
    modifiedIncentiveArrangements: false,
    modifiedWitholdAgreements: false,
    modifiedStateDirectedPayments: false,
    modifiedPassThroughPayments: false,
    modifiedPaymentsForMentalDiseaseInstitutions: false,
    modifiedMedicalLossRatioStandards: false,
    modifiedOtherFinancialPaymentIncentive: false,
    modifiedEnrollmentProcess: false,
    modifiedGrevienceAndAppeal: false,
    modifiedNetworkAdequacyStandards: true,
    modifiedLengthOfContract: true,
    modifiedNonRiskPaymentArrangements: null,
    inLieuServicesAndSettings: null,
    rateRevisions: [],
    draftRates: [],
    ...revision,
})

export {
    createInsertContractData,
    getStateRecord,
    createContractRevision,
    createContractData,
    createDraftContractData,
}<|MERGE_RESOLUTION|>--- conflicted
+++ resolved
@@ -3,15 +3,7 @@
 import { must } from '../errorHelpers'
 import type { PrismaClient } from '@prisma/client'
 import { v4 as uuidv4 } from 'uuid'
-<<<<<<< HEAD
-import {
-=======
 import type {
-    DraftContractRevisionTableWithRelations,
-    DraftContractTableWithRelations,
-} from '../../postgres/contractAndRates/prismaDraftContractHelpers'
-import type {
->>>>>>> 1ecfb3e2
     ContractRevisionTableWithRates,
     ContractTableFullPayload,
 } from '../../postgres/contractAndRates/prismaSubmittedContractHelpers'
