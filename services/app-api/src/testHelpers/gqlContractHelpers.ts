--- conflicted
+++ resolved
@@ -165,12 +165,8 @@
 ): Promise<Contract> {
     const input = {
         contractID,
-<<<<<<< HEAD
-        dateApprovalReleasedToState: '2024-12-12',
-=======
         dateApprovalReleasedToState:
             dateApprovalReleasedToState || '2024-11-11',
->>>>>>> 57483d2b
     }
     const result = await server.executeOperation({
         query: ApproveContractDocument,
