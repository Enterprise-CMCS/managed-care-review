import FETCH_CONTRACT from '../../../app-graphql/src/queries/fetchContract.graphql'
import SUBMIT_CONTRACT from '../../../app-graphql/src/mutations/submitContract.graphql'
import UNLOCK_CONTRACT from '../../../app-graphql/src/mutations/unlockContract.graphql'
import UPDATE_DRAFT_CONTRACT_RATES from '../../../app-graphql/src/mutations/updateDraftContractRates.graphql'
import { findStatePrograms } from '../postgres'
import type { InsertContractArgsType } from '../postgres/contractAndRates/insertContract'

import { must } from './assertionHelpers'
import {
    createTestHealthPlanPackage,
    defaultFloridaProgram,
    updateTestHealthPlanFormData,
} from './gqlHelpers'
import { mockInsertContractArgs, mockContractData } from './contractDataMocks'
import { sharedTestPrismaClient } from './storeHelpers'
import { insertDraftContract } from '../postgres/contractAndRates/insertContract'

import type { ContractType } from '../domain-models'
import type { ApolloServer } from 'apollo-server-lambda'
<<<<<<< HEAD
import type { Contract, RateFormData, UnlockedContract } from '../gen/gqlServer'
=======
import type {
    Contract,
    ContractDraftRevisionFormDataInput,
    RateFormData,
} from '../gen/gqlServer'
>>>>>>> 2536a3d0
import { latestFormData } from './healthPlanPackageHelpers'
import type {
    StateCodeType,
    UnlockedHealthPlanFormDataType,
} from 'app-web/src/common-code/healthPlanFormDataType'
import { addNewRateToTestContract } from './gqlRateHelpers'
import UPDATE_CONTRACT_DRAFT_REVISION from 'app-graphql/src/mutations/updateContractDraftRevision.graphql'
import type { ContractFormDataType } from '../domain-models'
import type { CreateHealthPlanPackageInput } from '../gen/gqlServer'
import CREATE_CONTRACT from 'app-graphql/src/mutations/createContract.graphql'
import { mockGqlContractDraftRevisionFormDataInput } from './gqlContractInputMocks'

const createAndSubmitTestContract = async (
    contractData?: InsertContractArgsType
): Promise<ContractType> => {
    const contract = await createTestContractWithDB(contractData)
    return await must(submitTestContractWithDB(contract))
}

const submitTestContractWithDB = async (
    contractData?: Partial<InsertContractArgsType>
): Promise<ContractType> => {
    const prismaClient = await sharedTestPrismaClient()
    const defaultContractData = { ...mockContractData() }
    const initialData = {
        ...defaultContractData,
        ...contractData, // override with any new fields passed in
    }
    const programs = initialData.stateCode
        ? [must(findStatePrograms(initialData.stateCode))[0]]
        : [defaultFloridaProgram()]

    const programIDs = programs.map((program) => program.id)

    const draftContractData = mockInsertContractArgs({
        ...initialData,
        programIDs: programIDs,
        stateCode: 'FL',
    })

    return must(await insertDraftContract(prismaClient, draftContractData))
}

async function submitTestContract(
    server: ApolloServer,
    contractID: string,
    submittedReason?: string
): Promise<Contract> {
    const result = await server.executeOperation({
        query: SUBMIT_CONTRACT,
        variables: {
            input: {
                contractID: contractID,
                submittedReason: submittedReason,
            },
        },
    })

    if (result.errors) {
        throw new Error(
            `submitTestContract query failed with errors ${result.errors}`
        )
    }

    if (!result.data) {
        throw new Error('submitTestContract returned nothing')
    }

    return result.data.submitContract.contract
}

async function unlockTestContract(
    server: ApolloServer,
    contractID: string,
    unlockedReason?: string
): Promise<UnlockedContract> {
    const result = await server.executeOperation({
        query: UNLOCK_CONTRACT,
        variables: {
            input: {
                contractID: contractID,
                unlockedReason: unlockedReason,
            },
        },
    })

    if (result.errors) {
        throw new Error(
            `unlockTestContract query failed with errors ${result.errors}`
        )
    }

    if (!result.data) {
        throw new Error('unlockTestContract returned nothing')
    }

    return result.data.unlockContract.contract
}

async function createSubmitAndUnlockTestContract(
    stateServer: ApolloServer,
    cmsServer: ApolloServer
): Promise<UnlockedContract> {
    const contract = await createAndSubmitTestContractWithRate(stateServer)
    const contractID = contract.id

    const unlockedContract = await unlockTestContract(
        cmsServer,
        contractID,
        'test unlock'
    )

    return unlockedContract
}

async function createAndSubmitTestContractWithRate(
    server: ApolloServer
): Promise<Contract> {
    const draft = await createAndUpdateTestContractWithRate(server)

    return await submitTestContract(server, draft.id)
}

async function fetchTestContract(
    server: ApolloServer,
    contractID: string
): Promise<Contract> {
    const input = { contractID }
    const result = await server.executeOperation({
        query: FETCH_CONTRACT,
        variables: { input },
    })

    if (result.errors) {
        throw new Error(
            `fetchTestContract query failed with errors ${result.errors}`
        )
    }

    if (!result.data) {
        throw new Error('fetchTestContract returned nothing')
    }

    return result.data.fetchContract.contract
}

// USING PRISMA DIRECTLY BELOW ---  we have no createContract resolver yet, but we have integration tests needing the workflows
const createTestContractWithDB = async (
    contractData?: Partial<InsertContractArgsType>
): Promise<ContractType> => {
    const prismaClient = await sharedTestPrismaClient()
    const defaultContractData = { ...mockContractData() }
    const initialData = {
        ...defaultContractData,
        ...contractData, // override with any new fields passed in
    }
    const programs = initialData.stateCode
        ? [must(findStatePrograms(initialData.stateCode))[0]]
        : [defaultFloridaProgram()]

    const programIDs = programs.map((program) => program.id)

    const draftContractData = mockInsertContractArgs({
        ...initialData,
        programIDs: programIDs,
        stateCode: 'FL',
    })

    return must(await insertDraftContract(prismaClient, draftContractData))
}

const createTestContract = async (
    server: ApolloServer,
    stateCode?: StateCodeType,
    formData?: Partial<ContractFormDataType>
): Promise<Contract> => {
    const programs = stateCode
        ? [must(findStatePrograms(stateCode))[0]]
        : [defaultFloridaProgram()]

    const programIDs = programs.map((program) => program.id)
    const input: CreateHealthPlanPackageInput = {
        programIDs: programIDs,
        populationCovered: 'MEDICAID',
        riskBasedContract: false,
        submissionType: 'CONTRACT_ONLY',
        submissionDescription: 'A created submission',
        contractType: 'BASE',
        ...formData,
    }
    const result = await server.executeOperation({
        query: CREATE_CONTRACT,
        variables: { input },
    })

    if (result.errors) {
        throw new Error(
            `createTestContract mutation failed with errors ${result.errors}`
        )
    }

    if (!result.data) {
        throw new Error('createTestContract returned nothing')
    }

    return result.data.createContract.contract
}

async function createAndUpdateTestContractWithRate(
    server: ApolloServer
): Promise<Contract> {
    const draft = await createAndUpdateTestContractWithoutRates(server)
    return await addNewRateToTestContract(server, draft)
}

const createAndUpdateTestContractWithoutRates = async (
    server: ApolloServer,
    stateCode?: StateCodeType,
    contractFormDataOverrides?: Partial<UnlockedHealthPlanFormDataType>
): Promise<Contract> => {
    const pkg = await createTestHealthPlanPackage(server, stateCode)
    const draft = latestFormData(pkg)

    draft.submissionType = 'CONTRACT_AND_RATES' as const
    draft.submissionDescription = 'An updated submission'
    draft.stateContacts = [
        {
            name: 'test name',
            titleRole: 'test title',
            email: 'email@example.com',
        },
    ]
    draft.rateInfos = []
    draft.contractType = 'BASE' as const
    draft.contractExecutionStatus = 'EXECUTED' as const
    draft.contractDateStart = new Date(Date.UTC(2025, 5, 1))
    draft.contractDateEnd = new Date(Date.UTC(2026, 4, 30))
    draft.contractDocuments = [
        {
            name: 'contractDocument.pdf',
            s3URL: 's3://bucketname/key/test1',
            sha256: 'fakesha',
        },
    ]
    draft.managedCareEntities = ['MCO']
    draft.federalAuthorities = ['STATE_PLAN' as const]
    draft.populationCovered = 'MEDICAID' as const
    draft.contractAmendmentInfo = {
        modifiedProvisions: {
            inLieuServicesAndSettings: true,
            modifiedRiskSharingStrategy: false,
            modifiedIncentiveArrangements: false,
            modifiedWitholdAgreements: false,
            modifiedStateDirectedPayments: true,
            modifiedPassThroughPayments: true,
            modifiedPaymentsForMentalDiseaseInstitutions: true,
            modifiedNonRiskPaymentArrangements: true,
        },
    }
    draft.statutoryRegulatoryAttestation = false
    draft.statutoryRegulatoryAttestationDescription = 'No compliance'

    Object.assign(draft, contractFormDataOverrides)

    await updateTestHealthPlanFormData(server, draft)
    const updatedContract = await fetchTestContract(server, draft.id)
    return updatedContract
}

const linkRateToDraftContract = async (
    server: ApolloServer,
    contractID: string,
    linkedRateID: string
) => {
    const updatedContract = await server.executeOperation({
        query: UPDATE_DRAFT_CONTRACT_RATES,
        variables: {
            input: {
                contractID: contractID,
                updatedRates: [
                    {
                        type: 'LINK',
                        rateID: linkedRateID,
                    },
                ],
            },
        },
    })
    return updatedContract
}

const clearRatesOnDraftContract = async (
    server: ApolloServer,
    contractID: string
) => {
    const updatedContract = await server.executeOperation({
        query: UPDATE_DRAFT_CONTRACT_RATES,
        variables: {
            input: {
                contractID: contractID,
                updatedRates: [],
            },
        },
    })
    return updatedContract
}

const updateRateOnDraftContract = async (
    server: ApolloServer,
    contractID: string,
    rateID: string,
    rateData: Partial<RateFormData>
): Promise<ContractType> => {
    const updatedContract = await server.executeOperation({
        query: UPDATE_DRAFT_CONTRACT_RATES,
        variables: {
            input: {
                contractID: contractID,
                updatedRates: [
                    {
                        type: 'UPDATE',
                        formData: rateData,
                        rateID: rateID,
                    },
                ],
            },
        },
    })
    must(updatedContract)
    const contractData = updatedContract.data?.updateDraftContractRates.contract
    if (!contractData)
        throw Error(`malformatted response: ${updatedContract.data}`)
    return updatedContract.data?.contract
}

const updateTestContractDraftRevision = async (
    server: ApolloServer,
    contractID: string,
    lastSeenUpdatedAt?: Date,
    formData?: Partial<ContractDraftRevisionFormDataInput>
): Promise<Contract> => {
    const draftContract = await fetchTestContract(server, contractID)

    if (!draftContract.draftRevision) {
        throw new Error(
            'Unexpected error: Draft contract did not contain a draft revision'
        )
    }

    const updatedFormData =
        formData ||
        mockGqlContractDraftRevisionFormDataInput(
            draftContract.stateCode as StateCodeType
        )

    const updateResult = await server.executeOperation({
        query: UPDATE_CONTRACT_DRAFT_REVISION,
        variables: {
            input: {
                contractID: contractID,
                lastSeenUpdatedAt:
                    lastSeenUpdatedAt || draftContract.draftRevision.updatedAt,
                formData: updatedFormData,
            },
        },
    })

    if (updateResult.errors) {
        console.info('errors', JSON.stringify(updateResult.errors))
        throw new Error(
            `updateTestContractDraftRevision mutation failed with errors ${updateResult.errors}`
        )
    }

    if (!updateResult.data) {
        throw new Error('updateTestContractDraftRevision returned nothing')
    }

    return updateResult.data.updateContractDraftRevision.contract
}

export {
    createTestContractWithDB,
    submitTestContract,
    unlockTestContract,
    createAndSubmitTestContract,
    fetchTestContract,
    createAndUpdateTestContractWithoutRates,
    createAndUpdateTestContractWithRate,
    createAndSubmitTestContractWithRate,
    createSubmitAndUnlockTestContract,
    linkRateToDraftContract,
    updateRateOnDraftContract,
    clearRatesOnDraftContract,
    updateTestContractDraftRevision,
    createTestContract,
}<|MERGE_RESOLUTION|>--- conflicted
+++ resolved
@@ -17,15 +17,12 @@
 
 import type { ContractType } from '../domain-models'
 import type { ApolloServer } from 'apollo-server-lambda'
-<<<<<<< HEAD
-import type { Contract, RateFormData, UnlockedContract } from '../gen/gqlServer'
-=======
 import type {
     Contract,
     ContractDraftRevisionFormDataInput,
     RateFormData,
+    UnlockedContract,
 } from '../gen/gqlServer'
->>>>>>> 2536a3d0
 import { latestFormData } from './healthPlanPackageHelpers'
 import type {
     StateCodeType,
