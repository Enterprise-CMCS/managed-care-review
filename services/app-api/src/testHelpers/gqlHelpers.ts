import { ApolloServer } from '@apollo/server'
import {
    executeGraphQLOperation,
    extractGraphQLResponse,
} from './apolloV4ResponseHelper'
import type { ContractQuestion, RateQuestion } from '../gen/gqlClient'
import {
    CreateContractQuestionDocument,
    CreateContractQuestionResponseDocument,
    CreateRateQuestionDocument,
    CreateRateQuestionResponseDocument,
<<<<<<< HEAD
    FetchHealthPlanPackageDocument,
    SubmitHealthPlanPackageDocument,
=======
    UnlockHealthPlanPackageDocument,
>>>>>>> b891d8e0
    UpdateHealthPlanFormDataDocument,
    UpdateStateAssignmentsByStateDocument,
} from '../gen/gqlClient'
import typeDefs from 'app-graphql/src/schema.graphql'
import type { HealthPlanFormDataType } from '@mc-review/hpp'
import { domainToBase64 } from '@mc-review/hpp'
import type {
    CreateContractQuestionInput,
    CreateRateQuestionInputType,
    EmailSettingsType,
    InsertQuestionResponseArgs,
    ProgramType,
} from '../domain-models'
import type { EmailConfiguration, Emailer } from '../emailer'
import type {
    HealthPlanPackage,
    UpdateStateAssignmentsByStatePayload,
} from '../gen/gqlServer'
import type { Context } from '../handlers/apollo_gql'
import type { Store } from '../postgres'
import { findStatePrograms, NewPostgresStore } from '../postgres'
import { configureResolvers } from '../resolvers'
import { sharedTestPrismaClient } from './storeHelpers'
import {
    type EmailParameterStore,
    newLocalEmailParameterStore,
} from '../parameterStore'
import { testLDService } from './launchDarklyHelpers'
import type { LDService } from '../launchDarkly/launchDarkly'
import { insertUserToLocalAurora } from '../authn'
import { testStateUser } from './userHelpers'
import { must } from './assertionHelpers'
import type { JWTLib } from '../jwt'
import { newJWTLib } from '../jwt'
import { testS3Client } from './s3Helpers'
import type { S3ClientT } from '../s3'
import { configureEmailer } from '../handlers/configuration'
import type { DocumentZipService } from '../zip/generateZip'
import {
    documentZipService,
    localGenerateDocumentZip,
} from '../zip/generateZip'

// Since our programs are checked into source code, we have a program we
// use as our default
function defaultFloridaProgram(): ProgramType {
    return must(findStatePrograms('FL'))[0]
}

function defaultFloridaRateProgram(): ProgramType {
    const programs = must(findStatePrograms('FL'))
    const rateProgram = programs.find((program) => program.isRateProgram)

    if (!rateProgram) {
        throw new Error(
            'Unexpected error: Rate program not found in Florida programs'
        )
    }

    return rateProgram
}

const defaultContext = (): Context => {
    return {
        user: testStateUser(),
    }
}

const constructTestPostgresServer = async (opts?: {
    context?: Context
    emailer?: Emailer
    store?: Partial<Store>
    emailParameterStore?: EmailParameterStore // to be deleted when we remove parameter store, just rely on postgres
    ldService?: LDService
    jwt?: JWTLib
    s3Client?: S3ClientT
    documentZip?: DocumentZipService
}): Promise<ApolloServer> => {
    // set defaults
    const context = opts?.context || defaultContext()
    const ldService = opts?.ldService || testLDService()
    const prismaClient = await sharedTestPrismaClient()
    const postgresStore = {
        ...NewPostgresStore(prismaClient),
        ...opts?.store,
    }
    const jwt =
        opts?.jwt ||
        newJWTLib({
            issuer: 'mcreviewtest',
            signingKey: Buffer.from('123af', 'hex'),
            expirationDurationS: 1000,
        })

    const localDocumentZip =
        opts?.documentZip ??
        documentZipService(postgresStore, localGenerateDocumentZip)

    await insertUserToLocalAurora(postgresStore, context.user)
    const s3TestClient = testS3Client()
    const s3 = opts?.s3Client || s3TestClient

    const testEmailConfigForParameterStore = {
        emailSource: 'local@example.com',
        stage: 'localtest',
        baseUrl: 'http://localtest',
        devReviewTeamEmails: ['test@example.com'],
        cmsReviewHelpEmailAddress: 'mcog@example.com',
        cmsRateHelpEmailAddress: 'rates@example.com',
        oactEmails: ['testRate@example.com'],
        dmcpReviewEmails: ['testPolicy@example.com'],
        dmcpSubmissionEmails: ['testPolicySubmission@example.com'],
        dmcoEmails: ['testDmco@example.com'],
        helpDeskEmail: 'MC_Review_HelpDesk@example.com>',
    }

    const emailer =
        opts?.emailer ??
        (await constructTestEmailer({
            emailConfig: testEmailConfigForParameterStore, // to be deleted when we remove parameter store, just rely on postgres
            postgresStore,
            ldService,
        }))

    const postgresResolvers = configureResolvers(
        postgresStore,
        emailer,
        ldService,
        jwt,
        s3,
        'https://localhost:3000',
        localDocumentZip
    )

    const server = new ApolloServer({
        typeDefs,
        resolvers: postgresResolvers,
    })

    // Return modified server with context injection
    const modifiedServer = {
        ...server,
        executeOperation: async (
            ...args: Parameters<typeof server.executeOperation>
        ) => {
            const [request, restOptions = {}] = args

            if (!restOptions.contextValue) {
                restOptions.contextValue = context
            }

            return server.executeOperation(request, restOptions)
        },
    }

    return modifiedServer as ApolloServer
}

const constructTestEmailer = async (opts: {
    emailConfig: EmailConfiguration // to be deleted when we remove parameter store, only option will be to read from postgres
    postgresStore: Store
    ldService?: LDService
}): Promise<Emailer> => {
    const {
        emailConfig,
        postgresStore,
        ldService = testLDService({ 'remove-parameter-store': true }), // default to using email settings from database
    } = opts ?? {}
    let store = postgresStore
    if (!store) {
        const prismaClient = await sharedTestPrismaClient()
        store = NewPostgresStore(prismaClient)
    }
    const removeParameterStore = await ldService.getFeatureFlag({
        key: 'foo',
        flag: 'remove-parameter-store',
    })

    const emailSettings = await store.findEmailSettings()
    if (emailSettings instanceof Error) {
        throw emailSettings // throw error if email settings not in place in tests
    }

    // go into test emailer with both paramet
    const testEmailSettings: EmailSettingsType = {
        emailSource: removeParameterStore
            ? emailSettings.emailSource
            : emailConfig.emailSource,
        devReviewTeamEmails: removeParameterStore
            ? emailSettings.devReviewTeamEmails
            : emailConfig.devReviewTeamEmails,
        oactEmails: removeParameterStore
            ? emailSettings.oactEmails
            : emailConfig.oactEmails,
        dmcpReviewEmails: removeParameterStore
            ? emailSettings.dmcpReviewEmails
            : emailConfig.dmcpReviewEmails,
        dmcpSubmissionEmails: removeParameterStore
            ? emailSettings.dmcpSubmissionEmails
            : emailConfig.dmcpSubmissionEmails,
        dmcoEmails: removeParameterStore
            ? emailSettings.dmcoEmails
            : emailConfig.dmcoEmails,
        // These three settings are string[] in db but string in EmailConfiguration, follow up ticket will convert EmailConfiguration to string[]
        cmsReviewHelpEmailAddress: removeParameterStore
            ? emailSettings.cmsReviewHelpEmailAddress
            : [emailConfig.cmsReviewHelpEmailAddress],
        cmsRateHelpEmailAddress: removeParameterStore
            ? emailSettings.cmsRateHelpEmailAddress
            : [emailConfig.cmsRateHelpEmailAddress],
        helpDeskEmail: removeParameterStore
            ? emailSettings.helpDeskEmail
            : [emailConfig.helpDeskEmail],
    }

    store.findEmailSettings = async () => {
        return testEmailSettings
    }

    return must(
        await configureEmailer({
            emailParameterStore: newLocalEmailParameterStore(),
            store,
            ldService,
            stageName: emailConfig?.stage ?? 'localtest',
            emailerMode: 'LOCAL',
            applicationEndpoint: emailConfig?.baseUrl ?? 'http://localtest',
        })
    )
}

const updateTestHealthPlanFormData = async (
    server: ApolloServer,
    updatedFormData: HealthPlanFormDataType
): Promise<HealthPlanPackage> => {
    const updatedB64 = domainToBase64(updatedFormData)
    const updateResult = await executeGraphQLOperation(server, {
        query: UpdateHealthPlanFormDataDocument,
        variables: {
            input: {
                pkgID: updatedFormData.id,
                healthPlanFormData: updatedB64,
            },
        },
    })

    if (updateResult.errors) {
        console.info('errors', JSON.stringify(updateResult.errors))
        throw new Error(
            `updateTestHealthPlanFormData mutation failed with errors ${JSON.stringify(updateResult.errors)}`
        )
    }

    if (!updateResult.data.updateHealthPlanFormData.pkg) {
        throw new Error('updateTestHealthPlanFormData returned nothing')
    }

    return updateResult.data.updateHealthPlanFormData.pkg
}

<<<<<<< HEAD
const updateTestHealthPlanPackage = async (
    server: ApolloServer,
    pkgID: string,
    partialUpdates?: Partial<UnlockedHealthPlanFormDataType>
): Promise<HealthPlanPackage> => {
    const pkg = await fetchTestHealthPlanPackageById(server, pkgID)
    const draft = latestFormData(pkg)

    Object.assign(draft, partialUpdates)

    const updateResult = await executeGraphQLOperation(server, {
        query: UpdateHealthPlanFormDataDocument,
        variables: {
            input: {
                pkgID: pkgID,
                healthPlanFormData: domainToBase64(draft),
            },
        },
    })

    if (updateResult.errors) {
        console.info('errors', JSON.stringify(updateResult.errors))
        throw new Error(
            `updateTestHealthPlanFormData mutation failed with errors ${JSON.stringify(updateResult.errors)}`
        )
    }

    if (!updateResult.data.updateHealthPlanFormData.pkg) {
        throw new Error('updateTestHealthPlanFormData returned nothing')
    }

    return updateResult.data.updateHealthPlanFormData.pkg
}

const createAndUpdateTestHealthPlanPackage = async (
    server: ApolloServer,
    partialUpdates?: Partial<UnlockedHealthPlanFormDataType>,
    stateCode?: StateCodeType
): Promise<HealthPlanPackage> => {
    // the rates have to be added separately now
    let rateFormDatas = []
    if (partialUpdates?.rateInfos) {
        rateFormDatas = convertRateInfoToRateFormDataInput(
            partialUpdates?.rateInfos || []
        )
    } else {
        const ratePrograms = stateCode
            ? [must(findStatePrograms(stateCode))[0]]
            : [defaultFloridaRateProgram()]
        // let's have some default test data:
        rateFormDatas = [
            {
                rateType: 'NEW' as const,
                rateDateStart: '2025-05-01',
                rateDateEnd: '2026-04-30',
                amendmentEffectiveDateStart: undefined,
                amendmentEffectiveDateEnd: undefined,
                rateDateCertified: '2025-03-15',
                rateDocuments: [
                    {
                        name: 'rateDocument.pdf',
                        s3URL: 's3://bucketname/key/test',
                        sha256: 'fakesha',
                    },
                ],
                supportingDocuments: [],
                //We only want one rate ID and use last program in list to differentiate from programID if possible.
                rateProgramIDs: [ratePrograms.reverse()[0].id],
                certifyingActuaryContacts: [
                    {
                        name: 'test name',
                        titleRole: 'test title',
                        email: 'email@example.com',
                        actuarialFirm: 'MERCER' as const,
                        actuarialFirmOther: '',
                    },
                ],
                actuaryCommunicationPreference: 'OACT_TO_ACTUARY' as const,
            },
        ]
    }

    let contract = await createAndUpdateTestContractWithoutRates(
        server,
        stateCode,
        partialUpdates
    )
    for (const rateData of rateFormDatas) {
        contract = await addNewRateToTestContract(server, contract, rateData)
    }
    const updatedDraft = await fetchTestHealthPlanPackageById(
        server,
        contract.id
    )
    return updatedDraft
}

const createAndSubmitTestHealthPlanPackage = async (
    server: ApolloServer,
    partialUpdates?: Partial<UnlockedHealthPlanFormDataType>
): Promise<HealthPlanPackage> => {
    const pkg = await createAndUpdateTestHealthPlanPackage(
        server,
        partialUpdates
    )

    return await submitTestHealthPlanPackage(server, pkg.id)
}

const submitTestHealthPlanPackage = async (
    server: ApolloServer,
    pkgID: string
) => {
    const updateResult = await executeGraphQLOperation(server, {
        query: SubmitHealthPlanPackageDocument,
        variables: {
            input: {
                pkgID,
=======
const unlockTestHealthPlanPackage = async (
    server: ApolloServer,
    pkgID: string,
    unlockedReason: string
): Promise<HealthPlanPackage> => {
    const updateResult = await executeGraphQLOperation(server, {
        query: UnlockHealthPlanPackageDocument,
        variables: {
            input: {
                pkgID: pkgID,
                unlockedReason,
>>>>>>> b891d8e0
            },
        },
    })

    if (updateResult.errors) {
        console.info('errors', updateResult.errors)
        throw new Error(
<<<<<<< HEAD
            `submitTestHealthPlanPackage mutation failed with errors ${JSON.stringify(updateResult.errors)}`
        )
    }

    if (updateResult.data === undefined || updateResult.data === null) {
        throw new Error('submitTestHealthPlanPackage returned nothing')
    }

    return updateResult.data.submitHealthPlanPackage.pkg
}

const resubmitTestHealthPlanPackage = async (
    server: ApolloServer,
    pkgID: string,
    submittedReason: string
) => {
    const updateResult = await executeGraphQLOperation(server, {
        query: SubmitHealthPlanPackageDocument,
        variables: {
            input: {
                pkgID,
                submittedReason,
            },
        },
    })

    if (updateResult.errors) {
        console.info('errors', updateResult.errors)
        throw new Error(
            `resubmitTestHealthPlanPackage mutation failed with errors ${JSON.stringify(updateResult.errors)}`
        )
    }

    if (!updateResult.data.submitHealthPlanPackage.pkg) {
        throw new Error('resubmitTestHealthPlanPackage returned nothing')
    }

    return updateResult.data.submitHealthPlanPackage.pkg
}

const fetchTestHealthPlanPackageById = async (
    server: ApolloServer,
    pkgID: string
): Promise<HealthPlanPackage> => {
    const input = { pkgID }
    const result = await executeGraphQLOperation(server, {
        query: FetchHealthPlanPackageDocument,
        variables: { input },
    })

    if (result.errors)
        throw new Error(
            `fetchTestHealthPlanPackageById query failed with errors ${JSON.stringify(result.errors)}`
        )

    if (!result.data.fetchHealthPlanPackage.pkg) {
        throw new Error('fetchTestHealthPlanPackageById returned nothing')
    }

    return result.data.fetchHealthPlanPackage.pkg
=======
            `unlockTestHealthPlanPackage mutation failed with errors ${JSON.stringify(updateResult.errors)}`
        )
    }

    if (!updateResult.data.unlockHealthPlanPackage.pkg) {
        throw new Error('unlockTestHealthPlanPackage returned nothing')
    }

    return updateResult.data.unlockHealthPlanPackage.pkg
>>>>>>> b891d8e0
}

const createTestQuestion = async (
    server: ApolloServer,
    contractID: string,
    questionData?: Omit<CreateContractQuestionInput, 'contractID'>
): Promise<ContractQuestion> => {
    const question = questionData || {
        documents: [
            {
                name: 'Test Question',
                s3URL: 's3://bucketname/key/test1',
            },
        ],
    }

    const createdQuestion = await executeGraphQLOperation(server, {
        query: CreateContractQuestionDocument,
        variables: {
            input: {
                contractID,
                ...question,
            },
        },
    })

    if (createdQuestion.errors)
        throw new Error(
            `createTestQuestion mutation failed with errors ${JSON.stringify(createdQuestion.errors)}`
        )

    if (!createdQuestion.data.createContractQuestion.question) {
        throw new Error('createTestQuestion returned nothing')
    }

    return createdQuestion.data.createContractQuestion.question
}

const createTestRateQuestion = async (
    server: ApolloServer,
    rateID: string,
    questionData?: Omit<CreateRateQuestionInputType, 'rateID'>
): Promise<RateQuestion> => {
    const question = questionData || {
        documents: [
            {
                name: 'Test Question',
                s3URL: 's3://bucketname/key/test1',
            },
        ],
    }
    const result = await executeGraphQLOperation(server, {
        query: CreateRateQuestionDocument,
        variables: {
            input: {
                rateID,
                ...question,
            },
        },
    })

    // If there are errors, return the full response object so tests can check errors
    if (result.errors) {
        throw new Error(
            `createTestQuestion mutation failed with errors ${JSON.stringify(result.errors)}`
        )
    }

    // If successful and data exists, return just the data
    if (!result.data.createRateQuestion.question) {
        throw new Error('createTestRateQuestion returned nothing')
    }

    return result.data.createRateQuestion.question
}

const createTestRateQuestionResponse = async (
    server: ApolloServer,
    questionID: string,
    responseData?: Omit<InsertQuestionResponseArgs, 'questionID'>
): Promise<RateQuestion> => {
    const response = responseData || {
        documents: [
            {
                name: 'Test Question Response',
                s3URL: 's3://bucketname/key/test1',
            },
        ],
    }

    const result = await executeGraphQLOperation(server, {
        query: CreateRateQuestionResponseDocument,
        variables: {
            input: {
                ...response,
                questionID,
            },
        },
    })

    // If there are errors, return the full response object so tests can check errors
    if (result.errors) {
        throw new Error(
            `createTestQuestion mutation failed with errors ${JSON.stringify(result.errors)}`
        )
    }

    // If successful and data exists, return just the data
    if (!result.data.createRateQuestionResponse.question) {
        throw new Error('createTestRateQuestionResponse returned nothing')
    }

    // If no data and no errors, return the full response
    return result.data.createRateQuestionResponse.question
}

const createTestQuestionResponse = async (
    server: ApolloServer,
    questionID: string,
    responseData?: Omit<InsertQuestionResponseArgs, 'questionID'>
): Promise<ContractQuestion> => {
    const response = responseData || {
        documents: [
            {
                name: 'Test Question Response',
                s3URL: 's3://bucketname/key/test1',
            },
        ],
    }
    const createdResponse = await executeGraphQLOperation(server, {
        query: CreateContractQuestionResponseDocument,
        variables: {
            input: {
                ...response,
                questionID,
            },
        },
    })

    if (createdResponse.errors)
        throw new Error(
            `createTestQuestionResponse mutation failed with errors ${JSON.stringify(createdResponse.errors)}`
        )

    if (!createdResponse.data.createContractQuestionResponse.question) {
        throw new Error('createTestQuestionResponse returned nothing')
    }

    return createdResponse.data.createContractQuestionResponse.question
}

const updateTestStateAssignments = async (
    server: ApolloServer,
    stateCode: string,
    assignedUserIDs: string[]
): Promise<UpdateStateAssignmentsByStatePayload> => {
    const updatedAssignments = await executeGraphQLOperation(server, {
        query: UpdateStateAssignmentsByStateDocument,
        variables: {
            input: {
                stateCode,
                assignedUsers: assignedUserIDs,
            },
        },
    })

    if (updatedAssignments.errors)
        throw new Error(
            `updateStateAssignmentsByState mutation failed with errors ${JSON.stringify(updatedAssignments.errors)}`
        )

    if (!updatedAssignments.data.updateStateAssignmentsByState) {
        throw new Error('updateStateAssignmentsByState returned nothing')
    }

    return updatedAssignments.data.updateStateAssignmentsByState
}

export {
    constructTestPostgresServer,
    updateTestHealthPlanFormData,
<<<<<<< HEAD
    fetchTestHealthPlanPackageById,
    submitTestHealthPlanPackage,
    resubmitTestHealthPlanPackage,
=======
    unlockTestHealthPlanPackage,
>>>>>>> b891d8e0
    defaultContext,
    defaultFloridaProgram,
    defaultFloridaRateProgram,
    createTestQuestion,
    createTestQuestionResponse,
    updateTestStateAssignments,
    createTestRateQuestion,
    createTestRateQuestionResponse,
    constructTestEmailer,
    extractGraphQLResponse,
    executeGraphQLOperation,
}<|MERGE_RESOLUTION|>--- conflicted
+++ resolved
@@ -9,12 +9,6 @@
     CreateContractQuestionResponseDocument,
     CreateRateQuestionDocument,
     CreateRateQuestionResponseDocument,
-<<<<<<< HEAD
-    FetchHealthPlanPackageDocument,
-    SubmitHealthPlanPackageDocument,
-=======
-    UnlockHealthPlanPackageDocument,
->>>>>>> b891d8e0
     UpdateHealthPlanFormDataDocument,
     UpdateStateAssignmentsByStateDocument,
 } from '../gen/gqlClient'
@@ -275,219 +269,6 @@
     return updateResult.data.updateHealthPlanFormData.pkg
 }
 
-<<<<<<< HEAD
-const updateTestHealthPlanPackage = async (
-    server: ApolloServer,
-    pkgID: string,
-    partialUpdates?: Partial<UnlockedHealthPlanFormDataType>
-): Promise<HealthPlanPackage> => {
-    const pkg = await fetchTestHealthPlanPackageById(server, pkgID)
-    const draft = latestFormData(pkg)
-
-    Object.assign(draft, partialUpdates)
-
-    const updateResult = await executeGraphQLOperation(server, {
-        query: UpdateHealthPlanFormDataDocument,
-        variables: {
-            input: {
-                pkgID: pkgID,
-                healthPlanFormData: domainToBase64(draft),
-            },
-        },
-    })
-
-    if (updateResult.errors) {
-        console.info('errors', JSON.stringify(updateResult.errors))
-        throw new Error(
-            `updateTestHealthPlanFormData mutation failed with errors ${JSON.stringify(updateResult.errors)}`
-        )
-    }
-
-    if (!updateResult.data.updateHealthPlanFormData.pkg) {
-        throw new Error('updateTestHealthPlanFormData returned nothing')
-    }
-
-    return updateResult.data.updateHealthPlanFormData.pkg
-}
-
-const createAndUpdateTestHealthPlanPackage = async (
-    server: ApolloServer,
-    partialUpdates?: Partial<UnlockedHealthPlanFormDataType>,
-    stateCode?: StateCodeType
-): Promise<HealthPlanPackage> => {
-    // the rates have to be added separately now
-    let rateFormDatas = []
-    if (partialUpdates?.rateInfos) {
-        rateFormDatas = convertRateInfoToRateFormDataInput(
-            partialUpdates?.rateInfos || []
-        )
-    } else {
-        const ratePrograms = stateCode
-            ? [must(findStatePrograms(stateCode))[0]]
-            : [defaultFloridaRateProgram()]
-        // let's have some default test data:
-        rateFormDatas = [
-            {
-                rateType: 'NEW' as const,
-                rateDateStart: '2025-05-01',
-                rateDateEnd: '2026-04-30',
-                amendmentEffectiveDateStart: undefined,
-                amendmentEffectiveDateEnd: undefined,
-                rateDateCertified: '2025-03-15',
-                rateDocuments: [
-                    {
-                        name: 'rateDocument.pdf',
-                        s3URL: 's3://bucketname/key/test',
-                        sha256: 'fakesha',
-                    },
-                ],
-                supportingDocuments: [],
-                //We only want one rate ID and use last program in list to differentiate from programID if possible.
-                rateProgramIDs: [ratePrograms.reverse()[0].id],
-                certifyingActuaryContacts: [
-                    {
-                        name: 'test name',
-                        titleRole: 'test title',
-                        email: 'email@example.com',
-                        actuarialFirm: 'MERCER' as const,
-                        actuarialFirmOther: '',
-                    },
-                ],
-                actuaryCommunicationPreference: 'OACT_TO_ACTUARY' as const,
-            },
-        ]
-    }
-
-    let contract = await createAndUpdateTestContractWithoutRates(
-        server,
-        stateCode,
-        partialUpdates
-    )
-    for (const rateData of rateFormDatas) {
-        contract = await addNewRateToTestContract(server, contract, rateData)
-    }
-    const updatedDraft = await fetchTestHealthPlanPackageById(
-        server,
-        contract.id
-    )
-    return updatedDraft
-}
-
-const createAndSubmitTestHealthPlanPackage = async (
-    server: ApolloServer,
-    partialUpdates?: Partial<UnlockedHealthPlanFormDataType>
-): Promise<HealthPlanPackage> => {
-    const pkg = await createAndUpdateTestHealthPlanPackage(
-        server,
-        partialUpdates
-    )
-
-    return await submitTestHealthPlanPackage(server, pkg.id)
-}
-
-const submitTestHealthPlanPackage = async (
-    server: ApolloServer,
-    pkgID: string
-) => {
-    const updateResult = await executeGraphQLOperation(server, {
-        query: SubmitHealthPlanPackageDocument,
-        variables: {
-            input: {
-                pkgID,
-=======
-const unlockTestHealthPlanPackage = async (
-    server: ApolloServer,
-    pkgID: string,
-    unlockedReason: string
-): Promise<HealthPlanPackage> => {
-    const updateResult = await executeGraphQLOperation(server, {
-        query: UnlockHealthPlanPackageDocument,
-        variables: {
-            input: {
-                pkgID: pkgID,
-                unlockedReason,
->>>>>>> b891d8e0
-            },
-        },
-    })
-
-    if (updateResult.errors) {
-        console.info('errors', updateResult.errors)
-        throw new Error(
-<<<<<<< HEAD
-            `submitTestHealthPlanPackage mutation failed with errors ${JSON.stringify(updateResult.errors)}`
-        )
-    }
-
-    if (updateResult.data === undefined || updateResult.data === null) {
-        throw new Error('submitTestHealthPlanPackage returned nothing')
-    }
-
-    return updateResult.data.submitHealthPlanPackage.pkg
-}
-
-const resubmitTestHealthPlanPackage = async (
-    server: ApolloServer,
-    pkgID: string,
-    submittedReason: string
-) => {
-    const updateResult = await executeGraphQLOperation(server, {
-        query: SubmitHealthPlanPackageDocument,
-        variables: {
-            input: {
-                pkgID,
-                submittedReason,
-            },
-        },
-    })
-
-    if (updateResult.errors) {
-        console.info('errors', updateResult.errors)
-        throw new Error(
-            `resubmitTestHealthPlanPackage mutation failed with errors ${JSON.stringify(updateResult.errors)}`
-        )
-    }
-
-    if (!updateResult.data.submitHealthPlanPackage.pkg) {
-        throw new Error('resubmitTestHealthPlanPackage returned nothing')
-    }
-
-    return updateResult.data.submitHealthPlanPackage.pkg
-}
-
-const fetchTestHealthPlanPackageById = async (
-    server: ApolloServer,
-    pkgID: string
-): Promise<HealthPlanPackage> => {
-    const input = { pkgID }
-    const result = await executeGraphQLOperation(server, {
-        query: FetchHealthPlanPackageDocument,
-        variables: { input },
-    })
-
-    if (result.errors)
-        throw new Error(
-            `fetchTestHealthPlanPackageById query failed with errors ${JSON.stringify(result.errors)}`
-        )
-
-    if (!result.data.fetchHealthPlanPackage.pkg) {
-        throw new Error('fetchTestHealthPlanPackageById returned nothing')
-    }
-
-    return result.data.fetchHealthPlanPackage.pkg
-=======
-            `unlockTestHealthPlanPackage mutation failed with errors ${JSON.stringify(updateResult.errors)}`
-        )
-    }
-
-    if (!updateResult.data.unlockHealthPlanPackage.pkg) {
-        throw new Error('unlockTestHealthPlanPackage returned nothing')
-    }
-
-    return updateResult.data.unlockHealthPlanPackage.pkg
->>>>>>> b891d8e0
-}
-
 const createTestQuestion = async (
     server: ApolloServer,
     contractID: string,
@@ -667,13 +448,6 @@
 export {
     constructTestPostgresServer,
     updateTestHealthPlanFormData,
-<<<<<<< HEAD
-    fetchTestHealthPlanPackageById,
-    submitTestHealthPlanPackage,
-    resubmitTestHealthPlanPackage,
-=======
-    unlockTestHealthPlanPackage,
->>>>>>> b891d8e0
     defaultContext,
     defaultFloridaProgram,
     defaultFloridaRateProgram,
