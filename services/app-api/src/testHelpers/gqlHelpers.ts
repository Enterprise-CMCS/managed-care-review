import { ApolloServer } from 'apollo-server-lambda'
import CREATE_HEALTH_PLAN_PACKAGE from 'app-graphql/src/mutations/createHealthPlanPackage.graphql'
import SUBMIT_HEALTH_PLAN_PACKAGE from 'app-graphql/src/mutations/submitHealthPlanPackage.graphql'
import UNLOCK_HEALTH_PLAN_PACKAGE from 'app-graphql/src/mutations/unlockHealthPlanPackage.graphql'
import FETCH_HEALTH_PLAN_PACKAGE from 'app-graphql/src/queries/fetchHealthPlanPackage.graphql'
import UPDATE_HEALTH_PLAN_FORM_DATA from 'app-graphql/src/mutations/updateHealthPlanFormData.graphql'
import CREATE_QUESTION from 'app-graphql/src/mutations/createQuestion.graphql'
import INDEX_QUESTIONS from 'app-graphql/src/queries/indexQuestions.graphql'
import CREATE_QUESTION_RESPONSE from 'app-graphql/src/mutations/createQuestionResponse.graphql'
import typeDefs from 'app-graphql/src/schema.graphql'
import type {
    HealthPlanFormDataType,
    UnlockedHealthPlanFormDataType,
    StateCodeType,
} from '../../../app-web/src/common-code/healthPlanFormDataType'
import type {
    CreateQuestionInput,
    InsertQuestionResponseArgs,
    ProgramType,
} from '../domain-models'
import type { Emailer } from '../emailer'
import { newLocalEmailer } from '../emailer'
import type {
    CreateHealthPlanPackageInput,
    HealthPlanPackage,
    CreateQuestionResponsePayload,
    CreateQuestionPayload,
    IndexQuestionsPayload,
} from '../gen/gqlServer'
import type { Context } from '../handlers/apollo_gql'
import type { Store } from '../postgres'
import { NewPostgresStore } from '../postgres'
import { configureResolvers } from '../resolvers'
import { latestFormData } from './healthPlanPackageHelpers'
import { sharedTestPrismaClient } from './storeHelpers'
import { domainToBase64 } from '../../../app-web/src/common-code/proto/healthPlanFormDataProto'
import type { EmailParameterStore } from '../parameterStore'
import { newLocalEmailParameterStore } from '../parameterStore'
import { testLDService } from './launchDarklyHelpers'
import type { LDService } from '../launchDarkly/launchDarkly'
import { insertUserToLocalAurora } from '../authn'
import { testStateUser } from './userHelpers'
import { findStatePrograms } from '../postgres'
import { must } from './assertionHelpers'
import { newJWTLib } from '../jwt'
import type { JWTLib } from '../jwt'
<<<<<<< HEAD
import { convertRateInfoToRateFormDataInput } from '../domain-models/contractAndRates/convertHPPtoContractWithRates'
import { createAndUpdateTestContractWithoutRates } from './gqlContractHelpers'
import { addNewRateToTestContract } from './gqlRateHelpers'
=======
import { testS3Client } from './s3Helpers'
import type { S3ClientT } from '../s3'
>>>>>>> 63a57278

// Since our programs are checked into source code, we have a program we
// use as our default
function defaultFloridaProgram(): ProgramType {
    return {
        id: '5c10fe9f-bec9-416f-a20c-718b152ad633',
        name: 'MMA',
        fullName: 'Managed Medical Assistance Program ',
        isRateProgram: false,
    }
}

function defaultFloridaRateProgram(): ProgramType {
    return {
        id: '3b8d8fa1-1fa6-4504-9c5b-ef522877fe1e',
        fullName: 'Long-term Care Program',
        name: 'LTC',
        isRateProgram: false,
    }
}

const defaultContext = (): Context => {
    return {
        user: testStateUser(),
    }
}

const constructTestPostgresServer = async (opts?: {
    context?: Context
    emailer?: Emailer
    store?: Store
    emailParameterStore?: EmailParameterStore
    ldService?: LDService
    jwt?: JWTLib
    s3Client?: S3ClientT
}): Promise<ApolloServer> => {
    // set defaults
    const context = opts?.context || defaultContext()
    const emailer = opts?.emailer || constructTestEmailer()
    const parameterStore =
        opts?.emailParameterStore || newLocalEmailParameterStore()
    const ldService = opts?.ldService || testLDService()

    const prismaClient = await sharedTestPrismaClient()
    const postgresStore = opts?.store || NewPostgresStore(prismaClient)
    const jwt =
        opts?.jwt ||
        newJWTLib({
            issuer: 'mcreviewtest',
            signingKey: Buffer.from('123af', 'hex'),
            expirationDurationS: 1000,
        })

    await insertUserToLocalAurora(postgresStore, context.user)
    const s3TestClient = await testS3Client()
    const s3 = opts?.s3Client || s3TestClient

    const postgresResolvers = configureResolvers(
        postgresStore,
        emailer,
        parameterStore,
        ldService,
        jwt,
        s3
    )

    return new ApolloServer({
        typeDefs,
        resolvers: postgresResolvers,
        context,
    })
}

const constructTestEmailer = (): Emailer => {
    const config = {
        emailSource: 'local@example.com',
        stage: 'localtest',
        baseUrl: 'http://localtest',
        devReviewTeamEmails: ['test@example.com'],
        cmsReviewHelpEmailAddress: 'mcog@example.com',
        cmsRateHelpEmailAddress: 'rates@example.com',
        oactEmails: ['testRate@example.com'],
        dmcpReviewEmails: ['testPolicy@example.com'],
        dmcpSubmissionEmails: ['testPolicySubmission@example.com'],
        dmcoEmails: ['testDmco@example.com'],
        helpDeskEmail: 'MC_Review_HelpDesk@example.com>',
    }
    return newLocalEmailer(config)
}

const createTestHealthPlanPackage = async (
    server: ApolloServer,
    stateCode?: StateCodeType
): Promise<HealthPlanPackage> => {
    const programs = stateCode
        ? [must(findStatePrograms(stateCode))[0]]
        : [defaultFloridaProgram()]

    const programIDs = programs.map((program) => program.id)
    const input: CreateHealthPlanPackageInput = {
        programIDs: programIDs,
        populationCovered: 'MEDICAID',
        riskBasedContract: false,
        submissionType: 'CONTRACT_ONLY',
        submissionDescription: 'A created submission',
        contractType: 'BASE',
    }
    const result = await server.executeOperation({
        query: CREATE_HEALTH_PLAN_PACKAGE,
        variables: { input },
    })
    if (result.errors) {
        throw new Error(
            `createTestHealthPlanPackage mutation failed with errors ${result.errors}`
        )
    }

    if (!result.data) {
        throw new Error('CreateHealthPlanPackage returned nothing')
    }

    return result.data.createHealthPlanPackage.pkg
}

const updateTestHealthPlanFormData = async (
    server: ApolloServer,
    updatedFormData: HealthPlanFormDataType
): Promise<HealthPlanPackage> => {
    const updatedB64 = domainToBase64(updatedFormData)
    const updateResult = await server.executeOperation({
        query: UPDATE_HEALTH_PLAN_FORM_DATA,
        variables: {
            input: {
                pkgID: updatedFormData.id,
                healthPlanFormData: updatedB64,
            },
        },
    })
    if (updateResult.errors) {
        console.info('errors', JSON.stringify(updateResult.errors))
        throw new Error(
            `updateTestHealthPlanFormData mutation failed with errors ${updateResult.errors}`
        )
    }

    if (!updateResult.data) {
        throw new Error('updateTestHealthPlanFormData returned nothing')
    }
    return updateResult.data.updateHealthPlanFormData.pkg
}

const updateTestHealthPlanPackage = async (
    server: ApolloServer,
    pkgID: string,
    partialUpdates?: Partial<UnlockedHealthPlanFormDataType>
): Promise<HealthPlanPackage> => {
    const pkg = await fetchTestHealthPlanPackageById(server, pkgID)
    const draft = latestFormData(pkg)

    Object.assign(draft, partialUpdates)

    const updateResult = await server.executeOperation({
        query: UPDATE_HEALTH_PLAN_FORM_DATA,
        variables: {
            input: {
                pkgID: pkgID,
                healthPlanFormData: domainToBase64(draft),
            },
        },
    })
    if (updateResult.errors) {
        console.info('errors', JSON.stringify(updateResult.errors))
        throw new Error(
            `updateTestHealthPlanFormData mutation failed with errors ${updateResult.errors}`
        )
    }

    if (!updateResult.data) {
        throw new Error('updateTestHealthPlanFormData returned nothing')
    }
    return updateResult.data.updateHealthPlanFormData.pkg
}

const createAndUpdateTestHealthPlanPackage = async (
    server: ApolloServer,
    partialUpdates?: Partial<UnlockedHealthPlanFormDataType>,
    stateCode?: StateCodeType
): Promise<HealthPlanPackage> => {
<<<<<<< HEAD
    // the rates have to be added separately now
    let rateFormDatas = []
    if (partialUpdates?.rateInfos) {
        rateFormDatas = convertRateInfoToRateFormDataInput(
            partialUpdates?.rateInfos || []
        )
    } else {
        const ratePrograms = stateCode
            ? [must(findStatePrograms(stateCode))[0]]
            : [defaultFloridaRateProgram()]
        // let's have some default test data:
        rateFormDatas = [
            {
                rateType: 'NEW' as const,
                rateDateStart: '2025-05-01',
                rateDateEnd: '2026-04-30',
                rateDateCertified: '2025-03-15',
                rateDocuments: [
                    {
                        name: 'rateDocument.pdf',
                        s3URL: 'fakeS3URL',
                        sha256: 'fakesha',
                    },
                ],
                supportingDocuments: [],
                //We only want one rate ID and use last program in list to differentiate from programID if possible.
                rateProgramIDs: [ratePrograms.reverse()[0].id],
                certifyingActuaryContacts: [
                    {
                        name: 'test name',
                        titleRole: 'test title',
                        email: 'email@example.com',
                        actuarialFirm: 'MERCER' as const,
                        actuarialFirmOther: '',
                    },
                ],
                actuaryCommunicationPreference: 'OACT_TO_ACTUARY' as const,
            },
        ]
=======
    const pkg = await createTestHealthPlanPackage(server, stateCode)
    const draft = latestFormData(pkg)

    const ratePrograms = stateCode
        ? [must(findStatePrograms(stateCode))[0]]
        : [defaultFloridaRateProgram()]

    ;(draft.submissionType = 'CONTRACT_AND_RATES' as const),
        (draft.submissionDescription = 'An updated submission')
    draft.stateContacts = [
        {
            name: 'test name',
            titleRole: 'test title',
            email: 'email@example.com',
        },
    ]
    draft.rateInfos = [
        {
            id: uuidv4(),
            rateType: 'NEW' as const,
            rateDateStart: new Date(Date.UTC(2025, 5, 1)),
            rateDateEnd: new Date(Date.UTC(2026, 4, 30)),
            rateDateCertified: new Date(Date.UTC(2025, 3, 15)),
            rateDocuments: [
                {
                    name: 'rateDocument.pdf',
                    s3URL: 's3://bucketname/key/test1',
                    sha256: 'fakesha',
                },
            ],
            supportingDocuments: [],
            //We only want one rate ID and use last program in list to differentiate from programID if possible.
            rateProgramIDs: [ratePrograms.reverse()[0].id],
            actuaryContacts: [
                {
                    id: '123-abc',
                    name: 'test name',
                    titleRole: 'test title',
                    email: 'email@example.com',
                    actuarialFirm: 'MERCER' as const,
                    actuarialFirmOther: '',
                },
            ],
            actuaryCommunicationPreference: 'OACT_TO_ACTUARY' as const,
            packagesWithSharedRateCerts: [],
        },
    ]
    draft.addtlActuaryContacts = [
        {
            id: '123-addtl-abv',
            name: 'test name',
            titleRole: 'test title',
            email: 'email@example.com',
            actuarialFirm: 'MERCER' as const,
            actuarialFirmOther: '',
        },
    ]
    ;(draft.addtlActuaryCommunicationPreference = 'OACT_TO_ACTUARY' as const),
        (draft.contractType = 'BASE' as const)
    draft.contractExecutionStatus = 'EXECUTED' as const
    draft.contractDateStart = new Date(Date.UTC(2025, 5, 1))
    draft.contractDateEnd = new Date(Date.UTC(2026, 4, 30))
    draft.contractDocuments = [
        {
            name: 'contractDocument.pdf',
            s3URL: 's3://bucketname/key/test1',
            sha256: 'fakesha',
        },
    ]
    draft.managedCareEntities = ['MCO']
    draft.federalAuthorities = ['STATE_PLAN' as const]
    draft.populationCovered = 'MEDICAID' as const
    draft.contractAmendmentInfo = {
        modifiedProvisions: {
            inLieuServicesAndSettings: true,
            modifiedRiskSharingStrategy: false,
            modifiedIncentiveArrangements: false,
            modifiedWitholdAgreements: false,
            modifiedStateDirectedPayments: true,
            modifiedPassThroughPayments: true,
            modifiedPaymentsForMentalDiseaseInstitutions: true,
            modifiedNonRiskPaymentArrangements: true,
        },
>>>>>>> 63a57278
    }

    let contract = await createAndUpdateTestContractWithoutRates(
        server,
        stateCode,
        partialUpdates
    )
    for (const rateData of rateFormDatas) {
        contract = await addNewRateToTestContract(server, contract, rateData)
    }
    const updatedDraft = await fetchTestHealthPlanPackageById(
        server,
        contract.id
    )
    return updatedDraft
}

const createAndSubmitTestHealthPlanPackage = async (
    server: ApolloServer,
    partialUpdates?: Partial<UnlockedHealthPlanFormDataType>
): Promise<HealthPlanPackage> => {
    const pkg = await createAndUpdateTestHealthPlanPackage(
        server,
        partialUpdates
    )

    return await submitTestHealthPlanPackage(server, pkg.id)
}

const submitTestHealthPlanPackage = async (
    server: ApolloServer,
    pkgID: string
) => {
    const updateResult = await server.executeOperation({
        query: SUBMIT_HEALTH_PLAN_PACKAGE,
        variables: {
            input: {
                pkgID,
            },
        },
    })

    if (updateResult.errors) {
        console.info('errors', updateResult.errors)
        throw new Error(
            `submitTestHealthPlanPackage mutation failed with errors ${updateResult.errors}`
        )
    }

    if (updateResult.data === undefined || updateResult.data === null) {
        throw new Error('submitTestHealthPlanPackage returned nothing')
    }

    return updateResult.data.submitHealthPlanPackage.pkg
}

const resubmitTestHealthPlanPackage = async (
    server: ApolloServer,
    pkgID: string,
    submittedReason: string
) => {
    const updateResult = await server.executeOperation({
        query: SUBMIT_HEALTH_PLAN_PACKAGE,
        variables: {
            input: {
                pkgID,
                submittedReason,
            },
        },
    })

    if (updateResult.errors) {
        console.info('errors', updateResult.errors)
        throw new Error(
            `resubmitTestHealthPlanPackage mutation failed with errors ${updateResult.errors}`
        )
    }

    if (updateResult.data === undefined || updateResult.data === null) {
        throw new Error('resubmitTestHealthPlanPackage returned nothing')
    }

    return updateResult.data.submitHealthPlanPackage.pkg
}

const unlockTestHealthPlanPackage = async (
    server: ApolloServer,
    pkgID: string,
    unlockedReason: string
): Promise<HealthPlanPackage> => {
    const updateResult = await server.executeOperation({
        query: UNLOCK_HEALTH_PLAN_PACKAGE,
        variables: {
            input: {
                pkgID: pkgID,
                unlockedReason,
            },
        },
    })

    if (updateResult.errors) {
        console.info('errors', updateResult.errors)
        throw new Error(
            `unlockTestHealthPlanPackage mutation failed with errors ${updateResult.errors}`
        )
    }

    if (updateResult.data === undefined || updateResult.data === null) {
        throw new Error('unlockTestHealthPlanPackage returned nothing')
    }

    return updateResult.data.unlockHealthPlanPackage.pkg
}

const fetchTestHealthPlanPackageById = async (
    server: ApolloServer,
    pkgID: string
): Promise<HealthPlanPackage> => {
    const input = { pkgID }
    const result = await server.executeOperation({
        query: FETCH_HEALTH_PLAN_PACKAGE,
        variables: { input },
    })

    if (result.errors)
        throw new Error(
            `fetchTestHealthPlanPackageById query failed with errors ${result.errors}`
        )

    if (!result.data) {
        throw new Error('fetchTestHealthPlanPackageById returned nothing')
    }

    return result.data.fetchHealthPlanPackage.pkg
}

const createTestQuestion = async (
    server: ApolloServer,
    contractID: string,
    questionData?: Omit<CreateQuestionInput, 'contractID'>
): Promise<CreateQuestionPayload> => {
    const question = questionData || {
        documents: [
            {
                name: 'Test Question',
                s3URL: 's3://bucketname/key/test1',
            },
        ],
    }
    const createdQuestion = await server.executeOperation({
        query: CREATE_QUESTION,
        variables: {
            input: {
                contractID,
                ...question,
            },
        },
    })

    if (createdQuestion.errors)
        throw new Error(
            `createTestQuestion mutation failed with errors ${createdQuestion.errors}`
        )

    if (!createdQuestion.data) {
        throw new Error('createTestQuestion returned nothing')
    }

    return createdQuestion.data.createQuestion
}

const indexTestQuestions = async (
    server: ApolloServer,
    contractID: string
): Promise<IndexQuestionsPayload> => {
    const indexQuestionsResult = await server.executeOperation({
        query: INDEX_QUESTIONS,
        variables: {
            input: {
                contractID,
            },
        },
    })

    if (indexQuestionsResult.errors)
        throw new Error(
            `indexTestQuestions query failed with errors ${indexQuestionsResult.errors}`
        )

    if (!indexQuestionsResult.data) {
        throw new Error('indexTestQuestions returned nothing')
    }

    return indexQuestionsResult.data.indexQuestions
}

const createTestQuestionResponse = async (
    server: ApolloServer,
    questionID: string,
    responseData?: Omit<InsertQuestionResponseArgs, 'questionID'>
): Promise<CreateQuestionResponsePayload> => {
    const response = responseData || {
        documents: [
            {
                name: 'Test Question Response',
                s3URL: 's3://bucketname/key/test1',
            },
        ],
    }
    const createdResponse = await server.executeOperation({
        query: CREATE_QUESTION_RESPONSE,
        variables: {
            input: {
                ...response,
                questionID,
            },
        },
    })

    if (createdResponse.errors)
        throw new Error(
            `createTestQuestionResponse mutation failed with errors ${createdResponse.errors}`
        )

    if (!createdResponse.data) {
        throw new Error('createTestQuestionResponse returned nothing')
    }

    return createdResponse.data.createQuestionResponse
}
export {
    constructTestPostgresServer,
    createTestHealthPlanPackage,
    createAndUpdateTestHealthPlanPackage,
    createAndSubmitTestHealthPlanPackage,
    updateTestHealthPlanFormData,
    fetchTestHealthPlanPackageById,
    submitTestHealthPlanPackage,
    unlockTestHealthPlanPackage,
    resubmitTestHealthPlanPackage,
    defaultContext,
    defaultFloridaProgram,
    defaultFloridaRateProgram,
    createTestQuestion,
    indexTestQuestions,
    createTestQuestionResponse,
    updateTestHealthPlanPackage,
}<|MERGE_RESOLUTION|>--- conflicted
+++ resolved
@@ -44,14 +44,11 @@
 import { must } from './assertionHelpers'
 import { newJWTLib } from '../jwt'
 import type { JWTLib } from '../jwt'
-<<<<<<< HEAD
+import { testS3Client } from './s3Helpers'
+import type { S3ClientT } from '../s3'
 import { convertRateInfoToRateFormDataInput } from '../domain-models/contractAndRates/convertHPPtoContractWithRates'
 import { createAndUpdateTestContractWithoutRates } from './gqlContractHelpers'
 import { addNewRateToTestContract } from './gqlRateHelpers'
-=======
-import { testS3Client } from './s3Helpers'
-import type { S3ClientT } from '../s3'
->>>>>>> 63a57278
 
 // Since our programs are checked into source code, we have a program we
 // use as our default
@@ -106,7 +103,7 @@
         })
 
     await insertUserToLocalAurora(postgresStore, context.user)
-    const s3TestClient = await testS3Client()
+    const s3TestClient = testS3Client()
     const s3 = opts?.s3Client || s3TestClient
 
     const postgresResolvers = configureResolvers(
@@ -240,7 +237,6 @@
     partialUpdates?: Partial<UnlockedHealthPlanFormDataType>,
     stateCode?: StateCodeType
 ): Promise<HealthPlanPackage> => {
-<<<<<<< HEAD
     // the rates have to be added separately now
     let rateFormDatas = []
     if (partialUpdates?.rateInfos) {
@@ -261,7 +257,7 @@
                 rateDocuments: [
                     {
                         name: 'rateDocument.pdf',
-                        s3URL: 'fakeS3URL',
+                        s3URL: 's3://bucketname/key/test',
                         sha256: 'fakesha',
                     },
                 ],
@@ -280,91 +276,6 @@
                 actuaryCommunicationPreference: 'OACT_TO_ACTUARY' as const,
             },
         ]
-=======
-    const pkg = await createTestHealthPlanPackage(server, stateCode)
-    const draft = latestFormData(pkg)
-
-    const ratePrograms = stateCode
-        ? [must(findStatePrograms(stateCode))[0]]
-        : [defaultFloridaRateProgram()]
-
-    ;(draft.submissionType = 'CONTRACT_AND_RATES' as const),
-        (draft.submissionDescription = 'An updated submission')
-    draft.stateContacts = [
-        {
-            name: 'test name',
-            titleRole: 'test title',
-            email: 'email@example.com',
-        },
-    ]
-    draft.rateInfos = [
-        {
-            id: uuidv4(),
-            rateType: 'NEW' as const,
-            rateDateStart: new Date(Date.UTC(2025, 5, 1)),
-            rateDateEnd: new Date(Date.UTC(2026, 4, 30)),
-            rateDateCertified: new Date(Date.UTC(2025, 3, 15)),
-            rateDocuments: [
-                {
-                    name: 'rateDocument.pdf',
-                    s3URL: 's3://bucketname/key/test1',
-                    sha256: 'fakesha',
-                },
-            ],
-            supportingDocuments: [],
-            //We only want one rate ID and use last program in list to differentiate from programID if possible.
-            rateProgramIDs: [ratePrograms.reverse()[0].id],
-            actuaryContacts: [
-                {
-                    id: '123-abc',
-                    name: 'test name',
-                    titleRole: 'test title',
-                    email: 'email@example.com',
-                    actuarialFirm: 'MERCER' as const,
-                    actuarialFirmOther: '',
-                },
-            ],
-            actuaryCommunicationPreference: 'OACT_TO_ACTUARY' as const,
-            packagesWithSharedRateCerts: [],
-        },
-    ]
-    draft.addtlActuaryContacts = [
-        {
-            id: '123-addtl-abv',
-            name: 'test name',
-            titleRole: 'test title',
-            email: 'email@example.com',
-            actuarialFirm: 'MERCER' as const,
-            actuarialFirmOther: '',
-        },
-    ]
-    ;(draft.addtlActuaryCommunicationPreference = 'OACT_TO_ACTUARY' as const),
-        (draft.contractType = 'BASE' as const)
-    draft.contractExecutionStatus = 'EXECUTED' as const
-    draft.contractDateStart = new Date(Date.UTC(2025, 5, 1))
-    draft.contractDateEnd = new Date(Date.UTC(2026, 4, 30))
-    draft.contractDocuments = [
-        {
-            name: 'contractDocument.pdf',
-            s3URL: 's3://bucketname/key/test1',
-            sha256: 'fakesha',
-        },
-    ]
-    draft.managedCareEntities = ['MCO']
-    draft.federalAuthorities = ['STATE_PLAN' as const]
-    draft.populationCovered = 'MEDICAID' as const
-    draft.contractAmendmentInfo = {
-        modifiedProvisions: {
-            inLieuServicesAndSettings: true,
-            modifiedRiskSharingStrategy: false,
-            modifiedIncentiveArrangements: false,
-            modifiedWitholdAgreements: false,
-            modifiedStateDirectedPayments: true,
-            modifiedPassThroughPayments: true,
-            modifiedPaymentsForMentalDiseaseInstitutions: true,
-            modifiedNonRiskPaymentArrangements: true,
-        },
->>>>>>> 63a57278
     }
 
     let contract = await createAndUpdateTestContractWithoutRates(
