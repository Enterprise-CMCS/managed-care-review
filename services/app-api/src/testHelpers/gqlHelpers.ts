import { ApolloServer } from 'apollo-server-lambda'
import {
    CreateHealthPlanPackageDocument,
    SubmitHealthPlanPackageDocument,
    UnlockHealthPlanPackageDocument,
    FetchHealthPlanPackageDocument,
    UpdateStateAssignmentsByStateDocument,
    CreateRateQuestionResponseDocument,
    UpdateHealthPlanFormDataDocument,
    CreateRateQuestionDocument,
    CreateContractQuestionResponseDocument,
    CreateContractQuestionDocument,
} from '../gen/gqlClient'
import typeDefs from 'app-graphql/src/schema.graphql'
import type {
    HealthPlanFormDataType,
    UnlockedHealthPlanFormDataType,
    StateCodeType,
} from '@mc-review/hpp'
import type {
    CreateContractQuestionInput,
    InsertQuestionResponseArgs,
    ProgramType,
    CreateRateQuestionInputType,
    EmailSettingsType,
} from '../domain-models'
import type { EmailConfiguration, Emailer } from '../emailer'
import type {
    CreateHealthPlanPackageInput,
    HealthPlanPackage,
    CreateContractQuestionResponsePayload,
    CreateContractQuestionPayload,
    UpdateStateAssignmentsByStatePayload,
} from '../gen/gqlServer'
import type { Context } from '../handlers/apollo_gql'
import type { Store } from '../postgres'
import { NewPostgresStore } from '../postgres'
import { configureResolvers } from '../resolvers'
import { latestFormData } from './healthPlanPackageHelpers'
import { sharedTestPrismaClient } from './storeHelpers'
import { domainToBase64 } from '@mc-review/hpp'
import {
    newLocalEmailParameterStore,
    type EmailParameterStore,
} from '../parameterStore'
import { testLDService } from './launchDarklyHelpers'
import type { LDService } from '../launchDarkly/launchDarkly'
import { insertUserToLocalAurora } from '../authn'
import { testStateUser } from './userHelpers'
import { findStatePrograms } from '../postgres'
import { must } from './assertionHelpers'
import { newJWTLib } from '../jwt'
import type { JWTLib } from '../jwt'
import { testS3Client } from './s3Helpers'
import type { S3ClientT } from '../s3'
import { convertRateInfoToRateFormDataInput } from '../domain-models/contractAndRates/convertHPPtoContractWithRates'
import { createAndUpdateTestContractWithoutRates } from './gqlContractHelpers'
import { addNewRateToTestContract } from './gqlRateHelpers'
import type { GraphQLResponse } from 'apollo-server-types'
import { configureEmailer } from '../handlers/configuration'

// Since our programs are checked into source code, we have a program we
// use as our default
function defaultFloridaProgram(): ProgramType {
    const program = must(findStatePrograms('FL'))[0]
    return program
}

function defaultFloridaRateProgram(): ProgramType {
    const programs = must(findStatePrograms('FL'))
    const rateProgram = programs.find((program) => program.isRateProgram)

    if (!rateProgram) {
        throw new Error(
            'Unexpected error: Rate program not found in Florida programs'
        )
    }

    return rateProgram
}

const defaultContext = (): Context => {
    return {
        user: testStateUser(),
    }
}

const constructTestPostgresServer = async (opts?: {
    context?: Context
    emailer?: Emailer
    store?: Partial<Store>
    emailParameterStore?: EmailParameterStore // to be deleted when we remove parameter store, just rely on postgres
    ldService?: LDService
    jwt?: JWTLib
    s3Client?: S3ClientT
}): Promise<ApolloServer> => {
    // set defaults
    const context = opts?.context || defaultContext()
    const ldService = opts?.ldService || testLDService()
    const prismaClient = await sharedTestPrismaClient()
    const postgresStore = {
        ...NewPostgresStore(prismaClient),
        ...opts?.store,
    }
    const jwt =
        opts?.jwt ||
        newJWTLib({
            issuer: 'mcreviewtest',
            signingKey: Buffer.from('123af', 'hex'),
            expirationDurationS: 1000,
        })

    await insertUserToLocalAurora(postgresStore, context.user)
    const s3TestClient = testS3Client()
    const s3 = opts?.s3Client || s3TestClient

<<<<<<< HEAD
    const emailer =
        opts?.emailer ??
        (await constructTestEmailer({
            ldService,
        }))

=======
    const testEmailConfigForParameterStore = {
        emailSource: 'local@example.com',
        stage: 'localtest',
        baseUrl: 'http://localtest',
        devReviewTeamEmails: ['test@example.com'],
        cmsReviewHelpEmailAddress: 'mcog@example.com',
        cmsRateHelpEmailAddress: 'rates@example.com',
        oactEmails: ['testRate@example.com'],
        dmcpReviewEmails: ['testPolicy@example.com'],
        dmcpSubmissionEmails: ['testPolicySubmission@example.com'],
        dmcoEmails: ['testDmco@example.com'],
        helpDeskEmail: 'MC_Review_HelpDesk@example.com>',
    }

    const emailer =
        opts?.emailer ??
        (await constructTestEmailer({
            emailConfig: testEmailConfigForParameterStore, // to be deleted when we remove parameter store, just rely on postgres
            postgresStore,
            ldService,
        }))


>>>>>>> 6ae43d98
    if (emailer instanceof Error) {
        throw new Error(`Failed to configure emailer: ${emailer.message}`)
    }

    const postgresResolvers = configureResolvers(
        postgresStore,
        emailer,
        ldService,
        jwt,
        s3,
        'https://localhost:3000'
    )

    return new ApolloServer({
        typeDefs,
        resolvers: postgresResolvers,
        context,
    })
}

<<<<<<< HEAD
const constructTestEmailer = async (opts?: {
    emailConfig?: EmailConfiguration
    postgresStore?: Store
=======
const constructTestEmailer = async (opts: {
    emailConfig: EmailConfiguration // to be deleted when we remove parameter store, only option will be to read from postgres
    postgresStore: Store
>>>>>>> 6ae43d98
    ldService?: LDService
}): Promise<Emailer> => {
    const {
        emailConfig,
        postgresStore,
        ldService = testLDService({ 'remove-parameter-store': true }), // default to using email settings from database
    } = opts ?? {}
<<<<<<< HEAD

=======
>>>>>>> 6ae43d98
    let store = postgresStore
    if (!store) {
        const prismaClient = await sharedTestPrismaClient()
        store = NewPostgresStore(prismaClient)
<<<<<<< HEAD
    }

    const emailSettings = must(await store.findEmailSettings())

    const testEmailSettings: EmailSettingsType = {
        emailSource: emailConfig?.emailSource ?? emailSettings.emailSource,
        devReviewTeamEmails:
            emailConfig?.devReviewTeamEmails ??
            emailSettings.devReviewTeamEmails,
        oactEmails: emailConfig?.oactEmails ?? emailSettings.oactEmails,
        dmcpReviewEmails:
            emailConfig?.dmcpReviewEmails ?? emailSettings.dmcpReviewEmails,
        dmcpSubmissionEmails:
            emailConfig?.dmcpSubmissionEmails ??
            emailSettings.dmcpSubmissionEmails,
        dmcoEmails: emailConfig?.dmcoEmails ?? emailSettings.dmcoEmails,
        // These three settings are string[] in db but string in EmailConfiguration, follow up ticket will convert EmailConfiguration to string[]
        cmsReviewHelpEmailAddress: emailConfig?.cmsReviewHelpEmailAddress
            ? [emailConfig?.cmsReviewHelpEmailAddress]
            : emailSettings.cmsReviewHelpEmailAddress,
        cmsRateHelpEmailAddress: emailConfig?.cmsRateHelpEmailAddress
            ? [emailConfig?.cmsRateHelpEmailAddress]
            : emailSettings.cmsRateHelpEmailAddress,
        helpDeskEmail: emailConfig?.helpDeskEmail
            ? [emailConfig?.helpDeskEmail]
            : emailSettings.helpDeskEmail,
    }

=======
    }
    const removeParameterStore = await ldService.getFeatureFlag({  key: 'foo', flag: 'remove-parameter-store'})

    const emailSettings = await store.findEmailSettings()
    if (emailSettings instanceof Error) {
        throw emailSettings // throw error if email settings not in place in tests
    }

    // go into test emailer with both paramet
    const testEmailSettings: EmailSettingsType = {
        emailSource: removeParameterStore? emailSettings.emailSource : emailConfig.emailSource,
        devReviewTeamEmails: removeParameterStore? emailSettings.devReviewTeamEmails : emailConfig.devReviewTeamEmails,
        oactEmails: removeParameterStore? emailSettings.oactEmails : emailConfig.oactEmails,
        dmcpReviewEmails:
        removeParameterStore? emailSettings.dmcpReviewEmails : emailConfig.dmcpReviewEmails,
        dmcpSubmissionEmails:
        removeParameterStore? emailSettings.dmcpSubmissionEmails : emailConfig.dmcpSubmissionEmails,
        dmcoEmails:     removeParameterStore? emailSettings.dmcoEmails : emailConfig.dmcoEmails,
        // These three settings are string[] in db but string in EmailConfiguration, follow up ticket will convert EmailConfiguration to string[]
        cmsReviewHelpEmailAddress:     removeParameterStore? emailSettings.cmsReviewHelpEmailAddress : [emailConfig.cmsReviewHelpEmailAddress],
        cmsRateHelpEmailAddress:     removeParameterStore? emailSettings.cmsRateHelpEmailAddress : [emailConfig.cmsRateHelpEmailAddress],
        helpDeskEmail: removeParameterStore? emailSettings.helpDeskEmail : [emailConfig.helpDeskEmail],
    }

>>>>>>> 6ae43d98
    store.findEmailSettings = async () => {
        return testEmailSettings
    }

    return must(
        await configureEmailer({
            emailParameterStore: newLocalEmailParameterStore(),
            store,
            ldService,
            stageName: emailConfig?.stage ?? 'localtest',
            emailerMode: 'LOCAL',
            applicationEndpoint: emailConfig?.baseUrl ?? 'http://localtest',
        })
    )
}

const createTestHealthPlanPackage = async (
    server: ApolloServer,
    stateCode?: StateCodeType
): Promise<HealthPlanPackage> => {
    const programs = stateCode
        ? [must(findStatePrograms(stateCode))[0]]
        : [defaultFloridaProgram()]

    const programIDs = programs.map((program) => program.id)
    const input: CreateHealthPlanPackageInput = {
        programIDs: programIDs,
        populationCovered: 'MEDICAID',
        riskBasedContract: false,
        submissionType: 'CONTRACT_ONLY',
        submissionDescription: 'A created submission',
        contractType: 'BASE',
    }
    const result = await server.executeOperation({
        query: CreateHealthPlanPackageDocument,
        variables: { input },
    })
    if (result.errors) {
        throw new Error(
            `createTestHealthPlanPackage mutation failed with errors ${result.errors}`
        )
    }

    if (!result.data) {
        throw new Error('CreateHealthPlanPackage returned nothing')
    }

    return result.data.createHealthPlanPackage.pkg
}

const updateTestHealthPlanFormData = async (
    server: ApolloServer,
    updatedFormData: HealthPlanFormDataType
): Promise<HealthPlanPackage> => {
    const updatedB64 = domainToBase64(updatedFormData)
    const updateResult = await server.executeOperation({
        query: UpdateHealthPlanFormDataDocument,
        variables: {
            input: {
                pkgID: updatedFormData.id,
                healthPlanFormData: updatedB64,
            },
        },
    })
    if (updateResult.errors) {
        console.info('errors', JSON.stringify(updateResult.errors))
        throw new Error(
            `updateTestHealthPlanFormData mutation failed with errors ${updateResult.errors}`
        )
    }

    if (!updateResult.data) {
        throw new Error('updateTestHealthPlanFormData returned nothing')
    }
    return updateResult.data.updateHealthPlanFormData.pkg
}

const updateTestHealthPlanPackage = async (
    server: ApolloServer,
    pkgID: string,
    partialUpdates?: Partial<UnlockedHealthPlanFormDataType>
): Promise<HealthPlanPackage> => {
    const pkg = await fetchTestHealthPlanPackageById(server, pkgID)
    const draft = latestFormData(pkg)

    Object.assign(draft, partialUpdates)

    const updateResult = await server.executeOperation({
        query: UpdateHealthPlanFormDataDocument,
        variables: {
            input: {
                pkgID: pkgID,
                healthPlanFormData: domainToBase64(draft),
            },
        },
    })
    if (updateResult.errors) {
        console.info('errors', JSON.stringify(updateResult.errors))
        throw new Error(
            `updateTestHealthPlanFormData mutation failed with errors ${updateResult.errors}`
        )
    }

    if (!updateResult.data) {
        throw new Error('updateTestHealthPlanFormData returned nothing')
    }
    return updateResult.data.updateHealthPlanFormData.pkg
}

const createAndUpdateTestHealthPlanPackage = async (
    server: ApolloServer,
    partialUpdates?: Partial<UnlockedHealthPlanFormDataType>,
    stateCode?: StateCodeType
): Promise<HealthPlanPackage> => {
    // the rates have to be added separately now
    let rateFormDatas = []
    if (partialUpdates?.rateInfos) {
        rateFormDatas = convertRateInfoToRateFormDataInput(
            partialUpdates?.rateInfos || []
        )
    } else {
        const ratePrograms = stateCode
            ? [must(findStatePrograms(stateCode))[0]]
            : [defaultFloridaRateProgram()]
        // let's have some default test data:
        rateFormDatas = [
            {
                rateType: 'NEW' as const,
                rateDateStart: '2025-05-01',
                rateDateEnd: '2026-04-30',
                amendmentEffectiveDateStart: undefined,
                amendmentEffectiveDateEnd: undefined,
                rateDateCertified: '2025-03-15',
                rateDocuments: [
                    {
                        name: 'rateDocument.pdf',
                        s3URL: 's3://bucketname/key/test',
                        sha256: 'fakesha',
                    },
                ],
                supportingDocuments: [],
                //We only want one rate ID and use last program in list to differentiate from programID if possible.
                rateProgramIDs: [ratePrograms.reverse()[0].id],
                certifyingActuaryContacts: [
                    {
                        name: 'test name',
                        titleRole: 'test title',
                        email: 'email@example.com',
                        actuarialFirm: 'MERCER' as const,
                        actuarialFirmOther: '',
                    },
                ],
                actuaryCommunicationPreference: 'OACT_TO_ACTUARY' as const,
            },
        ]
    }

    let contract = await createAndUpdateTestContractWithoutRates(
        server,
        stateCode,
        partialUpdates
    )
    for (const rateData of rateFormDatas) {
        contract = await addNewRateToTestContract(server, contract, rateData)
    }
    const updatedDraft = await fetchTestHealthPlanPackageById(
        server,
        contract.id
    )
    return updatedDraft
}

const createAndSubmitTestHealthPlanPackage = async (
    server: ApolloServer,
    partialUpdates?: Partial<UnlockedHealthPlanFormDataType>
): Promise<HealthPlanPackage> => {
    const pkg = await createAndUpdateTestHealthPlanPackage(
        server,
        partialUpdates
    )

    return await submitTestHealthPlanPackage(server, pkg.id)
}

const submitTestHealthPlanPackage = async (
    server: ApolloServer,
    pkgID: string
) => {
    const updateResult = await server.executeOperation({
        query: SubmitHealthPlanPackageDocument,
        variables: {
            input: {
                pkgID,
            },
        },
    })

    if (updateResult.errors) {
        console.info('errors', updateResult.errors)
        throw new Error(
            `submitTestHealthPlanPackage mutation failed with errors ${updateResult.errors}`
        )
    }

    if (updateResult.data === undefined || updateResult.data === null) {
        throw new Error('submitTestHealthPlanPackage returned nothing')
    }

    return updateResult.data.submitHealthPlanPackage.pkg
}

const resubmitTestHealthPlanPackage = async (
    server: ApolloServer,
    pkgID: string,
    submittedReason: string
) => {
    const updateResult = await server.executeOperation({
        query: SubmitHealthPlanPackageDocument,
        variables: {
            input: {
                pkgID,
                submittedReason,
            },
        },
    })

    if (updateResult.errors) {
        console.info('errors', updateResult.errors)
        throw new Error(
            `resubmitTestHealthPlanPackage mutation failed with errors ${updateResult.errors}`
        )
    }

    if (updateResult.data === undefined || updateResult.data === null) {
        throw new Error('resubmitTestHealthPlanPackage returned nothing')
    }

    return updateResult.data.submitHealthPlanPackage.pkg
}

const unlockTestHealthPlanPackage = async (
    server: ApolloServer,
    pkgID: string,
    unlockedReason: string
): Promise<HealthPlanPackage> => {
    const updateResult = await server.executeOperation({
        query: UnlockHealthPlanPackageDocument,
        variables: {
            input: {
                pkgID: pkgID,
                unlockedReason,
            },
        },
    })

    if (updateResult.errors) {
        console.info('errors', updateResult.errors)
        throw new Error(
            `unlockTestHealthPlanPackage mutation failed with errors ${updateResult.errors}`
        )
    }

    if (updateResult.data === undefined || updateResult.data === null) {
        throw new Error('unlockTestHealthPlanPackage returned nothing')
    }

    return updateResult.data.unlockHealthPlanPackage.pkg
}

const fetchTestHealthPlanPackageById = async (
    server: ApolloServer,
    pkgID: string
): Promise<HealthPlanPackage> => {
    const input = { pkgID }
    const result = await server.executeOperation({
        query: FetchHealthPlanPackageDocument,
        variables: { input },
    })

    if (result.errors)
        throw new Error(
            `fetchTestHealthPlanPackageById query failed with errors ${result.errors}`
        )

    if (!result.data) {
        throw new Error('fetchTestHealthPlanPackageById returned nothing')
    }

    return result.data.fetchHealthPlanPackage.pkg
}

const createTestQuestion = async (
    server: ApolloServer,
    contractID: string,
    questionData?: Omit<CreateContractQuestionInput, 'contractID'>
): Promise<CreateContractQuestionPayload> => {
    const question = questionData || {
        documents: [
            {
                name: 'Test Question',
                s3URL: 's3://bucketname/key/test1',
            },
        ],
    }
    const createdQuestion = await server.executeOperation({
        query: CreateContractQuestionDocument,
        variables: {
            input: {
                contractID,
                ...question,
            },
        },
    })

    if (createdQuestion.errors)
        throw new Error(
            `createTestQuestion mutation failed with errors ${createdQuestion.errors}`
        )

    if (!createdQuestion.data) {
        throw new Error('createTestQuestion returned nothing')
    }

    return createdQuestion.data.createContractQuestion
}

const createTestRateQuestion = async (
    server: ApolloServer,
    rateID: string,
    questionData?: Omit<CreateRateQuestionInputType, 'rateID'>
): Promise<GraphQLResponse> => {
    const question = questionData || {
        documents: [
            {
                name: 'Test Question',
                s3URL: 's3://bucketname/key/test1',
            },
        ],
    }
    return await server.executeOperation({
        query: CreateRateQuestionDocument,
        variables: {
            input: {
                rateID,
                ...question,
            },
        },
    })
}

const createTestRateQuestionResponse = async (
    server: ApolloServer,
    questionID: string,
    responseData?: Omit<InsertQuestionResponseArgs, 'questionID'>
): Promise<GraphQLResponse> => {
    const response = responseData || {
        documents: [
            {
                name: 'Test Question Response',
                s3URL: 's3://bucketname/key/test1',
            },
        ],
    }

    return await server.executeOperation({
        query: CreateRateQuestionResponseDocument,
        variables: {
            input: {
                ...response,
                questionID,
            },
        },
    })
}

const createTestQuestionResponse = async (
    server: ApolloServer,
    questionID: string,
    responseData?: Omit<InsertQuestionResponseArgs, 'questionID'>
): Promise<CreateContractQuestionResponsePayload> => {
    const response = responseData || {
        documents: [
            {
                name: 'Test Question Response',
                s3URL: 's3://bucketname/key/test1',
            },
        ],
    }
    const createdResponse = await server.executeOperation({
        query: CreateContractQuestionResponseDocument,
        variables: {
            input: {
                ...response,
                questionID,
            },
        },
    })

    if (createdResponse.errors)
        throw new Error(
            `createTestQuestionResponse mutation failed with errors ${createdResponse.errors}`
        )

    if (!createdResponse.data) {
        throw new Error('createTestQuestionResponse returned nothing')
    }

    return createdResponse.data.createContractQuestionResponse
}

const updateTestStateAssignments = async (
    server: ApolloServer,
    stateCode: string,
    assignedUserIDs: string[]
): Promise<UpdateStateAssignmentsByStatePayload> => {
    const updatedAssignments = await server.executeOperation({
        query: UpdateStateAssignmentsByStateDocument,
        variables: {
            input: {
                stateCode,
                assignedUsers: assignedUserIDs,
            },
        },
    })

    if (updatedAssignments.errors)
        throw new Error(
            `updateStateAssignmentsByState mutation failed with errors ${updatedAssignments.errors}`
        )

    if (!updatedAssignments.data) {
        throw new Error('updateStateAssignmentsByState returned nothing')
    }

    return updatedAssignments.data.updateStateAssignmentsByState
}

export {
    constructTestPostgresServer,
    createTestHealthPlanPackage,
    createAndUpdateTestHealthPlanPackage,
    createAndSubmitTestHealthPlanPackage,
    updateTestHealthPlanFormData,
    fetchTestHealthPlanPackageById,
    submitTestHealthPlanPackage,
    unlockTestHealthPlanPackage,
    resubmitTestHealthPlanPackage,
    defaultContext,
    defaultFloridaProgram,
    defaultFloridaRateProgram,
    createTestQuestion,
    createTestQuestionResponse,
    updateTestHealthPlanPackage,
    updateTestStateAssignments,
    createTestRateQuestion,
    createTestRateQuestionResponse,
    constructTestEmailer,
}<|MERGE_RESOLUTION|>--- conflicted
+++ resolved
@@ -114,14 +114,6 @@
     const s3TestClient = testS3Client()
     const s3 = opts?.s3Client || s3TestClient
 
-<<<<<<< HEAD
-    const emailer =
-        opts?.emailer ??
-        (await constructTestEmailer({
-            ldService,
-        }))
-
-=======
     const testEmailConfigForParameterStore = {
         emailSource: 'local@example.com',
         stage: 'localtest',
@@ -145,7 +137,6 @@
         }))
 
 
->>>>>>> 6ae43d98
     if (emailer instanceof Error) {
         throw new Error(`Failed to configure emailer: ${emailer.message}`)
     }
@@ -166,15 +157,9 @@
     })
 }
 
-<<<<<<< HEAD
-const constructTestEmailer = async (opts?: {
-    emailConfig?: EmailConfiguration
-    postgresStore?: Store
-=======
 const constructTestEmailer = async (opts: {
     emailConfig: EmailConfiguration // to be deleted when we remove parameter store, only option will be to read from postgres
     postgresStore: Store
->>>>>>> 6ae43d98
     ldService?: LDService
 }): Promise<Emailer> => {
     const {
@@ -182,44 +167,10 @@
         postgresStore,
         ldService = testLDService({ 'remove-parameter-store': true }), // default to using email settings from database
     } = opts ?? {}
-<<<<<<< HEAD
-
-=======
->>>>>>> 6ae43d98
     let store = postgresStore
     if (!store) {
         const prismaClient = await sharedTestPrismaClient()
         store = NewPostgresStore(prismaClient)
-<<<<<<< HEAD
-    }
-
-    const emailSettings = must(await store.findEmailSettings())
-
-    const testEmailSettings: EmailSettingsType = {
-        emailSource: emailConfig?.emailSource ?? emailSettings.emailSource,
-        devReviewTeamEmails:
-            emailConfig?.devReviewTeamEmails ??
-            emailSettings.devReviewTeamEmails,
-        oactEmails: emailConfig?.oactEmails ?? emailSettings.oactEmails,
-        dmcpReviewEmails:
-            emailConfig?.dmcpReviewEmails ?? emailSettings.dmcpReviewEmails,
-        dmcpSubmissionEmails:
-            emailConfig?.dmcpSubmissionEmails ??
-            emailSettings.dmcpSubmissionEmails,
-        dmcoEmails: emailConfig?.dmcoEmails ?? emailSettings.dmcoEmails,
-        // These three settings are string[] in db but string in EmailConfiguration, follow up ticket will convert EmailConfiguration to string[]
-        cmsReviewHelpEmailAddress: emailConfig?.cmsReviewHelpEmailAddress
-            ? [emailConfig?.cmsReviewHelpEmailAddress]
-            : emailSettings.cmsReviewHelpEmailAddress,
-        cmsRateHelpEmailAddress: emailConfig?.cmsRateHelpEmailAddress
-            ? [emailConfig?.cmsRateHelpEmailAddress]
-            : emailSettings.cmsRateHelpEmailAddress,
-        helpDeskEmail: emailConfig?.helpDeskEmail
-            ? [emailConfig?.helpDeskEmail]
-            : emailSettings.helpDeskEmail,
-    }
-
-=======
     }
     const removeParameterStore = await ldService.getFeatureFlag({  key: 'foo', flag: 'remove-parameter-store'})
 
@@ -244,7 +195,6 @@
         helpDeskEmail: removeParameterStore? emailSettings.helpDeskEmail : [emailConfig.helpDeskEmail],
     }
 
->>>>>>> 6ae43d98
     store.findEmailSettings = async () => {
         return testEmailSettings
     }
