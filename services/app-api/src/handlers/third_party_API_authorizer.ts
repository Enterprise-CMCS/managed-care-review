--- conflicted
+++ resolved
@@ -31,8 +31,7 @@
     const authToken = event.authorizationToken.replace('Bearer ', '')
     try {
         // authentication step for validating JWT token
-<<<<<<< HEAD
-        const userId = await jwtLib.userIDFromToken(authToken)
+        const userId = jwtLib.userIDFromToken(authToken)
         // const parsedEvent = JSON.parse(JSON.stringify(event))
         // const host = parsedEvent.headers.Host
         // host is formatted as ipAddress:port
@@ -40,9 +39,6 @@
         // const ipAddress = host.slice(0, host.indexOf(':'))
         // const validIpAddresses = process.env.ALLOWED_IP_ADDRESSES
         // if validIpAddresses === undefined or length(validIpAddresses) === 0 {
-=======
-        const userId = jwtLib.userIDFromToken(authToken)
->>>>>>> c1c7cb02
 
         // }
         // const validIPAddress =
