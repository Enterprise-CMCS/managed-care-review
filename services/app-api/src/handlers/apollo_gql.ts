--- conflicted
+++ resolved
@@ -139,14 +139,11 @@
     const emailSource = process.env.SES_SOURCE_EMAIL_ADDRESS
     const emailerMode = process.env.EMAILER_MODE
     const cmsReviewSharedEmails = process.env.SES_REVIEW_TEAM_EMAIL_ADDRESSES
-<<<<<<< HEAD
     const cmsMcogEmailAddress = process.env.SES_MCOG_EMAIL_ADDRESS
     const cmsRateEmailAddress = process.env.SES_RATE_EMAIL_ADDRESS
     const cmsDirectReviewTeamEmailAddress =
         process.env.SES_REVIEW_TEAM_EMAIL_ADDRESS
-=======
     const ratesReviewSharedEmails = process.env.SES_RATES_EMAIL_ADDRESSES
->>>>>>> 78ce923c
     const otelCollectorUrl = process.env.REACT_APP_OTEL_COLLECTOR_URL
 
     // Print out all the variables we've been configured with. Leave sensitive ones out, please.
@@ -177,7 +174,6 @@
             'Configuration Error: SES_REVIEW_TEAM_EMAIL_ADDRESSES is required'
         )
 
-<<<<<<< HEAD
     if (cmsMcogEmailAddress === undefined) {
         throw new Error(
             'Configuration Error: SES_MCOG_EMAIL_ADDRESS is required'
@@ -195,12 +191,10 @@
             'Configuration Error: SES_REVIEW_TEAM_EMAIL_ADDRESS is required'
         )
     }
-=======
     if (ratesReviewSharedEmails === undefined)
         throw new Error(
             'Configuration Error: SES_RATES_EMAIL_ADDRESSES is required'
         )
->>>>>>> 78ce923c
 
     if (applicationEndpoint === undefined || applicationEndpoint === '')
         throw new Error('Configuration Error: APPLICATION_ENDPOINT is required')
@@ -234,26 +228,20 @@
                   stage: 'local',
                   baseUrl: applicationEndpoint,
                   cmsReviewSharedEmails: cmsReviewSharedEmails.split(','),
-<<<<<<< HEAD
                   cmsMcogEmailAddress,
                   cmsRateEmailAddress,
                   cmsDirectReviewTeamEmailAddress,
-=======
                   ratesReviewSharedEmails: ratesReviewSharedEmails.split(','),
->>>>>>> 78ce923c
               })
             : newSESEmailer({
                   emailSource: emailSource,
                   stage: stageName,
                   baseUrl: applicationEndpoint,
                   cmsReviewSharedEmails: cmsReviewSharedEmails.split(','),
-<<<<<<< HEAD
                   cmsMcogEmailAddress,
                   cmsRateEmailAddress,
                   cmsDirectReviewTeamEmailAddress,
-=======
                   ratesReviewSharedEmails: ratesReviewSharedEmails.split(','),
->>>>>>> 78ce923c
               })
 
     // Resolvers are defined and tested in the resolvers package
