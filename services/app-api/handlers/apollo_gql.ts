--- conflicted
+++ resolved
@@ -14,17 +14,10 @@
     userFromCognitoAuthProvider,
     userFromLocalAuthProvider,
 } from '../authn'
-<<<<<<< HEAD
 import { newLocalEmailer, newSESEmailer } from '../emailer'
-import { NewPrismaClient } from '../lib/prisma'
-import { NewPostgresStore } from '../postgres/postgresStore'
-import { configureResolvers } from '../resolvers'
-import { newDeployedStore, newLocalStore } from '../store'
-=======
 import { NewPostgresStore } from '../postgres/postgresStore'
 import { configureResolvers } from '../resolvers'
 import { configurePostgres } from './configuration'
->>>>>>> 1a34b058
 
 // The Context type passed to all of our GraphQL resolvers
 export interface Context {
@@ -96,7 +89,8 @@
     const authMode = process.env.REACT_APP_AUTH_MODE
     assertIsAuthMode(authMode)
 
-<<<<<<< HEAD
+    const secretsManagerSecret = process.env.SECRETS_MANAGER_SECRET
+    const dbURL = process.env.DATABASE_URL
     const useDynamo = process.env.USE_DYNAMO
     const dynamoConnection = process.env.DYNAMO_CONNECTION
     const defaultRegion = process.env.AWS_DEFAULT_REGION
@@ -125,10 +119,6 @@
                 stageName
         )
     // END
-=======
-    const secretsManagerSecret = process.env.SECRETS_MANAGER_SECRET
-    const dbURL = process.env.DATABASE_URL
->>>>>>> 1a34b058
 
     if (!dbURL) {
         throw new Error('Init Error: DATABASE_URL is required to run app-api')
