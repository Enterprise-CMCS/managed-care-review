import {
    EmailConfiguration,
    EmailData,
    Emailer,
    newPackageCMSEmail,
    newPackageStateEmail,
    UpdatedEmailData,
    unlockPackageCMSEmail,
    unlockPackageStateEmail,
    resubmittedStateEmail,
    resubmittedCMSEmail,
} from '../emailer'
import {
    StateSubmissionType,
    CognitoUserType,
    CognitoStateUserType
} from '../../app-web/src/common-code/domain-models'

<<<<<<< HEAD
       
    const testEmailConfig: EmailConfiguration = {
        stage: 'LOCAL',
        baseUrl: 'http://localhost',
        emailSource: 'emailSource@example.com',
        cmsReviewSharedEmails: ['cmsreview1@example.com', 'cmsreview2@example.com']
   }
    const testEmailer = (customConfig?: EmailConfiguration): Emailer => {
        const config = customConfig || testEmailConfig
        return {
            sendEmail: jest.fn(
                async (emailData: EmailData): Promise<void | Error> => {
                    console.log('Email content' + JSON.stringify(emailData))
                }
            ),
            sendCMSNewPackage: function async(
                submission: StateSubmissionType,
                submissionName: string, 
            ): Promise<void | Error> {
                const emailData = newPackageCMSEmail(submission, submissionName, config)
                return this.sendEmail(emailData)
            },
            sendStateNewPackage: function async(
                submission: StateSubmissionType,
                submissionName: string,
                user: CognitoUserType
            ): Promise<void | Error> {
                const emailData = newPackageStateEmail(
                    submission,
                    submissionName,
                    user,
                    config
                )
                return this.sendEmail(emailData)
            },
            sendUnlockPackageCMSEmail: function async(
                unlockEmailData: UnlockEmailData
            ): Promise<void | Error> {
                const emailData = unlockPackageCMSEmail(
                    unlockEmailData,
                    config
                )
                return this.sendEmail(emailData)
            },
            sendUnlockPackageStateEmail: function async(
                submission: StateSubmissionType,
                unlockEmailData: UnlockEmailData
            ): Promise<void | Error> {
                const emailData = unlockPackageStateEmail(
                    submission,
                    unlockEmailData,
                    config
                )
                return this.sendEmail(emailData)
            },
=======
const testEmailConfig: EmailConfiguration = {
    stage: 'LOCAL',
    baseUrl: 'http://localhost',
    emailSource: 'emailSource@example.com',
    cmsReviewSharedEmails: ['cmsreview1@example.com', 'cmsreview2@example.com']
}

const testEmailer = (customConfig?: EmailConfiguration): Emailer => {
    const config = customConfig || testEmailConfig
    return {
        sendEmail: jest.fn(
            async (emailData: EmailData): Promise<void | Error> => {
                console.log('Email content' + JSON.stringify(emailData))
            }
        ),
        sendCMSNewPackage: function async(
            submission: StateSubmissionType
        ): Promise<void | Error> {
            const emailData = newPackageCMSEmail(submission, config)
            return this.sendEmail(emailData)
        },
        sendStateNewPackage: function async(
            submission: StateSubmissionType,
            user: CognitoUserType
        ): Promise<void | Error> {
            const emailData = newPackageStateEmail(
                submission,
                user,
                config
            )
            return this.sendEmail(emailData)
        },
        sendUnlockPackageCMSEmail: function async(
            updatedEmailData: UpdatedEmailData
        ): Promise<void | Error> {
            const emailData = unlockPackageCMSEmail(
                updatedEmailData,
                config
            )
            return this.sendEmail(emailData)
        },
        sendUnlockPackageStateEmail: function async(
            submission: StateSubmissionType,
            updatedEmailData: UpdatedEmailData
        ): Promise<void | Error> {
            const emailData = unlockPackageStateEmail(
                submission,
                updatedEmailData,
                config
            )
            return this.sendEmail(emailData)
        },
        sendResubmittedStateEmail: function async(
            submission: StateSubmissionType,
            updatedEmailData: UpdatedEmailData,
            user: CognitoUserType
        ): Promise<void | Error> {
            const emailData = resubmittedStateEmail(
                submission,
                user,
                updatedEmailData,
                config
            )
            return this.sendEmail(emailData)
        },
        sendResubmittedCMSEmail: function async(
            submission: StateSubmissionType,
            updatedEmailData: UpdatedEmailData
        ): Promise<void | Error> {
            const emailData = resubmittedCMSEmail(
                submission,
                updatedEmailData,
                config
            )
            return this.sendEmail(emailData)
>>>>>>> ffc267bb
        }
    }
}
    
const mockUser = (): CognitoStateUserType  => {
    return {
        role: 'STATE_USER',
        email: 'test+state+user@example.com',
        name: 'Test State User',
        state_code: 'MN',
        }
}
   
const mockContractAndRatesSubmission = (
   submissionPartial?: Partial<StateSubmissionType>
): StateSubmissionType => {
   return {
       createdAt: new Date(),
       updatedAt: new Date(),
       status: 'SUBMITTED',
       stateNumber: 3,
       id: 'test-abc-125',
       stateCode: 'MN',
       programIDs: ['snbc'],
       submissionType: 'CONTRACT_AND_RATES',
       submissionDescription: 'A submitted submission',
       submittedAt: new Date(),
       documents: [
           {
               s3URL: 'bar',
               name: 'foo',
               documentCategories: ['RATES_RELATED' as const],
           },
       ],
       contractType: 'BASE',
       contractExecutionStatus: 'EXECUTED',
       contractDocuments: [
           {
               s3URL: 'bar',
               name: 'foo',
               documentCategories: ['CONTRACT' as const],
           },
       ],
       contractDateStart: new Date(),
       contractDateEnd: new Date(),
       managedCareEntities: ['ENROLLMENT_PROCESS'],
       federalAuthorities: ['VOLUNTARY', 'BENCHMARK'],
       rateType: 'NEW',
       rateDocuments: [
           {
               s3URL: 'bar',
               name: 'foo',
               documentCategories: ['RATES' as const],
           },
       ],
       rateDateStart: new Date(),
       rateDateEnd: new Date(),
       rateDateCertified: new Date(),
       rateAmendmentInfo: null,
       stateContacts: [
           {
               name: 'Test Person',
               titleRole: 'A Role',
               email: 'test+state+contact@example.com',
           },
       ],
       actuaryContacts: [],
       ...submissionPartial
   }
}
   
const mockContractOnlySubmission = (
   submissionPartial?: Partial<StateSubmissionType>
): StateSubmissionType => {
   return {
       createdAt: new Date(),
       updatedAt: new Date(),
       status: 'SUBMITTED',
       stateNumber: 3,
       id: 'test-abc-125',
       stateCode: 'MN',
       programIDs: ['snbc'],
       submissionType: 'CONTRACT_ONLY',
       submissionDescription: 'A submitted submission',
       submittedAt: new Date(),
       documents: [
           {
               s3URL: 'bar',
               name: 'foo',
               documentCategories: ['RATES_RELATED' as const],
           },
       ],
       contractType: 'BASE',
       contractExecutionStatus: 'EXECUTED',
       contractDocuments: [
           {
               s3URL: 'bar',
               name: 'foo',
               documentCategories: ['CONTRACT' as const],
           },
       ],
       contractDateStart: new Date(),
       contractDateEnd: new Date(),
       managedCareEntities: ['ENROLLMENT_PROCESS'],
       federalAuthorities: ['VOLUNTARY', 'BENCHMARK'],
       rateDocuments: [],
       stateContacts: [
           {
               name: 'Test Person',
               titleRole: 'A Role',
               email: 'test+state+contact@example.com',
           },
       ],
       actuaryContacts: [],
       ...submissionPartial,
   }
}

const mockContractAmendmentSubmission = (
    submissionPartial?: Partial<StateSubmissionType>
): StateSubmissionType => {
    return {
        createdAt: new Date(),
        updatedAt: new Date(),
        status: 'SUBMITTED',
        stateNumber: 3,
        id: 'test-abc-125',
        stateCode: 'MN',
        programIDs: ['snbc'],
        submissionType: 'CONTRACT_AND_RATES',
        submissionDescription: 'A submitted submission',
        submittedAt: new Date(),
        documents: [
            {
                s3URL: 'bar',
                name: 'foo',
                documentCategories: ['RATES_RELATED' as const],
            },
        ],
        contractType: 'AMENDMENT',
        contractExecutionStatus: 'UNEXECUTED',
        contractDocuments: [
            {
                s3URL: 'bar',
                name: 'foo',
                documentCategories: ['CONTRACT' as const],
            },
        ],
        contractDateStart: new Date(),
        contractDateEnd: new Date(),
        managedCareEntities: ['ENROLLMENT_PROCESS'],
        federalAuthorities: ['VOLUNTARY', 'BENCHMARK'],
        rateType: 'NEW',
        rateDocuments: [
            {
                s3URL: 'bar',
                name: 'foo',
                documentCategories: ['RATES' as const],
            },
        ],
        rateDateStart: new Date(),
        rateDateEnd: new Date(),
        rateDateCertified: new Date(),
        rateAmendmentInfo: null,
        stateContacts: [
            {
                name: 'Test Person',
                titleRole: 'A Role',
                email: 'test+state+contact@example.com',
            },
        ],
        actuaryContacts: [],
        ...submissionPartial,
    }
}

export { testEmailConfig, mockContractAmendmentSubmission, mockContractOnlySubmission, mockContractAndRatesSubmission, mockUser, testEmailer }<|MERGE_RESOLUTION|>--- conflicted
+++ resolved
@@ -16,63 +16,6 @@
     CognitoStateUserType
 } from '../../app-web/src/common-code/domain-models'
 
-<<<<<<< HEAD
-       
-    const testEmailConfig: EmailConfiguration = {
-        stage: 'LOCAL',
-        baseUrl: 'http://localhost',
-        emailSource: 'emailSource@example.com',
-        cmsReviewSharedEmails: ['cmsreview1@example.com', 'cmsreview2@example.com']
-   }
-    const testEmailer = (customConfig?: EmailConfiguration): Emailer => {
-        const config = customConfig || testEmailConfig
-        return {
-            sendEmail: jest.fn(
-                async (emailData: EmailData): Promise<void | Error> => {
-                    console.log('Email content' + JSON.stringify(emailData))
-                }
-            ),
-            sendCMSNewPackage: function async(
-                submission: StateSubmissionType,
-                submissionName: string, 
-            ): Promise<void | Error> {
-                const emailData = newPackageCMSEmail(submission, submissionName, config)
-                return this.sendEmail(emailData)
-            },
-            sendStateNewPackage: function async(
-                submission: StateSubmissionType,
-                submissionName: string,
-                user: CognitoUserType
-            ): Promise<void | Error> {
-                const emailData = newPackageStateEmail(
-                    submission,
-                    submissionName,
-                    user,
-                    config
-                )
-                return this.sendEmail(emailData)
-            },
-            sendUnlockPackageCMSEmail: function async(
-                unlockEmailData: UnlockEmailData
-            ): Promise<void | Error> {
-                const emailData = unlockPackageCMSEmail(
-                    unlockEmailData,
-                    config
-                )
-                return this.sendEmail(emailData)
-            },
-            sendUnlockPackageStateEmail: function async(
-                submission: StateSubmissionType,
-                unlockEmailData: UnlockEmailData
-            ): Promise<void | Error> {
-                const emailData = unlockPackageStateEmail(
-                    submission,
-                    unlockEmailData,
-                    config
-                )
-                return this.sendEmail(emailData)
-            },
-=======
 const testEmailConfig: EmailConfiguration = {
     stage: 'LOCAL',
     baseUrl: 'http://localhost',
@@ -89,17 +32,20 @@
             }
         ),
         sendCMSNewPackage: function async(
-            submission: StateSubmissionType
-        ): Promise<void | Error> {
-            const emailData = newPackageCMSEmail(submission, config)
+            submission: StateSubmissionType,
+            submissionName: string,
+        ): Promise<void | Error> {
+            const emailData = newPackageCMSEmail(submission, submissionName, config)
             return this.sendEmail(emailData)
         },
         sendStateNewPackage: function async(
             submission: StateSubmissionType,
+            submissionName: string,
             user: CognitoUserType
         ): Promise<void | Error> {
             const emailData = newPackageStateEmail(
                 submission,
+                submissionName,
                 user,
                 config
             )
@@ -148,7 +94,6 @@
                 config
             )
             return this.sendEmail(emailData)
->>>>>>> ffc267bb
         }
     }
 }
