import { ApolloServer } from 'apollo-server-lambda'

import CREATE_DRAFT_SUBMISSION from '../../app-graphql/src/mutations/createDraftSubmission.graphql'
import FETCH_DRAFT_SUBMISSION from '../../app-graphql/src/queries/fetchDraftSubmission.graphql'
import UPDATE_DRAFT_SUBMISSION from '../../app-graphql/src/mutations/updateDraftSubmission.graphql'
import FETCH_STATE_SUBMISSION from '../../app-graphql/src/queries/fetchStateSubmission.graphql'
import SUBMIT_DRAFT_SUBMISSION from '../../app-graphql/src/mutations/submitDraftSubmission.graphql'
import typeDefs from '../../app-graphql/src/schema.graphql'
import { Emailer, EmailData, submissionReceivedCMSEmail } from '../emailer'
import { configureResolvers } from '../resolvers'
import { Context } from '../handlers/apollo_gql'
import {
    UpdateDraftSubmissionInput,
    CreateDraftSubmissionInput,
    DraftSubmission,
    DraftSubmissionUpdates,
    StateSubmission,
} from '../gen/gqlServer'
import { NewPrismaClient } from '../lib/prisma'
import { NewPostgresStore } from '../postgres/postgresStore'
import { PrismaClient } from '@prisma/client'
<<<<<<< HEAD
import { StateSubmissionType } from '../../app-web/src/common-code/domain-models'
=======
>>>>>>> 469fa25c

const defaultContext = (): Context => {
    return {
        user: {
            name: 'james brown',
            state_code: 'FL',
            role: 'STATE_USER',
            email: 'james@example.com',
        },
    }
}

async function configurePrismaClient(): Promise<PrismaClient> {
    const maybeClient = await NewPrismaClient()
    if (maybeClient.isErr()) {
        console.log('Error: ', maybeClient.error)
        throw new Error('failed to configure postgres client for testing')
    }

    return maybeClient.value
}

const sharedClientPromise = configurePrismaClient()

async function sharedTestPrismaClient(): Promise<PrismaClient> {
    return await sharedClientPromise
}

const constructTestPostgresServer = async (
    { context } = { context: defaultContext() }
): Promise<ApolloServer> => {
    const prismaClient = await sharedTestPrismaClient()

    const postgresStore = NewPostgresStore(prismaClient)
<<<<<<< HEAD
    const emailer = constructTestEmailer()
    const postgresResolvers = configureResolvers(postgresStore, emailer)
=======

    const postgresResolvers = configureResolvers(postgresStore)
>>>>>>> 469fa25c

    return new ApolloServer({
        typeDefs,
        resolvers: postgresResolvers,
        context,
    })
}
<<<<<<< HEAD

const constructTestEmailer = (): Emailer => {
    const config = {
        emailSource: 'local@example.com',
        stage: 'local',
        baseUrl: 'http://localhost',
    }
    return {
        sendEmail: async (emailData: EmailData): Promise<void | Error> => {
            console.log('Mock email locally')
            // TODO: add a visual frame to the email data
            console.log('Email content' + emailData)
        },
        generateCMSEmail: (submission: StateSubmissionType): EmailData => {
            return submissionReceivedCMSEmail(submission, config)
        },
    }
}
=======
>>>>>>> 469fa25c

const createTestDraftSubmission = async (
    server: ApolloServer
): Promise<DraftSubmission> => {
    const input: CreateDraftSubmissionInput = {
        programID: 'smmc',
        submissionType: 'CONTRACT_ONLY' as const,
        submissionDescription: 'A created submission',
    }
    const result = await server.executeOperation({
        query: CREATE_DRAFT_SUBMISSION,
        variables: { input },
    })
    if (result.errors) {
        throw new Error(
            `createTestDraftSubmission mutation failed with errors ${result.errors}`
        )
    }

    if (!result.data) {
        throw new Error('createTestDraftSubmission returned nothing')
    }

    return result.data.createDraftSubmission.draftSubmission
}

const updateTestDraftSubmission = async (
    server: ApolloServer,
    id: string,
    updates: DraftSubmissionUpdates
): Promise<DraftSubmission> => {
    const updateResult = await server.executeOperation({
        query: UPDATE_DRAFT_SUBMISSION,
        variables: {
            input: {
                submissionID: id,
                draftSubmissionUpdates: updates,
            },
        },
    })

    if (updateResult.errors) {
        console.log('errors', updateResult.errors)
        throw new Error(
            `updateTestDraftSubmission mutation failed with errors ${updateResult.errors}`
        )
    }

    if (!updateResult.data) {
        throw new Error('updateTestDraftSubmission returned nothing')
    }

    return updateResult.data.updateDraftSubmission.draftSubmission
}

const createAndUpdateTestDraftSubmission = async (
    server: ApolloServer,
    partialDraftSubmissionUpdates?: Partial<
        UpdateDraftSubmissionInput['draftSubmissionUpdates']
    >
): Promise<DraftSubmission> => {
    const draft = await createTestDraftSubmission(server)
    const startDate = '2025-05-01'
    const endDate = '2026-04-30'
    const dateCertified = '2025-03-15'

    const updates = {
        programID: 'cnet',
        submissionType: 'CONTRACT_AND_RATES' as const,
        submissionDescription: 'An updated submission',
        documents: [],

        stateContacts: [
            {
                name: 'test name',
                titleRole: 'test title',
                email: 'email@test.com',
            },
        ],
        actuaryContacts: [
            {
                name: 'test name',
                titleRole: 'test title',
                email: 'email@test.com',
                actuarialFirm: 'MERCER' as const,
                actuarialFirmOther: '',
            },
        ],
        actuaryCommunicationPreference: 'OACT_TO_ACTUARY' as const,
        contractType: 'BASE' as const,
        contractDateStart: startDate,
        contractDateEnd: endDate,
        contractDocuments: [
            {
                name: 'contractDocument.pdf',
                s3URL: 'fakeS3URL',
            },
        ],
        managedCareEntities: ['MCO'],
        federalAuthorities: ['STATE_PLAN' as const],
        rateType: 'NEW' as const,
        rateDateStart: startDate,
        rateDateEnd: endDate,
        rateDateCertified: dateCertified,
        rateDocuments: [
            {
                name: 'rateDocument.pdf',
                s3URL: 'fakeS3URL',
            },
        ],
        ...partialDraftSubmissionUpdates,
    }

    const updatedDraft = await updateTestDraftSubmission(
        server,
        draft.id,
        updates
    )

    return updatedDraft
}

const submitTestDraftSubmission = async (
    server: ApolloServer,
    submissionID: string
) => {
    const updateResult = await server.executeOperation({
        query: SUBMIT_DRAFT_SUBMISSION,
        variables: {
            input: {
                submissionID,
            },
        },
    })

    if (updateResult.errors) {
        console.log('errors', updateResult.errors)
        throw new Error(
            `updateTestDraftSubmission mutation failed with errors ${updateResult.errors}`
        )
    }

    if (updateResult.data === undefined || updateResult.data === null) {
        throw new Error('updateTestDraftSubmission returned nothing')
    }

    return updateResult.data.submitDraftSubmission.submission
}

const createTestStateSubmission = async (
    server: ApolloServer
): Promise<StateSubmission> => {
    const draft = await createAndUpdateTestDraftSubmission(server)

    const updatedSubmission = await submitTestDraftSubmission(server, draft.id)

    return updatedSubmission
}

const fetchTestDraftSubmissionById = async (
    server: ApolloServer,
    submissionID: string
): Promise<DraftSubmission> => {
    const input = { submissionID }
    const result = await server.executeOperation({
        query: FETCH_DRAFT_SUBMISSION,
        variables: { input },
    })

    if (result.errors)
        throw new Error(
            `fetchTestDraftSubmission query failed with errors ${result.errors}`
        )

    if (!result.data) {
        throw new Error('fetchTestDraftSubmission returned nothing')
    }

    return result.data.fetchDraftSubmission.draftSubmission
}

const fetchTestStateSubmissionById = async (
    server: ApolloServer,
    submissionID: string
): Promise<StateSubmission> => {
    const input = { submissionID }
    const result = await server.executeOperation({
        query: FETCH_STATE_SUBMISSION,
        variables: { input },
    })

    if (result.errors) {
        console.log('err fetching state submission: ', result.errors)
        throw new Error('fetchTestStateSubmissionById query failed with errors')
    }

    if (!result.data) {
        throw new Error('fetchTestStateSubmissionById returned nothing')
    }

    return result.data.fetchStateSubmission.submission
}

export {
    sharedTestPrismaClient,
    constructTestPostgresServer,
    createTestDraftSubmission,
    createTestStateSubmission,
    updateTestDraftSubmission,
    createAndUpdateTestDraftSubmission,
    fetchTestDraftSubmissionById,
    fetchTestStateSubmissionById,
}<|MERGE_RESOLUTION|>--- conflicted
+++ resolved
@@ -19,10 +19,9 @@
 import { NewPrismaClient } from '../lib/prisma'
 import { NewPostgresStore } from '../postgres/postgresStore'
 import { PrismaClient } from '@prisma/client'
-<<<<<<< HEAD
-import { StateSubmissionType } from '../../app-web/src/common-code/domain-models'
-=======
->>>>>>> 469fa25c
+import {
+    StateSubmissionType,
+} from '../../app-web/src/common-code/domain-models'
 
 const defaultContext = (): Context => {
     return {
@@ -57,13 +56,8 @@
     const prismaClient = await sharedTestPrismaClient()
 
     const postgresStore = NewPostgresStore(prismaClient)
-<<<<<<< HEAD
     const emailer = constructTestEmailer()
     const postgresResolvers = configureResolvers(postgresStore, emailer)
-=======
-
-    const postgresResolvers = configureResolvers(postgresStore)
->>>>>>> 469fa25c
 
     return new ApolloServer({
         typeDefs,
@@ -71,7 +65,6 @@
         context,
     })
 }
-<<<<<<< HEAD
 
 const constructTestEmailer = (): Emailer => {
     const config = {
@@ -90,8 +83,6 @@
         },
     }
 }
-=======
->>>>>>> 469fa25c
 
 const createTestDraftSubmission = async (
     server: ApolloServer
