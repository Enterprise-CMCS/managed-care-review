import {
    testEmailConfig,
    mockContractAmendmentSubmission,
    mockContractOnlySubmission,
    mockContractAndRatesSubmission,
    mockUser,
} from '../testHelpers/emailerHelpers'
<<<<<<< HEAD
import { LockedHealthPlanFormDataType } from '../../app-web/src/common-code/domain-models'
=======
import { StateSubmissionType } from '../../app-web/src/common-code/domain-models'
>>>>>>> 9bccb6c9
import {
    newPackageCMSEmail,
    newPackageStateEmail,
    unlockPackageCMSEmail,
    unlockPackageStateEmail,
    resubmittedCMSEmail,
    resubmittedStateEmail,
} from './'
import { formatRateNameDate } from '../../app-web/src/dateHelpers'

describe('Email templates', () => {
    describe('CMS email', () => {
        it('to addresses list includes review email addresses from email config', () => {
            const sub = mockContractOnlySubmission()
            const template = newPackageCMSEmail(
                sub,
                'some-title',
                testEmailConfig
            )
            testEmailConfig.cmsReviewSharedEmails.forEach((emailAddress) => {
                expect(template).toEqual(
                    expect.objectContaining({
                        toAddresses: expect.arrayContaining([emailAddress]),
                    })
                )
            })
        })

        it('subject line is correct', () => {
            const sub = mockContractOnlySubmission()
            const name = 'FL-MMA-001'
            const template = newPackageCMSEmail(sub, name, testEmailConfig)

            expect(template).toEqual(
                expect.objectContaining({
                    subject: expect.stringContaining(
                        `TEST New Managed Care Submission: ${name}`
                    ),
                })
            )
        })

        it('includes warning about unofficial submission', () => {
            const sub = mockContractOnlySubmission()
            const template = newPackageCMSEmail(
                sub,
                'some-title',
                testEmailConfig
            )
            expect(template).toEqual(
                expect.objectContaining({
                    bodyText: expect.stringMatching(
                        /This is NOT an official submission/
                    ),
                })
            )
        })

        it('includes expected data summary for a contract only submission', () => {
<<<<<<< HEAD
            const sub: LockedHealthPlanFormDataType = {
=======
            const sub: StateSubmissionType = {
>>>>>>> 9bccb6c9
                ...mockContractOnlySubmission(),
                contractDateStart: new Date('01/01/2021'),
                contractDateEnd: new Date('01/01/2025'),
            }
            const template = newPackageCMSEmail(
                sub,
                'some-title',
                testEmailConfig
            )
            expect(template).toEqual(
                expect.objectContaining({
                    bodyText: expect.stringContaining(
                        'Submission type: Contract action only'
                    ),
                })
            )
            expect(template).not.toEqual(
                expect.objectContaining({
                    bodyText: expect.stringContaining('Rating period:'),
                })
            )

            expect(template).toEqual(
                expect.objectContaining({
                    bodyText: expect.stringContaining(
                        'Contract effective dates: 01/01/2021 to 01/01/2025'
                    ),
                })
            )
        })
<<<<<<< HEAD
        it('includes expected data summary for a contract and rates submission', () => {
            const sub: LockedHealthPlanFormDataType = {
=======
        it('includes expected data summary for a contract and rates submission CMS email', () => {
            const sub: StateSubmissionType = {
>>>>>>> 9bccb6c9
                ...mockContractAndRatesSubmission(),
                contractDateStart: new Date('01/01/2021'),
                contractDateEnd: new Date('01/01/2025'),
                rateDateStart: new Date('01/01/2021'),
                rateDateEnd: new Date('01/01/2022'),
            }
            const template = newPackageCMSEmail(
                sub,
                'some-title',
                testEmailConfig
            )
<<<<<<< HEAD
=======
            const rateName = `some-title-RATE-20210101-20220101-CERTIFICATION-${formatRateNameDate(
                new Date()
            )}`
>>>>>>> 9bccb6c9

            expect(template).toEqual(
                expect.objectContaining({
                    bodyText: expect.stringContaining(
                        'Submission type: Contract action and rate certification'
                    ),
                })
            )
            expect(template).toEqual(
                expect.objectContaining({
                    bodyText: expect.stringContaining(
                        'Rating period: 01/01/2021 to 01/01/2022'
                    ),
                })
            )

            expect(template).toEqual(
                expect.objectContaining({
                    bodyText: expect.stringContaining(
                        'Contract effective dates: 01/01/2021 to 01/01/2025'
                    ),
                })
            )
<<<<<<< HEAD
        })
        it('includes expected data summary for a contract amendment submission', () => {
            const sub: LockedHealthPlanFormDataType = {
=======
            expect(template).toEqual(
                expect.objectContaining({
                    bodyText: expect.stringContaining(rateName),
                })
            )
        })
        it('includes expected data summary for a contract amendment submission', () => {
            const sub: StateSubmissionType = {
>>>>>>> 9bccb6c9
                ...mockContractAmendmentSubmission(),
                contractDateStart: new Date('01/01/2021'),
                contractDateEnd: new Date('01/01/2025'),
                rateDateStart: new Date('01/01/2021'),
                rateDateEnd: new Date('01/01/2022'),
            }
            const template = newPackageCMSEmail(
                sub,
                'some-title',
                testEmailConfig
            )
<<<<<<< HEAD
=======
            const rateName = `some-title-RATE-20210101-20220101-CERTIFICATION-${formatRateNameDate(
                new Date()
            )}`
>>>>>>> 9bccb6c9

            expect(template).toEqual(
                expect.objectContaining({
                    bodyText: expect.stringContaining(
                        'Submission type: Contract action and rate certification'
                    ),
                })
            )
            expect(template).toEqual(
                expect.objectContaining({
                    bodyText: expect.stringContaining(
                        'Rating period: 01/01/2021 to 01/01/2022'
                    ),
                })
            )

            expect(template).toEqual(
                expect.objectContaining({
                    bodyText: expect.stringContaining(
                        'Contract amendment effective dates: 01/01/2021 to 01/01/2025'
                    ),
                })
            )
<<<<<<< HEAD
        })

        it('includes expected data summary for a rate amendment submission', () => {
            const sub: LockedHealthPlanFormDataType = {
=======
            expect(template).toEqual(
                expect.objectContaining({
                    bodyText: expect.stringContaining(rateName),
                })
            )
        })

        it('includes expected data summary for a rate amendment submission CMS email', () => {
            const sub: StateSubmissionType = {
>>>>>>> 9bccb6c9
                ...mockContractAndRatesSubmission(),
                rateType: 'AMENDMENT',
                contractDateStart: new Date('01/01/2021'),
                contractDateEnd: new Date('01/01/2025'),
                rateDateStart: new Date('01/01/2021'),
                rateDateEnd: new Date('01/01/2022'),
                rateAmendmentInfo: {
                    effectiveDateStart: new Date('06/05/2021'),
                    effectiveDateEnd: new Date('12/31/2021'),
                },
            }
            const template = newPackageCMSEmail(
                sub,
                'some-title',
                testEmailConfig
            )
<<<<<<< HEAD
=======
            const rateName = `some-title-RATE-20210605-20211231-AMENDMENT-${formatRateNameDate(
                new Date()
            )}`
>>>>>>> 9bccb6c9

            expect(template).toEqual(
                expect.objectContaining({
                    bodyText: expect.stringContaining(
                        'Submission type: Contract action and rate certification'
                    ),
                })
            )
            expect(template).toEqual(
                expect.objectContaining({
                    bodyText: expect.stringContaining(
                        'Rate amendment effective dates: 06/05/2021 to 12/31/2021'
                    ),
                })
            )
<<<<<<< HEAD
=======
            expect(template).toEqual(
                expect.objectContaining({
                    bodyText: expect.stringContaining(rateName),
                })
            )
>>>>>>> 9bccb6c9
        })
        it('includes link to submission', () => {
            const sub = mockContractAmendmentSubmission()
            const template = newPackageCMSEmail(
                sub,
                'some-title',
                testEmailConfig
            )
            expect(template).toEqual(
                expect.objectContaining({
                    bodyText: expect.stringContaining(
                        `http://localhost/submissions/${sub.id}`
                    ),
                })
            )
        })
    })
    describe('State email', () => {
        it('to addresses list includes current user', () => {
            const sub = mockContractOnlySubmission()
            const user = mockUser()
            const template = newPackageStateEmail(
                sub,
                'some-title',
                user,
                testEmailConfig
            )
            expect(template).toEqual(
                expect.objectContaining({
                    toAddresses: expect.arrayContaining([user.email]),
                })
            )
        })

        it('to addresses list includes all state contacts on submission', () => {
<<<<<<< HEAD
            const sub: LockedHealthPlanFormDataType = {
=======
            const sub: StateSubmissionType = {
>>>>>>> 9bccb6c9
                ...mockContractOnlySubmission(),
                stateContacts: [
                    {
                        name: 'test1',
                        titleRole: 'Foo1',
                        email: 'test1@example.com',
                    },
                    {
                        name: 'test2',
                        titleRole: 'Foo2',
                        email: 'test2@example.com',
                    },
                ],
            }
            const user = mockUser()
            const template = newPackageStateEmail(
                sub,
                'some-title',
                user,
                testEmailConfig
            )
            sub.stateContacts.forEach((contact) => {
                expect(template).toEqual(
                    expect.objectContaining({
                        toAddresses: expect.arrayContaining([contact.email]),
                    })
                )
            })
        })

        it('subject line is correct and clearly states submission is complete', () => {
            const sub = mockContractOnlySubmission()
            const name = 'FL-MMA-001'
            const user = mockUser()
            const template = newPackageStateEmail(
                sub,
                name,
                user,
                testEmailConfig
            )

            expect(template).toEqual(
                expect.objectContaining({
                    subject: expect.stringContaining(
                        `TEST ${name} was sent to CMS`
                    ),
                    bodyText: expect.stringContaining(
                        `${name} was successfully submitted.`
                    ),
                })
            )
        })

        it('includes warning about unofficial submission', () => {
            const sub = mockContractOnlySubmission()
            const user = mockUser()
            const template = newPackageStateEmail(
                sub,
                'some-title',
                user,
                testEmailConfig
            )
            expect(template).toEqual(
                expect.objectContaining({
                    bodyText: expect.stringMatching(
                        /This is NOT an official submission/
                    ),
                })
            )
        })

        it('includes link to submission', () => {
            const sub = mockContractAmendmentSubmission()
            const user = mockUser()
            const template = newPackageStateEmail(
                sub,
                'some-title',
                user,
                testEmailConfig
            )
            expect(template).toEqual(
                expect.objectContaining({
                    bodyText: expect.stringContaining(
                        `http://localhost/submissions/${sub.id}`
                    ),
                })
            )
        })

        it('includes information about what is next', () => {
            const sub = mockContractAmendmentSubmission()
            const user = mockUser()
            const template = newPackageStateEmail(
                sub,
                'some-title',
                user,
                testEmailConfig
            )
            expect(template).toEqual(
                expect.objectContaining({
                    bodyText: expect.stringContaining('What comes next:'),
<<<<<<< HEAD
=======
                })
            )
        })

        it('includes expected data summary for a contract and rates submission State email', () => {
            const sub: StateSubmissionType = {
                ...mockContractAndRatesSubmission(),
                contractDateStart: new Date('01/01/2021'),
                contractDateEnd: new Date('01/01/2025'),
                rateDateStart: new Date('01/01/2021'),
                rateDateEnd: new Date('01/01/2022'),
            }
            const user = mockUser()
            const template = newPackageStateEmail(
                sub,
                'some-title',
                user,
                testEmailConfig
            )
            const rateName = `some-title-RATE-20210101-20220101-CERTIFICATION-${formatRateNameDate(
                new Date()
            )}`

            expect(template).toEqual(
                expect.objectContaining({
                    bodyText: expect.stringContaining(
                        'Submission type: Contract action and rate certification'
                    ),
                })
            )
            expect(template).toEqual(
                expect.objectContaining({
                    bodyText: expect.stringContaining(
                        'Rating period: 01/01/2021 to 01/01/2022'
                    ),
>>>>>>> 9bccb6c9
                })
            )

            expect(template).toEqual(
                expect.objectContaining({
                    bodyText: expect.stringContaining(
                        'Contract effective dates: 01/01/2021 to 01/01/2025'
                    ),
                })
            )
            expect(template).toEqual(
                expect.objectContaining({
                    bodyText: expect.stringContaining(rateName),
                })
            )
        })
<<<<<<< HEAD
=======

        it('includes expected data summary for a rate amendment submission State email', () => {
            const sub: StateSubmissionType = {
                ...mockContractAndRatesSubmission(),
                rateType: 'AMENDMENT',
                contractDateStart: new Date('01/01/2021'),
                contractDateEnd: new Date('01/01/2025'),
                rateDateStart: new Date('01/01/2021'),
                rateDateEnd: new Date('01/01/2022'),
                rateAmendmentInfo: {
                    effectiveDateStart: new Date('06/05/2021'),
                    effectiveDateEnd: new Date('12/31/2021'),
                },
            }
            const user = mockUser()
            const template = newPackageStateEmail(
                sub,
                'some-title',
                user,
                testEmailConfig
            )
            const rateName = `some-title-RATE-20210605-20211231-AMENDMENT-${formatRateNameDate(
                new Date()
            )}`

            expect(template).toEqual(
                expect.objectContaining({
                    bodyText: expect.stringContaining(
                        'Submission type: Contract action and rate certification'
                    ),
                })
            )
            expect(template).toEqual(
                expect.objectContaining({
                    bodyText: expect.stringContaining(
                        'Rate amendment effective dates: 06/05/2021 to 12/31/2021'
                    ),
                })
            )
            expect(template).toEqual(
                expect.objectContaining({
                    bodyText: expect.stringContaining(rateName),
                })
            )
        })
>>>>>>> 9bccb6c9
    })
    describe('CMS unlock email', () => {
        const unlockData = {
            submissionName: 'MCR-VA-CCCPLUS-0001',
            updatedBy: 'leslie@example.com',
            updatedAt: new Date('01/01/2022'),
            updatedReason: 'Adding rate development guide.',
        }
        const template = unlockPackageCMSEmail(unlockData, testEmailConfig)
        it('subject line is correct and clearly states submission is unlocked', () => {
            expect(template).toEqual(
                expect.objectContaining({
                    subject: expect.stringContaining(
                        `${unlockData.submissionName} was unlocked`
                    ),
                })
            )
        })
        it('includes warning about unofficial submission', () => {
            expect(template).toEqual(
                expect.objectContaining({
                    bodyText: expect.stringMatching(
                        /This is NOT an official submission/
                    ),
                })
            )
        })
        it('unlocked by includes correct email address', () => {
            expect(template).toEqual(
                expect.objectContaining({
                    bodyText: expect.stringMatching(/Unlocked by: leslie/),
                })
            )
        })
        it('unlocked on includes correct date', () => {
            expect(template).toEqual(
                expect.objectContaining({
                    bodyText: expect.stringMatching(/Unlocked on: 01/),
                })
            )
        })
        it('includes correct reason', () => {
            expect(template).toEqual(
                expect.objectContaining({
                    bodyText: expect.stringMatching(
                        /Reason for unlock: Adding rate development guide/
                    ),
                })
            )
        })
    })
    describe('State unlock email', () => {
        const unlockData = {
            submissionName: 'MCR-VA-CCCPLUS-0002',
            updatedBy: 'josh@example.com',
            updatedAt: new Date('02/01/2022'),
            updatedReason: 'Adding rate certification.',
        }
        const sub = mockContractOnlySubmission()
        const template = unlockPackageStateEmail(
            sub,
            unlockData,
            testEmailConfig
        )
        it('subject line is correct and clearly states submission is unlocked', () => {
            expect(template).toEqual(
                expect.objectContaining({
                    subject: expect.stringContaining(
                        `${unlockData.submissionName} was unlocked by CMS`
                    ),
                })
            )
        })
        it('includes warning about unofficial submission', () => {
            expect(template).toEqual(
                expect.objectContaining({
                    bodyText: expect.stringMatching(
                        /This is NOT an official submission/
                    ),
                })
            )
        })
        it('unlocked by includes correct email address', () => {
            expect(template).toEqual(
                expect.objectContaining({
                    bodyText: expect.stringMatching(/Unlocked by: josh/),
                })
            )
        })
        it('unlocked on includes correct date', () => {
            expect(template).toEqual(
                expect.objectContaining({
                    bodyText: expect.stringMatching(/Unlocked on: 02/),
                })
            )
        })
        it('includes correct reason', () => {
            expect(template).toEqual(
                expect.objectContaining({
                    bodyText: expect.stringMatching(
                        /Reason for unlock: Adding rate certification./
                    ),
                })
            )
        })
    })
    describe('State resubmission email', () => {
        const resubmitData = {
            submissionName: 'MCR-VA-CCCPLUS-0002',
            updatedBy: 'bob@example.com',
            updatedAt: new Date('02/01/2022'),
            updatedReason: 'Added rate certification.',
        }
        const user = mockUser()
        const submission = mockContractOnlySubmission()
        const template = resubmittedStateEmail(
            submission,
            user,
            resubmitData,
            testEmailConfig
        )
        it('contains correct subject and clearly states successful resubmission', () => {
            expect(template).toEqual(
                expect.objectContaining({
                    subject: expect.stringContaining(
                        `${resubmitData.submissionName} was resubmitted`
                    ),
                    bodyText: expect.stringMatching(
                        `${resubmitData.submissionName} was successfully resubmitted`
                    ),
                })
            )
        })
        it('includes warning about unofficial submission', () => {
            expect(template).toEqual(
                expect.objectContaining({
                    bodyText: expect.stringMatching(
                        /This is NOT an official submission/
                    ),
                })
            )
        })
        it('Submitted by contains correct email address', () => {
            expect(template).toEqual(
                expect.objectContaining({
                    bodyText: expect.stringMatching(
                        /Submitted by: bob@example.com/
                    ),
                })
            )
        })
        it('Updated on contains correct date', () => {
            expect(template).toEqual(
                expect.objectContaining({
                    bodyText: expect.stringMatching(/Updated on: 02\/01\/2022/),
                })
            )
        })
        it('Changes made contains correct changes made', () => {
            expect(template).toEqual(
                expect.objectContaining({
                    bodyText: expect.stringMatching(
                        /Changes made: Added rate certification./
                    ),
                })
            )
        })
        it('includes instructions for further changes', () => {
            expect.objectContaining({
                bodyText: expect.stringMatching(
                    /If you need to make any further changes, please contact CMS./
                ),
            })
        })
    })
    describe('CMS resubmission email', () => {
        const resubmitData = {
            submissionName: 'MCR-VA-CCCPLUS-0002',
            updatedBy: 'bob@example.com',
            updatedAt: new Date('02/01/2022'),
            updatedReason: 'Added rate certification.',
        }
        const submission = mockContractOnlySubmission()
        const template = resubmittedCMSEmail(
            submission,
            resubmitData,
            testEmailConfig
        )
        it('contains correct subject and clearly states submission edits are completed', () => {
            expect(template).toEqual(
                expect.objectContaining({
                    subject: expect.stringContaining(
                        `${resubmitData.submissionName} was resubmitted`
                    ),
                    bodyText: expect.stringMatching(
                        `The state completed their edits on submission ${resubmitData.submissionName}`
                    ),
                })
            )
        })
        it('includes warning about unofficial submission', () => {
            expect(template).toEqual(
                expect.objectContaining({
                    bodyText: expect.stringMatching(
                        /This is NOT an official submission/
                    ),
                })
            )
        })
        it('Submitted by contains correct email address', () => {
            expect(template).toEqual(
                expect.objectContaining({
                    bodyText: expect.stringMatching(
                        /Submitted by: bob@example.com/
                    ),
                })
            )
        })
        it('Updated on contains correct date', () => {
            expect(template).toEqual(
                expect.objectContaining({
                    bodyText: expect.stringMatching(/Updated on: 02\/01\/2022/),
                })
            )
        })
        it('Changes made contains correct changes made', () => {
            expect(template).toEqual(
                expect.objectContaining({
                    bodyText: expect.stringMatching(
                        /Changes made: Added rate certification./
                    ),
                })
            )
        })
        it('includes link to submission', () => {
            expect(template).toEqual(
                expect.objectContaining({
                    bodyText: expect.stringContaining(
                        `http://localhost/submissions/${submission.id}`
                    ),
                })
            )
        })
    })
})<|MERGE_RESOLUTION|>--- conflicted
+++ resolved
@@ -5,11 +5,7 @@
     mockContractAndRatesSubmission,
     mockUser,
 } from '../testHelpers/emailerHelpers'
-<<<<<<< HEAD
 import { LockedHealthPlanFormDataType } from '../../app-web/src/common-code/domain-models'
-=======
-import { StateSubmissionType } from '../../app-web/src/common-code/domain-models'
->>>>>>> 9bccb6c9
 import {
     newPackageCMSEmail,
     newPackageStateEmail,
@@ -69,11 +65,7 @@
         })
 
         it('includes expected data summary for a contract only submission', () => {
-<<<<<<< HEAD
             const sub: LockedHealthPlanFormDataType = {
-=======
-            const sub: StateSubmissionType = {
->>>>>>> 9bccb6c9
                 ...mockContractOnlySubmission(),
                 contractDateStart: new Date('01/01/2021'),
                 contractDateEnd: new Date('01/01/2025'),
@@ -104,13 +96,8 @@
                 })
             )
         })
-<<<<<<< HEAD
-        it('includes expected data summary for a contract and rates submission', () => {
+        it('includes expected data summary for a contract and rates submission CMS email', () => {
             const sub: LockedHealthPlanFormDataType = {
-=======
-        it('includes expected data summary for a contract and rates submission CMS email', () => {
-            const sub: StateSubmissionType = {
->>>>>>> 9bccb6c9
                 ...mockContractAndRatesSubmission(),
                 contractDateStart: new Date('01/01/2021'),
                 contractDateEnd: new Date('01/01/2025'),
@@ -122,12 +109,9 @@
                 'some-title',
                 testEmailConfig
             )
-<<<<<<< HEAD
-=======
             const rateName = `some-title-RATE-20210101-20220101-CERTIFICATION-${formatRateNameDate(
                 new Date()
             )}`
->>>>>>> 9bccb6c9
 
             expect(template).toEqual(
                 expect.objectContaining({
@@ -151,20 +135,14 @@
                     ),
                 })
             )
-<<<<<<< HEAD
+            expect(template).toEqual(
+                expect.objectContaining({
+                    bodyText: expect.stringContaining(rateName),
+                })
+            )
         })
         it('includes expected data summary for a contract amendment submission', () => {
             const sub: LockedHealthPlanFormDataType = {
-=======
-            expect(template).toEqual(
-                expect.objectContaining({
-                    bodyText: expect.stringContaining(rateName),
-                })
-            )
-        })
-        it('includes expected data summary for a contract amendment submission', () => {
-            const sub: StateSubmissionType = {
->>>>>>> 9bccb6c9
                 ...mockContractAmendmentSubmission(),
                 contractDateStart: new Date('01/01/2021'),
                 contractDateEnd: new Date('01/01/2025'),
@@ -176,12 +154,9 @@
                 'some-title',
                 testEmailConfig
             )
-<<<<<<< HEAD
-=======
             const rateName = `some-title-RATE-20210101-20220101-CERTIFICATION-${formatRateNameDate(
                 new Date()
             )}`
->>>>>>> 9bccb6c9
 
             expect(template).toEqual(
                 expect.objectContaining({
@@ -205,22 +180,15 @@
                     ),
                 })
             )
-<<<<<<< HEAD
-        })
-
-        it('includes expected data summary for a rate amendment submission', () => {
+            expect(template).toEqual(
+                expect.objectContaining({
+                    bodyText: expect.stringContaining(rateName),
+                })
+            )
+        })
+
+        it('includes expected data summary for a rate amendment submission CMS email', () => {
             const sub: LockedHealthPlanFormDataType = {
-=======
-            expect(template).toEqual(
-                expect.objectContaining({
-                    bodyText: expect.stringContaining(rateName),
-                })
-            )
-        })
-
-        it('includes expected data summary for a rate amendment submission CMS email', () => {
-            const sub: StateSubmissionType = {
->>>>>>> 9bccb6c9
                 ...mockContractAndRatesSubmission(),
                 rateType: 'AMENDMENT',
                 contractDateStart: new Date('01/01/2021'),
@@ -237,12 +205,9 @@
                 'some-title',
                 testEmailConfig
             )
-<<<<<<< HEAD
-=======
             const rateName = `some-title-RATE-20210605-20211231-AMENDMENT-${formatRateNameDate(
                 new Date()
             )}`
->>>>>>> 9bccb6c9
 
             expect(template).toEqual(
                 expect.objectContaining({
@@ -258,14 +223,11 @@
                     ),
                 })
             )
-<<<<<<< HEAD
-=======
             expect(template).toEqual(
                 expect.objectContaining({
                     bodyText: expect.stringContaining(rateName),
                 })
             )
->>>>>>> 9bccb6c9
         })
         it('includes link to submission', () => {
             const sub = mockContractAmendmentSubmission()
@@ -301,11 +263,7 @@
         })
 
         it('to addresses list includes all state contacts on submission', () => {
-<<<<<<< HEAD
             const sub: LockedHealthPlanFormDataType = {
-=======
-            const sub: StateSubmissionType = {
->>>>>>> 9bccb6c9
                 ...mockContractOnlySubmission(),
                 stateContacts: [
                     {
@@ -407,14 +365,12 @@
             expect(template).toEqual(
                 expect.objectContaining({
                     bodyText: expect.stringContaining('What comes next:'),
-<<<<<<< HEAD
-=======
                 })
             )
         })
 
         it('includes expected data summary for a contract and rates submission State email', () => {
-            const sub: StateSubmissionType = {
+            const sub: LockedHealthPlanFormDataType = {
                 ...mockContractAndRatesSubmission(),
                 contractDateStart: new Date('01/01/2021'),
                 contractDateEnd: new Date('01/01/2025'),
@@ -444,7 +400,6 @@
                     bodyText: expect.stringContaining(
                         'Rating period: 01/01/2021 to 01/01/2022'
                     ),
->>>>>>> 9bccb6c9
                 })
             )
 
@@ -461,11 +416,9 @@
                 })
             )
         })
-<<<<<<< HEAD
-=======
 
         it('includes expected data summary for a rate amendment submission State email', () => {
-            const sub: StateSubmissionType = {
+            const sub: LockedHealthPlanFormDataType = {
                 ...mockContractAndRatesSubmission(),
                 rateType: 'AMENDMENT',
                 contractDateStart: new Date('01/01/2021'),
@@ -508,7 +461,6 @@
                 })
             )
         })
->>>>>>> 9bccb6c9
     })
     describe('CMS unlock email', () => {
         const unlockData = {
