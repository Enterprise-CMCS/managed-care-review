import { URL } from 'url'
import {
    CognitoUserType,
    StateSubmissionType,
    SubmissionType,
} from '../../app-web/src/common-code/domain-models'
import { formatCalendarDate } from '../../app-web/src/dateHelpers'
import { EmailConfiguration, EmailData } from './'
import { generateRateName } from '../../app-web/src/common-code/domain-models/submission'

const testEmailAlert = `<span style="color:#FF0000;font-weight:bold;">Note: This submission is part of the MC-Review testing process. This is NOT an official submission and will only be used for testing purposes.</span>
</br>
</br>`

const SubmissionTypeRecord: Record<SubmissionType, string> = {
    CONTRACT_ONLY: 'Contract action only',
    CONTRACT_AND_RATES: 'Contract action and rate certification',
}

// Clean out HTML tags from an HTML based template
// this way we still have a text alternative for email client rendering html in plaintext
// plaintext is also referenced for unit testing
const stripHTMLFromTemplate = (template: string) => {
    let formatted = template
    // remove BR tags and replace them with line break
    formatted = formatted.replace(/<br>/gi, '\n')
    formatted = formatted.replace(/<br\s\/>/gi, '\n')
    formatted = formatted.replace(/<br\/>/gi, '\n')

    // remove P and A tags but preserve what's inside of them
    formatted = formatted.replace(/<p.*>/gi, '\n')
    formatted = formatted.replace(/<a.*href="(.*?)".*>(.*?)<\/a>/gi, ' $2 ($1)')

    // everything else
    return formatted.replace(/(<([^>]+)>)/gi, '')
}

const generateNewSubmissionData = (
    submission: StateSubmissionType,
    submissionName: string,
    config: EmailConfiguration
): string => {
    // template
    const contractEffectiveDatesText = `${
        submission.contractType === 'AMENDMENT'
            ? '<b>Contract amendment effective dates</b>'
            : '<b>Contract effective dates</b>'
    }: ${
        formatCalendarDate(submission.contractDateStart) +
        ' to ' +
        formatCalendarDate(submission.contractDateEnd)
    }`
    const ratingPeriodText = `${
        submission.rateType === 'NEW'
            ? '<b>Rating period</b>'
            : '<b>Rate amendment effective dates</b>'
    }`
    const ratingPeriodDates = `${
        submission.rateType === 'AMENDMENT' && submission.rateAmendmentInfo
            ? `${
                  formatCalendarDate(
                      submission.rateAmendmentInfo.effectiveDateStart
                  ) +
                  ' to ' +
                  formatCalendarDate(
                      submission.rateAmendmentInfo.effectiveDateEnd
                  )
              }`
            : submission.rateDateStart && submission.rateDateEnd
            ? `${
                  formatCalendarDate(submission.rateDateStart) +
                  ' to ' +
                  formatCalendarDate(submission.rateDateEnd)
              }`
            : 'Rating Period Dates Not Found'
    }`
    const rateName =
        submission.submissionType === 'CONTRACT_AND_RATES'
            ? `<b>Rate name</b>: ${generateRateName(
                  submission,
                  submissionName
              )}<br />`
            : ''
    const rateRelatedDatesText =
        submission.submissionType === 'CONTRACT_AND_RATES'
            ? `${ratingPeriodText}: ${ratingPeriodDates}`
            : '' // displays nothing if submission is CONTRACT_ONLY
    const submissionURL = new URL(
        `submissions/${submission.id}`,
        config.baseUrl
    ).href

    return `
        <b>Submission type</b>: ${
            SubmissionTypeRecord[submission.submissionType]
        }
        <br />
        ${contractEffectiveDatesText}
        <br />
        ${rateName}
        ${rateRelatedDatesText}${
        rateRelatedDatesText.length > 0 ? '<br />' : ''
    }
        <b>Submission description</b>: ${submission.submissionDescription}
        <br />
        <br />
        <a href="${submissionURL}">View submission</a>
    `
}

const newPackageCMSEmail = (
    submission: StateSubmissionType,
    submissionName: string,
    config: EmailConfiguration
): EmailData => {
    // config
    const isTestEnvironment = config.stage !== 'prod'
    const reviewerEmails = config.cmsReviewSharedEmails
    const bodyHTML = `
            ${testEmailAlert}
            <br /><br />
            Managed Care submission: <b>${submissionName}</b> was received from <b>${
        submission.stateCode
    }</b>.
            <br />
            <br />
            ${generateNewSubmissionData(submission, submissionName, config)}
        `
    return {
        toAddresses: reviewerEmails,
        sourceEmail: config.emailSource,
        subject: `${
            isTestEnvironment ? `[${config.stage}] ` : ''
        }TEST New Managed Care Submission: ${submissionName}`,
        bodyText: stripHTMLFromTemplate(bodyHTML),
        bodyHTML: bodyHTML,
    }
}

const newPackageStateEmail = (
    submission: StateSubmissionType,
    submissionName: string,
    user: CognitoUserType,
    config: EmailConfiguration
): EmailData => {
    const currentUserEmail = user.email
    const receiverEmails: string[] = [currentUserEmail].concat(
        submission.stateContacts.map((contact) => contact.email)
    )
    const bodyHTML = `
            ${testEmailAlert}
            <br /><br />
            ${submissionName} was successfully submitted.
            <br /><br />
            ${generateNewSubmissionData(submission, submissionName, config)}
            <br /><br />
            If you need to make any changes, please contact CMS.
            <br /><br />
            <div>What comes next:</div>
            <ol>
                <li>
                    <strong>Check for completeness:</strong> CMS will review all documentation submitted to ensure all required materials were received.
                </li>
                <li>
                    <strong>CMS review:</strong> Your submission will be reviewed by CMS for adherence to federal regulations. If a rate certification is included, it will be reviewed for policy adherence and actuarial soundness.
                </li>
                <li>
                    <strong>Questions:</strong> You may receive questions via email from CMS as they conduct their review.
                </li>
                <li>
                    <strong>Decision:</strong> Once all questions have been addressed, CMS will contact you with their final recommendation.

                </li>
            </ol>
        `
    return {
        toAddresses: receiverEmails,
        sourceEmail: config.emailSource,
        subject: `${
            config.stage !== 'prod' ? `[${config.stage}] ` : ''
        }TEST ${submissionName} was sent to CMS`,
        bodyText: stripHTMLFromTemplate(bodyHTML),
        bodyHTML: bodyHTML,
    }
}

type UpdatedEmailData = {
    submissionName: string
    updatedBy: string
    updatedAt: Date
    updatedReason: string
}

const unlockPackageCMSEmail = (
    unlockData: UpdatedEmailData,
    config: EmailConfiguration
): EmailData => {
    const isTestEnvironment = config.stage !== 'prod'
    const reviewerEmails = config.cmsReviewSharedEmails
    const bodyHTML = `
        ${testEmailAlert}
        <br /><br />
<<<<<<< HEAD
        Submission ${unlockData.submissionName} was unlocked<br /><br />
        <b>Unlocked by:</b> ${unlockData.updatedBy}<br /><br />
        <b>Unlocked on:</b> ${formatCalendarDate(
            unlockData.updatedAt
        )}<br /><br />
=======
        Submission ${unlockData.submissionName} was unlocked<br />
        <br />
        <b>Unlocked by:</b> ${unlockData.updatedBy}<br />
        <b>Unlocked on:</b> ${formatCalendarDate(unlockData.updatedAt)}<br />
>>>>>>> c0a441c3
        <b>Reason for unlock:</b> ${unlockData.updatedReason}<br /><br />
        You will receive another notification when the state resubmits.
    `
    return {
        toAddresses: reviewerEmails,
        sourceEmail: config.emailSource,
        subject: `${isTestEnvironment ? `[${config.stage}] ` : ''}TEST ${
            unlockData.submissionName
        } was unlocked`,
        bodyText: stripHTMLFromTemplate(bodyHTML),
        bodyHTML: bodyHTML,
    }
}

const unlockPackageStateEmail = (
    submission: StateSubmissionType,
    unlockData: UpdatedEmailData,
    config: EmailConfiguration
): EmailData => {
    const submissionURL = new URL(
        `submissions/${submission.id}/review-and-submit`,
        config.baseUrl
    ).href
    const receiverEmails: string[] = submission.stateContacts.map(
        (contact) => contact.email
    )
    const bodyHTML = `
        ${testEmailAlert}
        <br /><br />
<<<<<<< HEAD
        Submission ${unlockData.submissionName} was unlocked by CMS<br /><br /> 
        <b>Unlocked by:</b> ${unlockData.updatedBy}<br /><br />
        <b>Unlocked on:</b> ${formatCalendarDate(
            unlockData.updatedAt
        )}<br /><br />
=======
        Submission ${unlockData.submissionName} was unlocked by CMS<br />
        <br />
        <b>Unlocked by:</b> ${unlockData.updatedBy}<br />
        <b>Unlocked on:</b> ${formatCalendarDate(unlockData.updatedAt)}<br />
>>>>>>> c0a441c3
        <b>Reason for unlock:</b> ${unlockData.updatedReason}<br /><br />
        <a href="${submissionURL}">Open the submission in MC-Review to make edits.</a>
    `
    return {
        toAddresses: receiverEmails,
        sourceEmail: config.emailSource,
        subject: `${config.stage !== 'prod' ? `[${config.stage}] ` : ''}TEST ${
            unlockData.submissionName
        } was unlocked by CMS`,
        bodyText: stripHTMLFromTemplate(bodyHTML),
        bodyHTML: bodyHTML,
    }
}

const resubmittedStateEmail = (
    submission: StateSubmissionType,
    user: CognitoUserType,
    resubmittedData: UpdatedEmailData,
    config: EmailConfiguration
): EmailData => {
    const currentUserEmail = user.email
    const receiverEmails: string[] = [currentUserEmail].concat(
        submission.stateContacts.map((contact) => contact.email)
    )
    const bodyHTML = `
        ${testEmailAlert}<br />
        <br />
        Submission ${
            resubmittedData.submissionName
        } was successfully resubmitted<br />
        <br />
        <b>Submitted by:</b> ${resubmittedData.updatedBy}<br />
        <b>Updated on:</b> ${formatCalendarDate(
            resubmittedData.updatedAt
        )}<br />
        <b>Changes made:</b> ${resubmittedData.updatedReason}<br />
        <br />
        <p>If you need to make any further changes, please contact CMS.</p>
    `
    return {
        toAddresses: receiverEmails,
        sourceEmail: config.emailSource,
        subject: `${config.stage !== 'prod' ? `[${config.stage}] ` : ''}TEST ${
            resubmittedData.submissionName
        } was resubmitted`,
        bodyText: stripHTMLFromTemplate(bodyHTML),
        bodyHTML: bodyHTML,
    }
}

const resubmittedCMSEmail = (
    submission: StateSubmissionType,
    resubmittedData: UpdatedEmailData,
    config: EmailConfiguration
): EmailData => {
    const reviewerEmails = config.cmsReviewSharedEmails
    const submissionURL = new URL(
        `submissions/${submission.id}`,
        config.baseUrl
    ).href

    const bodyHTML = `
        ${testEmailAlert}<br />
        <br />
        The state completed their edits on submission ${
            resubmittedData.submissionName
        }<br />
        <br />
        <b>Submitted by:</b> ${resubmittedData.updatedBy}<br />
        <b>Updated on:</b> ${formatCalendarDate(
            resubmittedData.updatedAt
        )}<br />
        <b>Changes made:</b> ${resubmittedData.updatedReason}<br />
        <br />
        <a href="${submissionURL}">View submission</a>
    `
    return {
        toAddresses: reviewerEmails,
        sourceEmail: config.emailSource,
        subject: `${config.stage !== 'prod' ? `[${config.stage}] ` : ''}TEST ${
            resubmittedData.submissionName
        } was resubmitted`,
        bodyText: stripHTMLFromTemplate(bodyHTML),
        bodyHTML: bodyHTML,
    }
}

export {
    newPackageCMSEmail,
    newPackageStateEmail,
    unlockPackageCMSEmail,
    unlockPackageStateEmail,
    resubmittedStateEmail,
    resubmittedCMSEmail,
    UpdatedEmailData,
    generateRateName,
}<|MERGE_RESOLUTION|>--- conflicted
+++ resolved
@@ -200,18 +200,10 @@
     const bodyHTML = `
         ${testEmailAlert}
         <br /><br />
-<<<<<<< HEAD
-        Submission ${unlockData.submissionName} was unlocked<br /><br />
-        <b>Unlocked by:</b> ${unlockData.updatedBy}<br /><br />
-        <b>Unlocked on:</b> ${formatCalendarDate(
-            unlockData.updatedAt
-        )}<br /><br />
-=======
         Submission ${unlockData.submissionName} was unlocked<br />
         <br />
         <b>Unlocked by:</b> ${unlockData.updatedBy}<br />
         <b>Unlocked on:</b> ${formatCalendarDate(unlockData.updatedAt)}<br />
->>>>>>> c0a441c3
         <b>Reason for unlock:</b> ${unlockData.updatedReason}<br /><br />
         You will receive another notification when the state resubmits.
     `
@@ -241,18 +233,10 @@
     const bodyHTML = `
         ${testEmailAlert}
         <br /><br />
-<<<<<<< HEAD
-        Submission ${unlockData.submissionName} was unlocked by CMS<br /><br /> 
-        <b>Unlocked by:</b> ${unlockData.updatedBy}<br /><br />
-        <b>Unlocked on:</b> ${formatCalendarDate(
-            unlockData.updatedAt
-        )}<br /><br />
-=======
         Submission ${unlockData.submissionName} was unlocked by CMS<br />
         <br />
         <b>Unlocked by:</b> ${unlockData.updatedBy}<br />
         <b>Unlocked on:</b> ${formatCalendarDate(unlockData.updatedAt)}<br />
->>>>>>> c0a441c3
         <b>Reason for unlock:</b> ${unlockData.updatedReason}<br /><br />
         <a href="${submissionURL}">Open the submission in MC-Review to make edits.</a>
     `
