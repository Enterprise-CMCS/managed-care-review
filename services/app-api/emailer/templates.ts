--- conflicted
+++ resolved
@@ -74,8 +74,6 @@
               }`
             : 'Rating Period Dates Not Found'
     }`
-<<<<<<< HEAD
-=======
     const rateName =
         submission.submissionType === 'CONTRACT_AND_RATES'
             ? `<b>Rate name</b>: ${generateRateName(
@@ -83,7 +81,6 @@
                   submissionName
               )}<br />`
             : ''
->>>>>>> 9bccb6c9
     const rateRelatedDatesText =
         submission.submissionType === 'CONTRACT_AND_RATES'
             ? `${ratingPeriodText}: ${ratingPeriodDates}`
@@ -124,26 +121,10 @@
             <br /><br />
             Managed Care submission: <b>${submissionName}</b> was received from <b>${
         submission.stateCode
-<<<<<<< HEAD
-    }</b>.<br /><br />
-            <b>Submission type</b>: ${
-                SubmissionTypeRecord[submission.submissionType]
-            }<br />
-            ${contractEffectiveDatesText}
-            <br />
-            ${rateRelatedDatesText}${
-        rateRelatedDatesText.length > 0 ? '<br />' : ''
-    }
-            <b>Submission description</b>: ${
-                submission.submissionDescription
-            }<br /><br />
-            <a href="${submissionURL}">View submission</a>
-=======
     }</b>.
             <br />
             <br />
             ${generateNewSubmissionBody(submission, submissionName, config)}
->>>>>>> 9bccb6c9
         `
     return {
         toAddresses: reviewerEmails,
