--- conflicted
+++ resolved
@@ -1,11 +1,7 @@
 import { URL } from 'url'
 import {
     CognitoUserType,
-<<<<<<< HEAD
     LockedHealthPlanFormDataType,
-=======
-    StateSubmissionType,
->>>>>>> 9bccb6c9
     SubmissionType,
 } from '../../app-web/src/common-code/domain-models'
 import { formatCalendarDate } from '../../app-web/src/dateHelpers'
@@ -39,13 +35,8 @@
     return formatted.replace(/(<([^>]+)>)/gi, '')
 }
 
-<<<<<<< HEAD
-const newPackageCMSEmail = (
-    submission: LockedHealthPlanFormDataType,
-=======
 const generateNewSubmissionBody = (
-    submission: StateSubmissionType,
->>>>>>> 9bccb6c9
+    submission: LockedHealthPlanFormDataType,
     submissionName: string,
     config: EmailConfiguration
 ): string => {
@@ -83,8 +74,6 @@
               }`
             : 'Rating Period Dates Not Found'
     }`
-<<<<<<< HEAD
-=======
     const rateName =
         submission.submissionType === 'CONTRACT_AND_RATES'
             ? `<b>Rate name</b>: ${generateRateName(
@@ -92,7 +81,6 @@
                   submissionName
               )}<br />`
             : ''
->>>>>>> 9bccb6c9
     const rateRelatedDatesText =
         submission.submissionType === 'CONTRACT_AND_RATES'
             ? `${ratingPeriodText}: ${ratingPeriodDates}`
@@ -121,7 +109,7 @@
 }
 
 const newPackageCMSEmail = (
-    submission: StateSubmissionType,
+    submission: LockedHealthPlanFormDataType,
     submissionName: string,
     config: EmailConfiguration
 ): EmailData => {
@@ -133,26 +121,10 @@
             <br /><br />
             Managed Care submission: <b>${submissionName}</b> was received from <b>${
         submission.stateCode
-<<<<<<< HEAD
-    }</b>.<br /><br />
-            <b>Submission type</b>: ${
-                SubmissionTypeRecord[submission.submissionType]
-            }<br />
-            ${contractEffectiveDatesText}
-            <br />
-            ${rateRelatedDatesText}${
-        rateRelatedDatesText.length > 0 ? '<br />' : ''
-    }
-            <b>Submission description</b>: ${
-                submission.submissionDescription
-            }<br /><br />
-            <a href="${submissionURL}">View submission</a>
-=======
     }</b>.
             <br />
             <br />
             ${generateNewSubmissionBody(submission, submissionName, config)}
->>>>>>> 9bccb6c9
         `
     return {
         toAddresses: reviewerEmails,
