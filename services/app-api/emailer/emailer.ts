import { Lambda } from 'aws-sdk'
import {
    getSESEmailParams,
    newPackageCMSEmail,
    newPackageStateEmail,
    unlockPackageCMSEmail,
    unlockPackageStateEmail,
    resubmittedStateEmail,
    resubmittedCMSEmail,
    UpdatedEmailData
} from './'
import { StateSubmissionType, CognitoUserType } from '../../app-web/src/common-code/domain-models'

type EmailConfiguration = {
    stage: string
    baseUrl: string
    emailSource: string // an email address for the generic application-wide sender
    cmsReviewSharedEmails: string[] // list of shared emails that all new managed care packages must be sent to
}
type EmailData = {
    bodyText: string
    sourceEmail: string
    subject: string
    toAddresses: string[]
    bccAddresses?: string[]
    ccAddresses?: string[]
    replyToAddresses?: string[]
    subjectCharset?: string
    bodyCharset?: string
    bodyHTML?: string
}

type Emailer = {
    sendEmail: (emailData: EmailData) => Promise<void | Error>
    sendCMSNewPackage: (
        submission: StateSubmissionType,
        submissionName: string,
    ) => Promise<void | Error>
    sendStateNewPackage: (
        submission: StateSubmissionType,
        submissionName: string,
        user: CognitoUserType
    ) => Promise<void | Error>
    sendUnlockPackageCMSEmail: (
        updatedEmailData: UpdatedEmailData
    ) => Promise<void | Error>
    sendUnlockPackageStateEmail: (
        submission: StateSubmissionType,
        updatedEmailData: UpdatedEmailData
    ) => Promise<void | Error>
    sendResubmittedStateEmail: (
        submission: StateSubmissionType,
        updatedEmailData: UpdatedEmailData,
        user: CognitoUserType
    ) => Promise<void | Error>
    sendResubmittedCMSEmail: (
        submission: StateSubmissionType,
        updatedEmailData: UpdatedEmailData
    ) => Promise<void | Error>
}

function newSESEmailer(config: EmailConfiguration): Emailer {
    const lambda = new Lambda()
    return {
        sendEmail: async (emailData: EmailData): Promise<void | Error> => {
            const emailRequestParams = getSESEmailParams(emailData)
            const lambdaParams = {
                FunctionName: `app-api-${config.stage}-email_submit`,
                Payload: JSON.stringify({ body: emailRequestParams }),
            }

            try {
                const sesResult = await lambda.invoke(lambdaParams).promise()
                return
            } catch (err) {
                return new Error('SES email send failed. ' + err)
            }
        },
        sendCMSNewPackage: async function (submission: StateSubmissionType, submissionName: string) {
            const emailData = newPackageCMSEmail(submission, submissionName, config)
            return await this.sendEmail(emailData)
        },
        sendStateNewPackage: async function (
            submission: StateSubmissionType,
            submissionName: string,
            user: CognitoUserType
        ) {
            const emailData = newPackageStateEmail(
                submission,
                submissionName,
                user,
                config
            )
            return await this.sendEmail(emailData)
        },
        sendUnlockPackageCMSEmail: async function (updatedEmailData){
            const emailData = unlockPackageCMSEmail(updatedEmailData, config)
            return await this.sendEmail(emailData)
        },
        sendUnlockPackageStateEmail: async function (submission, updatedEmailData){
            const emailData = unlockPackageStateEmail(
                submission,
                updatedEmailData,
                config)
            return await this.sendEmail(emailData)
        },
        sendResubmittedStateEmail: async function (
            submission,
            updatedEmailData,
            user: CognitoUserType
        ){
            const emailData = resubmittedStateEmail(submission, user, updatedEmailData, config)
            return await this.sendEmail(emailData)
        },
        sendResubmittedCMSEmail: async function (submission, updatedEmailData){
            const emailData = resubmittedCMSEmail(submission, updatedEmailData, config)
            return await this.sendEmail(emailData)
        }
    }
}

const localEmailerLogger = (emailData: EmailData) =>
    console.log(`
        EMAIL SENT
        ${'(¯`·.¸¸.·´¯`·.¸¸.·´¯·.¸¸.·´¯`·.¸¸.·´¯`·.¸¸.·´¯`·.¸¸.·´)'}
        ${JSON.stringify(getSESEmailParams(emailData))}
        ${'(¯`·.¸¸.·´¯`·.¸¸.·´¯·.¸¸.·´¯`·.¸¸.·´¯`·.¸¸.·´¯`·.¸¸.·´)'}
    `)


function newLocalEmailer(config: EmailConfiguration): Emailer {
    return {
        sendEmail: async (emailData: EmailData): Promise<void | Error> => {
            localEmailerLogger(emailData)
        },
        sendCMSNewPackage: async (submission: StateSubmissionType) => {
<<<<<<< HEAD
            const emailData = newPackageCMSEmail(submission, 'some-title', config)
            const emailRequestParams = getSESEmailParams(emailData)
            console.log(`
            EMAIL SENT
            ${'(¯`·.¸¸.·´¯`·.¸¸.·´¯·.¸¸.·´¯`·.¸¸.·´¯`·.¸¸.·´¯`·.¸¸.·´)'}
            ${JSON.stringify(emailRequestParams)}
            ${'(¯`·.¸¸.·´¯`·.¸¸.·´¯·.¸¸.·´¯`·.¸¸.·´¯`·.¸¸.·´¯`·.¸¸.·´)'}
        `)
=======
            const emailData = newPackageCMSEmail(submission, config)
            localEmailerLogger(emailData)
>>>>>>> ffc267bb
        },
        sendStateNewPackage: async (
            submission: StateSubmissionType,
            submissionName: string,
            user: CognitoUserType
        ) => {
            const emailData = newPackageStateEmail(
                submission,
                submissionName,
                user,
                config
            )
            localEmailerLogger(emailData)
        },
        sendUnlockPackageCMSEmail: async (
            updatedEmailData: UpdatedEmailData
        ) => {
            const emailData = unlockPackageCMSEmail(updatedEmailData, config)
            localEmailerLogger(emailData)
        },
        sendUnlockPackageStateEmail: async (
            submission: StateSubmissionType,
            updatedEmailData: UpdatedEmailData
        ) => {
            const emailData = unlockPackageStateEmail(submission, updatedEmailData, config)
            localEmailerLogger(emailData)
        },
        sendResubmittedStateEmail: async (
            submission: StateSubmissionType,
            updatedEmailData: UpdatedEmailData,
            user: CognitoUserType
        ) => {
            const emailData = resubmittedStateEmail(submission, user, updatedEmailData, config)
            localEmailerLogger(emailData)
        },
        sendResubmittedCMSEmail: async (
            submission: StateSubmissionType,
            updatedEmailData: UpdatedEmailData
        ) => {
            const emailData = resubmittedCMSEmail(submission, updatedEmailData, config)
            localEmailerLogger(emailData)
        },
    }
}

export { newLocalEmailer, newSESEmailer }
export type { Emailer, EmailConfiguration, EmailData }<|MERGE_RESOLUTION|>--- conflicted
+++ resolved
@@ -134,19 +134,8 @@
             localEmailerLogger(emailData)
         },
         sendCMSNewPackage: async (submission: StateSubmissionType) => {
-<<<<<<< HEAD
             const emailData = newPackageCMSEmail(submission, 'some-title', config)
-            const emailRequestParams = getSESEmailParams(emailData)
-            console.log(`
-            EMAIL SENT
-            ${'(¯`·.¸¸.·´¯`·.¸¸.·´¯·.¸¸.·´¯`·.¸¸.·´¯`·.¸¸.·´¯`·.¸¸.·´)'}
-            ${JSON.stringify(emailRequestParams)}
-            ${'(¯`·.¸¸.·´¯`·.¸¸.·´¯·.¸¸.·´¯`·.¸¸.·´¯`·.¸¸.·´¯`·.¸¸.·´)'}
-        `)
-=======
-            const emailData = newPackageCMSEmail(submission, config)
             localEmailerLogger(emailData)
->>>>>>> ffc267bb
         },
         sendStateNewPackage: async (
             submission: StateSubmissionType,
