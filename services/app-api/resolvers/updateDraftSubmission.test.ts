--- conflicted
+++ resolved
@@ -36,13 +36,8 @@
             }
 
             const updates: DraftSubmissionUpdates = {
-<<<<<<< HEAD
                 programID: 'smmc',
-                submissionType: 'CONTRACT_ONLY' as SubmissionType.ContractOnly,
-=======
-                programID: 'MCAC',
                 submissionType: 'CONTRACT_ONLY',
->>>>>>> d2af330b
                 submissionDescription: 'an updated draft',
                 documents: [],
                 contractType: null,
@@ -81,13 +76,8 @@
             }
 
             const updates: DraftSubmissionUpdates = {
-<<<<<<< HEAD
                 programID: 'smmc',
-                submissionType: 'CONTRACT_ONLY' as SubmissionType.ContractOnly,
-=======
-                programID: 'MCAC',
                 submissionType: 'CONTRACT_ONLY',
->>>>>>> d2af330b
                 submissionDescription: 'an updated draft',
                 documents: [],
                 contractType: null,
@@ -135,13 +125,8 @@
             }
 
             const updates: DraftSubmissionUpdates = {
-<<<<<<< HEAD
                 programID: 'smmc',
-                submissionType: 'CONTRACT_ONLY' as SubmissionType.ContractOnly,
-=======
-                programID: 'MCAC',
                 submissionType: 'CONTRACT_ONLY',
->>>>>>> d2af330b
                 submissionDescription: 'an updated draft',
                 documents: [],
                 contractType: null,
