--- conflicted
+++ resolved
@@ -3,12 +3,11 @@
     constructTestPostgresServer,
     createAndUpdateTestDraftSubmission,
     fetchTestStateSubmissionById,
-<<<<<<< HEAD
     defaultContext,
     defaultFloridaProgram,
-=======
-    defaultContext, unlockTestDraftSubmission, resubmitTestDraftSubmission, createTestStateSubmission,
->>>>>>> ffc267bb
+	unlockTestDraftSubmission,
+	resubmitTestDraftSubmission,
+	createTestStateSubmission,
 } from '../testHelpers/gqlHelpers'
 import { testEmailConfig, testEmailer } from '../testHelpers/emailerHelpers'
 import { base64ToDomain } from '../../app-web/src/common-code/proto/stateSubmission'
