import { ForbiddenError, ApolloError } from 'apollo-server-lambda'
import { isStoreError, Store } from '../store/index'
import { QueryResolvers, State } from '../gen/gqlServer'
import {
    StateSubmissionType,
    isStateUser,
<<<<<<< HEAD
    isCMSUser,
=======
>>>>>>> 4c9f047f
} from '../../app-web/src/common-code/domain-models'

export function fetchStateSubmissionResolver(
    store: Store
): QueryResolvers['fetchStateSubmission'] {
    return async (_parent, { input }, context) => {
        // This resolver is only callable by state users
        if (!isStateUser(context.user)) {
            throw new ForbiddenError('user not authorized to fetch state data')
        }

        // fetch from the store
        const result = await store.findStateSubmission(input.submissionID)

        if (isStoreError(result)) {
            console.log('Error finding a submission', result)
            if (result.code === 'WRONG_STATUS') {
                throw new ApolloError(
                    `Submission is not a StateSubmission`,
                    'WRONG_STATUS',
                    {
                        argumentName: 'submissionID',
                    }
                )
            }

            throw new Error(
                `Issue finding a draft submission of type ${result.code}. Message: ${result.message}`
            )
        }

        if (result === undefined) {
            return {
                submission: undefined,
            }
        }

        const draft: StateSubmissionType = result

        // Authorization CMS users can view, state users can only view if the state matches
        if (isStateUser(context.user)) {
            const stateFromCurrentUser: State['code'] = context.user.state_code
            if (draft.stateCode !== stateFromCurrentUser) {
                throw new ForbiddenError(
                    'user not authorized to fetch data from a different state'
                )
            }
        } else if (isCMSUser(context.user)) {
            true // CMS users have access, no error to throw here, but I want to have it in the if tree so we don't forget something.
        } else {
            console.log('Error: Unknown User Type: ', context.user)
            throw new ForbiddenError(`unknown user type`)
        }

        return { submission: draft }
    }
}<|MERGE_RESOLUTION|>--- conflicted
+++ resolved
@@ -4,10 +4,7 @@
 import {
     StateSubmissionType,
     isStateUser,
-<<<<<<< HEAD
     isCMSUser,
-=======
->>>>>>> 4c9f047f
 } from '../../app-web/src/common-code/domain-models'
 
 export function fetchStateSubmissionResolver(
