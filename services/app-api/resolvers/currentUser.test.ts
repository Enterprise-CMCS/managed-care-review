--- conflicted
+++ resolved
@@ -5,38 +5,20 @@
 import { Resolvers } from '../gen/gqlServer'
 import typeDefs from '../../app-graphql/src/schema.graphql'
 import GET_CURRENT_USER from '../../app-graphql/src/queries/currentUserQuery.graphql'
-<<<<<<< HEAD
-import { userFromAuthProvider } from '../authn'
+import { userFromLocalAuthProvider } from '../authn'
 
-import { UserType } from '../../app-web/src/common-code/domain-models/user'
-
-=======
->>>>>>> 8393ba52
 import { getCurrentUserResolver } from './currentUser'
-import {userResolver} from './userResolver'
+import { userResolver } from './userResolver'
 
 describe('currentUser', () => {
     it('returns the currentUser', async () => {
-        const mockUserFetcher: userFromAuthProvider = () => {
-            return Promise.resolve(
-                ok({
-                    role: 'STATE_USER',
-                    email: 'james@example.com',
-                    state: 'GA',
-                    name: 'james brown',
-                })
-            )
-        }
-
         const resolvers: Resolvers = {
             Query: {
-<<<<<<< HEAD
-                getCurrentUser: getCurrentUserResolver(mockUserFetcher),
-=======
-                getCurrentUser: getCurrentUserResolver
->>>>>>> 8393ba52
+                getCurrentUser: getCurrentUserResolver(
+                    userFromLocalAuthProvider
+                ),
             },
-            User: userResolver
+            User: userResolver,
         }
 
         // create an apollo server
@@ -80,9 +62,11 @@
     it('returns an error if the state is not in valid state list', async () => {
         const resolvers: Resolvers = {
             Query: {
-                getCurrentUser: getCurrentUserResolver
+                getCurrentUser: getCurrentUserResolver(
+                    userFromLocalAuthProvider
+                ),
             },
-            User: userResolver
+            User: userResolver,
         }
 
         // create an apollo server
@@ -92,7 +76,7 @@
             playground: {
                 endpoint: '/local/graphql',
             },
-            context: ({  context }) => {
+            context: ({ context }) => {
                 const event = {
                     requestContext: {
                         identity: {
@@ -116,10 +100,11 @@
         process.env.REACT_APP_LOCAL_LOGIN = 'true'
 
         const res = await query({ query: GET_CURRENT_USER })
- 
 
         // confirm that we get what we got
         expect(res.errors).toBeDefined()
-        expect(res.errors && res.errors[0].message).toBe('No state data for users state: MI')
+        expect(res.errors && res.errors[0].message).toBe(
+            'No state data for users state: MI'
+        )
     })
 })