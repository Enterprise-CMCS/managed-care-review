import { ForbiddenError, UserInputError } from 'apollo-server-lambda'
import {
<<<<<<< HEAD
    DraftSubmissionType, hasValidContract,
    hasValidDocuments,
    hasValidRates, isContractAndRates, isStateSubmission, isStateUser, StateSubmissionType
} from '../../app-web/src/common-code/domain-models'
import { Emailer } from '../emailer'
import { MutationResolvers, State } from '../gen/gqlServer'
import { isStoreError, Store } from '../store/index'
=======
    DraftSubmissionType,
    hasValidContract,
    hasValidDocuments,
    hasValidRates,
    isContractAndRates,
    isStateSubmission,
    isStateUser,
    StateSubmissionType,
} from '../../app-web/src/common-code/domain-models'
import { MutationResolvers, State } from '../gen/gqlServer'
import { isStoreError, Store } from '../postgres'
>>>>>>> 1a34b058

export const SubmissionErrorCodes = ['INCOMPLETE', 'INVALID'] as const
type SubmissionErrorCode = typeof SubmissionErrorCodes[number] // iterable union type

type SubmissionError = {
    code: SubmissionErrorCode
    message: string
}

export function isSubmissionError(err: unknown): err is SubmissionError {
    if (err && typeof err == 'object') {
        if ('code' in err && 'message' in err) {
            // This seems ugly but necessary in a type guard.
            const hasCode = err as { code: unknown }
            if (typeof hasCode.code === 'string') {
                if (
                    SubmissionErrorCodes.some(
                        (errCode) => hasCode.code === errCode
                    )
                ) {
                    return true
                }
            }
        }
    }
    return false
}

// This is a state machine transition to turn a draft into a StateSubmission
// It will return an error if there are any missing fields that are required by the state submission
// This strategy (returning a different type from validation) is taken from the
// "parse, don't validate" article: https://lexi-lambda.github.io/blog/2019/11/05/parse-don-t-validate/
function submit(
    draft: DraftSubmissionType
): StateSubmissionType | SubmissionError {
    const maybeStateSubmission: Record<string, unknown> = {
        ...draft,
        status: 'SUBMITTED',
        submittedAt: new Date(),
    }

    if (isStateSubmission(maybeStateSubmission)) return maybeStateSubmission
    else if (!hasValidContract(maybeStateSubmission as StateSubmissionType)) {
        return {
            code: 'INCOMPLETE',
            message: 'submissions is missing required contract fields',
        }
    } else if (!hasValidRates(maybeStateSubmission as StateSubmissionType)) {
        return isContractAndRates(draft)
            ? {
                  code: 'INCOMPLETE',
                  message: 'submission is missing required rate fields',
              }
            : {
                  code: 'INVALID',
                  message: 'submission includes invalid rate fields',
              }
    } else if (
        !hasValidDocuments(maybeStateSubmission as StateSubmissionType)
    ) {
        return {
            code: 'INCOMPLETE',
            message: 'submissions must have valid documents',
        }
    } else
        return {
            code: 'INCOMPLETE',
            message: 'submission is missing a required field',
        }
}

// submitDraftSubmissionResolver is a state machine transition for Submission,
// transforming it from a DraftSubmission to a StateSubmission
export function submitDraftSubmissionResolver(
    store: Store,
    emailer: Emailer
): MutationResolvers['submitDraftSubmission'] {
    return async (_parent, { input }, context) => {
        // This resolver is only callable by state users
        if (!isStateUser(context.user)) {
            throw new ForbiddenError('user not authorized to fetch state data')
        }

        // fetch from the store
        const result = await store.findDraftSubmission(input.submissionID)

        if (isStoreError(result)) {
            throw new Error(
                `Issue finding a draft submission of type ${result.code}. Message: ${result.message}`
            )
        }

        if (result === undefined) {
            throw new UserInputError(
                `A draft must exist to be submitted: ${input.submissionID}`,
                {
                    argumentName: 'submissionID',
                }
            )
        }

        const draft: DraftSubmissionType = result

        // Authorization
        const stateFromCurrentUser: State['code'] = context.user.state_code
        if (draft.stateCode !== stateFromCurrentUser) {
            throw new ForbiddenError(
                'user not authorized to fetch data from a different state'
            )
        }

        // attempt to parse into a StateSubmission
        const submissionResult = submit(draft)

        if (isSubmissionError(submissionResult)) {
            throw new UserInputError(
                'Incomplete submission cannot be submitted',
                {
                    message: submissionResult.message,
                }
            )
        }

        const stateSubmission: StateSubmissionType = submissionResult

        // Save the submission!
        const updateResult = await store.updateStateSubmission(stateSubmission)
        if (isStoreError(updateResult)) {
            console.log(
                `Issue updating a state submission of type ${updateResult.code}. Message: ${updateResult.message}`
            )
            throw new Error(
                `Issue updating a state submission of type ${updateResult.code}. Message: ${updateResult.message}`
            )
        }

        const updatedSubmission: StateSubmissionType = updateResult

        // Send the email!
        const emailData = emailer.generateCMSEmail(stateSubmission)
        const emailResult = await emailer.sendEmail(emailData)

        if (emailResult instanceof Error) {
            console.log("ERROR: Failed to send email to CMS:", emailResult)
            throw emailResult
        }

        return { submission: updatedSubmission }
    }
}<|MERGE_RESOLUTION|>--- conflicted
+++ resolved
@@ -1,26 +1,12 @@
 import { ForbiddenError, UserInputError } from 'apollo-server-lambda'
 import {
-<<<<<<< HEAD
     DraftSubmissionType, hasValidContract,
     hasValidDocuments,
     hasValidRates, isContractAndRates, isStateSubmission, isStateUser, StateSubmissionType
 } from '../../app-web/src/common-code/domain-models'
 import { Emailer } from '../emailer'
 import { MutationResolvers, State } from '../gen/gqlServer'
-import { isStoreError, Store } from '../store/index'
-=======
-    DraftSubmissionType,
-    hasValidContract,
-    hasValidDocuments,
-    hasValidRates,
-    isContractAndRates,
-    isStateSubmission,
-    isStateUser,
-    StateSubmissionType,
-} from '../../app-web/src/common-code/domain-models'
-import { MutationResolvers, State } from '../gen/gqlServer'
 import { isStoreError, Store } from '../postgres'
->>>>>>> 1a34b058
 
 export const SubmissionErrorCodes = ['INCOMPLETE', 'INVALID'] as const
 type SubmissionErrorCode = typeof SubmissionErrorCodes[number] // iterable union type
