{
    "name": "app-api",
    "private": "true",
    "version": "1.0.0",
    "main": "handler.js",
    "license": "MIT",
    "scripts": {
        "precommit": "lint-staged",
        "test": "jest --watch",
        "test:once": "jest --runInBand --ci",
        "lint": "tsc --noEmit && eslint .",
        "clean": "rm -rf node_modules && yarn cache clean"
    },
    "lint-staged": {
        "*.{js,ts}": [
            "eslint --fix",
            "prettier --write"
        ]
    },
    "dependencies": {
        "@aws/dynamodb-data-mapper": "0.7.3",
        "@aws/dynamodb-data-mapper-annotations": "^0.7.3",
        "@prisma/client": "3.4.0",
        "apollo-server-lambda": "^3.4.0",
        "graphql": "^15.6.1",
        "graphql-scalars": "^1.11.1",
        "neverthrow": "^4.2.2",
<<<<<<< HEAD
        "prisma": "3.4.0",
=======
        "prisma": "3.3.0",
        "protobufjs": "^6.11.2",
>>>>>>> a039e42a
        "request": "^2.88.2",
        "uuid": "^8.3.2",
        "zod": "^3.11.6"
    },
    "devDependencies": {
        "@types/aws-lambda": "^8.10.83",
        "@types/copy-webpack-plugin": "^8.0.1",
        "@types/glob": "^7.2.0",
        "@types/jest": "^27.0.1",
        "@types/request": "^2.48.7",
        "@types/uuid": "^8.3.1",
        "@typescript-eslint/eslint-plugin": "^4.31.1",
        "@typescript-eslint/parser": "^4.33.0",
        "aws-sdk": "^2.991.0",
        "copy-webpack-plugin": "^9.0.1",
        "eslint": "^7.19.0",
        "eslint-config-prettier": "^8.3.0",
        "eslint-plugin-jest": "^24.4.0",
        "eslint-plugin-prettier": "^4.0.0",
        "graphql-tag": "^2.12.5",
        "jest": "^26.6.3",
        "jest-raw-loader": "^1.0.1",
        "lint-staged": "^11.2.6",
        "prettier": "^2.4.1",
        "serverless": "^2.65.0",
        "serverless-associate-waf": "^1.2.1",
        "serverless-dotenv-plugin": "^3.10.0",
        "serverless-iam-helper": "CMSgov/serverless-iam-helper",
        "serverless-idempotency-helper": "CMSgov/serverless-idempotency-helper",
        "serverless-offline": "^8.0.0",
        "serverless-s3-bucket-helper": "CMSgov/serverless-s3-bucket-helper",
        "serverless-stack-termination-protection": "^1.0.4",
        "serverless-webpack": "^5.5.4",
        "ts-jest": "^26.4.4",
        "ts-loader": "^9.2.6",
        "tsconfig-paths-webpack-plugin": "^3.5.1",
        "typescript": "4.4.4",
        "webpack-node-externals": "^3.0.0"
    }
}<|MERGE_RESOLUTION|>--- conflicted
+++ resolved
@@ -12,7 +12,7 @@
         "clean": "rm -rf node_modules && yarn cache clean"
     },
     "lint-staged": {
-        "*.{js,ts}": [
+        "app-api/*.{js,ts}": [
             "eslint --fix",
             "prettier --write"
         ]
@@ -25,12 +25,8 @@
         "graphql": "^15.6.1",
         "graphql-scalars": "^1.11.1",
         "neverthrow": "^4.2.2",
-<<<<<<< HEAD
         "prisma": "3.4.0",
-=======
-        "prisma": "3.3.0",
         "protobufjs": "^6.11.2",
->>>>>>> a039e42a
         "request": "^2.88.2",
         "uuid": "^8.3.2",
         "zod": "^3.11.6"
