{
    "name": "app-api",
    "private": "true",
    "version": "1.0.0",
    "main": "handler.js",
    "license": "MIT",
    "scripts": {
        "precommit": "lint-staged",
        "test": "jest --watch",
        "test:once": "jest --runInBand --ci",
        "lint": "tsc --noEmit && eslint .",
        "clean": "rm -rf node_modules && yarn cache clean"
    },
    "lint-staged": {
        "app-api/*.{js,ts}": [
            "eslint --fix",
            "prettier --write"
        ]
    },
    "dependencies": {
        "@prisma/client": "3.5.0",
<<<<<<< HEAD
        "apollo-server-lambda": "^3.4.0",
        "archiver": "^5.3.0",
=======
        "apollo-server-lambda": "^3.5.0",
>>>>>>> 41f63b49
        "graphql": "^15.6.1",
        "graphql-scalars": "^1.11.1",
        "neverthrow": "^4.2.2",
        "prisma": "3.5.0",
        "protobufjs": "^6.11.2",
        "request": "^2.88.2",
        "uuid": "^8.3.2",
        "zod": "^3.11.6"
    },
    "devDependencies": {
        "@types/archiver": "^5.1.1",
        "@types/aws-lambda": "^8.10.83",
        "@types/glob": "^7.2.0",
        "@types/jest": "^27.0.1",
        "@types/request": "^2.48.7",
        "@types/uuid": "^8.3.1",
        "@typescript-eslint/eslint-plugin": "^4.31.1",
        "@typescript-eslint/parser": "^4.33.0",
        "aws-sdk": "^2.991.0",
        "copy-webpack-plugin": "6.4.1",
        "eslint": "^7.19.0",
        "eslint-config-prettier": "^8.3.0",
        "eslint-plugin-jest": "^24.4.0",
        "eslint-plugin-prettier": "^4.0.0",
        "graphql-tag": "^2.12.5",
        "jest": "^26.6.3",
        "jest-raw-loader": "^1.0.1",
        "lint-staged": "^11.2.6",
        "prettier": "^2.4.1",
        "serverless": "^2.65.0",
        "serverless-associate-waf": "^1.2.1",
        "serverless-dotenv-plugin": "^3.10.0",
        "serverless-iam-helper": "CMSgov/serverless-iam-helper",
        "serverless-idempotency-helper": "CMSgov/serverless-idempotency-helper",
        "serverless-offline": "^8.0.0",
        "serverless-online": "CMSgov/serverless-online",
        "serverless-s3-bucket-helper": "CMSgov/serverless-s3-bucket-helper",
        "serverless-stack-termination-protection": "^1.0.4",
        "serverless-webpack": "^5.5.4",
        "ts-jest": "^26.4.4",
        "ts-loader": "~8.2.0",
        "tsconfig-paths-webpack-plugin": "^3.5.1",
        "typescript": "4.4.4",
        "webpack": "4.44.2",
        "webpack-node-externals": "^3.0.0"
    }
}<|MERGE_RESOLUTION|>--- conflicted
+++ resolved
@@ -19,12 +19,8 @@
     },
     "dependencies": {
         "@prisma/client": "3.5.0",
-<<<<<<< HEAD
-        "apollo-server-lambda": "^3.4.0",
         "archiver": "^5.3.0",
-=======
         "apollo-server-lambda": "^3.5.0",
->>>>>>> 41f63b49
         "graphql": "^15.6.1",
         "graphql-scalars": "^1.11.1",
         "neverthrow": "^4.2.2",
