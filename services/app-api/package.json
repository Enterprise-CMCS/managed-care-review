{
    "name": "app-api",
    "private": "true",
    "version": "1.0.0",
    "main": "handler.js",
    "license": "MIT",
    "scripts": {
        "precommit": "lint-staged",
        "test": "jest --watch",
        "test:once": "jest --runInBand --ci",
        "lint": "tsc --noEmit && eslint .",
        "clean": "rm -rf node_modules && yarn cache clean"
    },
    "lint-staged": {
        "app-api/*.{js,ts}": [
            "eslint --fix",
            "prettier --write"
        ]
    },
    "dependencies": {
        "@aws/dynamodb-data-mapper": "0.7.3",
        "@aws/dynamodb-data-mapper-annotations": "^0.7.3",
        "@prisma/client": "3.4.0",
        "apollo-server-lambda": "^3.4.0",
        "archiver": "^5.3.0",
        "graphql": "^15.6.1",
        "graphql-scalars": "^1.11.1",
        "neverthrow": "^4.2.2",
        "prisma": "3.4.0",
        "protobufjs": "^6.11.2",
        "request": "^2.88.2",
        "uuid": "^8.3.2",
        "zod": "^3.11.6"
    },
    "devDependencies": {
        "@types/archiver": "^5.1.1",
        "@types/aws-lambda": "^8.10.83",
        "@types/glob": "^7.2.0",
        "@types/jest": "^27.0.1",
        "@types/request": "^2.48.7",
        "@types/uuid": "^8.3.1",
        "@typescript-eslint/eslint-plugin": "^4.31.1",
        "@typescript-eslint/parser": "^4.33.0",
        "aws-sdk": "^2.991.0",
<<<<<<< HEAD
        "copy-webpack-plugin": "^9.0.1",
=======
        "copy-webpack-plugin": "6.4.1",
>>>>>>> 469fa25c
        "eslint": "^7.19.0",
        "eslint-config-prettier": "^8.3.0",
        "eslint-plugin-jest": "^24.4.0",
        "eslint-plugin-prettier": "^4.0.0",
        "graphql-tag": "^2.12.5",
        "jest": "^26.6.3",
        "jest-raw-loader": "^1.0.1",
        "lint-staged": "^11.2.6",
        "prettier": "^2.4.1",
        "serverless": "^2.65.0",
        "serverless-associate-waf": "^1.2.1",
        "serverless-dotenv-plugin": "^3.10.0",
        "serverless-iam-helper": "CMSgov/serverless-iam-helper",
        "serverless-idempotency-helper": "CMSgov/serverless-idempotency-helper",
        "serverless-offline": "^8.0.0",
        "serverless-s3-bucket-helper": "CMSgov/serverless-s3-bucket-helper",
        "serverless-stack-termination-protection": "^1.0.4",
        "serverless-webpack": "^5.5.4",
        "ts-jest": "^26.4.4",
        "ts-loader": "~8.2.0",
        "tsconfig-paths-webpack-plugin": "^3.5.1",
        "typescript": "4.4.4",
        "webpack-node-externals": "^3.0.0",
        "webpack": "4.44.2"
    }
}<|MERGE_RESOLUTION|>--- conflicted
+++ resolved
@@ -42,11 +42,7 @@
         "@typescript-eslint/eslint-plugin": "^4.31.1",
         "@typescript-eslint/parser": "^4.33.0",
         "aws-sdk": "^2.991.0",
-<<<<<<< HEAD
-        "copy-webpack-plugin": "^9.0.1",
-=======
         "copy-webpack-plugin": "6.4.1",
->>>>>>> 469fa25c
         "eslint": "^7.19.0",
         "eslint-config-prettier": "^8.3.0",
         "eslint-plugin-jest": "^24.4.0",
