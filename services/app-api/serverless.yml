--- conflicted
+++ resolved
@@ -22,12 +22,8 @@
   draftSubmissionsTableArn: ${env:CF_CONFIG_IGNORED_LOCALLY, cf:database-${self:custom.stage}.DraftSubmissionsTableArn}
   draftSubmissionsTableStreamArn: ${env:CF_CONFIG_IGNORED_LOCALLY, cf:database-${self:custom.stage}.DraftSubmissionsTableStreamArn}
   iamPath: ${env:IAM_PATH, "/"}
-<<<<<<< HEAD
   iamPermissionsBoundaryPolicy: ${env:FULL_IAM_PERMISSIONS_BOUNDARY_POLICY, ""}
-=======
-  iamPermissionsBoundaryPolicy: ${env:IAM_PERMISSIONS_BOUNDARY_POLICY, ""}
   secretsManagerSecret: aurora-postgres-${self:custom.stage}
->>>>>>> 4f90bb63
   reactAppAuthMode: ${env:REACT_APP_AUTH_MODE}
   dynamoConnection: ${env:DYNAMO_CONNECTION}
   webAclName: ${self:service}-${self:custom.stage}-webacl
@@ -86,6 +82,16 @@
           Action:
             - cognito-idp:ListUsers
           Resource: '*'
+        - Effect: 'Allow'
+          Action:
+            - secretsmanager:GetSecretValue
+            - secretsmanager:DescribeSecret
+          Resource: '*'
+        - Effect: 'Allow'
+          Action:
+            - rds-db:connect
+          Resource:
+            - ${self:custom.auroraArn}
 
   environment:
     stage: ${self:custom.stage}
@@ -136,7 +142,6 @@
 
   postgres:
     handler: handlers/postgres_check.main
-    role: LambdaApiRole
     events:
       - http:
           path: postgres_check
@@ -149,70 +154,6 @@
 
 resources:
   Resources:
-<<<<<<< HEAD
-=======
-    LambdaApiRole: # Why isn't this with the function as an iamRoleStatements?  https://github.com/serverless/serverless/issues/6485
-      Type: 'AWS::IAM::Role'
-      Properties:
-        AssumeRolePolicyDocument:
-          Version: '2012-10-17'
-          Statement:
-            - Effect: 'Allow'
-              Principal:
-                Service: 'lambda.amazonaws.com'
-              Action: 'sts:AssumeRole'
-        Path: ${self:custom.iamPath}
-        PermissionsBoundary:
-          Fn::If:
-            - CreatePermissionsBoundary
-            - !Sub arn:aws:iam::${AWS::AccountId}:policy${self:custom.iamPermissionsBoundaryPolicy}
-            - !Ref AWS::NoValue
-        ManagedPolicyArns:
-          - arn:aws:iam::aws:policy/service-role/AWSLambdaVPCAccessExecutionRole
-        Policies:
-          - PolicyName: 'LambdaApiRolePolicy'
-            PolicyDocument:
-              Version: '2012-10-17'
-              Statement:
-                - Effect: 'Allow'
-                  Action:
-                    - logs:CreateLogGroup
-                    - logs:CreateLogStream
-                    - logs:PutLogEvents
-                  Resource: 'arn:aws:logs:*:*:*'
-                - Effect: 'Allow'
-                  Action:
-                    - dynamodb:DescribeTable
-                    - dynamodb:Query
-                    - dynamodb:Scan
-                    - dynamodb:GetItem
-                    - dynamodb:PutItem
-                    - dynamodb:UpdateItem
-                    - dynamodb:DeleteItem
-                  Resource:
-                    - ${self:custom.draftSubmissionsTableArn}
-                    - ${self:custom.draftSubmissionsTableArn}/index/*
-                    - ${self:custom.draftSubmissionsTableStreamArn}
-                - Effect: 'Allow'
-                  Action:
-                    - logs:CreateLogStream
-                    - logs:CreateLogGroup
-                  Resource: !Sub /arn:aws:execute-api:${AWS::Region}:${AWS::AccountId}:${ApiGatewayRestApi}
-                - Effect: 'Allow'
-                  Action:
-                    - cognito-idp:ListUsers
-                  Resource: '*'
-                - Effect: 'Allow'
-                  Action:
-                    - secretsmanager:GetSecretValue
-                    - secretsmanager:DescribeSecret
-                  Resource: '*'
-                - Effect: 'Allow'
-                  Action:
-                    - rds-db:connect
-                  Resource:
-                    - ${self:custom.auroraArn}
->>>>>>> 4f90bb63
     GatewayResponseDefault4XX:
       Type: 'AWS::ApiGateway::GatewayResponse'
       Properties:
