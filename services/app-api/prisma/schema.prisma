--- conflicted
+++ resolved
@@ -172,13 +172,9 @@
   updatedBy     User               @relation(fields: [updatedByID], references: [id])
   updatedReason String
   actionType    ContractActionType
-<<<<<<< HEAD
   dateApprovalReleasedToState DateTime? @db.Date 
   contractID    String  
   contract      ContractTable  @relation(fields: [contractID], references: [id])
-=======
-  contractID    String
-  contract      ContractTable      @relation(fields: [contractID], references: [id])
 }
 
 model RateActionTable {
@@ -190,7 +186,6 @@
   actionType    RateActionType
   rateID        String
   rate          RateTable      @relation(fields: [rateID], references: [id])
->>>>>>> 57c0337a
 }
 
 model UpdateInfoTable {
