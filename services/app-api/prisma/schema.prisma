--- conflicted
+++ resolved
@@ -67,14 +67,8 @@
   contractID String
   contract   ContractTable @relation(fields: [contractID], references: [id])
 
-<<<<<<< HEAD
-  rateRevisions       RateRevisionsOnContractRevisionsTable[]
-  sharedRateRevisions SharedRateCertifications[]
-  draftRates          RateTable[]
-=======
   rateRevisions                                RateRevisionsOnContractRevisionsTable[]
   draftRates                                   RateTable[]
->>>>>>> 0ad0e6c9
 
   unlockInfoID String?
   unlockInfo   UpdateInfoTable? @relation("unlockContractInfo", fields: [unlockInfoID], references: [id])
