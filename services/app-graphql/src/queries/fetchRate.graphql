query fetchRate($input: FetchRateInput!) {
    fetchRate(input: $input) {
        rate {
            id
            createdAt
            updatedAt
            stateCode
            stateNumber
            state {
                code
                name
                programs {
                    id
                    name
                    fullName
                }
            }
            status
            initiallySubmittedAt
<<<<<<< HEAD
            revisions {
=======

            draftRevision {
>>>>>>> 3b92af2e
                id
                createdAt
                updatedAt
                unlockInfo {
                    updatedAt
                    updatedBy
                    updatedReason
                }
                submitInfo {
                    updatedAt
                    updatedBy
                    updatedReason
                }
                formData {
                    rateType,
                    rateCapitationType,
                    rateDocuments {
                        name
                        s3URL
                        sha256
                    },
                    supportingDocuments {
                        name
                        s3URL
                        sha256
                    },
                    rateDateStart,
                    rateDateEnd,
                    rateDateCertified,
                    amendmentEffectiveDateStart,
                    amendmentEffectiveDateEnd,
                    rateProgramIDs,
                    rateCertificationName,
                    certifyingActuaryContacts {
                        name
                        titleRole
                        email
                        actuarialFirm
                        actuarialFirmOther
                    },
                    addtlActuaryContacts {
                        name
                        titleRole
                        email
                        actuarialFirm
                        actuarialFirmOther
                    },
                    actuaryCommunicationPreference
                    packagesWithSharedRateCerts {
                        packageName
                        packageId
<<<<<<< HEAD
                        packageStatus
=======
>>>>>>> 3b92af2e
                    }
                }
                contractRevisions {
                    id
                    contract {
                        id
                        stateCode
                        stateNumber
                    }
                    createdAt
                    updatedAt
                    submitInfo {
                        updatedAt
                        updatedBy
                        updatedReason
                    }
                    unlockInfo {
                        updatedAt
                        updatedBy
                        updatedReason
                    }
<<<<<<< HEAD
                    formData {
                        programIDs
                        populationCovered
                        submissionType
                        riskBasedContract
                        submissionDescription
                        stateContacts {
                            name,
                            title
                            email
                        }
                        supportingDocuments {
                            name
                            s3URL
                            sha256
                        }
                        contractType
                        contractExecutionStatus
                        contractDocuments {
                            name
                            s3URL
                            sha256
                        }
                        contractDateStart
                        contractDateEnd
                        managedCareEntities
                        federalAuthorities
                        inLieuServicesAndSettings
                        modifiedBenefitsProvided
                        modifiedGeoAreaServed
                        modifiedMedicaidBeneficiaries
                        modifiedRiskSharingStrategy
                        modifiedIncentiveArrangements
                        modifiedWitholdAgreements
                        modifiedStateDirectedPayments
                        modifiedPassThroughPayments
                        modifiedPaymentsForMentalDiseaseInstitutions
                        modifiedMedicalLossRatioStandards
                        modifiedOtherFinancialPaymentIncentive
                        modifiedEnrollmentProcess
                        modifiedGrevienceAndAppeal
                        modifiedNetworkAdequacyStandards
                        modifiedLengthOfContract
                        modifiedNonRiskPaymentArrangements
                    }
                }
            }
=======
                }
            }

            revisions {
                id
                createdAt
                updatedAt
                unlockInfo {
                    updatedAt
                    updatedBy
                    updatedReason
                }
                submitInfo {
                    updatedAt
                    updatedBy
                    updatedReason
                }
                formData {
                    rateType,
                    rateCapitationType,
                    rateDocuments {
                        name
                        s3URL
                        sha256
                    },
                    supportingDocuments {
                        name
                        s3URL
                        sha256
                    },
                    rateDateStart,
                    rateDateEnd,
                    rateDateCertified,
                    amendmentEffectiveDateStart,
                    amendmentEffectiveDateEnd,
                    rateProgramIDs,
                    rateCertificationName,
                    certifyingActuaryContacts {
                        name
                        titleRole
                        email
                        actuarialFirm
                        actuarialFirmOther
                    },
                    addtlActuaryContacts {
                        name
                        titleRole
                        email
                        actuarialFirm
                        actuarialFirmOther
                    },
                    actuaryCommunicationPreference
                    packagesWithSharedRateCerts {
                        packageName
                        packageId
                    }
                }
                contractRevisions {
                    id
                    contractID
                    createdAt
                    updatedAt
                    submitInfo {
                        updatedAt
                        updatedBy
                        updatedReason
                    }
                    unlockInfo {
                        updatedAt
                        updatedBy
                        updatedReason
                    }
                }
            }
>>>>>>> 3b92af2e
        }
    }
}<|MERGE_RESOLUTION|>--- conflicted
+++ resolved
@@ -17,12 +17,8 @@
             }
             status
             initiallySubmittedAt
-<<<<<<< HEAD
-            revisions {
-=======
 
             draftRevision {
->>>>>>> 3b92af2e
                 id
                 createdAt
                 updatedAt
@@ -74,10 +70,79 @@
                     packagesWithSharedRateCerts {
                         packageName
                         packageId
-<<<<<<< HEAD
                         packageStatus
-=======
->>>>>>> 3b92af2e
+                    }
+                }
+                contractRevisions {
+                    id
+                    contractID
+                    createdAt
+                    updatedAt
+                    submitInfo {
+                        updatedAt
+                        updatedBy
+                        updatedReason
+                    }
+                    unlockInfo {
+                        updatedAt
+                        updatedBy
+                        updatedReason
+                    }
+                }
+            }
+
+            revisions {
+                id
+                createdAt
+                updatedAt
+                unlockInfo {
+                    updatedAt
+                    updatedBy
+                    updatedReason
+                }
+                submitInfo {
+                    updatedAt
+                    updatedBy
+                    updatedReason
+                }
+                formData {
+                    rateType,
+                    rateCapitationType,
+                    rateDocuments {
+                        name
+                        s3URL
+                        sha256
+                    },
+                    supportingDocuments {
+                        name
+                        s3URL
+                        sha256
+                    },
+                    rateDateStart,
+                    rateDateEnd,
+                    rateDateCertified,
+                    amendmentEffectiveDateStart,
+                    amendmentEffectiveDateEnd,
+                    rateProgramIDs,
+                    rateCertificationName,
+                    certifyingActuaryContacts {
+                        name
+                        titleRole
+                        email
+                        actuarialFirm
+                        actuarialFirmOther
+                    },
+                    addtlActuaryContacts {
+                        name
+                        titleRole
+                        email
+                        actuarialFirm
+                        actuarialFirmOther
+                    },
+                    actuaryCommunicationPreference
+                    packagesWithSharedRateCerts {
+                        packageName
+                        packageId
                     }
                 }
                 contractRevisions {
@@ -99,7 +164,6 @@
                         updatedBy
                         updatedReason
                     }
-<<<<<<< HEAD
                     formData {
                         programIDs
                         populationCovered
@@ -147,82 +211,6 @@
                     }
                 }
             }
-=======
-                }
-            }
-
-            revisions {
-                id
-                createdAt
-                updatedAt
-                unlockInfo {
-                    updatedAt
-                    updatedBy
-                    updatedReason
-                }
-                submitInfo {
-                    updatedAt
-                    updatedBy
-                    updatedReason
-                }
-                formData {
-                    rateType,
-                    rateCapitationType,
-                    rateDocuments {
-                        name
-                        s3URL
-                        sha256
-                    },
-                    supportingDocuments {
-                        name
-                        s3URL
-                        sha256
-                    },
-                    rateDateStart,
-                    rateDateEnd,
-                    rateDateCertified,
-                    amendmentEffectiveDateStart,
-                    amendmentEffectiveDateEnd,
-                    rateProgramIDs,
-                    rateCertificationName,
-                    certifyingActuaryContacts {
-                        name
-                        titleRole
-                        email
-                        actuarialFirm
-                        actuarialFirmOther
-                    },
-                    addtlActuaryContacts {
-                        name
-                        titleRole
-                        email
-                        actuarialFirm
-                        actuarialFirmOther
-                    },
-                    actuaryCommunicationPreference
-                    packagesWithSharedRateCerts {
-                        packageName
-                        packageId
-                    }
-                }
-                contractRevisions {
-                    id
-                    contractID
-                    createdAt
-                    updatedAt
-                    submitInfo {
-                        updatedAt
-                        updatedBy
-                        updatedReason
-                    }
-                    unlockInfo {
-                        updatedAt
-                        updatedBy
-                        updatedReason
-                    }
-                }
-            }
->>>>>>> 3b92af2e
         }
     }
 }