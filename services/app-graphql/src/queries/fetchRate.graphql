fragment rateRevisionFragment on RateRevision {
    id
    createdAt
    updatedAt
    unlockInfo {
        updatedAt
        updatedBy
        updatedReason
    }
    submitInfo {
        updatedAt
        updatedBy
        updatedReason
    }
    formData {
        rateType
        rateCapitationType
        rateDocuments {
            name
            s3URL
            sha256
        }
        supportingDocuments {
            name
            s3URL
            sha256
        }
        rateDateStart
        rateDateEnd
        rateDateCertified
        amendmentEffectiveDateStart
        amendmentEffectiveDateEnd
        rateProgramIDs
        rateCertificationName
        certifyingActuaryContacts {
            id
            name
            titleRole
            email
            actuarialFirm
            actuarialFirmOther
        }
        addtlActuaryContacts {
            id
            name
            titleRole
            email
            actuarialFirm
            actuarialFirmOther
        }
        actuaryCommunicationPreference
        packagesWithSharedRateCerts {
            packageName
            packageId
            packageStatus
        }
    }
    contractRevisions {
        id
        contract {
            id
            stateCode
            stateNumber
        }
        createdAt
        updatedAt
        submitInfo {
            updatedAt
            updatedBy
            updatedReason
        }
        unlockInfo {
            updatedAt
            updatedBy
            updatedReason
        }
        formData {
            programIDs
            populationCovered
            submissionType
            riskBasedContract
            submissionDescription
            stateContacts {
<<<<<<< HEAD
                name,
                titleRole
=======
                name
                title
>>>>>>> 38fd4a30
                email
            }
            supportingDocuments {
                name
                s3URL
                sha256
            }
            contractType
            contractExecutionStatus
            contractDocuments {
                name
                s3URL
                sha256
            }
            contractDateStart
            contractDateEnd
            managedCareEntities
            federalAuthorities
            inLieuServicesAndSettings
            modifiedBenefitsProvided
            modifiedGeoAreaServed
            modifiedMedicaidBeneficiaries
            modifiedRiskSharingStrategy
            modifiedIncentiveArrangements
            modifiedWitholdAgreements
            modifiedStateDirectedPayments
            modifiedPassThroughPayments
            modifiedPaymentsForMentalDiseaseInstitutions
            modifiedMedicalLossRatioStandards
            modifiedOtherFinancialPaymentIncentive
            modifiedEnrollmentProcess
            modifiedGrevienceAndAppeal
            modifiedNetworkAdequacyStandards
            modifiedLengthOfContract
            modifiedNonRiskPaymentArrangements
        }
    }
}

fragment rateFields on Rate {
    id
    createdAt
    updatedAt
    stateCode
    stateNumber
    state {
        code
        name
        programs {
            id
            name
            fullName
        }
    }
    status
    initiallySubmittedAt
}

query fetchRate($input: FetchRateInput!) {
    fetchRate(input: $input) {
        rate {
            ...rateFields

            draftRevision {
                ...rateRevisionFragment
            }

            revisions {
                ...rateRevisionFragment
            }
        }
    }
}<|MERGE_RESOLUTION|>--- conflicted
+++ resolved
@@ -81,13 +81,8 @@
             riskBasedContract
             submissionDescription
             stateContacts {
-<<<<<<< HEAD
                 name,
                 titleRole
-=======
-                name
-                title
->>>>>>> 38fd4a30
                 email
             }
             supportingDocuments {
