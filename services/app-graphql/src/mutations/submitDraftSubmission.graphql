mutation submitDraftSubmission($input: SubmitDraftSubmissionInput!) {
    submitDraftSubmission(input: $input) {
        submission {
            id
<<<<<<< HEAD
            name
            createdAt
            updatedAt
            submittedAt
            programIDs
=======
>>>>>>> ffc267bb
            stateCode
            status
            intiallySubmittedAt
            revisions {
                revision {
                    id
                    unlockInfo {
                        updatedAt
                        updatedBy
                        updatedReason
                    }
                    submitInfo {
                        updatedAt
                        updatedBy
                        updatedReason
                    }
                    createdAt
                    submissionData
                }
            }
        }
    }
}<|MERGE_RESOLUTION|>--- conflicted
+++ resolved
@@ -2,14 +2,6 @@
     submitDraftSubmission(input: $input) {
         submission {
             id
-<<<<<<< HEAD
-            name
-            createdAt
-            updatedAt
-            submittedAt
-            programIDs
-=======
->>>>>>> ffc267bb
             stateCode
             status
             intiallySubmittedAt
