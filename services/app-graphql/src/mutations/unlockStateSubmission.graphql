mutation unlockStateSubmission($input: UnlockStateSubmissionInput!) {
    unlockStateSubmission(input: $input) {
        submission {
            id
            stateCode
            status
            intiallySubmittedAt
            revisions {
                revision {
                    id
                    unlockInfo {
                        updatedAt
                    }
                    submitInfo {
                        updatedAt
                    }
<<<<<<< HEAD
=======
                    createdAt
>>>>>>> 4a9d6ea7
                    submissionData
                }
            }
        }
    }
}<|MERGE_RESOLUTION|>--- conflicted
+++ resolved
@@ -14,10 +14,7 @@
                     submitInfo {
                         updatedAt
                     }
-<<<<<<< HEAD
-=======
                     createdAt
->>>>>>> 4a9d6ea7
                     submissionData
                 }
             }
