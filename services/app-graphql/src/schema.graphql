--- conflicted
+++ resolved
@@ -1347,13 +1347,8 @@
 
 input SubmitRateInput {
     rateID: ID!
-<<<<<<< HEAD
     "User given submission description"
     submittedReason: String
-=======
-    "User given submission description - defaults to Initial submission if left blank"
-    submitReason: String
->>>>>>> 8c7a3b50
     "Rate related form data to be updated with submission"
     formData: RateFormDataInput
 }