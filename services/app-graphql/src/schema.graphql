schema {
    query: Query
    mutation: Mutation
}

type Query {
    """
    fetchCurrentUser returns user information for the currently logged in User

    If no user is currently logged in, the http request will return a 403 error, no graphQL body will be returned.
    """
    fetchCurrentUser: User!

    """
    fetchHealthPlanPackage returns a specific HealthPlanPackage by id

    If a package with the given ID cannot be found, this query returns undefined
    CMS users cannot fetch a DRAFT HealthPlanPackage

    Errors:
    - ForbiddenError:
        - A state user from a different state called this.
        - A CMSUser attempted to fetch a DRAFT HealthPlanPackage
    """
    fetchHealthPlanPackage(
        input: FetchHealthPlanPackageInput!
    ): FetchHealthPlanPackagePayload!

    """
    indexHealthPlanPackages returns all of the HealthPlanPackages the current user can see.

    StateUsers can find all the packages for their state
    CMSUsers can find all the packages that do not have the DRAFT status
    """
    indexHealthPlanPackages: IndexHealthPlanPackagesPayload!

    """
    indexContracts returns all of the contracts the current user can see.

    StateUsers can find all the contracts for their state
    CMSUsers can find all the contracts that do not have the DRAFT status
    """
    indexContracts: IndexContractsPayload!

    """
    indexUsers returns all of the Users in the system.

    It can only be called by an AdminUser

    Errors: ForbiddenError: A non-AdminUser called this
    """
    indexUsers: IndexUsersPayload!

    """
    indexRates returns full submitted rates
    indexRates can be called by CMS and admin users, also used in link rate dropdown

    Errors:
    - ForbiddenError: User must be a CMS or Admin type user
    - NotFoundError:  No submitted rates found
    """
    indexRates(input: IndexRatesInput): IndexRatesPayload!
    """
    indexRatesStripped returns abbreviated rate data
    Intended for use with CMS dashboards, initially minimal rate query

      Errors:
    - ForbiddenError: User must be a CMS or Admin type user
    - NotFoundError: No submitted rates found
    """
    indexRatesStripped(input: IndexRatesInput): IndexRatesStrippedPayload!
    """
    fetchRate returns a rate with its revisions, including contract revisions
    for a given rate's ID

    It can be called by CMS or State users

    Errors:
    - ForbiddenError: This API is not available due to feature flags
    - NotFoundError: rate for rate.ID not found in database
    """
    fetchRate(input: FetchRateInput!): FetchRatePayload!

    """
    fetchContract returns a single contract, linked to revisions and related rates
    given a contractID

    It can be called by CMS or State users

    Errors:
    - ForbiddenError: A State user requests a contract that belongs to another state
    - NotFoundError: contract for contractID not found in database
    """
    fetchContract(input: FetchContractInput!): FetchContractPayload!

    """
    fetchMcReviewSettings returns settings for the MC review app

    stateAssignments: List of all States in the system with their assigned CMS users.

    Errors:
    - ForbiddenError: A State user requests a contract that belongs to another state
    """
    fetchMcReviewSettings: FetchMcReviewSettingsPayload!

    fetchOauthClients(input: FetchOauthClientsInput): FetchOauthClientsPayload!
}

type Mutation {
    """
    createHealthPlanPackage creates a new HealthPlanPackage.

    The new HealthPlanPackage is created with a single HealthPlanRevision with
    the information specified in the input parameters. The created package will have
    the DRAFT status. The stateCode of the package will be set to the state the
    user that calls this mutation is from.

    This can only be called by StateUsers

    Errors:
    - ForbiddenError: A CMSUser calls this mutation
    - UserInputError: ProgramID not found in this state's programs
    """
    createHealthPlanPackage(
        input: CreateHealthPlanPackageInput!
    ): CreateHealthPlanPackagePayload!

    """
    createContract creates a new Contract.

    The new Contract is created with a single contractRevision with
    the information specified in the input parameters. The created contract will have
    the DRAFT status. The stateCode of the contract will be set to the state the
    user that calls this mutation is from.

    This can only be called by StateUsers

    Errors:
    - ForbiddenError: A CMSUser calls this mutation
    - UserInputError: ProgramID not found in this state's programs
    """
    createContract(input: CreateContractInput!): CreateContractPayload!

    """
    updateHealthPlanFormData updates a single package with the current
    state of the form encoded as a protobuf.

    The package must be either in the DRAFT or UNLOCKED state.
    Only a state user from the state this package is attached to can call this mutation

    There are some fields in the healthPlanFormData type that must not be modified
    by this mutation. They are set on the initial submission and are only changed by the server:
    - id
    - stateCode
    - stateNumber
    - createdAt
    - updatedAt

    Errors:
    - ForbiddenError:
        - A CMSUser called this
        - A state user from a different state called this.
    - UserInputError:
        - The healthPlanFormData proto did not decode correctly
        - The healthPlanFormData decodes to a LockedHealthPlanFormData
        - The package is in the LOCKED or RESUBMITTED status
        - A package cannot be found with the given `pkgID`
        - The healthPlanFormData includes changes to any of the fields that are fixed on submission
    """
    updateHealthPlanFormData(
        input: UpdateHealthPlanFormDataInput!
    ): UpdateHealthPlanFormDataPayload!

    """
    updateContract can be used to update fields on the contract
    as opposed to an individual revision
    """
    updateContract(input: UpdateContractInput!): UpdateContractPayload!

    """
    updateContractDraftRevision updates a contract's draft revision with the current
    state of the form.

    The contract must be either in the DRAFT or UNLOCKED state.
    Only a state user from the state this package is attached to can call this mutation

    Errors:
    - ForbiddenError:
    - A CMSUser called this
    - A state user from a different state called this.
    UserInputError:
    - The package is in the LOCKED or RESUBMITTED status
    - A package cannot be found with the given `contractID`
    """
    updateContractDraftRevision(
        input: UpdateContractDraftRevisionInput!
    ): UpdateContractDraftRevisionPayload!

    """
    updateDraftContractRates updates the rates associated with a DRAFT contract revision.
    It takes in an array of rate inputs, which can be new rates, updated rates, or linked rates.
    The API will make the necessary data changes to make the data match the update, including
    unlinking removed rates

    Errors:
    - ForbiddenError:
        - A CMSUser called this
        - A state user from a different state called this.
    - UserInputError:
        - any of the linked or update rates' ids don't exist
        - attempts to update the data of a nibling rate
        - attempts to simply link a child rate
        - The package is in the LOCKED or RESUBMITTED status
        - A package cannot be found with the given `pkgID`
    """
    updateDraftContractRates(
        input: UpdateDraftContractRatesInput!
    ): UpdateDraftContractRatesPayload!

    """
    submitHealthPlanPackage submits the given package for review by CMS.

    This can only be called by a StateUser from the state the package is for.
    The package must be either in DRAFT or UNLOCKED state to be submitted
    On resubmit the `submittedReason` field must be filled out.
    The submission must be complete for this mutation to succeed. All required fields
    in the healthPlanFormData must be filled out correctly.
    Email notifications will be sent to all the relevant parties

    Errors:
    - ForbiddenError:
        - A CMSUser called this
        - A state user from a different state called this.
    - UserInputError
        - A package cannot be found with the given `pkgID`
        - The healthPlanFormData does not have all required field filled out
    - INTERNAL_SERVER_ERROR
        - DB_ERROR
            - Postgres returns error when attempting to find a package
            - Postgres returns error when attempting to update a package
            - Attempt to find state programs from json file returns an error
        - INVALID_PACKAGE_STATUS
            - Attempted to submit a package in the SUBMITTED or RESUBMITTED state
        - PROTO_DECODE_ERROR
            - Failed to decode draft proto
        - EMAIL_ERROR
            - Sending state or CMS email failed.
    """
    submitHealthPlanPackage(
        input: SubmitHealthPlanPackageInput!
    ): SubmitHealthPlanPackagePayload!

    """
    unlockHealthPlanPackage returns a submitted package to the state for additional
    edits.

    This can only be called by a CMSUser.
    The package must be in the SUBMITTED or RESUBMITTED state to be unlocked.
    Email notifications will be sent to all the relevant parties

    Errors:
    - ForbiddenError:
        - A non CMSuser called this
    - UserInputError
        - A package cannot be found with the given `pkgID`
    - INTERNAL_SERVER_ERROR
        - DB_ERROR
            - Postgres returns error when attempting to finding a package
            - Postgres returns error when attempting to update a package
        - INVALID_PACKAGE_STATUS
            - Attempted to unlock a package in the DRAFT or UNLOCKED state
        - PROTO_DECODE_ERROR
            - Failed to decode draft proto
        - EMAIL_ERROR
            - Sending state or CMS email failed.
    """
    unlockHealthPlanPackage(
        input: UnlockHealthPlanPackageInput!
    ): UnlockHealthPlanPackagePayload!

    """
    unlockHealthPlanPackage returns a submitted package to the state for additional
    edits.

    This can only be called by a CMSUser.
    The package must be in the SUBMITTED or RESUBMITTED state to be unlocked.
    Email notifications will be sent to all the relevant parties

    Errors:
    - ForbiddenError:
        - A non CMSuser called this
    - UserInputError
        - A package cannot be found with the given `pkgID`
    - INTERNAL_SERVER_ERROR
        - DB_ERROR
            - Postgres returns error when attempting to finding a package
            - Postgres returns error when attempting to update a package
        - INVALID_PACKAGE_STATUS
            - Attempted to unlock a package in the DRAFT or UNLOCKED state
        - PROTO_DECODE_ERROR
            - Failed to decode draft proto
        - EMAIL_ERROR
            - Sending state or CMS email failed.
    """
    unlockContract(input: UnlockContractInput!): UnlockContractPayload!

    """
    updateDivisionAssignment updates CMS user division assignment.

    This can only be called by an AdminUser.
    The cmsUserID must be a CMSUser's id, not a state user

    Errors:
    - ForbiddenError:
        - A non AdminUser called this
    - UserInputError
        - cmsUserID was not a CMSUser's ID
        - stateCodes included an invalid state code
    """
    updateDivisionAssignment(
        input: UpdateDivisionAssignmentInput!
    ): UpdateCMSUserPayload!

    """
    updateStateAssignment updates an individual CMSUser state assignments.

    This can only be called by an AdminUser or a DMCO CMS user.
    The cmsUserID must be a CMSUser's id, not a state user

    Errors:
    - ForbiddenError:
    - A non AdminUser called this
    - A non DMCO CMS user called this
    - UserInputError
    - cmsUserID was not a CMSUser's ID
    - stateCodes included an invalid state code
    """
    updateStateAssignment(
        input: UpdateStateAssignmentInput!
    ): UpdateCMSUserPayload!

    """
    updateStateAssignmentByState updates a group of CMSUsers to be assigned to a given state.

    This can only be called by an AdminUser or a DMCO CMS user.
    The cmsUserID must be a CMSUser's id, not a state user

    Errors:
    - ForbiddenError:
    - A non AdminUser called this
    - A non DMCO CMS user called this
    - UserInputError
    - cmsUserID was not a CMSUser's ID
    - stateCodes included an invalid state code
    """
    updateStateAssignmentsByState(
        input: UpdateStateAssignmentsByStateInput!
    ): UpdateStateAssignmentsByStatePayload!

    """
    updateEmailSettings updates the email settings the MC Review app
    """
    updateEmailSettings(
        input: UpdateEmailSettingsInput!
    ): UpdateEmailSettingsPayload!

    """
    createContractQuestion creates a new question for the given Contract
    A CMS User can add text to a note field and append a document to their question
    They can also specify a due date, and specify rate IDs that are associated with the question

    This can only be called by a CMSUser

    Errors:
    - ForbiddenError:
        - A non CMSUser called this
        - A CMS user with unassigned division
    - UserInputError
        - A package cannot be found with the given `contractID`
        - The contract is in the DRAFT state
        - The due date is in the past
        - The rateIDs are not associated with the package
    """
    createContractQuestion(
        input: CreateContractQuestionInput!
    ): CreateContractQuestionPayload!

    #    """
    #    updateQuestion updates a Question for the given HealthPlanPackage
    #    Only the due date can be changed
    #
    #    This can only be called by a CMSUser
    #
    #    Errors:
    #    - ForbiddenError:
    #        - A non CMSUser called this
    #    - UserInputError
    #        - A Question cannot be found given `questionID`
    #        - The due date is in the past
    #    """
    #    updateQuestion(input: UpdateQuestionInput!): UpdateQuestionPayload!

    """
    createContractQuestionResponse creates a new response for the given question
    A State User can add text to a note field and append a document to their response

    This can only be called by a StateUser

    Errors:
    - ForbiddenError:
        - A non StateUser called this
    - UserInputError
        - A Question cannot be found given `questionID`
    """
    createContractQuestionResponse(
        input: CreateQuestionResponseInput!
    ): CreateContractQuestionResponsePayload!

    """
    createRateQuestion creates a new Question for the given rate
    A CMS User can add text to a note field and append a document to their question
    They can also specify a due date, and specify rate IDs that are associated with the question

    This can only be called by a CMSUser

    Errors:
    - ForbiddenError:
    - A non CMSUser called this
    - A CMS user with unassigned division
    - UserInputError
    - A rate cannot be found with the given `rateID`
    - The rate is in the DRAFT state
    - The due date is in the past
    """
    createRateQuestion(
        input: CreateRateQuestionInput!
    ): CreateRateQuestionPayload!

    createRateQuestionResponse(
        input: CreateQuestionResponseInput!
    ): CreateRateQuestionResponsePayload!

    """
    createAPIKey creates a valid API key for the logged in user, valid for 90 days
    """
    createAPIKey: CreateAPIKeyPayload!

    """
    unlockRate returns a submitted package to the state for additional edits.

    This can only be called by a CMSUser.
    The rate must be in the SUBMITTED or RESUBMITTED state to be unlocked.
    Email notifications will be sent to all the relevant parties

    Errors:
    - ForbiddenError:
        - A non CMSuser called this
    - UserInputError
        - A rate cannot be found with the given `rateID`
    - INTERNAL_SERVER_ERROR
        - DB_ERROR
            - Postgres returns error when attempting to finding rate
            - Postgres returns error when attempting to update rate
        - INVALID_PACKAGE_STATUS
            - Attempted to unlock a rate in the DRAFT or UNLOCKED state
        - EMAIL_ERROR
            - Sending state or CMS email failed.
    """
    unlockRate(input: UnlockRateInput!): UnlockRatePayload!

    """
    submitRate will submit an unlocked rate and return the submitted rate data.

    This can only be called by a StateUser.
    The rate must be in the DRAFT or UNLOCKED state to be submitted.

    Errors:
    - ForbiddenError:
        - A non State user called this
    - UserInputError
        - A rate cannot be found with the given `rateID`
    - INTERNAL_SERVER_ERROR
        - DB_ERROR
            - Postgres returns error when attempting to finding rate
            - Postgres returns error when attempting to update rate
            - Postgres returns error when attempting to submit rate
            - Postgres returns error when both rateID or rateRevisionID are blank.
            - Postgres returns error when current rate revision to submit cannot be found
        - INVALID_PACKAGE_STATUS
            - Attempted to unlock a rate in the DRAFT or UNLOCKED state
    """
    submitRate(input: SubmitRateInput!): SubmitRatePayload!

    """
    submitContract submits the given package for review by CMS.

    This can only be called by a StateUser from the state the package is for.
    The package must be either in DRAFT or UNLOCKED state to be submitted
    On resubmit the `submittedReason` field must be filled out.
    The submission must be complete for this mutation to succeed. All required fields
    in the ContractFormData and RateFormData must be filled out correctly.
    Email notifications will be sent to all the relevant parties

    Errors:
    - ForbiddenError:
        - A CMSUser called this
        - A state user from a different state called this.
    - UserInputError
        - A package cannot be found with the given `pkgID`
        - The contract and or rates do not have all required fields filled out
        - INVALID_PACKAGE_STATUS
            - Attempted to submit a package in the SUBMITTED or RESUBMITTED state
    - INTERNAL_SERVER_ERROR
        - DB_ERROR
            - Postgres returns error when attempting to find a package
            - Postgres returns error when attempting to update a package
            - Attempt to find state programs from json file returns an error
        - EMAIL_ERROR

            - Sending state or CMS email failed.
    """
    submitContract(input: SubmitContractInput!): SubmitContractPayload!

    """
    approveContract is a CMS user only action

    Errors:
    - ForbiddenError:
        - A non CMS/CMS Approver user called this
    - UserInputError:
        - A contract is not in the correct submission status: SUBMITTED or RESUBMITTED
        - A contract is not in the correct review status: UNDER_REVIEW
    - INTERNAL_SERVER_ERROR
        - DB_ERROR
            - A contract cannot be found by id
    """
    approveContract(input: ApproveContractInput!): ApproveContractPayload

    """
    withdrawRate is CMS user only action to withdraw a rate from review

    Errors:
    - ForbiddenError:
    - A non CMS/CMS Approver user called this
    - UserInputError:
    - A contract is not in the correct submission status: SUBMITTED or RESUBMITTED
    - A contract is not in the correct review status: UNDER_REVIEW
    - INTERNAL_SERVER_ERROR
    - DB_ERROR
    - A contract cannot be found by id
    """
    withdrawRate(input: WithdrawRateInput!): WithdrawRatePayload

    """
    undoWithdrawRate is CMS user only action to undo a rate withdraw

    Errors:
    - ForbiddenError:
    - A non CMS/CMS Approver user called this
    - UserInputError:
    - Rate is not in the correct consolidated status: WITHDRAWN
    - A associated contract is not in the correct consolidated status: SUBMITTED or RESUBMITTED
    - INTERNAL_SERVER_ERROR
    - DB_ERROR
    - A rate cannot be found
    - Contracts that rate was withdrawn from cannot be found
    - Issues restoring relationships between rate and contracts
    """
    undoWithdrawRate(input: UndoWithdrawRateInput!): UndoWithdrawRatePayload

    """
    withdrawSubmission is a CMS user only action to withdraw an entire submission package, which includes contract and child rates

    Errors:
    - ForbiddenError:
    - A non CMS/CMS Approver user called this
    - UserInputError:
    - A contract is not in the correct submission status: SUBMITTED or RESUBMITTED
    - A contract is not in the correct review status: UNDER_REVIEW
    - INTERNAL_SERVER_ERROR
    - DB_ERROR
    - A contract cannot be found by id
    """
    withdrawContract(input: WithdrawContractInput!): WithdrawContractPayload!

    """
    unoWithdrawSubmission is a CMS user only action to undo a submission widthdrawal, which includes contract and and child rates withdrawn together.
    """
    undoWithdrawContract(
        input: UndoWithdrawContractInput!
    ): UndoWithdrawContractPayload!

    createOauthClient(input: CreateOauthClientInput!): CreateOauthClientPayload!

    deleteOauthClient(input: DeleteOauthClientInput!): DeleteOauthClientPayload!

    updateOauthClient(input: UpdateOauthClientInput!): UpdateOauthClientPayload!
}

input CreateHealthPlanPackageInput {
    """
    The large overarching population of people that the program covers.
    Options are MEDICAID, CHIP, MEDICAID_AND_CHIP
    """
    populationCovered: PopulationCoveredType!
    "An array of managed care program IDs this package covers"
    programIDs: [ID!]!
    "Whether or not this contract is risk based"
    riskBasedContract: Boolean
    """
    The submission type of this package
    Options are CONTRACT_ONLY and CONTRACT_AND_RATES
    """
    submissionType: SubmissionType!
    "User description of the reason for the submission"
    submissionDescription: String!
    """
    Type of contract the state is submitting
    Options are: BASE, AMENDMENT
    """
    contractType: ContractType!
}

type CreateHealthPlanPackagePayload {
    "The newly created HealthPlanPackage"
    pkg: HealthPlanPackage!
}

input CreateContractInput {
    """
    The large overarching population of people that the program covers.
    Options are MEDICAID, CHIP, MEDICAID_AND_CHIP
    """
    populationCovered: PopulationCovered!
    "An array of managed care program IDs this package covers"
    programIDs: [String!]!
    "Whether or not this contract is risk based"
    riskBasedContract: Boolean
    """
    The submission type of this package
    Options are CONTRACT_ONLY and CONTRACT_AND_RATES
    """
    submissionType: SubmissionType!
    "User description of the reason for the submission"
    submissionDescription: String!
    """
    Type of contract the state is submitting
    Options are: BASE, AMENDMENT
    """
    contractType: ContractType!
}

type CreateContractPayload {
    contract: Contract!
}

type ApproveContractPayload {
    contract: Contract!
}

input ApproveContractInput {
    "The ID of the contract to approve"
    contractID: ID!
    "Manually entered date for when the approval was released to the state"
    dateApprovalReleasedToState: Date!
}

type WithdrawRatePayload {
    rate: Rate!
}

type UndoWithdrawRatePayload {
    rate: Rate!
}

type WithdrawContractPayload {
    contract: Contract!
}

type UndoWithdrawContractPayload {
    contract: Contract!
}

input WithdrawRateInput {
    rateID: ID!
    updatedReason: String!
}

input UndoWithdrawRateInput {
    rateID: ID!
    updatedReason: String!
}

input WithdrawContractInput {
    contractID: ID!
    updatedReason: String!
}

input UndoWithdrawContractInput {
    contractID: ID!
    updatedReason: String!
}

input FetchHealthPlanPackageInput {
    "The ID of the package to fetch"
    pkgID: ID!
}

type FetchHealthPlanPackagePayload {
    "A single HealthPlanPackage"
    pkg: HealthPlanPackage!
}

type HealthPlanPackageEdge {
    node: HealthPlanPackage!
}

type ContractEdge {
    node: Contract!
}

type IndexHealthPlanPackagesPayload {
    totalCount: Int
    edges: [HealthPlanPackageEdge!]!
}

type IndexContractsPayload {
    totalCount: Int
    edges: [ContractEdge!]!
}

type IndexContractQuestionsPayload {
    "Questions for a given submission that were asked by DMCO within CMS"
    DMCOQuestions: ContractQuestionList!
    "Questions for a given submission that were asked by DMCP within CMS"
    DMCPQuestions: ContractQuestionList!
    "Questions for a given submission that were asked by OACT within CMS"
    OACTQuestions: ContractQuestionList!
}

type IndexRateQuestionsPayload {
    "Questions for a given rate that were asked by DMCO within CMS"
    DMCOQuestions: RateQuestionList!
    "Questions for a given rate that were asked by DMCP within CMS"
    DMCPQuestions: RateQuestionList!
    "Questions for a given rate that were asked by OACT within CMS"
    OACTQuestions: RateQuestionList!
}

type ContractQuestionList {
    totalCount: Int
    edges: [ContractQuestionEdge!]!
}

type RateQuestionList {
    totalCount: Int
    edges: [RateQuestionEdge!]!
}

type ContractQuestionEdge {
    node: ContractQuestion!
}

type RateQuestionEdge {
    node: RateQuestion!
}

input DocumentInput {
    "The name of the document"
    name: String!
    "The S3 URL of the document"
    s3URL: String!
    "The url used for downloading a file from S3"
    downloadURL: String
}

input CreateContractQuestionInput {
    "The ID of the package for which to create a question"
    contractID: ID!
    "A list of documents to attach to the question"
    documents: [DocumentInput!]! # should be Generic Document with sha256
    "A note to attach to the question"
    noteText: String
    "The date the answer to the question is due"
    dueDate: Date
    "The rate IDs associated with the question"
    rateIDs: [String!]
}

type CreateContractQuestionPayload {
    "The newly created Question"
    question: ContractQuestion!
}

input CreateRateQuestionInput {
    "The ID of the rate for which to create a question"
    rateID: ID!
    "A list of documents to attach to the question"
    documents: [DocumentInput!]! # should be Generic Document with sha256
    "A note to attach to the question"
    noteText: String
    "The date the answer to the question is due"
    dueDate: Date
}

type CreateRateQuestionPayload {
    "The newly created rate question"
    question: RateQuestion!
}

#input UpdateQuestionInput {
#    "The ID of the question to update"
#    questionID: ID!
#    "The new due date for the question"
#    dueDate: Date
#}

#type UpdateQuestionPayload {
#    "The updated Question"
#    question: Question!
#}

"""
Generic input type for both Contract and Rate Question.
"""
input CreateQuestionResponseInput {
    "The ID of the question for which to create a response"
    questionID: ID!
    "A list of documents to attach to the response"
    documents: [DocumentInput!]! # should be Generic Document with sha256
    "A note to attach to the response"
    noteText: String
}

type CreateContractQuestionResponsePayload {
    "Contract Question with newly created response"
    question: ContractQuestion!
}

type CreateRateQuestionResponsePayload {
    "Rate Question with newly created response"
    question: RateQuestion!
}

type UserEdge {
    node: User!
}

type IndexUsersPayload {
    totalCount: Int
    edges: [UserEdge!]!
}

input SubmitHealthPlanPackageInput {
    pkgID: ID!
    "User given reason this package was re-submitted. Left blank on initial submit."
    submittedReason: String
}

type SubmitHealthPlanPackagePayload {
    pkg: HealthPlanPackage!
}

input SubmitContractInput {
    contractID: ID!
    "User given reason this package was re-submitted. Left blank on initial submit."
    submittedReason: String
}

type SubmitContractPayload {
    contract: Contract!
}

input UnlockHealthPlanPackageInput {
    pkgID: ID!
    "User given reason this package was unlocked"
    unlockedReason: String!
}

input UnlockContractInput {
    contractID: ID!
    "User given reason this contract was unlocked"
    unlockedReason: String!
}

type UnlockHealthPlanPackagePayload {
    pkg: HealthPlanPackage!
}

type UnlockContractPayload {
    contract: UnlockedContract!
}

input UpdateHealthPlanFormDataInput {
    "ID of the package to be updated, must be DRAFT or UNLOCKED"
    pkgID: ID!
    """
    base64 encoded HealthPlanFormData protobuf. This contains all the data
    from the health plan pacakge form that the state user fills out and submits.
    Its schema can be found in health_plan_form_data.proto
    """
    healthPlanFormData: String!
}

type UpdateHealthPlanFormDataPayload {
    pkg: HealthPlanPackage!
}

enum Division {
    DMCO
    DMCP
    OACT
}

input UpdateDivisionAssignmentInput {
    cmsUserID: ID!
    "divisionAssignment is one of the CMS divisions to which a user is assigned: 'DMCO', 'DMCP', or 'OACT'"
    divisionAssignment: Division
}

input UpdateStateAssignmentInput {
    cmsUserID: ID!
    "stateAssignments is an array of stateCodes (e.g. ['CA', 'NM', 'TN'])"
    stateAssignments: [String!]!
}

input UpdateStateAssignmentsByStateInput {
    stateCode: ID!
    "assignedUsers is an array of userIDs (uuids)"
    assignedUsers: [String!]!
}

type UpdateStateAssignmentsByStatePayload {
    stateCode: ID!
    assignedUsers: [CMSUsersUnion!]!
}

type UpdateCMSUserPayload {
    user: CMSUsersUnion!
}

input UpdateContractDraftRevisionInput {
    contractID: ID!
    "date the contracts draft revision was last updated at"
    lastSeenUpdatedAt: DateTime!
    formData: ContractDraftRevisionFormDataInput!
}

type UpdateContractDraftRevisionPayload {
    contract: Contract!
}

input UpdateContractInput {
    id: ID!
    mccrsID: String
}

type UpdateContractPayload {
    pkg: HealthPlanPackage!
}

type CreateAPIKeyPayload {
    key: String!
    expiresAt: DateTime!
}

"Date is a CalendarDate representing a day without time information"
scalar Date
"DateTime is a moment in time with date and time information"
scalar DateTime

union User =
    | StateUser
    | CMSUser
    | AdminUser
    | HelpdeskUser
    | BusinessOwnerUser
    | CMSApproverUser

"StateUser is a user that works for a state, submitting packages to be reviewed by CMSUsers"
type StateUser {
    id: ID!
    "will always be 'STATE_USER'"
    role: String!
    email: String!
    givenName: String!
    familyName: String!
    state: State!
}

"CMSUser is a user that works for CMS, reviewing packages submitted by StateUsers"
type CMSUser {
    id: ID!
    "will always be 'CMS_USER'"
    role: String!
    email: String!
    givenName: String!
    familyName: String!
    stateAssignments: [State!]!
    divisionAssignment: Division
}

"CMSApproverUser is a user that works for CMS, approving CMS approver request and able to do everything a CMSUser can do"
type CMSApproverUser {
    id: ID!
    "will always be 'CMS_APPROVER_USER'"
    role: String!
    email: String!
    givenName: String!
    familyName: String!
    stateAssignments: [State!]!
    divisionAssignment: Division
}

union CMSUsersUnion = CMSUser | CMSApproverUser

"AdminUser is a user that works on the MC Review app itself"
type AdminUser {
    id: ID!
    "will always be 'ADMIN_USER'"
    role: String!
    email: String!
    givenName: String!
    familyName: String!
}

"HelpdeskUser is a user that supports state and cms users"
type HelpdeskUser {
    id: ID!
    "will always be 'HELPDESK_USER'"
    role: String!
    email: String!
    givenName: String!
    familyName: String!
}

"The Business Owner is the root of our role hierarchy with the power to approve new admin accounts"
type BusinessOwnerUser {
    id: ID!
    "will always be 'BUSINESSOWNER_USER'"
    role: String!
    email: String!
    givenName: String!
    familyName: String!
}

"State is a single US state or territory that operates managed care programs"
type State {
    "The state code (e.g. CA, TN)"
    code: String!
    name: String!
    "A list of the state's Managed Care programs"
    programs: [Program!]!
}

"Program represents a Managed Care program for the given state"
type Program {
    "uuid"
    id: ID!
    "A nickname for the program"
    name: String!
    "The full name for the program"
    fullName: String!
    "Specifies if a program relates to a rate rather than a contract"
    isRateProgram: Boolean!
}

"""
HealthPlanPackageStatus tracks the editing vs. submitted status of the package.
It is not intended to track the overall status of the package through the review process
as that is fleshed out.

State Machine:
```
DRAFT -> SUBMITTED -> UNLOCKED -> RESUBMITTED
                         ^               |
                         |---------------|
```

This status is used to determine whether the package is currently being edited by a state user
or if it has been submitted and is being reviewed by CMS users.
"""
enum HealthPlanPackageStatus {
    DRAFT
    SUBMITTED
    UNLOCKED
    RESUBMITTED
}

"""
This status is used to determine whether the package is currently being edited by a state user
or if it has been submitted and is being reviewed by CMS users.
"""
enum ContractReviewStatus {
    UNDER_REVIEW
    APPROVED
    WITHDRAWN
}

"""
This status is used to determine the review status of the rate.
"""
enum RateReviewStatus {
    UNDER_REVIEW
    WITHDRAWN
}

"""
This status has been synthesized to reflect if the status or review status
should be used
"""
enum ConsolidatedContractStatus {
    DRAFT
    SUBMITTED
    UNLOCKED
    RESUBMITTED
    APPROVED
    WITHDRAWN
}

"""
This status has been synthesized to reflect if the status or review status
should be used
"""
enum ConsolidatedRateStatus {
    DRAFT
    SUBMITTED
    UNLOCKED
    RESUBMITTED
    WITHDRAWN
}

enum UnlockedStatus {
    UNLOCKED
    DRAFT
}

enum ContractActionType {
    UNDER_REVIEW
    MARK_AS_APPROVED
    WITHDRAW
}

enum RateActionType {
    UNDER_REVIEW
    WITHDRAW
}

"""
HealthPlanPackage is the core type for a single package submission. All the
submission data is contained in the HealthPlanRevision type, allowing us to store
the full history of packages previously submitted.

HealthPlanPackages are submitted by state users and reviewed by CMS users.
Initally created in DRAFT state, they are submitted using the submitHealthPlanPackage mutation.
CMS users are able to use the unlockHealthPlanPackage mutation to return it to the state user in
the UNLOCKED state for corrections. State users can then resubmit.
"""
type HealthPlanPackage {
    "uuid"
    id: ID!
    """
    Where the package is in the submission flow.
    SUBMITTED and RESUBMITTED packages cannot be modified
    """
    status: HealthPlanPackageStatus!
    "The initial date this package was submitted at. Is not changed by unlock or resubmission."
    initiallySubmittedAt: Date
    "The state code (e.g. CA or TN) for the submitting state"
    stateCode: String!
    "Fuller state data for the submitting state"
    state: State!
    "MC-CRS record number provided by CMS user (e.g. 1234)"
    mccrsID: String
    """
    Array of revisions for this package. Each revision represents a single submission
    for the package and contains the full data from when it was submitted
    """
    revisions: [HealthPlanRevisionEdge!]!
    questions: IndexContractQuestionsPayload
}

type UpdatedBy {
    role: String!
    email: String!
    givenName: String!
    familyName: String!
}

"""
UpdateInformation is used for the unlockInfo and the submitInfo on HealthPlanRevision.
It tracks who, when, and why the submission or unlock was performed.
"""
type UpdateInformation {
    "the datetime when the update occured"
    updatedAt: DateTime!
    "the email of the user who performed the update"
    updatedBy: UpdatedBy!
    "the reason provided by the user when performing the update"
    updatedReason: String!
}

"""
ContractReviewStatusActions is used for the review status actions on the contract
"""
type ContractReviewStatusActions {
    "the datetime when the update occurred"
    updatedAt: DateTime!
    "the user who performed the update"
    updatedBy: UpdatedBy!
    "the reason provided by the user when performing the update"
    updatedReason: String
    "the type of review action performed on the contract: APPROVED, WITHDRAWN"
    actionType: ContractActionType!
    "Manual time entered by CMS to represent when an approval released to state"
    dateApprovalReleasedToState: DateTime
    contractID: ID!
}

"""
RateReviewStatusActions is used for the review status actions on the rate
"""
type RateReviewStatusActions {
    "the datetime when the update occurred"
    updatedAt: DateTime!
    "the user who performed the update"
    updatedBy: UpdatedBy!
    "the reason provided by the user when performing the update"
    updatedReason: String!
    "type of action"
    actionType: RateActionType!
    rateID: ID!
}

"""
HealthPlanRevision is a single revision of the package. It contains all the
data from the form filled out by a state user about their package. When a
HealthPlanPackage is initially created, a single revision is created as well. That
revision has its submitInfo filled out when it is submitted, which is what marks
the HealthPlanPackage as SUBMITTED.

When a HealthPlanPackage is unlocked with the unlockHealthPlanPackage mutation
a new revision is created with a copy of the previous revision's formDataProto and its
unlockInfo filled out. This can then be modified by the state user and resubmitted.
"""
type HealthPlanRevision {
    id: ID!
    """
    Information about who, when, and why this revision was unlocked.
    Will be blank on the initial revision.
    """
    unlockInfo: UpdateInformation
    "Information on who, when, and why this revision was submitted."
    submitInfo: UpdateInformation
    createdAt: DateTime!
    """
    base64 encoded HealthPlanFormData protobuf. This contains all the data
    from the health plan pacakge form that the state user fills out and submits.
    Its schema can be found in health_plan_form_data.proto
    """
    formDataProto: String!
}

type HealthPlanRevisionEdge {
    node: HealthPlanRevision!
}

enum PopulationCoveredType {
    MEDICAID
    CHIP
    MEDICAID_AND_CHIP
}

enum SubmissionType {
    CONTRACT_ONLY
    CONTRACT_AND_RATES
}

enum ContractType {
    BASE
    AMENDMENT
}

"""
Document represents a document that has been uploaded to S3. It can be retrieved at the s3URL
by an authenticated user.
"""
type Document {
    name: String!
    s3URL: String!
    downloadURL: String
}

"""
ContractQuestion is a question sent by CMS to the States for a response, associated with a single contract.
CMS may upload one or more documents full of questions to a single ContractQuestion. States submit a
QuestionResponse with documents that answer the questions posed by CMS.
"""
type ContractQuestion {
    id: ID!
    contractID: ID!
    createdAt: DateTime!
    addedBy: CMSUsersUnion!
    documents: [Document!]!
    division: Division!
    round: Int!
    #    noteText: String
    #    dueDate: Date
    #    rateIDs: [String!]
    #
    responses: [QuestionResponse!]!
}

"""
RateQuestion is a question sent by CMS to the States for a response, associated with a single rate.
CMS may upload one or more documents full of questions to a single Question. States submit a
QuestionResponse with documents that answer the questions posed by CMS.
"""
type RateQuestion {
    id: ID!
    rateID: ID!
    createdAt: DateTime!
    addedBy: CMSUsersUnion!
    documents: [Document!]!
    division: Division!
    #    noteText: String
    #    dueDate: Date
    #    rateIDs: [String!]
    #
    responses: [QuestionResponse!]!
}

"""
QuestionResponse are responses to Rate or Contract questions, the graphql type has no differentiation between responses
for both questions types.
"""
type QuestionResponse {
    id: ID!
    questionID: ID!
    createdAt: DateTime!
    addedBy: StateUser!
    documents: [Document!]!
    #    noteText: String
}

"""
Email configurations for the application used in automated emails
"""
type EmailConfiguration {
    emailSource: String!
    devReviewTeamEmails: [String!]!
    oactEmails: [String!]!
    dmcpReviewEmails: [String!]!
    dmcpSubmissionEmails: [String!]!
    dmcoEmails: [String!]!
    cmsReviewHelpEmailAddress: String!
    cmsRateHelpEmailAddress: String!
    helpDeskEmail: String!
}

input EmailConfigurationInput {
    emailSource: String!
    devReviewTeamEmails: [String!]!
    oactEmails: [String!]!
    dmcpReviewEmails: [String!]!
    dmcpSubmissionEmails: [String!]!
    dmcoEmails: [String!]!
    cmsReviewHelpEmailAddress: String!
    cmsRateHelpEmailAddress: String!
    helpDeskEmail: String!
}

input UpdateEmailSettingsInput {
    emailConfiguration: EmailConfigurationInput!
}

type UpdateEmailSettingsPayload {
    emailConfiguration: EmailConfiguration!
}

"""
GenericDocument

This document type should be used (or extended) everywhere we pass documents through GraphQL regardless of domain
"""
type GenericDocument {
    id: ID
    "The user created name of the document"
    name: String!
    "The S3 URL of the document, generated on the FE currently in the FileUpload component"
    s3URL: String!
    "The sha256 is a unique string representing the file, generated on the FE currently in the FileUpload component"
    sha256: String!
    "URL received from S3 for downloading the document"
    downloadURL: String
    "The first date this document was added to submitted package - if still an initial draft, this date is last updated, otherwise it is the submitInfo lastUpdated"
    dateAdded: DateTime
}

"""
GenericDocument

This document input should be used (or extended) everywhere we pass documents through GraphQL regardless of domain
"""
input GenericDocumentInput {
    "The user created name of the document"
    name: String!
    "The S3 URL of the document, generated on the FE currently in the FileUpload component"
    s3URL: String!
    "The sha256 is a unique string representing the file, generated on the FE currently in the FileUpload component"
    sha256: String!
    "The url used for downloading a file from S3"
    downloadURL: String
    "The first date this document was added to submitted package - this is ignored on input and regenerated on return"
    dateAdded: DateTime
}

"The large overarching population of people that the program covers."
enum PopulationCovered {
    MEDICAID
    CHIP
    MEDICAID_AND_CHIP
}
"Whether contract has been fully executed by all parties or not"
enum ContractExecutionStatus {
    EXECUTED
    UNEXECUTED
}

"""
The type of organization the state is contracting with in order to deliver
managed care services
"""
enum ManagedCareEntity {
    MCO
    PIHP
    PAHP
    PCCM
}

"""
The state plan and/or waiver authorities that allow the
state to run its managed care programs
"""
enum FederalAuthority {
    STATE_PLAN
    WAIVER_1915B
    WAIVER_1115
    VOLUNTARY
    BENCHMARK
    TITLE_XXI
}
"Contact information for contacting states regarding their submission"
type StateContact {
    name: String
    titleRole: String
    email: String
}

"""
ContractFormData represents the form data that was inputted by the state
This type is used for the form data field found on a contract revision
"""
type ContractFormData {
    """
    An array of IDs representing state programs that the contract covers
    """
    programIDs: [String!]!
    """
    The large overarching population of people that the program covers.
    Options are MEDICAID, CHIP, MEDICAID_AND_CHIP
    """
    populationCovered: PopulationCovered
    """
    The submission type of this package
    Options are CONTRACT_ONLY and CONTRACT_AND_RATES
    """
    submissionType: SubmissionType!
    """
    Whether or not this contract is risk based
    Risk-based contracts have specific requirements that
    non-risk based contracts do not have
    """
    riskBasedContract: Boolean
    "State provided summary of the contract being submitted"
    submissionDescription: String!
    """
    Array of state contacts of state representatives who should be
    contacted about updates to the contract
    Each state contact contains string fields for: name, title, and email
    """
    stateContacts: [StateContact!]!
    """
    Additional documents the state uploads to support a contract
    Files can be PDF, DOC, DOCX, XLSX, CSV format
    """
    supportingDocuments: [GenericDocument!]!
    """
    Type of contract the state is submitting
    Options are: BASE, AMENDMENT
    """
    contractType: ContractType
    """
    Execution status for a contract.
    Contracts are fully executed or unexecuted by some or all parties
    Status can be either EXECUTED or UNEXECUTED
    """
    contractExecutionStatus: ContractExecutionStatus
    """
    State upload of the submitted contract
    """
    contractDocuments: [GenericDocument!]!
    "Start date of the contract"
    contractDateStart: Date
    "End date of the contract"
    contractDateEnd: Date
    """
    The type of organization the state is contracting with
    in order to deliver managed care services
    Options are MCO, PIHP, PAHP, and PCCM
    """
    managedCareEntities: [ManagedCareEntity!]!
    """
    The state plan and/or waiver authorities that allow the state
    to run its managed care programs
    """
    federalAuthorities: [FederalAuthority!]!
    """
    If contract is in Lieu-of Services and Settings (ILOSs)
    in accordance with 42 CFR § 438.3(e)(2)
    """
    inLieuServicesAndSettings: Boolean
    "If contract includes modifications to benefits provided by the managed care plans"
    modifiedBenefitsProvided: Boolean
    "If contract includes modifications to the geographic areas served by the managed care plans"
    modifiedGeoAreaServed: Boolean
    """
    If contract includes modifications to the Medicaid beneficiaries served by the managed care
    plans (e.g. eligibility or enrollment criteria)
    """
    modifiedMedicaidBeneficiaries: Boolean
    "If contract includes modifications to the risk sharing strategy"
    modifiedRiskSharingStrategy: Boolean
    "If contract includes modifications to incentive arrangements"
    modifiedIncentiveArrangements: Boolean
    "If contract includes modifications to the withold agreements"
    modifiedWitholdAgreements: Boolean
    "If contract includes modifications to the state directed payments"
    modifiedStateDirectedPayments: Boolean
    "If contract includes modifications to the pass-through payments"
    modifiedPassThroughPayments: Boolean
    """
    If contract includes modifications to payments to MCOs and PIHPs for enrollees that
    are a patient in an institution for mental disease
    """
    modifiedPaymentsForMentalDiseaseInstitutions: Boolean
    "If contract includes modifications to the medical loss ratio standards"
    modifiedMedicalLossRatioStandards: Boolean
    """
    If contract includes modifications to
    other financial, payment, incentive or related contractual provisions
    """
    modifiedOtherFinancialPaymentIncentive: Boolean
    "If contract includes modifications to the enrollment/disenrollment process"
    modifiedEnrollmentProcess: Boolean
    "If contract includes modifications to the grevience and appeal system"
    modifiedGrevienceAndAppeal: Boolean
    "If contract includes modifications to the network adequacy standards"
    modifiedNetworkAdequacyStandards: Boolean
    "If contract includes modifications to the length of the contract period"
    modifiedLengthOfContract: Boolean
    "If contract includes modifications to the non-risk payment arrangements"
    modifiedNonRiskPaymentArrangements: Boolean
    "If contract has statutory regulatory attestation"
    statutoryRegulatoryAttestation: Boolean
    "Description provided for if contract has statutory regulatory attestation"
    statutoryRegulatoryAttestationDescription: String
}

"Either new capitation rates (NEW) or updates to previously certified capitation rates (AMENDMENT)"
enum RateAmendmentType {
    NEW
    AMENDMENT
}

"""
Determines on what basis the capitation rate is actuarially sound.
With RATE_RANGE the state certifies a range of rates
from the low to high end of the range as actuarially sound
"""
enum RateCapitationType {
    RATE_CELL
    RATE_RANGE
}

"""
State's communication preference for contacting their actuaries. Either:
- wants CMS to reach out to their actuaries directly or
- go through them
"""
enum ActuaryCommunication {
    OACT_TO_ACTUARY
    OACT_TO_STATE
}

"The firm that the certifying actuary works for"
enum ActuarialFirm {
    MERCER
    MILLIMAN
    OPTUMAS
    GUIDEHOUSE
    DELOITTE
    STATE_IN_HOUSE
    OTHER
}

"Contact information for the certifying or additional state actuary"
type ActuaryContact {
    id: ID
    name: String
    titleRole: String
    email: String
    actuarialFirm: ActuarialFirm
    actuarialFirmOther: String
}

"Contact information input for the certifying or additional state actuary"
input ActuaryContactInput {
    id: ID
    name: String
    titleRole: String
    email: String
    actuarialFirm: ActuarialFirm
    actuarialFirmOther: String
}

"Contact information input for contacting states regarding their submission"
input StateContactInput {
    name: String
    titleRole: String
    email: String
}

"""
A package in the system
that shares a rate with another package.
It's used as a part of RateFormData
"""
type PackageWithSameRate {
    packageName: String!
    packageId: String!
    packageStatus: HealthPlanPackageStatus
}

"""
RateFormData represents the form data that was inputted by the state
This type is used for the form data field found on a rate revision
"""
type RateFormData {
    """
    Can be 'NEW' or 'AMENDMENT'
    Refers to whether the state is submitting a brand new rate certification
    or an amendment to an existing rate certification
    """
    rateType: RateAmendmentType
    """
    Can be 'RATE_CELL' or 'RATE_RANGE'
    These values represent on what basis the capitation rate is actuarially sound
    """
    rateCapitationType: RateCapitationType
    """
    Signed certification documents the state uploads
    Files can be PDF, DOC, or DOCX format
    """
    rateDocuments: [GenericDocument!]!
    """
    Additional documents the state uploads to support a rate cert
    Files can be PDF, DOC, DOCX, XLSX, CSV format
    """
    supportingDocuments: [GenericDocument!]!
    """
    If the rateType is NEW this is the start date of the
    rating period for a new certification.
    If the rateType is AMENDMENT this is the start date of the
    rating period for the original rate certification
    """
    rateDateStart: Date
    """
    If the rateType is NEW this is the end date of the
    rating period for a new certification.
    If the rateType is AMENDMENT this is the end date of the
    rating period for the original rate certification
    """
    rateDateEnd: Date
    """
    The date the rate certification was
    certified/signed by the state's actuary
    """
    rateDateCertified: Date
    """
    The start date of the rate amendment
    Only relevant if rate type is AMENDMENT
    """
    amendmentEffectiveDateStart: Date
    """
    The end date of the rate amendment
    Only relevant if rate type is AMENDMENT
    """
    amendmentEffectiveDateEnd: Date
    """
    Deprecated an array of IDs representing historic state programs that the rate covers
    """
    deprecatedRateProgramIDs: [String!]!
    """
    An array of IDs representing historic state programs that the rate covers
    """
    rateProgramIDs: [String!]!
    """
    consolidatedRateProgramIDs An array of IDs representing state programs. Deprecated if that's all that exists, or the current ones if they exist.
    """
    consolidatedRateProgramIDs: [String!]!
    """
    Represents the name of the rate.
    This value is auto generated based on rate, package and state program details
    """
    rateCertificationName: String
    """
    An array of ActuaryContacts
    Each element includes the the name, title/role and email
    of the actuaries who certified the rate
    """
    certifyingActuaryContacts: [ActuaryContact!]!
    """
    An array of additional ActuaryContacts
    Each element includes the the name, title/role and email
    """
    addtlActuaryContacts: [ActuaryContact!]!
    """
    Is either OACT_TO_ACTUARY or OACT_TO_STATE
    It specifies whether the state wants CMS to reach out to their actuaries
    directly or go through them
    """
    actuaryCommunicationPreference: ActuaryCommunication
    """
    An array of PackageWithSameRate elements
    which contain the packageName, packageId, and packageStatus
    These elements represent other packages in the system
    that are using this rate
    """
    packagesWithSharedRateCerts: [PackageWithSameRate!]!
}

"""
RateFormDataStripped represents stripped down form data that excludes relational fields.
"""
type RateFormDataStripped {
    """
    Can be 'NEW' or 'AMENDMENT'
    Refers to whether the state is submitting a brand new rate certification
    or an amendment to an existing rate certification
    """
    rateType: RateAmendmentType
    """
    Can be 'RATE_CELL' or 'RATE_RANGE'
    These values represent on what basis the capitation rate is actuarially sound
    """
    rateCapitationType: RateCapitationType
    """
    If the rateType is NEW this is the start date of the
    rating period for a new certification.
    If the rateType is AMENDMENT this is the start date of the
    rating period for the original rate certification
    """
    rateDateStart: Date
    """
    If the rateType is NEW this is the end date of the
    rating period for a new certification.
    If the rateType is AMENDMENT this is the end date of the
    rating period for the original rate certification
    """
    rateDateEnd: Date
    """
    The date the rate certification was
    certified/signed by the state's actuary
    """
    rateDateCertified: Date
    """
    The start date of the rate amendment
    Only relevant if rate type is AMENDMENT
    """
    amendmentEffectiveDateStart: Date
    """
    The end date of the rate amendment
    Only relevant if rate type is AMENDMENT
    """
    amendmentEffectiveDateEnd: Date
    """
    Deprecated an array of IDs representing historic state programs that the rate covers
    """
    deprecatedRateProgramIDs: [String!]!
    """
    An array of IDs representing historic state programs that the rate covers
    """
    rateProgramIDs: [String!]!
    """
    Represents the name of the rate.
    This value is auto generated based on rate, package and state program details
    """
    rateCertificationName: String
}

"UpdateContractRateType describes the relationship of the updated rate to this contract"
enum UpdateContractRateType {
    "CREATE is going to create a new child rate, never seen before. Future updates of this rate will call UPDATE"
    CREATE
    "UPDATE updates the form data for a given child rate, whether previously created for this submission or unlocked"
    UPDATE
    "LINK describes a linked nibling to this contract rate"
    LINK
}

"""
UpdateContractRateInput is a swiss army knife for updating rates related to a given contract.
Because GQL does not support unions in inputs, we will fake one here by setting the type parameter
on this input and the API will validate that the two optional parameters are set correctly given the type.
"""
input UpdateContractRateInput {
    "type indicates the relationship of this rate to the contract"
    type: UpdateContractRateType!
    "rateID is the rateID of the existing rate. This is REQUIRED for LINK and UPDATE types and OMITTED for CREATE"
    rateID: ID
    "formData is the rate data for a child rate, REQUIRED for CREATE and UPDATE types, omitted for LINK"
    formData: RateFormDataInput
}

input UpdateDraftContractRatesInput {
    contractID: ID!
    "The updatedAt of the contract draft revision at the time this mutation. This is used for optimistic concurrency control"
    lastSeenUpdatedAt: DateTime!
    """
    updatedRates contains ALL the existing rates associated with this contract.
    This includes rates that were previously linked or previously created (LINK & UPDATE)
    as well as newly created rates and newly linked rates (CREATE & LINK)
    any rates that are no longer associated with this contract should be omitted from the list.
    """
    updatedRates: [UpdateContractRateInput!]!
}

type UpdateDraftContractRatesPayload {
    contract: Contract!
}

"""
A rate revision represents a single submission
for the rate and contains the full data from when the rate cert was submitted
"""
type RateRevision {
    id: ID!
    rate: Rate
    rateID: String!
    createdAt: DateTime!
    updatedAt: DateTime!
    """
    Information about who, when, and why this revision was unlocked.
    Will be blank on the initial revision.
    """
    unlockInfo: UpdateInformation
    "Information on who, when, and why this revision was submitted."
    submitInfo: UpdateInformation
    "The rate related form data that was inputted by the state"
    formData: RateFormData!
    """
    Pre-generated zip packages containing document collections for this revision
    """
    documentZipPackages: [DocumentZipPackage!]
}

"""
A rate revision represents a single submission
for the rate and contains stripped down data from when the rate cert was submitted
"""
type RateRevisionStripped {
    id: ID!
    rateID: String!
    createdAt: DateTime!
    updatedAt: DateTime!
    """
    Information about who, when, and why this revision was unlocked.
    Will be blank on the initial revision.
    """
    unlockInfo: UpdateInformation
    "Information on who, when, and why this revision was submitted."
    submitInfo: UpdateInformation
    "The rate related form data that was inputed by the state"
    formData: RateFormDataStripped!
}

"""
Related Contracts are the contracts tied to the given child/linked rate
Only contains the necessary info for displaying the SubmissionWithdrawWarningBanner
"""
type RelatedContractStripped {
    id: ID!
    consolidatedStatus: ConsolidatedContractStatus!
}

"""
Rates are rate certifications and their associated actuary contacts and documents
State users may create, update, and submit several rates at a time
"""
type Rate {
    id: ID!
    createdAt: DateTime!
    updatedAt: DateTime!
    """
    Where the package is in the submission flow.
    Options are DRAFT, SUBMITTED, RESUBMITTED and UNLOCKED
    SUBMITTED and RESUBMITTED packages cannot be modified
    """
    status: HealthPlanPackageStatus!
    """
    Where the rate is in the review submission flow
    Options are UNDER_REVIEW, WITHDRAWN
    """
    reviewStatus: RateReviewStatus!
    """
    Synthesized field that represents if a rate's status or
    reviewStatus should take precedence
    Options are DRAFT, SUBMITTED, RESUBMITTED, UNLOCKED, WITHDRAWN
    """
    consolidatedStatus: ConsolidatedRateStatus!
    "The initial date this rate was submitted at. Is not changed by unlock or resubmission."
    initiallySubmittedAt: DateTime
    "The state code (e.g. CA or TN) for the submitting state"
    stateCode: String!
    "Fuller state data for the submitting state"
    state: State!
    "webURL is a URL that will open the MC Review web app to this Rate"
    webURL: String!

    """
    A unique auto-incrementing number generated for this rate
    This value is used to generate the rateName
    """
    stateNumber: Int!
    "parentContractID is the ID of the contract that last submitted this rate"
    parentContractID: ID!

    "Contracts this withdrawn rates was the child or linked to"
    withdrawnFromContracts: [Contract!]

    "The currently modifiable revision of the rate. Only present when rate has a status of DRAFT or UNLOCKED"
    draftRevision: RateRevision

    "reviewStatusActions are the who/when/why for review status changes on this contract"
    reviewStatusActions: [RateReviewStatusActions!]

    """
    Array of revisions for this rate. Each revision represents a single submission
    for the rate and contains the full data from when the rate cert was submitted
    """
    revisions: [RateRevision!]!

    """
    packageSubmissions are a list of all the submissions of this rate and any contracts it
    was associated with.
    """
    packageSubmissions: [RatePackageSubmission!]
    """
    questions field is an array of questions asked about the rate by CMS. Each questions also contains responses
    to the question submitted by the State. DRAFT rates will not have questions, only rates that have been submitted
    , unlocked, or resubmitted. The array is in descending order by createdAt.
    """
    questions: IndexRateQuestionsPayload
}
"""
RateStripped is a stripped down version of a Rate, removing many relational fields to provide a faster query.
"""
type RateStripped {
    id: ID!
    createdAt: DateTime!
    updatedAt: DateTime!
    """
    Where the package is in the submission flow.
    Options are DRAFT, SUBMITTED, RESUBMITTED and UNLOCKED
    SUBMITTED and RESUBMITTED packages cannot be modified
    """
    status: HealthPlanPackageStatus!
    """
    Where the rate is in the review submission flow
    Options are UNDER_REVIEW, WITHDRAWN
    """
    reviewStatus: RateReviewStatus!
    """
    Synthesized field that represents if a rate's status or
    reviewStatus should take precedence
    Options are DRAFT, SUBMITTED, RESUBMITTED UNLOCKED, UNDER_REVIEW, WITHDRAWN
    """
    consolidatedStatus: ConsolidatedRateStatus!
    "The initial date this rate was submitted at. Is not changed by unlock or resubmission."
    initiallySubmittedAt: DateTime
    "The state code (e.g. CA or TN) for the submitting state"
    stateCode: String!
    "Fuller state data for the submitting state"
    state: State!
    "webURL is a URL that will open the MC Review web app to this Rate"
    webURL: String!

    """
    A unique auto-incrementing number generated for this rate
    This value is used to generate the rateName
    """
    stateNumber: Int!
    "parentContractID is the ID of the contract that last submitted this rate"
    parentContractID: ID!

    "reviewStatusActions are the who/when/why for review status changes on this contract"
    reviewStatusActions: [RateReviewStatusActions!]

    "The currently modifiable revision of the rate. Only present when rate has a status of DRAFT or UNLOCKED"
    draftRevision: RateRevisionStripped

    "The latest submitted rate revision"
    latestSubmittedRevision: RateRevisionStripped!

    "Contracts this child or linked rate is tied to"
    relatedContracts: [RelatedContractStripped!]
}

"""
ContractRevision is a single instance of all the contract specific data in a submission
it contains the unlock and submit info.
"""
type ContractRevision {
    id: ID!
    contractID: String!

    createdAt: DateTime!
    updatedAt: DateTime!
    "submitInfo is the who/when/why for this revision being submitted. An Unlocked revision has no submitInfo"
    submitInfo: UpdateInformation
    "unlockInfo is the who/when/why for this revision being unlocked. A DRAFT or SUBMITTED revision will not have one"
    unlockInfo: UpdateInformation

    "formData is all the contract specific info part of this submission"
    formData: ContractFormData!
    """
    Represents the name of the contract pacakge.
    This value is auto generated based on contract state number, contract type, dates, and state program details"\
    """
    contractName: String!
    """
    Pre-generated zip packages containing document collections for this revision
    """
    documentZipPackages: [DocumentZipPackage!]
}

"SubmittableRevision is what can appear in a submission"
union SubmittableRevision = ContractRevision | RateRevision

"SubmissionReason is a hint as to why this PackageSubmission was created"
enum SubmissionReason {
    "A submission of this contract and zero or more newly created rates"
    CONTRACT_SUBMISSION
    "A submission of one of the rates related to this contract"
    RATE_SUBMISSION
    "A submission of a rate related to this contract, removing the link between the two"
    RATE_UNLINK
    "A submission of an unrelated rate, linking it to this contract"
    RATE_LINK
}

"""
ContractPackageSubmission is a snapshot of a contract and all its related rates in time
a ContractPackageSubmission can be created by the user submitting a contract or a related rate
"""
type ContractPackageSubmission {
    "cause is a hint as to why this submission was created"
    cause: SubmissionReason!
    "submitInfo provides the submission reason/date/by for this package submission"
    submitInfo: UpdateInformation!
    "submittedRevisions is a list of contract and/or rate revisions that were submitted to create this package submission"
    submittedRevisions: [SubmittableRevision!]!
    "contractRevision is the contract revision current at the time of this package submission"
    contractRevision: ContractRevision!
    "rateRevisions are the linked rate revisions current at the time of this package submission"
    rateRevisions: [RateRevision!]!
}

"""
RatePackageSubmission is a snapshot of a contract and all its related rates in time
a RatePackageSubmission can be created by the user submitting a contract or a related rate
"""
type RatePackageSubmission {
    "cause is a hint as to why this submission was created"
    cause: SubmissionReason!
    "submitInfo provides the submission reason/date/by for this package submission"
    submitInfo: UpdateInformation!
    "submittedRevisions is a list of contract and/or rate revisions that were submitted to create this package submission"
    submittedRevisions: [SubmittableRevision!]!
    "rateRevision are the linked rate revisions current at the time of this package submission"
    rateRevision: RateRevision!
    "contractRevision is the contract revision current at the time of this package submission"
    contractRevisions: [ContractRevision!]!
}

"""
Contract is a single contract submission, holding all the form data for a single contract
and associated with zero or more Rates
"""
type Contract {
    id: ID!
    createdAt: DateTime!
    updatedAt: DateTime!

    """
    Where the contract is in the submission flow.
    Options are DRAFT, SUBMITTED, RESUBMITTED and UNLOCKED
    SUBMITTED and RESUBMITTED packages cannot be modified
    """
    status: HealthPlanPackageStatus!
    """
    Where the contract is in the review submission flow
    Options are UNDER_REVIEW, APPROVED, WITHDRAWN
    """
    reviewStatus: ContractReviewStatus!
    """
    Synthesized field that represents if a contract's status or
    reviewStatus should take precedence
    Options are DRAFT, SUBMITTED, RESUBMITTED UNLOCKED, UNDER_REVIEW, APPROVED, WITHDRAWN
    """
    consolidatedStatus: ConsolidatedContractStatus!
    "initiallySubmittedAt is the initial date this contract was submitted at. Is not changed by unlock or resubmission."
    initiallySubmittedAt: DateTime
    "lastUpdatedForDisplay is the last time this contract was officially updated. When it's a draft it will be the last updatedAt date. Afterwards it will be the most recent submit or unlock or review action date."
    lastUpdatedForDisplay: DateTime!
    "stateCode is the state code (e.g. CA or TN) for the submitting state"
    stateCode: String!
    "state is fuller state data for the submitting state"
    state: State!
    """
    stateNumber is a unique auto-incrementing number identifying this contract
    This value is used to generate the contractName
    """
    stateNumber: Int!
    "mccrsID is the four digit id in MC-CRS that corresponds to this Contract, if set"
    mccrsID: String

    "webURL is a url that will open the MC Review web app to this Contract"
    webURL: String!

    "dateContractDocsExecuted is the first date, if any in which the revisions were submitted with all contract docs executed. Null otherwise."
    dateContractDocsExecuted: DateTime

    "draftRevision is the currently modifiable revision if the rate is DRAFT or UNLOCKED"
    draftRevision: ContractRevision
    """
    draftRates are the Rates that this editable submission are related to.
    On submission they are cemented into a new ContractPackageSubmission
    """
    draftRates: [Rate!]

    "reviewStatusActions are the who/when/why for review status changes on this contract"
    reviewStatusActions: [ContractReviewStatusActions!]

    "Rates withdrawn from this contract submission"
    withdrawnRates: [Rate!]

    """
    packageSubmissions are a snapshot of the contract and its related rates through time
    each packageSubmission was created by a submission of this contract and/or its related rates
    a DRAFT Contract will have no packageSubmissions. Returned in _ascending_ order. Most recent
    submission is in the first position in the array.
    """
    packageSubmissions: [ContractPackageSubmission!]!

    """
    questions field is an array of questions asked about the contract by CMS. Each questions also contains responses
    to the question submitted by the State. DRAFT contracts will not have questions, only contracts that have been submitted
    , unlocked, or resubmitted. The array is in descending order by createdAt.
    """
    questions: IndexContractQuestionsPayload
}

"""
UnlockedContract is a single unlocked contract, holding all the draft form data for a single contract
and associated with zero or more Rates
"""
type UnlockedContract {
    id: ID!
    createdAt: DateTime!
    updatedAt: DateTime!

    """
    Where the contract is in the submission flow.
    Options are DRAFT, SUBMITTED, RESUBMITTED and UNLOCKED
    SUBMITTED and RESUBMITTED packages cannot be modified
    """
    status: UnlockedStatus!
    """
    Where the contract is in the review submission flow
    Options are UNDER_REVIEW, APPROVED, WITHDRAWN
    """
    reviewStatus: ContractReviewStatus!
    """
    Synthesized field that represents if a contract's status or
    reviewStatus should take precedence
    Options are DRAFT, SUBMITTED, RESUBMITTED UNLOCKED, UNDER_REVIEW, APPROVED, WITHDRAWN
    """
    consolidatedStatus: ConsolidatedContractStatus!
    "initiallySubmittedAt is the initial date this contract was submitted at. Is not changed by unlock or resubmission."
    initiallySubmittedAt: DateTime
    "lastUpdatedForDisplay is the last time this contract was officially updated. When it's a draft it will be the last updatedAt date. Afterwards it will be the most recent submit or unlock or review action date."
    lastUpdatedForDisplay: DateTime!
    "stateCode is the state code (e.g. CA or TN) for the submitting state"
    stateCode: String!
    "state is fuller state data for the submitting state"
    state: State!
    """
    stateNumber is a unique auto-incrementing number identifying this contract
    This value is used to generate the contractName
    """
    stateNumber: Int!
    "mccrsID is the four digit id in MC-CRS that corresponds to this Contract, if set"
    mccrsID: String

    "webURL is a url that will open the MC Review web app to this Contract"
    webURL: String!

    "dateContractDocsExecuted is the first date, if any in which the revisions were submitted with all contract docs executed. Null otherwise."
    dateContractDocsExecuted: DateTime

    "reviewStatusActions are the who/when/why for review status changes on this contract"
    reviewStatusActions: [ContractReviewStatusActions!]

    "draftRevision is the currently modifiable revision if the rate is DRAFT or UNLOCKED"
    draftRevision: ContractRevision!
    """
    draftRates are the Rates that this editable submission are related to.
    On submission they are cemented into a new ContractPackageSubmission
    """
    draftRates: [Rate!]!

    "Rates withdrawn from this contract submission"
    withdrawnRates: [Rate!]

    """
    packageSubmissions are a snapshot of the contract and its related rates through time
    each packageSubmission was created by a submission of this contract and/or its related rates
    a DRAFT Contract will have no packageSubmissions. Returned in _ascending_ order. Most recent
    submission is in the first position in the array.
    """
    packageSubmissions: [ContractPackageSubmission!]!

    """
    questions field is an array of questions asked about the contract by CMS. Each questions also contains responses
    to the question submitted by the State. DRAFT contracts will not have questions, only contracts that have been submitted
    , unlocked, or resubmitted. The array is in descending order by createdAt.
    """
    questions: IndexContractQuestionsPayload
}

type RateEdge {
    node: Rate!
}

input IndexRatesInput {
    stateCode: String
    rateIDs: [String!]
}

type IndexRatesPayload {
    "Total number of submitted rates returned on request"
    totalCount: Int
    """
    Rates that include rate and contract revisions
    """
    edges: [RateEdge!]!
}

type RateStrippedEdge {
    node: RateStripped!
}

type IndexRatesStrippedPayload {
    totalCount: Int
    edges: [RateStrippedEdge!]!
}

type FetchRatePayload {
    """
    A rate that include contract and rate revisions
    """
    rate: Rate!
}

input FetchRateInput {
    rateID: ID!
}

type FetchContractPayload {
    """
    A contract that include contract and rate revisions
    """
    contract: Contract!
}

input FetchContractInput {
    contractID: ID!
}

type UnlockRatePayload {
    rate: Rate!
}

type SubmitRatePayload {
    rate: Rate!
}

input UnlockRateInput {
    rateID: ID!
    "User given reason this rate was unlocked"
    unlockedReason: String!
}

type StateAssignmentUser {
    id: ID!
    "will be 'CMS_USER' or 'CMS_APPROVER_USER'"
    role: String!
    email: String!
    givenName: String!
    familyName: String!
    divisionAssignment: Division
}

type StateAssignment {
    stateCode: String!
    name: String!
    assignedCMSUsers: [CMSUsersUnion!]!
}

type FetchMcReviewSettingsPayload {
    emailConfiguration: EmailConfiguration
    stateAssignments: [StateAssignment!]!
}

input ContractDraftRevisionFormDataInput {
    """
    An array of IDs representing state programs that the contract covers
    """
    programIDs: [String!]!
    """
    The large overarching population of people that the program covers.
    Options are MEDICAID, CHIP, MEDICAID_AND_CHIP
    """
    populationCovered: PopulationCovered
    """
    The submission type of this package
    Options are CONTRACT_ONLY and CONTRACT_AND_RATES
    """
    submissionType: SubmissionType
    """
    Whether or not this contract is risk based
    Risk-based contracts have specific requirements that
    non-risk based contracts do not have
    """
    riskBasedContract: Boolean
    "State provided summary of the contract being submitted"
    submissionDescription: String
    """
    Array of state contacts of state representatives who should be
    contacted about updates to the contract
    Each state contact contains string fields for: name, title, and email
    """
    stateContacts: [StateContactInput!]!
    """
    Additional documents the state uploads to support a contract
    Files can be PDF, DOC, DOCX, XLSX, CSV format
    """
    supportingDocuments: [GenericDocumentInput!]!
    """
    Type of contract the state is submitting
    Options are: BASE, AMENDMENT
    """
    contractType: ContractType
    """
    Execution status for a contract.
    Contracts are fully executed or unexecuted by some or all parties
    Status can be either EXECUTED or UNEXECUTED
    """
    contractExecutionStatus: ContractExecutionStatus
    """
    State upload of the submitted contract
    """
    contractDocuments: [GenericDocumentInput!]!
    "Start date of the contract"
    contractDateStart: Date
    "End date of the contract"
    contractDateEnd: Date
    """
    The type of organization the state is contracting with
    in order to deliver managed care services
    Options are MCO, PIHP, PAHP, and PCCM
    """
    managedCareEntities: [ManagedCareEntity!]!
    """
    The state plan and/or waiver authorities that allow the state
    to run its managed care programs
    """
    federalAuthorities: [FederalAuthority!]!
    """
    If contract is in Lieu-of Services and Settings (ILOSs)
    in accordance with 42 CFR § 438.3(e)(2)
    """
    inLieuServicesAndSettings: Boolean
    "If contract includes modifications to benefits provided by the managed care plans"
    modifiedBenefitsProvided: Boolean
    "If contract includes modifications to the geographic areas served by the managed care plans"
    modifiedGeoAreaServed: Boolean
    """
    If contract includes modifications to the Medicaid beneficiaries served by the managed care
    plans (e.g. eligibility or enrollment criteria)
    """
    modifiedMedicaidBeneficiaries: Boolean
    "If contract includes modifications to the risk sharing strategy"
    modifiedRiskSharingStrategy: Boolean
    "If contract includes modifications to incentive arrangements"
    modifiedIncentiveArrangements: Boolean
    "If contract includes modifications to the withold agreements"
    modifiedWitholdAgreements: Boolean
    "If contract includes modifications to the state directed payments"
    modifiedStateDirectedPayments: Boolean
    "If contract includes modifications to the pass-through payments"
    modifiedPassThroughPayments: Boolean
    """
    If contract includes modifications to payments to MCOs and PIHPs for enrollees that
    are a patient in an institution for mental disease
    """
    modifiedPaymentsForMentalDiseaseInstitutions: Boolean
    "If contract includes modifications to the medical loss ratio standards"
    modifiedMedicalLossRatioStandards: Boolean
    """
    If contract includes modifications to
    other financial, payment, incentive or related contractual provisions
    """
    modifiedOtherFinancialPaymentIncentive: Boolean
    "If contract includes modifications to the enrollment/disenrollment process"
    modifiedEnrollmentProcess: Boolean
    "If contract includes modifications to the grevience and appeal system"
    modifiedGrevienceAndAppeal: Boolean
    "If contract includes modifications to the network adequacy standards"
    modifiedNetworkAdequacyStandards: Boolean
    "If contract includes modifications to the length of the contract period"
    modifiedLengthOfContract: Boolean
    "If contract includes modifications to the non-risk payment arrangements"
    modifiedNonRiskPaymentArrangements: Boolean
    "If contract has statutory regulatory attestation"
    statutoryRegulatoryAttestation: Boolean
    "Description provided for if contract has statutory regulatory attestation"
    statutoryRegulatoryAttestationDescription: String
}

input RateFormDataInput {
    """
    Can be 'NEW' or 'AMENDMENT'
    Refers to whether the state is submitting a brand new rate certification
    or an amendment to an existing rate certification
    """
    rateType: RateAmendmentType
    """
    Can be 'RATE_CELL' or 'RATE_RANGE'
    These values represent on what basis the capitation rate is actuarially sound
    """
    rateCapitationType: RateCapitationType
    """
    Signed certification documents the state uploads
    Files can be PDF, DOC, or DOCX format
    """
    rateDocuments: [GenericDocumentInput!]!
    """
    Additional documents the state uploads to support a rate cert
    Files can be PDF, DOC, DOCX, XLSX, CSV format
    """
    supportingDocuments: [GenericDocumentInput!]!
    """
    If the rateType is NEW this is the start date of the
    rating period for a new certification.
    If the rateType is AMENDMENT this is the start date of the
    rating period for the original rate certification
    """
    rateDateStart: Date
    """
    If the rateType is NEW this is the end date of the
    rating period for a new certification.
    If the rateType is AMENDMENT this is the end date of the
    rating period for the original rate certification
    """
    rateDateEnd: Date
    """
    The date the rate certification was
    certified/signed by the state's actuary
    """
    rateDateCertified: Date
    """
    The start date of the rate amendment
    Only relevant if rate type is AMENDMENT
    """
    amendmentEffectiveDateStart: Date
    """
    The end date of the rate amendment
    Only relevant if rate type is AMENDMENT
    """
    amendmentEffectiveDateEnd: Date
    """
    Deprecated an array of IDs representing historic state programs that the rate covers
    """
    deprecatedRateProgramIDs: [String!]!
    """
    An array of IDs representing historic state programs that the rate covers
    """
    rateProgramIDs: [String!]!
    """
    Represents the name of the rate.
    This value is auto generated based on rate, package and state program details
    """
    rateCertificationName: String
    """
    An array of ActuaryContacts
    Each element includes the the name, title/role and email
    of the actuaries who certified the rate
    """
    certifyingActuaryContacts: [ActuaryContactInput!]!
    """
    An array of additional ActuaryContacts
    Each element includes the the name, title/role and email
    """
    addtlActuaryContacts: [ActuaryContactInput!]
    """
    Is either OACT_TO_ACTUARY or OACT_TO_STATE
    It specifies whether the state wants CMS to reach out to their actuaries
    directly or go through them
    """
    actuaryCommunicationPreference: ActuaryCommunication
}

input SubmitRateInput {
    rateID: ID!
    "User given submission description"
    submittedReason: String
    "Rate related form data to be updated with submission"
    formData: RateFormDataInput
}

<<<<<<< HEAD
"""
DocumentZipPackage represents a generated zip file containing multiple documents
"""
type DocumentZipPackage {
    """
    Unique identifier for this document zip package
    """
    id: ID!

    """
    S3 URL where the zip file is stored
    """
    s3URL: String!

    """
    SHA256 hash of the zip file for validation
    """
    sha256: String!

    """
    Type of documents contained in this zip package
    """
    documentType: DocumentZipType!

    """
    Creation timestamp
    """
    createdAt: DateTime!

    """
    Signed download URL for the zip file (expires in 1 hour)
    """
    downloadUrl: String
}

"""
Types of document zip packages
"""
enum DocumentZipType {
    CONTRACT_DOCUMENTS
    RATE_DOCUMENTS
=======
type OauthClient {
    id: ID!
    clientId: String!
    clientSecret: String!
    grants: [String!]!
    description: String
    contactEmail: String
    createdAt: DateTime!
    updatedAt: DateTime!
}

input CreateOauthClientInput {
    description: String
    contactEmail: String!
    grants: [String!]
}

type CreateOauthClientPayload {
    oauthClient: OauthClient!
}

input FetchOauthClientsInput {
    clientIds: [String!]
}

type FetchOauthClientsPayload {
    oauthClients: [OauthClient!]!
}

input DeleteOauthClientInput {
    clientId: String!
}

type DeleteOauthClientPayload {
    oauthClient: OauthClient!
}

input UpdateOauthClientInput {
    clientId: String!
    description: String
    contactEmail: String
    grants: [String!]
}

type UpdateOauthClientPayload {
    oauthClient: OauthClient!
>>>>>>> bd74b4d9
}<|MERGE_RESOLUTION|>--- conflicted
+++ resolved
@@ -2551,7 +2551,6 @@
     formData: RateFormDataInput
 }
 
-<<<<<<< HEAD
 """
 DocumentZipPackage represents a generated zip file containing multiple documents
 """
@@ -2593,7 +2592,7 @@
 enum DocumentZipType {
     CONTRACT_DOCUMENTS
     RATE_DOCUMENTS
-=======
+}
 type OauthClient {
     id: ID!
     clientId: String!
@@ -2640,5 +2639,4 @@
 
 type UpdateOauthClientPayload {
     oauthClient: OauthClient!
->>>>>>> bd74b4d9
 }