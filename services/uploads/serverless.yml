--- conflicted
+++ resolved
@@ -22,13 +22,10 @@
   s3:
     directory: ./local_buckets
     cors: ./local_cors.xml
-<<<<<<< HEAD
-=======
     buckets:
       - local-uploads # This is a little silly, but I've spent enough time on it. 
                               # the serverless-s3-local plugin starts any bucket with a BucketName
                               # the attachments bucket has no name, so we need to make one up on our own
->>>>>>> 4a7af1dc
 
 resources:
   Resources:
