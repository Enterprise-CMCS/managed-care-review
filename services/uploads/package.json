--- conflicted
+++ resolved
@@ -19,28 +19,16 @@
         ]
     },
     "dependencies": {
-<<<<<<< HEAD
-        "@aws-sdk/client-lambda": "^3.835.0",
-        "@aws-sdk/client-s3": "^3.837.0",
-        "@aws-sdk/util-utf8-node": "^3.259.0",
-        "@opentelemetry/api": "^1.9.0",
-        "@opentelemetry/exporter-metrics-otlp-http": "^0.202.0",
-=======
         "@aws-sdk/client-lambda": "^3.844.0",
         "@aws-sdk/client-s3": "^3.844.0",
         "@aws-sdk/util-utf8-node": "^3.259.0",
         "@opentelemetry/api": "^1.9.0",
         "@opentelemetry/exporter-metrics-otlp-http": "^0.203.0",
->>>>>>> 69234d6d
         "@opentelemetry/exporter-trace-otlp-http": "^0.45.1",
         "@opentelemetry/id-generator-aws-xray": "^1.2.1",
         "@opentelemetry/resources": "^1.30.1",
         "@opentelemetry/sdk-metrics": "^1.30.1",
-<<<<<<< HEAD
-        "@opentelemetry/sdk-node": "^0.202.0",
-=======
         "@opentelemetry/sdk-node": "^0.203.0",
->>>>>>> 69234d6d
         "@opentelemetry/sdk-trace-base": "^1.30.1",
         "@opentelemetry/sdk-trace-node": "^1.30.1",
         "@opentelemetry/semantic-conventions": "^1.30.0",
