{
    "name": "uploads",
    "private": "true",
    "description": "",
    "version": "1.0.0",
    "main": "index.js",
    "scripts": {
        "precommit": "lint-staged",
        "lint": "tsc --noEmit && eslint . --max-warnings=0",
        "start": "pnpm serverless s3 start --stage local",
        "test": "vitest --watch"
    },
    "author": "",
    "license": "CC0-1.0",
    "lint-staged": {
        "**/*.ts": [
            "eslint --max-warnings=0",
            "prettier --write"
        ]
    },
    "dependencies": {
<<<<<<< HEAD
        "@aws-sdk/client-lambda": "^3.848.0",
        "@aws-sdk/client-s3": "^3.848.0",
=======
        "@aws-sdk/client-lambda": "^3.865.0",
        "@aws-sdk/client-s3": "^3.864.0",
>>>>>>> 80d98e02
        "@aws-sdk/util-utf8-node": "^3.259.0",
        "@opentelemetry/api": "^1.9.0",
        "@opentelemetry/exporter-metrics-otlp-http": "^0.203.0",
        "@opentelemetry/exporter-trace-otlp-http": "^0.45.1",
        "@opentelemetry/id-generator-aws-xray": "^1.2.1",
        "@opentelemetry/resources": "^1.30.1",
        "@opentelemetry/sdk-metrics": "^1.30.1",
        "@opentelemetry/sdk-node": "^0.203.0",
        "@opentelemetry/sdk-trace-base": "^1.30.1",
        "@opentelemetry/sdk-trace-node": "^1.30.1",
        "@opentelemetry/semantic-conventions": "^1.30.0",
        "aws-lambda": "^1.0.7",
        "file-type": "^19.5.0",
        "mime-types": "^2.1.35"
    },
    "devDependencies": {
<<<<<<< HEAD
        "@types/aws-lambda": "^8.10.145",
        "@types/eslint": "^9.6.1",
        "@types/jest": "^29.5.14",
        "@types/mime-types": "^3.0.1",
        "@types/node": "^20.14.12",
        "@typescript-eslint/eslint-plugin": "^8.29.1",
        "@typescript-eslint/parser": "^8.29.1",
        "eslint": "^9.31.0",
        "eslint-config-prettier": "^10.1.5",
        "eslint-plugin-jest": "^29.0.1",
        "eslint-plugin-prettier": "^5.5.1",
=======
        "@types/aws-lambda": "^8.10.152",
        "@types/eslint": "^9.6.1",
        "@types/jest": "^29.5.14",
        "@types/mime-types": "^3.0.1",
        "@types/node": "^24.2.1",
        "@typescript-eslint/eslint-plugin": "^8.29.1",
        "@typescript-eslint/parser": "^8.29.1",
        "eslint": "^9.31.0",
        "eslint-config-prettier": "^10.1.8",
        "eslint-plugin-jest": "^29.0.1",
        "eslint-plugin-prettier": "^5.5.4",
>>>>>>> 80d98e02
        "jiti": "^2.0.0",
        "lint-staged": "^15.2.7",
        "serverless": "4.2.3",
        "serverless-esbuild": "^1.52.1",
        "serverless-iam-helper": "https://github.com/CMSgov/serverless-iam-helper.git",
        "serverless-offline": "^14.4.0",
        "serverless-s3-bucket-helper": "https://github.com/CMSgov/serverless-s3-bucket-helper",
        "serverless-s3-local": "^0.8.4",
        "serverless-stack-termination-protection": "^2.0.2",
        "ts-jest": "^29.1.1",
        "ts-loader": "^9.5.2",
        "vitest": "^3.2.4"
    }
}<|MERGE_RESOLUTION|>--- conflicted
+++ resolved
@@ -19,13 +19,8 @@
         ]
     },
     "dependencies": {
-<<<<<<< HEAD
-        "@aws-sdk/client-lambda": "^3.848.0",
-        "@aws-sdk/client-s3": "^3.848.0",
-=======
         "@aws-sdk/client-lambda": "^3.865.0",
         "@aws-sdk/client-s3": "^3.864.0",
->>>>>>> 80d98e02
         "@aws-sdk/util-utf8-node": "^3.259.0",
         "@opentelemetry/api": "^1.9.0",
         "@opentelemetry/exporter-metrics-otlp-http": "^0.203.0",
@@ -42,19 +37,6 @@
         "mime-types": "^2.1.35"
     },
     "devDependencies": {
-<<<<<<< HEAD
-        "@types/aws-lambda": "^8.10.145",
-        "@types/eslint": "^9.6.1",
-        "@types/jest": "^29.5.14",
-        "@types/mime-types": "^3.0.1",
-        "@types/node": "^20.14.12",
-        "@typescript-eslint/eslint-plugin": "^8.29.1",
-        "@typescript-eslint/parser": "^8.29.1",
-        "eslint": "^9.31.0",
-        "eslint-config-prettier": "^10.1.5",
-        "eslint-plugin-jest": "^29.0.1",
-        "eslint-plugin-prettier": "^5.5.1",
-=======
         "@types/aws-lambda": "^8.10.152",
         "@types/eslint": "^9.6.1",
         "@types/jest": "^29.5.14",
@@ -66,7 +48,6 @@
         "eslint-config-prettier": "^10.1.8",
         "eslint-plugin-jest": "^29.0.1",
         "eslint-plugin-prettier": "^5.5.4",
->>>>>>> 80d98e02
         "jiti": "^2.0.0",
         "lint-staged": "^15.2.7",
         "serverless": "4.2.3",
