--- conflicted
+++ resolved
@@ -197,49 +197,6 @@
         })
     })
 
-<<<<<<< HEAD
-    it('renders edit mccrs-id link for CMS user when submission has a mccrs id', async () => {
-        const submissionsWithRevisions = mockUnlockedHealthPlanPackage()
-        renderWithProviders(
-            <Routes>
-                <Route element={<SubmissionSideNav />}>
-                    <Route
-                        path={RoutesRecord.SUBMISSIONS_SUMMARY}
-                        element={<SubmissionSummary />}
-                    />
-                </Route>
-            </Routes>,
-            {
-                apolloProvider: {
-                    mocks: [
-                        fetchCurrentUserMock({
-                            user: mockValidCMSUser(),
-                            statusCode: 200,
-                        }),
-                        fetchStateHealthPlanPackageWithQuestionsMockSuccess({
-                            stateSubmission: {
-                                ...submissionsWithRevisions,
-                                mccrsID: '3333',
-                            },
-                            id: '15',
-                        }),
-                    ],
-                },
-                routerProvider: {
-                    route: '/submissions/15',
-                },
-            }
-        )
-        await waitFor(() => {
-            expect(
-                screen.queryByText('Add MC-CRS record number')
-            ).not.toBeInTheDocument()
-            expect(screen.getByText('Edit MC-CRS number')).toBeInTheDocument()
-        })
-    })
-
-=======
->>>>>>> d9e413ef
     it('does not render an add mccrs-id link for state user', async () => {
         const submissionsWithRevisions = mockUnlockedHealthPlanPackage()
         renderWithProviders(
