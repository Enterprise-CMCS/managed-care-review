--- conflicted
+++ resolved
@@ -1,10 +1,6 @@
 import { screen, waitFor, within } from '@testing-library/react'
 import { Route, Routes } from 'react-router'
-<<<<<<< HEAD
 import { RoutesRecord } from '@mc-review/constants'
-=======
-import { RoutesRecord } from '../../constants'
->>>>>>> de6aaf4b
 import {
     fetchCurrentUserMock,
     fetchContractMockSuccess,
@@ -16,21 +12,12 @@
     iterableCmsUsersMockData,
     mockValidCMSUser,
     iterableNonCMSUsersMockData,
-<<<<<<< HEAD
 } from '@mc-review/mocks'
-import { renderWithProviders } from '../../testHelpers/jestHelpers'
-import { SubmissionSummary } from './SubmissionSummary'
-import { SubmissionSideNav } from '../SubmissionSideNav'
-import { testS3Client } from '../../testHelpers/s3Helpers'
-import { mockContractPackageUnlockedWithUnlockedType } from '@mc-review/mocks'
-=======
-} from '../../testHelpers/apolloMocks'
 import { renderWithProviders } from '../../testHelpers'
 import { SubmissionSummary } from './SubmissionSummary'
 import { SubmissionSideNav } from '../SubmissionSideNav'
 import { testS3Client } from '../../testHelpers'
-import { mockContractPackageUnlockedWithUnlockedType } from '../../testHelpers/apolloMocks'
->>>>>>> de6aaf4b
+import { mockContractPackageUnlockedWithUnlockedType } from '@mc-review/mocks'
 import { ReviewSubmit } from '../StateSubmission/ReviewSubmit'
 import { generatePath, Location } from 'react-router-dom'
 
