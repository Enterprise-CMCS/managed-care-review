import { screen, waitFor, within } from '@testing-library/react'
import { Route, Routes } from 'react-router'
import { RoutesRecord } from '../../constants/routes'
import {
    fetchCurrentUserMock,
    fetchContractMockSuccess,
    fetchStateHealthPlanPackageWithQuestionsMockSuccess,
    mockValidCMSUser,
<<<<<<< HEAD
    mockSubmittedHealthPlanPackageWithRevision,
=======
>>>>>>> 7beb4c31
    mockValidUser,
    mockValidStateUser,
    mockContractPackageSubmitted,
} from '../../testHelpers/apolloMocks'
import { renderWithProviders } from '../../testHelpers/jestHelpers'
import { SubmissionSummary } from './V2/SubmissionSummaryV2'
import { SubmissionSideNav } from '../SubmissionSideNav'
import { testS3Client } from '../../testHelpers/s3Helpers'
import { mockContractPackageUnlocked } from '../../testHelpers/apolloMocks/contractPackageDataMock'

describe('SubmissionSummary', () => {
    it('renders without errors', async () => {
        renderWithProviders(
            <Routes>
                <Route element={<SubmissionSideNav />}>
                    <Route
                        path={RoutesRecord.SUBMISSIONS_SUMMARY}
                        element={<SubmissionSummary />}
                    />
                </Route>
            </Routes>,
            {
                apolloProvider: {
                    mocks: [
                        fetchCurrentUserMock({
                            statusCode: 200,
                        }),
                        fetchContractMockSuccess({
                            contract: mockContractPackageSubmitted(),
                        }),
                        fetchStateHealthPlanPackageWithQuestionsMockSuccess({
                            id: 'test-abc-123',
                        }),
                    ],
                },
                routerProvider: {
                    route: '/submissions/test-abc-123',
                },
                featureFlags: {},
            }
        )
        expect(
            await screen.findByRole('heading', { name: 'Contract details' })
        ).toBeInTheDocument()
    })

    it('renders submission updated banner', async () => {
        renderWithProviders(
            <Routes>
                <Route element={<SubmissionSideNav />}>
                    <Route
                        path={RoutesRecord.SUBMISSIONS_SUMMARY}
                        element={<SubmissionSummary />}
                    />
                </Route>
            </Routes>,
            {
                apolloProvider: {
                    mocks: [
                        fetchCurrentUserMock({
                            statusCode: 200,
                        }),
                        fetchContractMockSuccess({
                            contract: mockContractPackageSubmitted({
                                status: 'RESUBMITTED',
                            }),
                        }),
                        fetchStateHealthPlanPackageWithQuestionsMockSuccess({
                            id: 'test-abc-123',
                        }),
                    ],
                },
                routerProvider: {
                    route: '/submissions/test-abc-123',
                },
                featureFlags: {},
            }
        )

        expect(
            await screen.findByTestId('updatedSubmissionBanner')
        ).toBeInTheDocument()
        expect(
            await screen.findByTestId('updatedSubmissionBanner')
        ).toHaveClass('usa-alert--info')
        expect(
            await screen.findByTestId('updatedSubmissionBanner')
        ).toHaveTextContent(
            /Updated on: (0?[1-9]|[12][0-9]|3[01])\/[0-9]+\/[0-9]+\s[0-9]+:[0-9]+[a-zA-Z]+ ET/i
        )
        expect(
            await screen.findByTestId('updatedSubmissionBanner')
        ).toHaveTextContent('Submitted by: example@state.com')
        expect(
            await screen.findByTestId('updatedSubmissionBanner')
        ).toHaveTextContent('Changes made: contract submit')
    })

    it('renders submission unlocked banner for CMS user', async () => {
        renderWithProviders(
            <Routes>
                <Route element={<SubmissionSideNav />}>
                    <Route
                        path={RoutesRecord.SUBMISSIONS_SUMMARY}
                        element={<SubmissionSummary />}
                    />
                </Route>
            </Routes>,
            {
                apolloProvider: {
                    mocks: [
                        fetchCurrentUserMock({
                            user: mockValidCMSUser(),
                            statusCode: 200,
                        }),
                        fetchContractMockSuccess({
                            contract: mockContractPackageUnlocked(),
                        }),
                        fetchStateHealthPlanPackageWithQuestionsMockSuccess({
                            id: 'test-abc-123',
                        }),
                    ],
                },
                routerProvider: {
                    route: '/submissions/test-abc-123',
                },
                featureFlags: {},
            }
        )
        await waitFor(() => {
            expect(screen.getByTestId('unlockedBanner')).toBeInTheDocument()
            expect(screen.getByTestId('unlockedBanner')).toHaveClass(
                'usa-alert--warning'
            )
            expect(screen.getByTestId('unlockedBanner')).toHaveTextContent(
                /on: (0?[1-9]|[12][0-9]|3[01])\/[0-9]+\/[0-9]+\s[0-9]+:[0-9]+[a-zA-Z]+ ET/i
            )
            expect(screen.getByTestId('unlockedBanner')).toHaveTextContent(
                'by: cms@example.com'
            )
            expect(screen.getByTestId('unlockedBanner')).toHaveTextContent(
                'Reason for unlock: unlocked for a test'
            )
        })
    })

    it('pulls the right version of UNLOCKED data for CMS users', async () => {
        renderWithProviders(
            <Routes>
                <Route element={<SubmissionSideNav />}>
                    <Route
                        path={RoutesRecord.SUBMISSIONS_SUMMARY}
                        element={<SubmissionSummary />}
                    />
                </Route>
            </Routes>,
            {
                apolloProvider: {
                    mocks: [
                        fetchCurrentUserMock({
                            statusCode: 200,
                            user: mockValidCMSUser(),
                        }),
                        fetchContractMockSuccess({
                            contract: mockContractPackageUnlocked(),
                        }),
                        fetchStateHealthPlanPackageWithQuestionsMockSuccess({
                            id: 'test-abc-123',
                        }),
                    ],
                },
                routerProvider: {
                    route: '/submissions/test-abc-123',
                },
                featureFlags: {},
            }
        )

        expect(await screen.findByText('MCR-MN-0005-SNBC')).toBeInTheDocument()

        const description = await screen.findByLabelText(
            'Submission description'
        )
        expect(description).toHaveTextContent('An initial submission')
        const ratingPeriod = await screen.findByLabelText(
            'Rating period of original rate certification'
        )
        expect(ratingPeriod).toHaveTextContent('01/01/2020 to 01/01/2021')
    })

    it('displays the legacy shared rates across submissions UI for CMS users when unlocked', async () => {
        renderWithProviders(
            <Routes>
                <Route element={<SubmissionSideNav />}>
                    <Route
                        path={RoutesRecord.SUBMISSIONS_SUMMARY}
                        element={<SubmissionSummary />}
                    />
                </Route>
            </Routes>,
            {
                apolloProvider: {
                    mocks: [
                        fetchCurrentUserMock({
                            statusCode: 200,
                            user: mockValidCMSUser(),
                        }),
                        fetchContractMockSuccess({
                            contract: mockContractPackageUnlocked(),
                        }),
                        fetchStateHealthPlanPackageWithQuestionsMockSuccess({
                            id: 'test-abc-123',
                        }),
                    ],
                },
                routerProvider: {
                    route: '/submissions/test-abc-123',
                },
                featureFlags: {},
            }
        )

        expect(await screen.findByText('SHARED')).toBeInTheDocument()
        expect(
            await screen.findByText('Linked submissions')
        ).toBeInTheDocument()
    })

    it('renders add mccrs-id link for CMS user', async () => {
        renderWithProviders(
            <Routes>
                <Route element={<SubmissionSideNav />}>
                    <Route
                        path={RoutesRecord.SUBMISSIONS_SUMMARY}
                        element={<SubmissionSummary />}
                    />
                </Route>
            </Routes>,
            {
                apolloProvider: {
                    mocks: [
                        fetchCurrentUserMock({
                            statusCode: 200,
                            user: mockValidCMSUser(),
                        }),
                        fetchContractMockSuccess({
                            contract: mockContractPackageSubmitted({
                                id: 'test-abc-123',
                            }),
                        }),
                        fetchStateHealthPlanPackageWithQuestionsMockSuccess({
                            id: 'test-abc-123',
                        }),
                    ],
                },
                routerProvider: {
                    route: '/submissions/test-abc-123',
                },
                featureFlags: {},
            }
        )
        await waitFor(() => {
            expect(
                screen.getByText('Add MC-CRS record number')
            ).toBeInTheDocument()
        })
    })

    it('renders edit mccrs-id link for CMS user when submission has a mccrs id', async () => {
        renderWithProviders(
            <Routes>
                <Route element={<SubmissionSideNav />}>
                    <Route
                        path={RoutesRecord.SUBMISSIONS_SUMMARY}
                        element={<SubmissionSummary />}
                    />
                </Route>
            </Routes>,
            {
                apolloProvider: {
                    mocks: [
                        fetchCurrentUserMock({
                            user: mockValidCMSUser(),
                            statusCode: 200,
                        }),
                        fetchContractMockSuccess({
                            contract: mockContractPackageSubmitted({
                                id: 'test-abc-123',
                                mccrsID: '3333',
                            }),
                        }),
                        fetchStateHealthPlanPackageWithQuestionsMockSuccess({
                            id: 'test-abc-123',
                        }),
                    ],
                },
                routerProvider: {
                    route: '/submissions/test-abc-123',
                },
                featureFlags: {},
            }
        )
        await waitFor(() => {
            expect(
                screen.queryByText('Add MC-CRS record number')
            ).not.toBeInTheDocument()
            expect(screen.getByText('Edit MC-CRS number')).toBeInTheDocument()
        })
    })

    it('does not render an add mccrs-id link for state user', async () => {
        renderWithProviders(
            <Routes>
                <Route element={<SubmissionSideNav />}>
                    <Route
                        path={RoutesRecord.SUBMISSIONS_SUMMARY}
                        element={<SubmissionSummary />}
                    />
                </Route>
            </Routes>,
            {
                apolloProvider: {
                    mocks: [
                        fetchCurrentUserMock({
                            user: mockValidUser(),
                            statusCode: 200,
                        }),
                        fetchContractMockSuccess({
                            contract: {
                                id: 'test-abc-123',
                            },
                        }),
                        fetchStateHealthPlanPackageWithQuestionsMockSuccess({
                            id: 'test-abc-123',
                        }),
                    ],
                },
                routerProvider: {
                    route: '/submissions/test-abc-123',
                },
                featureFlags: {},
            }
        )
        await waitFor(() => {
            expect(
                screen.queryByText('Add MC-CRS record number')
            ).not.toBeInTheDocument()
        })
    })

    it('renders submission unlocked banner for State user', async () => {
        renderWithProviders(
            <Routes>
                <Route element={<SubmissionSideNav />}>
                    <Route
                        path={RoutesRecord.SUBMISSIONS_SUMMARY}
                        element={<SubmissionSummary />}
                    />
                </Route>
            </Routes>,
            {
                apolloProvider: {
                    mocks: [
                        fetchCurrentUserMock({
                            user: mockValidUser(),
                            statusCode: 200,
                        }),
                        fetchStateHealthPlanPackageWithQuestionsMockSuccess({
                            id: 'test-abc-123',
                        }),
                        fetchContractMockSuccess({
                            contract: mockContractPackageUnlocked(),
                        }),
                    ],
                },
                routerProvider: {
                    route: '/submissions/test-abc-123',
                },
                featureFlags: {},
            }
        )
        await waitFor(() => {
            expect(screen.getByTestId('unlockedBanner')).toBeInTheDocument()
            expect(screen.getByTestId('unlockedBanner')).toHaveClass(
                'usa-alert--info'
            )
            expect(screen.getByTestId('unlockedBanner')).toHaveTextContent(
                /on: (0?[1-9]|[12][0-9]|3[01])\/[0-9]+\/[0-9]+\s[0-9]+:[0-9]+[a-zA-Z]+ ET/i
            )
            expect(screen.getByTestId('unlockedBanner')).toHaveTextContent(
                'by: cms@example.com'
            )
            expect(screen.getByTestId('unlockedBanner')).toHaveTextContent(
                'Reason for unlock: unlocked for a test'
            )
        })
    })

    it('renders document download warning banner', async () => {
        const s3Provider = {
            ...testS3Client(),
            getBulkDlURL: async (
                _keys: string[],
                _fileName: string
            ): Promise<string | Error> => {
                return new Error('Error: getBulkDlURL encountered an error')
            },
        }
        const contract = mockContractPackageSubmitted()
        renderWithProviders(
            <Routes>
                <Route element={<SubmissionSideNav />}>
                    <Route
                        path={RoutesRecord.SUBMISSIONS_SUMMARY}
                        element={<SubmissionSummary />}
                    />
                </Route>
            </Routes>,
            {
                apolloProvider: {
                    mocks: [
                        fetchCurrentUserMock({
                            user: mockValidCMSUser(),
                            statusCode: 200,
                        }),
                        fetchStateHealthPlanPackageWithQuestionsMockSuccess({
                            id: 'test-abc-123',
                        }),
                        fetchContractMockSuccess({
                            contract,
                        }),
                    ],
                },
                routerProvider: {
                    route: '/submissions/test-abc-123',
                },
                featureFlags: {},
                s3Provider,
            }
        )

        await waitFor(() => {
            expect(screen.getByTestId('warning-alert')).toBeInTheDocument()
            expect(screen.getByTestId('warning-alert')).toHaveClass(
                'usa-alert--warning'
            )
            expect(screen.getByTestId('warning-alert')).toHaveTextContent(
                'Document download unavailable'
            )
        })
    })

    it('renders back to dashboard link for state users', async () => {
        renderWithProviders(
            <Routes>
                <Route element={<SubmissionSideNav />}>
                    <Route
                        path={RoutesRecord.SUBMISSIONS_SUMMARY}
                        element={<SubmissionSummary />}
                    />
                </Route>
            </Routes>,
            {
                apolloProvider: {
                    mocks: [
                        fetchCurrentUserMock({
                            statusCode: 200,
                        }),
                        fetchStateHealthPlanPackageWithQuestionsMockSuccess({
                            id: 'test-abc-123',
                        }),
                        fetchContractMockSuccess({
                            contract: mockContractPackageSubmitted(),
                        }),
                    ],
                },
                routerProvider: {
                    route: '/submissions/test-abc-123',
                },
                featureFlags: {},
            }
        )
        screen.debug()
        expect(
            await screen.findByRole('heading', {
                name: 'Contract details',
            })
        ).toBeInTheDocument()
        expect(
            await screen.findByRole('link', { name: /Back to state dashboard/ })
        ).toBeInTheDocument()
    })

    it('renders back to dashboard link for CMS users', async () => {
        renderWithProviders(
            <Routes>
                <Route element={<SubmissionSideNav />}>
                    <Route
                        path={RoutesRecord.SUBMISSIONS_SUMMARY}
                        element={<SubmissionSummary />}
                    />
                </Route>
            </Routes>,
            {
                apolloProvider: {
                    mocks: [
                        fetchCurrentUserMock({
                            user: mockValidCMSUser(),
                            statusCode: 200,
                        }),
                        fetchStateHealthPlanPackageWithQuestionsMockSuccess({
                            id: 'test-abc-123',
                        }),
                        fetchContractMockSuccess({
                            contract: mockContractPackageUnlocked(),
                        }),
                    ],
                },
                routerProvider: {
                    route: '/submissions/test-abc-123',
                },
                featureFlags: {},
            }
        )

        expect(
            await screen.findByRole('link', {
                name: /Back to dashboard/,
            })
        ).toBeInTheDocument()
    })

    it('renders the sidenav for CMS users', async () => {
        renderWithProviders(
            <Routes>
                <Route element={<SubmissionSideNav />}>
                    <Route
                        path={RoutesRecord.SUBMISSIONS_SUMMARY}
                        element={<SubmissionSummary />}
                    />
                </Route>
            </Routes>,
            {
                apolloProvider: {
                    mocks: [
                        fetchCurrentUserMock({
                            user: mockValidCMSUser(),
                            statusCode: 200,
                        }),
                        fetchStateHealthPlanPackageWithQuestionsMockSuccess({
                            id: 'test-abc-123',
                        }),
                        fetchContractMockSuccess({
                            contract: {
                                id: 'test-abc-123',
                            },
                        }),
                    ],
                },
                routerProvider: {
                    route: '/submissions/test-abc-123',
                },
                featureFlags: {},
            }
        )

        expect(
            await screen.findByTestId('submission-side-nav')
        ).toBeInTheDocument()
    })

    it('renders the sidenav for State users', async () => {
        renderWithProviders(
            <Routes>
                <Route element={<SubmissionSideNav />}>
                    <Route
                        path={RoutesRecord.SUBMISSIONS_SUMMARY}
                        element={<SubmissionSummary />}
                    />
                </Route>
            </Routes>,
            {
                apolloProvider: {
                    mocks: [
                        fetchCurrentUserMock({
                            user: mockValidStateUser(),
                            statusCode: 200,
                        }),
                        fetchStateHealthPlanPackageWithQuestionsMockSuccess({
                            id: 'test-abc-123',
                        }),
                        fetchContractMockSuccess({
                            contract: {
                                id: 'test-abc-123',
                            },
                        }),
                    ],
                },
                routerProvider: {
                    route: '/submissions/test-abc-123',
                },
                featureFlags: {},
            }
        )

        expect(
            await screen.findByTestId('submission-side-nav')
        ).toBeInTheDocument()
    })

    describe('Submission package data display', () => {
        it('renders the OLD data for an unlocked submission for CMS user, ignoring unsubmitted changes from state user', async () => {
            const contract = mockContractPackageUnlocked()
            // eslint-disable-next-line @typescript-eslint/no-non-null-assertion
            contract.draftRevision!.formData.submissionDescription =
                'NEW_DESCRIPTION'
            contract.packageSubmissions[0].contractRevision.formData.submissionDescription =
                'OLD_DESCRIPTION'

            renderWithProviders(
                <Routes>
                    <Route element={<SubmissionSideNav />}>
                        <Route
                            path={RoutesRecord.SUBMISSIONS_SUMMARY}
                            element={<SubmissionSummary />}
                        />
                    </Route>
                </Routes>,
                {
                    apolloProvider: {
                        mocks: [
                            fetchCurrentUserMock({
                                user: mockValidCMSUser(),
                                statusCode: 200,
                            }),
                            fetchStateHealthPlanPackageWithQuestionsMockSuccess(
                                {
                                    id: 'test-abc-123',
                                }
                            ),
                            fetchContractMockSuccess({
                                contract,
                            }),
                        ],
                    },
                    routerProvider: {
                        route: '/submissions/test-abc-123',
                    },
                    featureFlags: {},
                }
            )

            expect(
                await screen.findByText('OLD_DESCRIPTION')
            ).toBeInTheDocument()
            expect(
                screen.queryByText('NEW_DESCRIPTION')
            ).not.toBeInTheDocument()
        })
    })

    describe('CMS user unlock submission', () => {
        it('renders the unlock button', async () => {
            renderWithProviders(
                <Routes>
                    <Route element={<SubmissionSideNav />}>
                        <Route
                            path={RoutesRecord.SUBMISSIONS_SUMMARY}
                            element={<SubmissionSummary />}
                        />
                    </Route>
                </Routes>,
                {
                    apolloProvider: {
                        mocks: [
                            fetchCurrentUserMock({
                                user: mockValidCMSUser(),
                                statusCode: 200,
                            }),
                            fetchStateHealthPlanPackageWithQuestionsMockSuccess(
                                {
                                    id: 'test-abc-123',
                                }
                            ),
                            fetchContractMockSuccess({
                                contract: mockContractPackageSubmitted(),
                            }),
                        ],
                    },
                    routerProvider: {
                        route: '/submissions/test-abc-123',
                    },
                    featureFlags: {},
                }
            )

            expect(
                await screen.findByRole('button', {
                    name: 'Unlock submission',
                })
            ).toBeInTheDocument()
        })

        it('extracts the correct dates from the submission and displays them in tables', async () => {
            renderWithProviders(
                <Routes>
                    <Route element={<SubmissionSideNav />}>
                        <Route
                            path={RoutesRecord.SUBMISSIONS_SUMMARY}
                            element={<SubmissionSummary />}
                        />
                    </Route>
                </Routes>,
                {
                    apolloProvider: {
                        mocks: [
                            fetchCurrentUserMock({
                                user: mockValidCMSUser(),
                                statusCode: 200,
                            }),
                            fetchStateHealthPlanPackageWithQuestionsMockSuccess(
                                {
                                    id: 'test-abc-123',
                                }
                            ),
                            fetchContractMockSuccess({
                                contract: mockContractPackageSubmitted(),
                            }),
                        ],
                    },
                    routerProvider: {
                        route: '/submissions/test-abc-123',
                    },
                    featureFlags: {},
                }
            )
            await waitFor(() => {
                const rows = screen.getAllByRole('row')
                expect(rows).toHaveLength(10)
                expect(
                    within(rows[0]).getByText('Date added')
                ).toBeInTheDocument()
                expect(within(rows[1]).getByText('1/1/24')).toBeInTheDocument()
                expect(
                    within(rows[2]).getByText('Date added')
                ).toBeInTheDocument()
                expect(within(rows[3]).getByText('1/15/24')).toBeInTheDocument()
                expect(within(rows[4]).getByText('1/13/24')).toBeInTheDocument()
                expect(
                    within(rows[5]).getByText('Date added')
                ).toBeInTheDocument()
                expect(within(rows[6]).getByText('1/1/23')).toBeInTheDocument()
                expect(
                    within(rows[7]).getByText('Date added')
                ).toBeInTheDocument()
                expect(within(rows[8]).getByText('1/15/23')).toBeInTheDocument()
                expect(within(rows[9]).getByText('1/15/23')).toBeInTheDocument()
            })
        })

        it('disables the unlock button for an unlocked submission', async () => {
            renderWithProviders(
                <Routes>
                    <Route element={<SubmissionSideNav />}>
                        <Route
                            path={RoutesRecord.SUBMISSIONS_SUMMARY}
                            element={<SubmissionSummary />}
                        />
                    </Route>
                </Routes>,
                {
                    apolloProvider: {
                        mocks: [
                            fetchCurrentUserMock({
                                user: mockValidCMSUser(),
                                statusCode: 200,
                            }),
                            fetchStateHealthPlanPackageWithQuestionsMockSuccess(
                                {
                                    id: 'test-abc-123',
                                }
                            ),
                            fetchContractMockSuccess({
                                contract: mockContractPackageUnlocked(),
                            }),
                        ],
                    },
                    routerProvider: {
                        route: '/submissions/test-abc-123',
                    },
                    featureFlags: {},
                }
            )

            await waitFor(() => {
                expect(
                    screen.getByRole('button', {
                        name: 'Unlock submission',
                    })
                ).toBeDisabled()
            })
        })

        it('displays unlock banner with correct data for an unlocked submission', async () => {
            renderWithProviders(
                <Routes>
                    <Route
                        path={RoutesRecord.SUBMISSIONS_SUMMARY}
                        element={<SubmissionSummary />}
                    />
                </Routes>,
                {
                    apolloProvider: {
                        mocks: [
                            fetchCurrentUserMock({
                                user: mockValidCMSUser(),
                                statusCode: 200,
                            }),
                            fetchContractMockSuccess({
                                contract: mockContractPackageUnlocked({
                                    id: '15',
                                }),
                            }),
                        ],
                    },
                    routerProvider: {
                        route: '/submissions/15',
                    },
                }
            )

            expect(
                await screen.findByTestId('unlockedBanner')
            ).toBeInTheDocument()
            expect(await screen.findByTestId('unlockedBanner')).toHaveClass(
                'usa-alert--warning'
            )
            expect(
                await screen.findByTestId('unlockedBanner')
            ).toHaveTextContent(
                /Unlocked on: (0?[1-9]|[12][0-9]|3[01])\/[0-9]+\/[0-9]+\s[0-9]+:[0-9]+[a-zA-Z]+ ET/i
            )
            expect(
                await screen.findByTestId('unlockedBanner')
            ).toHaveTextContent('Unlocked by: cms@example.com')
            expect(
                await screen.findByTestId('unlockedBanner')
<<<<<<< HEAD
            ).toHaveTextContent('Reason for unlock: Test unlock reason')
=======
            ).toHaveTextContent('Reason for unlock: unlocked for a test')
>>>>>>> 7beb4c31
        })
    })
})<|MERGE_RESOLUTION|>--- conflicted
+++ resolved
@@ -6,10 +6,6 @@
     fetchContractMockSuccess,
     fetchStateHealthPlanPackageWithQuestionsMockSuccess,
     mockValidCMSUser,
-<<<<<<< HEAD
-    mockSubmittedHealthPlanPackageWithRevision,
-=======
->>>>>>> 7beb4c31
     mockValidUser,
     mockValidStateUser,
     mockContractPackageSubmitted,
@@ -857,11 +853,7 @@
             ).toHaveTextContent('Unlocked by: cms@example.com')
             expect(
                 await screen.findByTestId('unlockedBanner')
-<<<<<<< HEAD
-            ).toHaveTextContent('Reason for unlock: Test unlock reason')
-=======
             ).toHaveTextContent('Reason for unlock: unlocked for a test')
->>>>>>> 7beb4c31
         })
     })
 })