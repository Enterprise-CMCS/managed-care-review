--- conflicted
+++ resolved
@@ -395,110 +395,5 @@
                 )
             ).toBeInTheDocument()
         })
-<<<<<<< HEAD
-
-        it('displays form validation error when submitting without a unlock reason', async () => {
-            renderWithProviders(
-                <Route
-                    path={RoutesRecord.SUBMISSIONS_FORM}
-                    element={<SubmissionSummary />}
-                />,
-                {
-                    apolloProvider: {
-                        mocks: [
-                            fetchCurrentUserMock({
-                                user: mockValidCMSUser(),
-                                statusCode: 200,
-                            }),
-                            fetchStateHealthPlanPackageMockSuccess({
-                                id: '15',
-                            }),
-                            unlockHealthPlanPackageMockSuccess({
-                                id: '15',
-                                reason: 'Test unlock reason',
-                            }),
-                        ],
-                    },
-                    routerProvider: {
-                        route: '/submissions/15',
-                    },
-                }
-            )
-
-            const unlockModalButton = await screen.findByRole('button', {
-                name: 'Unlock submission',
-            })
-            userEvent.click(unlockModalButton)
-
-            // the popup dialog should be visible now
-            await waitFor(() => {
-                const dialog = screen.getByRole('dialog')
-                expect(dialog).toHaveClass('is-visible')
-            })
-
-            const unlockButton = screen.getByTestId('unlockReason-modal-submit')
-            userEvent.click(unlockButton)
-
-            expect(
-                await screen.findByText(
-                    'You must provide a reason for unlocking this submission'
-                )
-            ).toBeInTheDocument()
-        })
-
-        it('draws focus to unlock reason input when form validation errors exist', async () => {
-            renderWithProviders(
-                <Route
-                    path={RoutesRecord.SUBMISSIONS_FORM}
-                    element={<SubmissionSummary />}
-                />,
-                {
-                    apolloProvider: {
-                        mocks: [
-                            fetchCurrentUserMock({
-                                user: mockValidCMSUser(),
-                                statusCode: 200,
-                            }),
-                            fetchStateHealthPlanPackageMockSuccess({
-                                id: '15',
-                            }),
-                            unlockHealthPlanPackageMockSuccess({
-                                id: '15',
-                                reason: 'Test Reason',
-                            }),
-                        ],
-                    },
-                    routerProvider: {
-                        route: '/submissions/15',
-                    },
-                }
-            )
-
-            const unlockModalButton = await screen.findByRole('button', {
-                name: 'Unlock submission',
-            })
-            userEvent.click(unlockModalButton)
-
-            // the popup dialog should be visible now
-            await waitFor(() =>
-                screen.getByText('Provide reason for unlocking')
-            )
-
-            const textbox = await screen.findByTestId('unlockReason')
-
-            // submit without entering anything
-            userClickByTestId(screen, 'unlockReason-modal-submit')
-
-            expect(
-                await screen.findByText(
-                    'You must provide a reason for unlocking this submission'
-                )
-            ).toBeInTheDocument()
-
-            // check focus after error
-            expect(textbox).toHaveFocus()
-        })
-=======
->>>>>>> 8aca9ca6
     })
 })