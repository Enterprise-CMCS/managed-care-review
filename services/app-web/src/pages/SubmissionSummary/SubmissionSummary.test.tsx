import { screen, waitFor, within } from '@testing-library/react'
import { Route, Routes } from 'react-router'
import { RoutesRecord } from '@mc-review/constants'
import {
    fetchCurrentUserMock,
    fetchContractMockSuccess,
    fetchContractWithQuestionsMockSuccess,
    mockValidUser,
    mockValidStateUser,
    mockContractPackageSubmitted,
    mockContractPackageSubmittedWithQuestions,
    iterableCmsUsersMockData,
<<<<<<< HEAD
} from '@mc-review/mocks'
=======
    mockValidCMSUser,
    iterableNonCMSUsersMockData,
} from '../../testHelpers/apolloMocks'
>>>>>>> 84f8ade9
import { renderWithProviders } from '../../testHelpers/jestHelpers'
import { SubmissionSummary } from './SubmissionSummary'
import { SubmissionSideNav } from '../SubmissionSideNav'
import { testS3Client } from '../../testHelpers/s3Helpers'
import { mockContractPackageUnlockedWithUnlockedType } from '@mc-review/mocks'
import { ReviewSubmit } from '../StateSubmission/ReviewSubmit'
import { generatePath, Location } from 'react-router-dom'

describe('SubmissionSummary', () => {
    describe.each(iterableCmsUsersMockData)(
        '$userRole SubmissionSummary tests',
        ({ userRole, mockUser }) => {
            it('renders submission unlocked banner for CMS user', async () => {
                const contract = mockContractPackageUnlockedWithUnlockedType()

                renderWithProviders(
                    <Routes>
                        <Route element={<SubmissionSideNav />}>
                            <Route
                                path={RoutesRecord.SUBMISSIONS_SUMMARY}
                                element={<SubmissionSummary />}
                            />
                        </Route>
                    </Routes>,
                    {
                        apolloProvider: {
                            mocks: [
                                fetchCurrentUserMock({
                                    user: mockUser(),
                                    statusCode: 200,
                                }),
                                fetchContractMockSuccess({
                                    contract:
                                        mockContractPackageUnlockedWithUnlockedType(),
                                }),
                                fetchContractWithQuestionsMockSuccess({
                                    contract: {
                                        ...contract,
                                        id: 'test-abc-123',
                                    },
                                }),
                            ],
                        },
                        routerProvider: {
                            route: '/submissions/test-abc-123',
                        },
                        featureFlags: {},
                    }
                )
                await waitFor(() => {
                    expect(
                        screen.getByTestId('unlockedBanner')
                    ).toBeInTheDocument()
                    expect(screen.getByTestId('unlockedBanner')).toHaveClass(
                        'usa-alert--warning'
                    )
                    expect(
                        screen.getByTestId('unlockedBanner')
                    ).toHaveTextContent(
                        /on: (0?[1-9]|[12][0-9]|3[01])\/[0-9]+\/[0-9]+\s[0-9]+:[0-9]+[a-zA-Z]+ ET/i
                    )
                    expect(
                        screen.getByTestId('unlockedBanner')
                    ).toHaveTextContent('by: cms@example.com')
                    expect(
                        screen.getByTestId('unlockedBanner')
                    ).toHaveTextContent(
                        'Reason for unlock: unlocked for a test'
                    )
                })
            })

            it('pulls the right version of UNLOCKED data for CMS users', async () => {
                const contract = mockContractPackageUnlockedWithUnlockedType()

                renderWithProviders(
                    <Routes>
                        <Route element={<SubmissionSideNav />}>
                            <Route
                                path={RoutesRecord.SUBMISSIONS_SUMMARY}
                                element={<SubmissionSummary />}
                            />
                        </Route>
                    </Routes>,
                    {
                        apolloProvider: {
                            mocks: [
                                fetchCurrentUserMock({
                                    statusCode: 200,
                                    user: mockUser(),
                                }),
                                fetchContractMockSuccess({
                                    contract:
                                        mockContractPackageUnlockedWithUnlockedType(),
                                }),
                                fetchContractWithQuestionsMockSuccess({
                                    contract: {
                                        ...contract,
                                        id: 'test-abc-123',
                                    },
                                }),
                            ],
                        },
                        routerProvider: {
                            route: '/submissions/test-abc-123',
                        },
                        featureFlags: {},
                    }
                )

                expect(
                    await screen.findByText('MCR-MN-0005-SNBC')
                ).toBeInTheDocument()

                const description = await screen.findByLabelText(
                    'Submission description'
                )
                expect(description).toHaveTextContent('An initial submission')
                const ratingPeriod = await screen.findByLabelText(
                    'Rating period of original rate certification'
                )
                expect(ratingPeriod).toHaveTextContent(
                    '01/01/2020 to 01/01/2021'
                )
            })

            it('displays the legacy shared rates across submissions UI for CMS users when unlocked', async () => {
                const contract = mockContractPackageUnlockedWithUnlockedType()

                renderWithProviders(
                    <Routes>
                        <Route element={<SubmissionSideNav />}>
                            <Route
                                path={RoutesRecord.SUBMISSIONS_SUMMARY}
                                element={<SubmissionSummary />}
                            />
                        </Route>
                    </Routes>,
                    {
                        apolloProvider: {
                            mocks: [
                                fetchCurrentUserMock({
                                    statusCode: 200,
                                    user: mockUser(),
                                }),
                                fetchContractMockSuccess({
                                    contract:
                                        mockContractPackageUnlockedWithUnlockedType(),
                                }),
                                fetchContractWithQuestionsMockSuccess({
                                    contract: {
                                        ...contract,
                                        id: 'test-abc-123',
                                    },
                                }),
                            ],
                        },
                        routerProvider: {
                            route: '/submissions/test-abc-123',
                        },
                        featureFlags: {},
                    }
                )

                expect(await screen.findByText('SHARED')).toBeInTheDocument()
                expect(
                    await screen.findByText('Linked submissions')
                ).toBeInTheDocument()
            })

            it('renders add mccrs-id link for CMS user', async () => {
                const contract = mockContractPackageSubmittedWithQuestions()

                renderWithProviders(
                    <Routes>
                        <Route element={<SubmissionSideNav />}>
                            <Route
                                path={RoutesRecord.SUBMISSIONS_SUMMARY}
                                element={<SubmissionSummary />}
                            />
                        </Route>
                    </Routes>,
                    {
                        apolloProvider: {
                            mocks: [
                                fetchCurrentUserMock({
                                    statusCode: 200,
                                    user: mockUser(),
                                }),
                                fetchContractMockSuccess({
                                    contract: {
                                        ...contract,
                                        id: 'test-abc-123',
                                    },
                                }),
                                fetchContractWithQuestionsMockSuccess({
                                    contract: {
                                        ...contract,
                                        id: 'test-abc-123',
                                    },
                                }),
                                fetchContractWithQuestionsMockSuccess({
                                    contract: {
                                        ...contract,
                                        id: 'test-abc-123',
                                    },
                                }),
                            ],
                        },
                        routerProvider: {
                            route: '/submissions/test-abc-123',
                        },
                        featureFlags: {},
                    }
                )
                await waitFor(() => {
                    expect(
                        screen.getByText('Add MC-CRS record number')
                    ).toBeInTheDocument()
                })
            })

            it('renders edit mccrs-id link for CMS user when submission has a mccrs id', async () => {
                const contract = mockContractPackageSubmittedWithQuestions()
                contract.mccrsID = '1234'
                renderWithProviders(
                    <Routes>
                        <Route element={<SubmissionSideNav />}>
                            <Route
                                path={RoutesRecord.SUBMISSIONS_SUMMARY}
                                element={<SubmissionSummary />}
                            />
                        </Route>
                    </Routes>,
                    {
                        apolloProvider: {
                            mocks: [
                                fetchCurrentUserMock({
                                    user: mockUser(),
                                    statusCode: 200,
                                }),
                                fetchContractMockSuccess({
                                    contract: mockContractPackageSubmitted({
                                        id: 'test-abc-123',
                                        mccrsID: '3333',
                                    }),
                                }),
                                fetchContractWithQuestionsMockSuccess({
                                    contract: {
                                        ...contract,
                                        id: 'test-abc-123',
                                    },
                                }),
                                fetchContractWithQuestionsMockSuccess({
                                    contract: {
                                        ...contract,
                                        id: 'test-abc-123',
                                    },
                                }),
                                fetchContractWithQuestionsMockSuccess({
                                    contract: {
                                        ...contract,
                                        id: 'test-abc-123',
                                    },
                                }),
                            ],
                        },
                        routerProvider: {
                            route: '/submissions/test-abc-123',
                        },
                        featureFlags: {},
                    }
                )
                await waitFor(() => {
                    expect(
                        screen.queryByText('Add MC-CRS record number')
                    ).not.toBeInTheDocument()
                    expect(
                        screen.getByText('Edit MC-CRS number')
                    ).toBeInTheDocument()
                })
            })

            it('renders document download warning banner', async () => {
                const s3Provider = {
                    ...testS3Client(),
                    getBulkDlURL: async (
                        _keys: string[],
                        _fileName: string
                    ): Promise<string | Error> => {
                        return new Error(
                            'Error: getBulkDlURL encountered an error'
                        )
                    },
                }
                const contract = mockContractPackageSubmitted()
                renderWithProviders(
                    <Routes>
                        <Route element={<SubmissionSideNav />}>
                            <Route
                                path={RoutesRecord.SUBMISSIONS_SUMMARY}
                                element={<SubmissionSummary />}
                            />
                        </Route>
                    </Routes>,
                    {
                        apolloProvider: {
                            mocks: [
                                fetchCurrentUserMock({
                                    user: mockUser(),
                                    statusCode: 200,
                                }),
                                fetchContractWithQuestionsMockSuccess({
                                    contract: {
                                        ...contract,
                                        id: 'test-abc-123',
                                    },
                                }),
                                fetchContractMockSuccess({
                                    contract,
                                }),
                            ],
                        },
                        routerProvider: {
                            route: '/submissions/test-abc-123',
                        },
                        featureFlags: {},
                        s3Provider,
                    }
                )

                await waitFor(() => {
                    expect(
                        screen.getByTestId('warning-alert')
                    ).toBeInTheDocument()
                    expect(screen.getByTestId('warning-alert')).toHaveClass(
                        'usa-alert--warning'
                    )
                    expect(
                        screen.getByTestId('warning-alert')
                    ).toHaveTextContent('Document download unavailable')
                })
            })

            it('renders back to dashboard link for CMS users', async () => {
                const contract = mockContractPackageUnlockedWithUnlockedType()

                renderWithProviders(
                    <Routes>
                        <Route element={<SubmissionSideNav />}>
                            <Route
                                path={RoutesRecord.SUBMISSIONS_SUMMARY}
                                element={<SubmissionSummary />}
                            />
                        </Route>
                    </Routes>,
                    {
                        apolloProvider: {
                            mocks: [
                                fetchCurrentUserMock({
                                    user: mockUser(),
                                    statusCode: 200,
                                }),
                                fetchContractWithQuestionsMockSuccess({
                                    contract: {
                                        ...contract,
                                        id: 'test-abc-123',
                                    },
                                }),
                                fetchContractMockSuccess({
                                    contract:
                                        mockContractPackageUnlockedWithUnlockedType(),
                                }),
                            ],
                        },
                        routerProvider: {
                            route: '/submissions/test-abc-123',
                        },
                        featureFlags: {},
                    }
                )

                expect(
                    await screen.findByRole('link', {
                        name: /Go to dashboard/,
                    })
                ).toBeInTheDocument()
            })

            it('renders the sidenav for CMS users', async () => {
                const contract = mockContractPackageSubmittedWithQuestions('15')

                renderWithProviders(
                    <Routes>
                        <Route element={<SubmissionSideNav />}>
                            <Route
                                path={RoutesRecord.SUBMISSIONS_SUMMARY}
                                element={<SubmissionSummary />}
                            />
                        </Route>
                    </Routes>,
                    {
                        apolloProvider: {
                            mocks: [
                                fetchCurrentUserMock({
                                    user: mockUser(),
                                    statusCode: 200,
                                }),
                                fetchContractWithQuestionsMockSuccess({
                                    contract: {
                                        ...contract,
                                        id: 'test-abc-123',
                                    },
                                }),
                                fetchContractWithQuestionsMockSuccess({
                                    contract: {
                                        ...contract,
                                        id: 'test-abc-123',
                                    },
                                }),
                                fetchContractMockSuccess({
                                    contract: {
                                        ...contract,
                                        id: 'test-abc-123',
                                    },
                                }),
                            ],
                        },
                        routerProvider: {
                            route: '/submissions/test-abc-123',
                        },
                        featureFlags: {},
                    }
                )

                expect(
                    await screen.findByTestId('submission-side-nav')
                ).toBeInTheDocument()
            })

            describe('Submission package data display', () => {
                it('renders the OLD data for an unlocked submission for CMS user, ignoring unsubmitted changes from state user', async () => {
                    const contract =
                        mockContractPackageUnlockedWithUnlockedType()
                    // eslint-disable-next-line @typescript-eslint/no-non-null-assertion
                    contract.draftRevision!.formData.submissionDescription =
                        'NEW_DESCRIPTION'
                    contract.packageSubmissions[0].contractRevision.formData.submissionDescription =
                        'OLD_DESCRIPTION'

                    renderWithProviders(
                        <Routes>
                            <Route element={<SubmissionSideNav />}>
                                <Route
                                    path={RoutesRecord.SUBMISSIONS_SUMMARY}
                                    element={<SubmissionSummary />}
                                />
                            </Route>
                        </Routes>,
                        {
                            apolloProvider: {
                                mocks: [
                                    fetchCurrentUserMock({
                                        user: mockUser(),
                                        statusCode: 200,
                                    }),
                                    fetchContractWithQuestionsMockSuccess({
                                        contract: {
                                            ...contract,
                                            id: 'test-abc-123',
                                        },
                                    }),
                                    fetchContractMockSuccess({
                                        contract,
                                    }),
                                ],
                            },
                            routerProvider: {
                                route: '/submissions/test-abc-123',
                            },
                            featureFlags: {},
                        }
                    )

                    expect(
                        await screen.findByText('OLD_DESCRIPTION')
                    ).toBeInTheDocument()
                    expect(
                        screen.queryByText('NEW_DESCRIPTION')
                    ).not.toBeInTheDocument()
                })
            })

            describe('CMS user unlock submission', () => {
                it('renders the unlock button', async () => {
                    const contract =
                        mockContractPackageUnlockedWithUnlockedType()

                    renderWithProviders(
                        <Routes>
                            <Route element={<SubmissionSideNav />}>
                                <Route
                                    path={RoutesRecord.SUBMISSIONS_SUMMARY}
                                    element={<SubmissionSummary />}
                                />
                            </Route>
                        </Routes>,
                        {
                            apolloProvider: {
                                mocks: [
                                    fetchCurrentUserMock({
                                        user: mockUser(),
                                        statusCode: 200,
                                    }),
                                    fetchContractWithQuestionsMockSuccess({
                                        contract: {
                                            ...contract,
                                            id: 'test-abc-123',
                                        },
                                    }),
                                    fetchContractWithQuestionsMockSuccess({
                                        contract: {
                                            ...contract,
                                            id: 'test-abc-123',
                                        },
                                    }),
                                    fetchContractMockSuccess({
                                        contract:
                                            mockContractPackageSubmitted(),
                                    }),
                                ],
                            },
                            routerProvider: {
                                route: '/submissions/test-abc-123',
                            },
                            featureFlags: {},
                        }
                    )

                    expect(
                        await screen.findByRole('button', {
                            name: 'Unlock submission',
                        })
                    ).toBeInTheDocument()
                })

                it('extracts the correct document dates from the submission and displays them in tables', async () => {
                    renderWithProviders(
                        <Routes>
                            <Route element={<SubmissionSideNav />}>
                                <Route
                                    path={RoutesRecord.SUBMISSIONS_SUMMARY}
                                    element={<SubmissionSummary />}
                                />
                            </Route>
                        </Routes>,
                        {
                            apolloProvider: {
                                mocks: [
                                    fetchCurrentUserMock({
                                        user: mockUser(),
                                        statusCode: 200,
                                    }),
                                    fetchContractWithQuestionsMockSuccess({
                                        contract: {
                                            ...mockContractPackageSubmitted(),
                                            id: 'test-abc-123',
                                        },
                                    }),
                                    fetchContractMockSuccess({
                                        contract:
                                            mockContractPackageSubmitted(),
                                    }),
                                ],
                            },
                            routerProvider: {
                                route: '/submissions/test-abc-123',
                            },
                            featureFlags: {},
                        }
                    )
                    await waitFor(() => {
                        const rows = screen.getAllByRole('row')
                        expect(rows).toHaveLength(10)
                        expect(
                            within(rows[0]).getByText('Date added')
                        ).toBeInTheDocument()
                        // API returns UTC timezone, we display timestamped dates in ET timezone so 1 day before on these tests.
                        expect(
                            within(rows[1]).getByText('12/31/2023')
                        ).toBeInTheDocument()
                        expect(
                            within(rows[2]).getByText('Date added')
                        ).toBeInTheDocument()
                        expect(
                            within(rows[3]).getByText('01/14/2024')
                        ).toBeInTheDocument()
                        expect(
                            within(rows[4]).getByText('01/12/2024')
                        ).toBeInTheDocument()
                        expect(
                            within(rows[5]).getByText('Date added')
                        ).toBeInTheDocument()
                        expect(
                            within(rows[6]).getByText('12/31/2022')
                        ).toBeInTheDocument()
                        expect(
                            within(rows[7]).getByText('Date added')
                        ).toBeInTheDocument()
                        expect(
                            within(rows[8]).getByText('01/14/2023')
                        ).toBeInTheDocument()
                        expect(
                            within(rows[9]).getByText('01/14/2023')
                        ).toBeInTheDocument()
                    })
                })

                it('disables the unlock button for an unlocked submission', async () => {
                    renderWithProviders(
                        <Routes>
                            <Route element={<SubmissionSideNav />}>
                                <Route
                                    path={RoutesRecord.SUBMISSIONS_SUMMARY}
                                    element={<SubmissionSummary />}
                                />
                            </Route>
                        </Routes>,
                        {
                            apolloProvider: {
                                mocks: [
                                    fetchCurrentUserMock({
                                        user: mockUser(),
                                        statusCode: 200,
                                    }),
                                    fetchContractWithQuestionsMockSuccess({
                                        contract: {
                                            ...mockContractPackageUnlockedWithUnlockedType(),
                                            id: 'test-abc-123',
                                        },
                                    }),
                                    fetchContractMockSuccess({
                                        contract:
                                            mockContractPackageUnlockedWithUnlockedType(),
                                    }),
                                ],
                            },
                            routerProvider: {
                                route: '/submissions/test-abc-123',
                            },
                            featureFlags: {},
                        }
                    )

                    await waitFor(() => {
                        expect(
                            screen.getByRole('button', {
                                name: 'Unlock submission',
                            })
                        ).toBeDisabled()
                    })
                })

                it('displays unlock banner with correct data for an unlocked submission', async () => {
                    renderWithProviders(
                        <Routes>
                            <Route
                                path={RoutesRecord.SUBMISSIONS_SUMMARY}
                                element={<SubmissionSummary />}
                            />
                        </Routes>,
                        {
                            apolloProvider: {
                                mocks: [
                                    fetchCurrentUserMock({
                                        user: mockUser(),
                                        statusCode: 200,
                                    }),
                                    fetchContractMockSuccess({
                                        contract:
                                            mockContractPackageUnlockedWithUnlockedType(
                                                {
                                                    id: '15',
                                                }
                                            ),
                                    }),
                                ],
                            },
                            routerProvider: {
                                route: '/submissions/15',
                            },
                        }
                    )

                    expect(
                        await screen.findByTestId('unlockedBanner')
                    ).toBeInTheDocument()
                    expect(
                        await screen.findByTestId('unlockedBanner')
                    ).toHaveClass('usa-alert--warning')
                    expect(
                        await screen.findByTestId('unlockedBanner')
                    ).toHaveTextContent(
                        /Unlocked on: (0?[1-9]|[12][0-9]|3[01])\/[0-9]+\/[0-9]+\s[0-9]+:[0-9]+[a-zA-Z]+ ET/i
                    )
                    expect(
                        await screen.findByTestId('unlockedBanner')
                    ).toHaveTextContent('Unlocked by: cms@example.com')
                    expect(
                        await screen.findByTestId('unlockedBanner')
                    ).toHaveTextContent(
                        'Reason for unlock: unlocked for a test'
                    )
                })
            })
        }
    )

    describe('STATE_USER SubmissionSummary tests', () => {
        it('renders without errors', async () => {
            const contract = mockContractPackageSubmittedWithQuestions('15')

            renderWithProviders(
                <Routes>
                    <Route element={<SubmissionSideNav />}>
                        <Route
                            path={RoutesRecord.SUBMISSIONS_SUMMARY}
                            element={<SubmissionSummary />}
                        />
                    </Route>
                </Routes>,
                {
                    apolloProvider: {
                        mocks: [
                            fetchCurrentUserMock({
                                statusCode: 200,
                            }),
                            fetchContractMockSuccess({
                                contract: {
                                    ...contract,
                                    id: 'test-abc-123',
                                },
                            }),
                            fetchContractWithQuestionsMockSuccess({
                                contract: {
                                    ...contract,
                                    id: 'test-abc-123',
                                },
                            }),
                        ],
                    },
                    routerProvider: {
                        route: '/submissions/test-abc-123',
                    },
                    featureFlags: {},
                }
            )
            expect(
                await screen.findByRole('heading', { name: 'Contract details' })
            ).toBeInTheDocument()
        })

        it('renders submission updated banner', async () => {
            const contract = mockContractPackageSubmitted({
                status: 'RESUBMITTED',
            })

            renderWithProviders(
                <Routes>
                    <Route element={<SubmissionSideNav />}>
                        <Route
                            path={RoutesRecord.SUBMISSIONS_SUMMARY}
                            element={<SubmissionSummary />}
                        />
                    </Route>
                </Routes>,
                {
                    apolloProvider: {
                        mocks: [
                            fetchCurrentUserMock({
                                statusCode: 200,
                            }),
                            fetchContractMockSuccess({
                                contract,
                            }),
                            fetchContractWithQuestionsMockSuccess({
                                contract,
                            }),
                        ],
                    },
                    routerProvider: {
                        route: '/submissions/test-abc-123',
                    },
                    featureFlags: {},
                }
            )

            expect(
                await screen.findByTestId('updatedSubmissionBanner')
            ).toBeInTheDocument()
            expect(
                await screen.findByTestId('updatedSubmissionBanner')
            ).toHaveClass('usa-alert--info')
            expect(
                await screen.findByTestId('updatedSubmissionBanner')
            ).toHaveTextContent(
                /Updated on: (0?[1-9]|[12][0-9]|3[01])\/[0-9]+\/[0-9]+\s[0-9]+:[0-9]+[a-zA-Z]+ ET/i
            )
            expect(
                await screen.findByTestId('updatedSubmissionBanner')
            ).toHaveTextContent('Submitted by: example@state.com')
            expect(
                await screen.findByTestId('updatedSubmissionBanner')
            ).toHaveTextContent('Changes made: contract submit')
        })

        it('does not render an add mccrs-id link for state user', async () => {
            const contract = mockContractPackageSubmittedWithQuestions('15')

            renderWithProviders(
                <Routes>
                    <Route element={<SubmissionSideNav />}>
                        <Route
                            path={RoutesRecord.SUBMISSIONS_SUMMARY}
                            element={<SubmissionSummary />}
                        />
                    </Route>
                </Routes>,
                {
                    apolloProvider: {
                        mocks: [
                            fetchCurrentUserMock({
                                user: mockValidUser(),
                                statusCode: 200,
                            }),
                            fetchContractMockSuccess({
                                contract: {
                                    ...mockContractPackageSubmitted(),
                                    id: 'test-abc-123',
                                },
                            }),
                            fetchContractWithQuestionsMockSuccess({
                                contract: {
                                    ...contract,
                                    id: 'test-abc-123',
                                },
                            }),
                        ],
                    },
                    routerProvider: {
                        route: '/submissions/test-abc-123',
                    },
                    featureFlags: {},
                }
            )
            await waitFor(() => {
                expect(
                    screen.queryByText('Add MC-CRS record number')
                ).not.toBeInTheDocument()
            })
        })

        it('redirects to review and submit page for State user', async () => {
            let testLocation: Location

            renderWithProviders(
                <Routes>
                    <Route element={<SubmissionSideNav />}>
                        <Route
                            path={RoutesRecord.SUBMISSIONS_SUMMARY}
                            element={<SubmissionSummary />}
                        />
                    </Route>
                    <Route
                        path={RoutesRecord.SUBMISSIONS_REVIEW_SUBMIT}
                        element={<ReviewSubmit />}
                    />
                </Routes>,
                {
                    apolloProvider: {
                        mocks: [
                            fetchCurrentUserMock({
                                user: mockValidUser(),
                                statusCode: 200,
                            }),
                            fetchContractWithQuestionsMockSuccess({
                                contract: {
                                    ...mockContractPackageUnlockedWithUnlockedType(),
                                    id: 'test-abc-123',
                                },
                            }),
                            fetchContractMockSuccess({
                                contract:
                                    mockContractPackageUnlockedWithUnlockedType(),
                            }),
                        ],
                    },
                    routerProvider: {
                        route: '/submissions/test-abc-123',
                    },
                    featureFlags: {},
                    location: (location) => (testLocation = location),
                }
            )
            await waitFor(() => {
                expect(testLocation.pathname).toBe(
                    generatePath(RoutesRecord.SUBMISSIONS_REVIEW_SUBMIT, {
                        id: 'test-abc-123',
                    })
                )
            })
        })

        it('renders back to dashboard link for state users', async () => {
            const contract = mockContractPackageSubmittedWithQuestions('15')

            renderWithProviders(
                <Routes>
                    <Route element={<SubmissionSideNav />}>
                        <Route
                            path={RoutesRecord.SUBMISSIONS_SUMMARY}
                            element={<SubmissionSummary />}
                        />
                    </Route>
                </Routes>,
                {
                    apolloProvider: {
                        mocks: [
                            fetchCurrentUserMock({
                                statusCode: 200,
                            }),
                            fetchContractWithQuestionsMockSuccess({
                                contract: {
                                    ...contract,
                                    id: 'test-abc-123',
                                },
                            }),
                            fetchContractMockSuccess({
                                contract: {
                                    ...contract,
                                    id: 'test-abc-123',
                                },
                            }),
                        ],
                    },
                    routerProvider: {
                        route: '/submissions/test-abc-123',
                    },
                    featureFlags: {},
                }
            )
            screen.debug()
            expect(
                await screen.findByRole('heading', {
                    name: 'Contract details',
                })
            ).toBeInTheDocument()
            expect(
                await screen.findByRole('link', {
                    name: /Go to state dashboard/,
                })
            ).toBeInTheDocument()
        })

        it('renders the sidenav for State users', async () => {
            const contract = mockContractPackageSubmittedWithQuestions('15')

            renderWithProviders(
                <Routes>
                    <Route element={<SubmissionSideNav />}>
                        <Route
                            path={RoutesRecord.SUBMISSIONS_SUMMARY}
                            element={<SubmissionSummary />}
                        />
                    </Route>
                </Routes>,
                {
                    apolloProvider: {
                        mocks: [
                            fetchCurrentUserMock({
                                user: mockValidStateUser(),
                                statusCode: 200,
                            }),
                            fetchContractWithQuestionsMockSuccess({
                                contract: {
                                    ...contract,
                                    id: 'test-abc-123',
                                },
                            }),
                            fetchContractMockSuccess({
                                contract: {
                                    ...contract,
                                    id: 'test-abc-123',
                                },
                            }),
                        ],
                    },
                    routerProvider: {
                        route: '/submissions/test-abc-123',
                    },
                    featureFlags: {},
                }
            )

            expect(
                await screen.findByTestId('submission-side-nav')
            ).toBeInTheDocument()
        })
    })

    describe('Submission approval tests', () => {
        it.each(iterableCmsUsersMockData)(
            'renders approve submission button for $userRole',
            async ({ mockUser }) => {
                const contract =
                    mockContractPackageSubmittedWithQuestions('test-abc-123')
                renderWithProviders(
                    <Routes>
                        <Route element={<SubmissionSideNav />}>
                            <Route
                                path={RoutesRecord.SUBMISSIONS_SUMMARY}
                                element={<SubmissionSummary />}
                            />
                        </Route>
                    </Routes>,
                    {
                        apolloProvider: {
                            mocks: [
                                fetchCurrentUserMock({
                                    user: mockUser(),
                                    statusCode: 200,
                                }),
                                fetchContractWithQuestionsMockSuccess({
                                    contract,
                                }),
                                fetchContractMockSuccess({
                                    contract,
                                }),
                            ],
                        },
                        routerProvider: {
                            route: '/submissions/test-abc-123',
                        },
                        featureFlags: {
                            'submission-approvals': true,
                        },
                    }
                )

                await waitFor(() => {
                    expect(
                        screen.getByTestId('submission-side-nav')
                    ).toBeInTheDocument()
                    expect(
                        screen.getByText('MCR-MN-0005-SNBC')
                    ).toBeInTheDocument()
                })

                // expect submission approval button to be on the screen
                expect(
                    screen.getByRole('button', { name: 'Approve submission' })
                ).toBeInTheDocument()

                // expect submission approval button to not be disabled
                expect(
                    screen.getByRole('button', { name: 'Approve submission' })
                ).not.toBeDisabled()

                // expect unlock button to have outline style
                expect(
                    screen.getByRole('button', { name: 'Unlock submission' })
                ).toHaveClass('usa-button--outline')
            }
        )
        it('renders disabled approve submission button on unlocked submission', async () => {
            const unlockedContract =
                mockContractPackageUnlockedWithUnlockedType({
                    id: 'test-abc-123',
                })
            renderWithProviders(
                <Routes>
                    <Route element={<SubmissionSideNav />}>
                        <Route
                            path={RoutesRecord.SUBMISSIONS_SUMMARY}
                            element={<SubmissionSummary />}
                        />
                    </Route>
                </Routes>,
                {
                    apolloProvider: {
                        mocks: [
                            fetchCurrentUserMock({
                                user: mockValidCMSUser(),
                                statusCode: 200,
                            }),
                            fetchContractWithQuestionsMockSuccess({
                                contract: unlockedContract,
                            }),
                            fetchContractMockSuccess({
                                contract: unlockedContract,
                            }),
                        ],
                    },
                    routerProvider: {
                        route: '/submissions/test-abc-123',
                    },
                    featureFlags: {
                        'submission-approvals': true,
                    },
                }
            )
            await waitFor(() => {
                expect(
                    screen.getByTestId('submission-side-nav')
                ).toBeInTheDocument()
                expect(screen.getByText('MCR-MN-0005-SNBC')).toBeInTheDocument()
            })

            // expect submission approval button to be on the screen
            expect(
                screen.getByRole('button', { name: 'Approve submission' })
            ).toBeInTheDocument()

            // expect submission approval button to be disabled
            expect(
                screen.getByRole('button', { name: 'Approve submission' })
            ).toBeDisabled()

            // expect unlock button to be disabled
            expect(
                screen.getByRole('button', { name: 'Unlock submission' })
            ).toBeDisabled()
        })

        it.each(iterableNonCMSUsersMockData)(
            'does not render approve submission button for $userRole',
            async ({ mockUser }) => {
                const contract =
                    mockContractPackageSubmittedWithQuestions('test-abc-123')
                renderWithProviders(
                    <Routes>
                        <Route element={<SubmissionSideNav />}>
                            <Route
                                path={RoutesRecord.SUBMISSIONS_SUMMARY}
                                element={<SubmissionSummary />}
                            />
                        </Route>
                    </Routes>,
                    {
                        apolloProvider: {
                            mocks: [
                                fetchCurrentUserMock({
                                    user: mockUser(),
                                    statusCode: 200,
                                }),
                                fetchContractWithQuestionsMockSuccess({
                                    contract,
                                }),
                                fetchContractMockSuccess({
                                    contract,
                                }),
                            ],
                        },
                        routerProvider: {
                            route: '/submissions/test-abc-123',
                        },
                        featureFlags: {
                            'submission-approvals': true,
                        },
                    }
                )

                await waitFor(() => {
                    expect(
                        screen.getByTestId('submission-side-nav')
                    ).toBeInTheDocument()
                    expect(
                        screen.getByText('MCR-MN-0005-SNBC')
                    ).toBeInTheDocument()
                })

                // expect submission approval button to be on the screen
                expect(
                    screen.queryByRole('button', { name: 'Approve submission' })
                ).toBeNull()
            }
        )
    })
})<|MERGE_RESOLUTION|>--- conflicted
+++ resolved
@@ -10,13 +10,9 @@
     mockContractPackageSubmitted,
     mockContractPackageSubmittedWithQuestions,
     iterableCmsUsersMockData,
-<<<<<<< HEAD
-} from '@mc-review/mocks'
-=======
     mockValidCMSUser,
     iterableNonCMSUsersMockData,
-} from '../../testHelpers/apolloMocks'
->>>>>>> 84f8ade9
+} from '@mc-review/mocks'
 import { renderWithProviders } from '../../testHelpers/jestHelpers'
 import { SubmissionSummary } from './SubmissionSummary'
 import { SubmissionSideNav } from '../SubmissionSideNav'
