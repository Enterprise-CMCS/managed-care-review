import { GridContainer, Link } from '@trussworks/react-uswds'
import React, { useEffect, useState } from 'react'
import { NavLink, useParams } from 'react-router-dom'
import sprite from 'uswds/src/img/sprite.svg'
import { Loading } from '../../components'
import { usePage } from '../../contexts/PageContext'
import { useFetchRateQuery } from '../../gen/gqlClient'
import styles from './SubmissionSummary.module.scss'
import { GenericErrorPage } from '../Errors/GenericErrorPage'
import { RoutesRecord } from '../../constants'
import { SingleRateSummarySection } from '../../components/SubmissionSummarySection/RateDetailsSummarySection/SingleRateSummarySection'

type RouteParams = {
    id: string
}

export const RateSummary = (): React.ReactElement => {
    // Page level state
    const { updateHeading } = usePage()
    const [rateName, setRateName] = useState<string | undefined>(undefined)
    const { id } = useParams<keyof RouteParams>()
    if (!id) {
        throw new Error(
            'PROGRAMMING ERROR: id param not set in state submission form.'
        )
    }

    useEffect(() => {
        updateHeading({ customHeading: rateName })
    }, [rateName, updateHeading])

    const { data, loading, error } = useFetchRateQuery({
        variables: {
            input: {
                rateID: id,
            },
        },
    })

    const rate = data?.fetchRate.rate
    const currentRateRev =
        rate?.status === 'UNLOCKED' ? rate?.revisions[1] : rate?.revisions[0]

    if (loading) {
        return (
            <GridContainer>
                <Loading />
            </GridContainer>
        )
    } else if (error || !rate || !currentRateRev?.formData) {
        return <GenericErrorPage />
    }

    if (
        rateName !== currentRateRev.formData.rateCertificationName &&
        currentRateRev.formData.rateCertificationName
    ) {
        setRateName(currentRateRev.formData.rateCertificationName)
    }

    return (
        <div className={styles.backgroundFullPage}>
            <GridContainer
                data-testid="rate-summary"
                className={styles.container}
            >
                <div className={styles.backLinkContainer}>
                    <Link
                        asCustom={NavLink}
                        to={{
                            pathname: RoutesRecord.DASHBOARD_RATES,
                        }}
                    >
                        <svg
                            className="usa-icon"
                            aria-hidden="true"
                            focusable="false"
                            role="img"
                        >
                            <use xlinkHref={`${sprite}#arrow_back`} />
                        </svg>
                        <span>&nbsp;Back to dashboard</span>
                    </Link>
                </div>
                <SingleRateSummarySection
<<<<<<< HEAD
                    rate={{ ...rate}}
=======
                    rate={rate}
>>>>>>> 6afdf094
                    isSubmitted // can assume isSubmitted because we are building for CMS users
                    statePrograms={rate.state.programs}
                />
            </GridContainer>
        </div>
    )
}

export type SectionHeaderProps = {
    header: string
    submissionName?: boolean
    href: string
}<|MERGE_RESOLUTION|>--- conflicted
+++ resolved
@@ -83,11 +83,7 @@
                     </Link>
                 </div>
                 <SingleRateSummarySection
-<<<<<<< HEAD
-                    rate={{ ...rate}}
-=======
                     rate={rate}
->>>>>>> 6afdf094
                     isSubmitted // can assume isSubmitted because we are building for CMS users
                     statePrograms={rate.state.programs}
                 />
