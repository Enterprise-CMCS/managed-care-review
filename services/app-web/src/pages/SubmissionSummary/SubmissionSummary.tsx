--- conflicted
+++ resolved
@@ -1,22 +1,20 @@
 import { GraphQLErrors } from '@apollo/client/errors'
 import {
     Alert,
-    Button,
-    GridContainer,
-    Link,
-    CharacterCount,
+    Button, CharacterCount, GridContainer,
+    Link
 } from '@trussworks/react-uswds'
 import React, { useEffect, useState } from 'react'
-import { NavLink, useLocation, useParams} from 'react-router-dom'
+import { NavLink, useLocation, useParams } from 'react-router-dom'
 import sprite from 'uswds/src/img/sprite.svg'
-import {submissionName, SubmissionUnionType, UpdateInfoType } from '../../common-code/domain-models'
+import { submissionName, SubmissionUnionType, UpdateInfoType } from '../../common-code/domain-models'
 import { base64ToDomain } from '../../common-code/proto/stateSubmission'
+import { Modal, PoliteErrorMessage, SubmissionUnlockedBanner } from '../../components'
 import { Loading } from '../../components/Loading'
 import {
     ContactsSummarySection, ContractDetailsSummarySection,
     RateDetailsSummarySection, SubmissionTypeSummarySection, SupportingDocumentsSummarySection
 } from '../../components/SubmissionSummarySection'
-import { SubmissionUnlockedBanner, PoliteErrorMessage, Modal } from '../../components'
 import { useAuth } from '../../contexts/AuthContext'
 import { usePage } from '../../contexts/PageContext'
 import {
@@ -25,22 +23,14 @@
     Submission2,
     UnlockStateSubmissionMutationFn,
     useFetchSubmission2Query,
-    useUnlockStateSubmissionMutation } from '../../gen/gqlClient'
+    useUnlockStateSubmissionMutation
+} from '../../gen/gqlClient'
 import { isGraphQLErrors } from '../../gqlHelpers'
-<<<<<<< HEAD
-=======
+import { Error404 } from '../Errors/Error404'
 import { GenericErrorPage } from '../Errors/GenericErrorPage'
->>>>>>> 47d3131e
-import { Error404 } from '../Errors/Error404'
-import { GenericError } from '../Errors/GenericError'
 import styles from './SubmissionSummary.module.scss'
 
-<<<<<<< HEAD
-
-function unlockModalButton(modalRef: React.RefObject<ModalRef>, disabled: boolean) {
-=======
 function unlockModalButton(onClick: () => void, disabled: boolean) {
->>>>>>> 47d3131e
     return (
         <Button
             data-testid="form-submit"
