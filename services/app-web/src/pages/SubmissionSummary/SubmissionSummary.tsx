--- conflicted
+++ resolved
@@ -301,51 +301,12 @@
                 <SupportingDocumentsSummarySection submission={packageData} />
 
                 <ChangeHistory submission={submissionAndRevisions} />
-<<<<<<< HEAD
-
                 {!isSessionExpiring && (
-                    <Modal
-                        modalHeading="Reason for unlocking submission"
-                        id="unlockReason"
-                        onSubmit={() => {
-                            setFocusErrorsInModal(true)
-                            formik.handleSubmit()
-                        }}
+                    <UnlockModal
                         modalRef={modalRef}
-                    >
-                        <form>
-                            <FormGroup
-                                error={Boolean(formik.errors.unlockReason)}
-                            >
-                                {formik.errors.unlockReason && (
-                                    <PoliteErrorMessage role="alert">
-                                        {formik.errors.unlockReason}
-                                    </PoliteErrorMessage>
-                                )}
-                                <span id="unlockReason-hint" role="note">
-                                    Provide reason for unlocking
-                                </span>
-                                <Textarea
-                                    id="unlockReasonCharacterCount"
-                                    name="unlockReason"
-                                    data-testid="unlockReason"
-                                    aria-labelledby="unlockReason-hint"
-                                    className={styles.unlockReasonTextarea}
-                                    aria-required
-                                    error={!!formik.errors.unlockReason}
-                                    onChange={formik.handleChange}
-                                    defaultValue={formik.values.unlockReason}
-                                />
-                            </FormGroup>
-                        </form>
-                    </Modal>
-                )}
-=======
-                <UnlockModal
-                    modalRef={modalRef}
-                    healthPlanPackage={submissionAndRevisions}
-                />
->>>>>>> 51895c6e
+                        healthPlanPackage={submissionAndRevisions}
+                    />
+                )}
             </GridContainer>
         </div>
     )
