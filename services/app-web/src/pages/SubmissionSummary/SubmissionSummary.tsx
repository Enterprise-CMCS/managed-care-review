--- conflicted
+++ resolved
@@ -1,13 +1,6 @@
 import { GraphQLErrors } from '@apollo/client/errors'
 import {
     Alert,
-<<<<<<< HEAD
-    Button, CharacterCount, GridContainer,
-    Link
-} from '@trussworks/react-uswds'
-import React, { useEffect, useState } from 'react'
-import { NavLink, useLocation, useParams } from 'react-router-dom'
-=======
     GridContainer,
     Link,
     CharacterCount,
@@ -19,9 +12,8 @@
 import { useFormik} from 'formik'
 import React, { useEffect, useState, useRef } from 'react'
 import { NavLink, useLocation, useParams} from 'react-router-dom'
->>>>>>> ffc267bb
 import sprite from 'uswds/src/img/sprite.svg'
-import { submissionName, submissionNameWithPrograms, SubmissionUnionType, UpdateInfoType } from '../../common-code/domain-models'
+import { submissionNameWithPrograms, SubmissionUnionType, UpdateInfoType } from '../../common-code/domain-models'
 import { base64ToDomain } from '../../common-code/proto/stateSubmission'
 import { Modal, PoliteErrorMessage, SubmissionUnlockedBanner } from '../../components'
 import { Loading } from '../../components/Loading'
@@ -29,15 +21,9 @@
     ContactsSummarySection, ContractDetailsSummarySection,
     RateDetailsSummarySection, SubmissionTypeSummarySection, SupportingDocumentsSummarySection
 } from '../../components/SubmissionSummarySection'
-<<<<<<< HEAD
-=======
-import { SubmissionUnlockedBanner,Modal, PoliteErrorMessage, } from '../../components'
->>>>>>> ffc267bb
 import { useAuth } from '../../contexts/AuthContext'
 import { usePage } from '../../contexts/PageContext'
 import {
-    DraftSubmission,
-    StateSubmission,
     Submission2,
     UnlockStateSubmissionMutationFn,
     useFetchSubmission2Query,
@@ -289,7 +275,6 @@
         }
     }
 
-<<<<<<< HEAD
     const statePrograms = submissionAndRevisions.state.programs
 
     // temporary kludge while the display data is expecting the wrong format. 
@@ -298,36 +283,6 @@
     const submission = convertDomainModelFormDataToGQLSubmission(packageData, statePrograms)
 
     const disableUnlockButton = ['DRAFT', 'UNLOCKED'].includes(submissionAndRevisions.status)
-=======
-    // temporary kludge while the display data is expecting the wrong format.
-    // This is turning our domain model into the GraphQL model which is what
-    // all our frontend stuff expects right now.
-    const submission: StateSubmission | DraftSubmission =
-        packageData.status === 'DRAFT'
-            ? {
-                  ...packageData,
-                  __typename: 'DraftSubmission' as const,
-                  name: submissionName(packageData),
-                  program: {
-                      id: 'bogs-id',
-                      name: 'bogus-program',
-                  },
-              }
-            : {
-                  ...packageData,
-                  __typename: 'StateSubmission' as const,
-                  name: submissionName(packageData),
-                  program: {
-                      id: 'bogs-id',
-                      name: 'bogus-program',
-                  },
-                  submittedAt: submissionAndRevisions.intiallySubmittedAt,
-              }
-
-    const disableUnlockButton = ['DRAFT', 'UNLOCKED'].includes(
-        submissionAndRevisions.status
-    )
->>>>>>> ffc267bb
 
     const isContractActionAndRateCertification =
         submission.submissionType === 'CONTRACT_AND_RATES'
@@ -377,14 +332,6 @@
                     </Link>
                 ) : null}
 
-<<<<<<< HEAD
-                <SubmissionTypeSummarySection 
-                    submission={submission} 
-                    unlockModalButton={displayUnlockButton ? unlockModalButton(() => setShowModal(true), disableUnlockButton) : undefined} 
-                    statePrograms={statePrograms} 
-                />
-
-=======
                 <SubmissionTypeSummarySection
                     submission={submission}
                     unlockModalButton={
@@ -395,8 +342,8 @@
                             />
                         ) : undefined
                     }
+					statePrograms={statePrograms}
                 />
->>>>>>> ffc267bb
                 <ContractDetailsSummarySection submission={submission} />
 
                 {isContractActionAndRateCertification && (
