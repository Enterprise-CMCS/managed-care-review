--- conflicted
+++ resolved
@@ -88,19 +88,6 @@
         DocumentDateLookupTable | undefined
     >({})
 
-<<<<<<< HEAD
-=======
-    const formik = useFormik({
-        initialValues: modalFormInitialValues,
-        validationSchema: Yup.object().shape({
-            unlockReason: Yup.string().defined(
-                'You must provide a reason for unlocking this submission'
-            ),
-        }),
-        onSubmit: (values) => onModalSubmit(values),
-    })
-
->>>>>>> b4fbf5b5
     const { loading, error, data } = useFetchHealthPlanPackageQuery({
         variables: {
             input: {
@@ -316,36 +303,8 @@
                 <ChangeHistory submission={submissionAndRevisions} />
                 <UnlockModal
                     modalRef={modalRef}
-<<<<<<< HEAD
                     healthPlanPackage={submissionAndRevisions}
                 />
-=======
-                >
-                    <form>
-                        <FormGroup error={Boolean(formik.errors.unlockReason)}>
-                            {formik.errors.unlockReason && (
-                                <PoliteErrorMessage role="alert">
-                                    {formik.errors.unlockReason}
-                                </PoliteErrorMessage>
-                            )}
-                            <span id="unlockReason-hint" role="note">
-                                Provide reason for unlocking
-                            </span>
-                            <Textarea
-                                id="unlockReasonCharacterCount"
-                                name="unlockReason"
-                                data-testid="unlockReason"
-                                aria-labelledby="unlockReason-hint"
-                                className={styles.unlockReasonTextarea}
-                                aria-required
-                                error={!!formik.errors.unlockReason}
-                                onChange={formik.handleChange}
-                                defaultValue={formik.values.unlockReason}
-                            />
-                        </FormGroup>
-                    </form>
-                </Modal>
->>>>>>> b4fbf5b5
             </GridContainer>
         </div>
     )
