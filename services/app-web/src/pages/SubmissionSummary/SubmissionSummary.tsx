--- conflicted
+++ resolved
@@ -19,13 +19,8 @@
 import { GenericErrorPage } from '../Errors/GenericErrorPage'
 import styles from './SubmissionSummary.module.scss'
 import { ChangeHistory } from '../../components/ChangeHistory'
-<<<<<<< HEAD
-import { UnlockSubmitModal } from '../../components/Modal'
+import { ModalOpenButton, UnlockSubmitModal } from '../../components/Modal'
 import { RoutesRecord } from '@mc-review/constants'
-=======
-import { ModalOpenButton, UnlockSubmitModal } from '../../components/Modal'
-import { RoutesRecord } from '../../constants'
->>>>>>> 8a7ebc52
 import { useRouteParams } from '../../hooks'
 import { getVisibleLatestContractFormData } from '@mc-review/helpers'
 import { generatePath, Navigate } from 'react-router-dom'
