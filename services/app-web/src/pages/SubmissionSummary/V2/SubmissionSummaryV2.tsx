--- conflicted
+++ resolved
@@ -129,18 +129,9 @@
     const submissionStatus = contract.status
     const statePrograms = contract.state.programs
 
-<<<<<<< HEAD
     const contractFormData = getVisibleLatestContractFormData(contract, isStateUser)
     if (!contractFormData || !contract || !statePrograms) {
         console.error('missing fundamental contract data inside submission summary')
-=======
-    const contractFormData = getVisibleLatestContractFormData(
-        contract,
-        isStateUser
-    )
-    if (!contractFormData) {
-        console.error('no form data inside submission summary')
->>>>>>> d78730df
         return <GenericErrorPage />
     }
 
