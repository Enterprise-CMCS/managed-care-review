import React from 'react'
import Select, { ActionMeta, AriaOnFocus, Props } from 'react-select'
import styles from '../../components/Select/Select.module.scss'
import { StateUser, useIndexRatesQuery } from '../../gen/gqlClient'
import { useAuth } from '../../contexts/AuthContext'
import { programNames } from '../../common-code/healthPlanFormDataType'
import { formatCalendarDate } from '../../common-code/dateHelpers'
import { FormikRateForm } from '../StateSubmission/RateDetails/V2/RateDetailsV2'
import { convertGQLRateToRateForm } from '../StateSubmission/RateDetails/V2/rateDetailsHelpers'
import { useS3 } from '../../contexts/S3Context'

export interface LinkRateOptionType {
    readonly value: string
    readonly label: React.ReactElement
    readonly isFixed?: boolean
    readonly isDisabled?: boolean
}

export type LinkRateSelectPropType = {
    name: string
    initialValue: string | undefined
    autofill: (rateForm: FormikRateForm) => void // used for multi-rates, when called will FieldArray replace the existing form fields with new data
}

export const LinkRateSelect = ({
    name,
    initialValue,
    autofill,
    ...selectProps
}: LinkRateSelectPropType & Props<LinkRateOptionType, true>) => {
    const { data, loading, error } = useIndexRatesQuery()
    const { getKey } = useS3()
    const { loggedInUser } = useAuth()
    const user = loggedInUser as StateUser
    const statePrograms = user.state.programs

<<<<<<< HEAD
    const rateNames = data?.indexRates.edges
        .map((edge) => {
            const revision = edge.node.revisions[0]
            return {
                value: revision.id,
                label: (
                    <>
                        <strong>
                            {revision.formData.rateCertificationName}
                        </strong>
                        <div style={{ lineHeight: '50%', fontSize: '14px' }}>
                            <p>
                                Programs:&nbsp;
                                {programNames(
                                    statePrograms,
                                    revision.formData.rateProgramIDs
                                ).join(', ')}
                            </p>
                            <p>
                                Rating period:&nbsp;
                                {formatCalendarDate(
                                    revision.formData.rateDateStart
                                )}
                                -
                                {formatCalendarDate(
                                    revision.formData.rateDateEnd
                                )}
                            </p>
                            <p>
                                Certification date:&nbsp;
                                {formatCalendarDate(
                                    revision.formData.rateDateCertified
                                )}
                            </p>
                        </div>
                    </>
                ),
            }
        })
        .reverse()
=======
    const rates = data?.indexRates.edges.map((e) => e.node) || []

    const rateNames: LinkRateOptionType[] = rates.map((rate) => {
        const revision = rate.revisions[0]
        return {
            value: rate.id,
            label: (
                <>
                    <h4>{revision.formData.rateCertificationName}</h4>
                    <div style={{ lineHeight: '50%' }}>
                        <p>
                            Programs:&nbsp;
                            {programNames(
                                statePrograms,
                                revision.formData.rateProgramIDs
                            ).join(', ')}
                        </p>
                        <p>
                            Rating period:&nbsp;
                            {formatCalendarDate(
                                revision.formData.rateDateStart
                            )}
                            -{formatCalendarDate(revision.formData.rateDateEnd)}
                        </p>
                        <p>
                            Certification date:&nbsp;
                            {formatCalendarDate(
                                revision.formData.rateDateCertified
                            )}
                        </p>
                    </div>
                </>
            ),
        }
    })
>>>>>>> 4a0b09b3

    const onFocus: AriaOnFocus<LinkRateOptionType> = ({
        focused,
        isDisabled,
    }): string => {
        return `You are currently focused on option ${focused.label}${
            isDisabled ? ', disabled' : ''
        }`
    }

    const defaultValue: LinkRateOptionType | undefined = rateNames.find(
        (rateOption) => rateOption.value === initialValue
    )

    const noOptionsMessage = () => {
        if (loading) {
            return 'Loading rate certifications...'
        }
        if (error) {
            return 'Could not load rate certifications. Please refresh your browser.'
        }
        if (!data) {
            return 'No rate certifications found'
        }
    }

<<<<<<< HEAD
    //Need this to make the label searchable since it's buried in a react element
    // eslint-disable-next-line @typescript-eslint/no-explicit-any
    const filterOptions = ({ label }: any, input: string) =>
        label.props.children[0].props.children
            ?.toLowerCase()
            .includes(input.toLowerCase())
=======
    const onInputChange = (
        newValue: LinkRateOptionType,
        { action }: ActionMeta<LinkRateOptionType>
    ) => {
        if (action === 'select-option') {
            const linkedRateID = newValue.value
            // const linkedRateName = newValue.label
            const linkedRate = rates.find((rate) => rate.id === linkedRateID)
            const linkedRateForm: FormikRateForm = convertGQLRateToRateForm(
                getKey,
                linkedRate
            )
            // put already selected fields back in place
            linkedRateForm.ratePreviouslySubmitted = 'YES'

            autofill(linkedRateForm)
        } else if (action === 'clear') {
            const emptyRateForm = convertGQLRateToRateForm(getKey)

            // put already selected fields back in place
            emptyRateForm.ratePreviouslySubmitted = 'YES'

            autofill(emptyRateForm)
        }
    }
>>>>>>> 4a0b09b3

    return (
        <>
            <Select
<<<<<<< HEAD
                defaultMenuIsOpen
                value={defaultValues}
                className={styles.multiSelect}
                options={error || loading ? undefined : rateNames}
                isSearchable
                isMulti
                maxMenuHeight={405}
=======
                value={defaultValue}
                className={styles.multiSelect}
                options={error || loading ? undefined : rateNames}
                isSearchable
                maxMenuHeight={169}
>>>>>>> 4a0b09b3
                aria-label="linked rates (required)"
                ariaLiveMessages={{
                    onFocus,
                }}
                isClearable
                noOptionsMessage={() => noOptionsMessage()}
                classNamePrefix="select"
                id={`${name}-linkRateSelect`}
                inputId=""
                placeholder={
                    loading ? 'Loading rate certifications...' : 'Select...'
                }
                loadingMessage={() => 'Loading rate certifications...'}
                name={name}
<<<<<<< HEAD
                onChange={(selectedOptions) =>
                    helpers.setValue(
                        selectedOptions.map(
                            (item: { value: string }) => item.value
                        )
                    )
                }
                filterOption={filterOptions}
=======
>>>>>>> 4a0b09b3
                {...selectProps}
                // eslint-disable-next-line @typescript-eslint/no-explicit-any
                onChange={onInputChange as any} // TODO see why the types definitions are messed up for react-select "single" (not multi) onChange - may need to upgrade dep if this bug was fixed
            />
        </>
    )
}<|MERGE_RESOLUTION|>--- conflicted
+++ resolved
@@ -34,12 +34,13 @@
     const user = loggedInUser as StateUser
     const statePrograms = user.state.programs
 
-<<<<<<< HEAD
-    const rateNames = data?.indexRates.edges
-        .map((edge) => {
-            const revision = edge.node.revisions[0]
+    const rates = data?.indexRates.edges.map((e) => e.node) || []
+
+    const rateNames: LinkRateOptionType[] = rates
+        .map((rate) => {
+            const revision = rate.revisions[0]
             return {
-                value: revision.id,
+                value: rate.id,
                 label: (
                     <>
                         <strong>
@@ -75,43 +76,6 @@
             }
         })
         .reverse()
-=======
-    const rates = data?.indexRates.edges.map((e) => e.node) || []
-
-    const rateNames: LinkRateOptionType[] = rates.map((rate) => {
-        const revision = rate.revisions[0]
-        return {
-            value: rate.id,
-            label: (
-                <>
-                    <h4>{revision.formData.rateCertificationName}</h4>
-                    <div style={{ lineHeight: '50%' }}>
-                        <p>
-                            Programs:&nbsp;
-                            {programNames(
-                                statePrograms,
-                                revision.formData.rateProgramIDs
-                            ).join(', ')}
-                        </p>
-                        <p>
-                            Rating period:&nbsp;
-                            {formatCalendarDate(
-                                revision.formData.rateDateStart
-                            )}
-                            -{formatCalendarDate(revision.formData.rateDateEnd)}
-                        </p>
-                        <p>
-                            Certification date:&nbsp;
-                            {formatCalendarDate(
-                                revision.formData.rateDateCertified
-                            )}
-                        </p>
-                    </div>
-                </>
-            ),
-        }
-    })
->>>>>>> 4a0b09b3
 
     const onFocus: AriaOnFocus<LinkRateOptionType> = ({
         focused,
@@ -138,14 +102,6 @@
         }
     }
 
-<<<<<<< HEAD
-    //Need this to make the label searchable since it's buried in a react element
-    // eslint-disable-next-line @typescript-eslint/no-explicit-any
-    const filterOptions = ({ label }: any, input: string) =>
-        label.props.children[0].props.children
-            ?.toLowerCase()
-            .includes(input.toLowerCase())
-=======
     const onInputChange = (
         newValue: LinkRateOptionType,
         { action }: ActionMeta<LinkRateOptionType>
@@ -171,26 +127,23 @@
             autofill(emptyRateForm)
         }
     }
->>>>>>> 4a0b09b3
+
+    //Need this to make the label searchable since it's buried in a react element
+    // eslint-disable-next-line @typescript-eslint/no-explicit-any
+    const filterOptions = ({ label }: any, input: string) =>
+        label.props.children[0].props.children
+            ?.toLowerCase()
+            .includes(input.toLowerCase())
 
     return (
         <>
             <Select
-<<<<<<< HEAD
                 defaultMenuIsOpen
-                value={defaultValues}
-                className={styles.multiSelect}
-                options={error || loading ? undefined : rateNames}
-                isSearchable
-                isMulti
-                maxMenuHeight={405}
-=======
                 value={defaultValue}
                 className={styles.multiSelect}
                 options={error || loading ? undefined : rateNames}
                 isSearchable
-                maxMenuHeight={169}
->>>>>>> 4a0b09b3
+                maxMenuHeight={405}
                 aria-label="linked rates (required)"
                 ariaLiveMessages={{
                     onFocus,
@@ -205,17 +158,7 @@
                 }
                 loadingMessage={() => 'Loading rate certifications...'}
                 name={name}
-<<<<<<< HEAD
-                onChange={(selectedOptions) =>
-                    helpers.setValue(
-                        selectedOptions.map(
-                            (item: { value: string }) => item.value
-                        )
-                    )
-                }
                 filterOption={filterOptions}
-=======
->>>>>>> 4a0b09b3
                 {...selectProps}
                 // eslint-disable-next-line @typescript-eslint/no-explicit-any
                 onChange={onInputChange as any} // TODO see why the types definitions are messed up for react-select "single" (not multi) onChange - may need to upgrade dep if this bug was fixed
