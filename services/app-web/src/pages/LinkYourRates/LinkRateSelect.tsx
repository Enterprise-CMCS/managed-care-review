import React from 'react'
import Select, { ActionMeta, AriaOnFocus, Props } from 'react-select'
import styles from '../../components/Select/Select.module.scss'
<<<<<<< HEAD
import { useIndexRatesQuery } from '../../gen/gqlClient'
import { FormikRateForm } from '../StateSubmission/RateDetails/V2/RateDetailsV2'
import { convertGQLRateToRateForm } from '../StateSubmission/RateDetails/V2/rateDetailsHelpers'
import { useS3 } from '../../contexts/S3Context'
=======
import { StateUser, useIndexRatesQuery } from '../../gen/gqlClient'
import { useField } from 'formik'
import { useAuth } from '../../contexts/AuthContext'
import { programNames } from '../../common-code/healthPlanFormDataType'
import { formatCalendarDate } from '../../common-code/dateHelpers'
>>>>>>> e1319c6c

export interface LinkRateOptionType {
    readonly value: string
    readonly label: React.ReactElement
    readonly isFixed?: boolean
    readonly isDisabled?: boolean
}

export type LinkRateSelectPropType = {
    name: string
    initialValues: string[]
    autofill: (rateForm: FormikRateForm) => void // used for multi-rates, when called will FieldArray replace the existing form fields with new data
}

export const LinkRateSelect = ({
    name,
    initialValues,
    autofill,
    ...selectProps
}: LinkRateSelectPropType & Props<LinkRateOptionType, true>) => {
    const { data, loading, error } = useIndexRatesQuery()
<<<<<<< HEAD
    const { getKey } = useS3()
    const rateNames: LinkRateOptionType[] = []
    const rates = data?.indexRates.edges.map((edge) => edge.node)

    rates?.forEach((rate) => {
        const lastSubmitted = rate.revisions[0]
        if (lastSubmitted && lastSubmitted.formData.rateCertificationName) {
            rateNames.push({
                value: rate.id,
                label: lastSubmitted.formData.rateCertificationName,
            })
=======
    const { loggedInUser } = useAuth()
    const user = loggedInUser as StateUser
    const statePrograms = user.state.programs

    const rateNames = data?.indexRates.edges.map((edge) => {
        const revision = edge.node.revisions[0]
        return {
            value: revision.id,
            label: (
                <div style={{ lineHeight: '50%' }}>
                    <h4>{revision.formData.rateCertificationName}</h4>
                    <p>
                        Programs:{' '}
                        {programNames(
                            statePrograms,
                            revision.formData.rateProgramIDs
                        ).join(', ')}
                    </p>
                    <p>
                        Rating period:{' '}
                        {formatCalendarDate(revision.formData.rateDateStart)} -{' '}
                        {formatCalendarDate(revision.formData.rateDateEnd)}
                    </p>
                    <p>
                        Certification date:{' '}
                        {formatCalendarDate(
                            revision.formData.rateDateCertified
                        )}
                    </p>
                </div>
            ),
>>>>>>> e1319c6c
        }
    })

    const onFocus: AriaOnFocus<LinkRateOptionType> = ({
        focused,
        isDisabled,
    }): string => {
        return `You are currently focused on option ${focused.label}${
            isDisabled ? ', disabled' : ''
        }`
    }

    const defaultValues =
        initialValues.length && rateNames?.length
            ? initialValues.map((rateId) => {
                  const rateName = rateNames?.find(
                      (names) => names.value === rateId
                  )?.label.props.children[0].props.children

                  if (!rateName) {
                      return {
                          value: rateId,
                          label: 'Unknown rate',
                      }
                  }

                  return {
                      value: rateId,
                      label: rateName,
                  }
              })
            : []

    const noOptionsMessage = () => {
        if (loading) {
            return 'Loading rate certifications...'
        }
        if (error) {
            return 'Could not load rate certifications. Please refresh your browser.'
        }
        if (!data) {
            return 'No rate certifications found'
        }
    }

    const onInputChange = (
        newValue: LinkRateOptionType,
        { action }: ActionMeta<LinkRateOptionType>
    ) => {
        if (action === 'select-option') {
            const linkedRateID = newValue.value
            const linkedRateName = newValue.label
            const linkedRate = rates?.find((rate) => rate.id === linkedRateID)
            const linkedRateForm: FormikRateForm = convertGQLRateToRateForm(
                getKey,
                linkedRate
            )
            // put already selected fields back in place
            linkedRateForm.ratePreviouslySubmitted = 'YES'
            linkedRateForm.linkedRates = [
                {
                    rateId: linkedRateID,
                    rateName: linkedRateName,
                },
            ]

            autofill(linkedRateForm)
        } else if (action === 'clear') {
            const emptyRateForm = convertGQLRateToRateForm(getKey)

            // put already selected fields back in place
            emptyRateForm.ratePreviouslySubmitted = 'YES'

            autofill(emptyRateForm)
        }
    }

    return (
        <>
            <Select
                value={defaultValues}
                className={styles.multiSelect}
                options={error || loading ? undefined : rateNames}
                isSearchable
                maxMenuHeight={169}
                aria-label="linked rates (required)"
                ariaLiveMessages={{
                    onFocus,
                }}
                isClearable
                noOptionsMessage={() => noOptionsMessage()}
                classNamePrefix="select"
                id={`${name}-linkRateSelect`}
                inputId=""
                placeholder={
                    loading ? 'Loading rate certifications...' : 'Select...'
                }
                loadingMessage={() => 'Loading rate certifications...'}
                name={name}
                {...selectProps}
                // eslint-disable-next-line @typescript-eslint/no-explicit-any
                onChange={onInputChange as any} // TODO see why the types definitions are messed up for react-select "single" (not multi) onChange - may need to upgrade dep if this bug was fixed
            />
        </>
    )
}<|MERGE_RESOLUTION|>--- conflicted
+++ resolved
@@ -1,18 +1,13 @@
 import React from 'react'
 import Select, { ActionMeta, AriaOnFocus, Props } from 'react-select'
 import styles from '../../components/Select/Select.module.scss'
-<<<<<<< HEAD
-import { useIndexRatesQuery } from '../../gen/gqlClient'
+import { StateUser, useIndexRatesQuery } from '../../gen/gqlClient'
+import { useAuth } from '../../contexts/AuthContext'
+import { programNames } from '../../common-code/healthPlanFormDataType'
+import { formatCalendarDate } from '../../common-code/dateHelpers'
 import { FormikRateForm } from '../StateSubmission/RateDetails/V2/RateDetailsV2'
 import { convertGQLRateToRateForm } from '../StateSubmission/RateDetails/V2/rateDetailsHelpers'
 import { useS3 } from '../../contexts/S3Context'
-=======
-import { StateUser, useIndexRatesQuery } from '../../gen/gqlClient'
-import { useField } from 'formik'
-import { useAuth } from '../../contexts/AuthContext'
-import { programNames } from '../../common-code/healthPlanFormDataType'
-import { formatCalendarDate } from '../../common-code/dateHelpers'
->>>>>>> e1319c6c
 
 export interface LinkRateOptionType {
     readonly value: string
@@ -34,25 +29,15 @@
     ...selectProps
 }: LinkRateSelectPropType & Props<LinkRateOptionType, true>) => {
     const { data, loading, error } = useIndexRatesQuery()
-<<<<<<< HEAD
     const { getKey } = useS3()
-    const rateNames: LinkRateOptionType[] = []
-    const rates = data?.indexRates.edges.map((edge) => edge.node)
-
-    rates?.forEach((rate) => {
-        const lastSubmitted = rate.revisions[0]
-        if (lastSubmitted && lastSubmitted.formData.rateCertificationName) {
-            rateNames.push({
-                value: rate.id,
-                label: lastSubmitted.formData.rateCertificationName,
-            })
-=======
     const { loggedInUser } = useAuth()
     const user = loggedInUser as StateUser
     const statePrograms = user.state.programs
 
-    const rateNames = data?.indexRates.edges.map((edge) => {
-        const revision = edge.node.revisions[0]
+    const rates = data?.indexRates.edges.map((e) => e.node) || []
+
+    const rateNames = rates.map((rate) => {
+        const revision = rate.revisions[0]
         return {
             value: revision.id,
             label: (
@@ -78,7 +63,6 @@
                     </p>
                 </div>
             ),
->>>>>>> e1319c6c
         }
     })
 
@@ -130,7 +114,7 @@
     ) => {
         if (action === 'select-option') {
             const linkedRateID = newValue.value
-            const linkedRateName = newValue.label
+            // const linkedRateName = newValue.label
             const linkedRate = rates?.find((rate) => rate.id === linkedRateID)
             const linkedRateForm: FormikRateForm = convertGQLRateToRateForm(
                 getKey,
@@ -141,7 +125,7 @@
             linkedRateForm.linkedRates = [
                 {
                     rateId: linkedRateID,
-                    rateName: linkedRateName,
+                    rateName: 'LOOK_FOR_ME', // linkedRateName,
                 },
             ]
 
