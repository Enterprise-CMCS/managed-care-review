import React, { useEffect } from 'react'
import styles from './ReleasedToState.module.scss'
import {
    ActionButton,
    Breadcrumbs,
    GenericApiErrorBanner,
    PoliteErrorMessage,
} from '../../components'
import { RoutesRecord } from '@mc-review/constants'
import { useNavigate, useParams } from 'react-router-dom'
import {
    useApproveContractMutation,
    useFetchContractQuery,
} from '../../gen/gqlClient'
import { ErrorOrLoadingPage } from '../StateSubmission'
import { handleAndReturnErrorState } from '../StateSubmission/ErrorOrLoadingPage'
import { GenericErrorPage } from '../Errors/GenericErrorPage'
import {
    ButtonGroup,
    DatePicker,
    Form,
    FormGroup,
    Label,
} from '@trussworks/react-uswds'
import { PageActionsContainer } from '../StateSubmission/PageActions'
import { Formik, FormikErrors } from 'formik'
import { usePage } from '../../contexts/PageContext'
import { recordJSException } from '@mc-review/otel'
import { useTealium } from '../../hooks'
import * as Yup from 'yup'
<<<<<<< HEAD
import { formatUserInputDate } from '@mc-review/dates'
=======
import { formatUserInputDate, validateDateFormat } from '../../formHelpers'
>>>>>>> b66f8fde

type ReleasedToStateValues = {
    dateApprovalReleasedToState: string
}

const today = new Date()
Yup.addMethod(Yup.date, 'validateDateFormat', validateDateFormat)

const ReleaseToStateSchema = Yup.object().shape({
    dateApprovalReleasedToState: Yup.date()
        .required('You must select a date')
        .max(today.toString(), 'You must enter a valid date')
        // eslint-disable-next-line @typescript-eslint/ban-ts-comment
        // @ts-ignore-next-line
        .validateDateFormat('YYYY-MM-DD', true)
        .typeError('Date must be in MM/DD/YYYY format'),
})

type FormError =
    FormikErrors<ReleasedToStateValues>[keyof FormikErrors<ReleasedToStateValues>]

const ReleasedToState = () => {
    const { id } = useParams<{ id: string }>()
    const { updateHeading } = usePage()
    const { logFormSubmitEvent } = useTealium()
    const navigate = useNavigate()
    const [shouldValidate, setShouldValidate] = React.useState(false)

    const showFieldErrors = (error?: FormError): boolean | undefined =>
        shouldValidate && Boolean(error)

    const [approveContract, { error: approveError, loading: approveLoading }] =
        useApproveContractMutation()
    const {
        data: fetchContractData,
        loading: fetchContractLoading,
        error: fetchContractError,
    } = useFetchContractQuery({
        variables: {
            input: {
                contractID: id || 'not-found',
            },
        },
    })

    const formInitialValues: ReleasedToStateValues = {
        dateApprovalReleasedToState: '',
    }

    const contract = fetchContractData?.fetchContract.contract
    const contractName =
        (contract?.packageSubmissions &&
            contract?.packageSubmissions[0].contractRevision.contractName) ||
        ''

    // update heading
    useEffect(() => {
        updateHeading({ customHeading: `${contractName} Released to state` })
    }, [contractName, updateHeading])

    if (fetchContractLoading) {
        return <ErrorOrLoadingPage state="LOADING" />
    }

    if (fetchContractError) {
        return (
            <ErrorOrLoadingPage
                state={handleAndReturnErrorState(fetchContractError)}
            />
        )
    }

    if (!contract || contract.status === 'DRAFT') {
        return <GenericErrorPage />
    }

    const approveContractAction = async (values: ReleasedToStateValues) => {
        logFormSubmitEvent({
            heading: 'Approve submission',
            form_name: 'Approve submission',
            event_name: 'form_field_submit',
            link_type: 'link_other',
        })
        try {
            await approveContract({
                variables: {
                    input: {
                        contractID: contract.id,
                        dateApprovalReleasedToState:
                            values.dateApprovalReleasedToState,
                    },
                },
            })
            navigate(`/submissions/${id}`)
        } catch (err) {
            recordJSException(
                `ReleasedToState: Apollo error reported. Error message: Failed to create form data ${err}`
            )
        }
    }

    return (
        <div className={styles.uploadFormContainer}>
            <Breadcrumbs
                className="usa-breadcrumb--wrap"
                items={[
                    {
                        link: RoutesRecord.DASHBOARD_SUBMISSIONS,
                        text: 'Dashboard',
                    },
                    { link: `/submissions/${id}`, text: contractName },
                    {
                        text: 'Released to state',
                        link: RoutesRecord.SUBMISSIONS_RELEASED_TO_STATE,
                    },
                ]}
            />
            <Formik
                initialValues={formInitialValues}
                onSubmit={(values) => approveContractAction(values)}
                validationSchema={ReleaseToStateSchema}
            >
                {({ handleSubmit, errors, setFieldValue }) => (
                    <Form
                        id="ReleasedToStateForm"
                        className={styles.formContainer}
                        aria-label="Mark this submission as Released to the state?"
                        aria-describedby="form-guidance"
                        onSubmit={(e) => {
                            setShouldValidate(true)
                            return handleSubmit(e)
                        }}
                    >
                        {approveError && <GenericApiErrorBanner />}
                        <fieldset className="usa-fieldset">
                            <h2>
                                Are you sure you want to mark this submission as
                                Released to the state?
                            </h2>
                            <p>
                                Once you select Released to state, the status
                                will change from Submitted to Approved on the
                                dashboard. This submission should only be marked
                                as released after the approval letter has been
                                released to the state.
                            </p>
                            <FormGroup
                                error={showFieldErrors(
                                    errors.dateApprovalReleasedToState
                                )}
                                className="margin-top-0"
                            >
                                <Label
                                    htmlFor="dateApprovalReleasedToState"
                                    className="margin-bottom-0 text-bold"
                                >
                                    Date released to state
                                </Label>
                                <p className="margin-bottom-0 margin-top-05 usa-hint">
                                    Required
                                </p>
                                <p className="margin-bottom-0 margin-top-05 usa-hint">
                                    mm/dd/yyyy
                                </p>
                                {showFieldErrors(
                                    errors.dateApprovalReleasedToState
                                ) && (
                                    <PoliteErrorMessage formFieldLabel="Date released to state">
                                        {errors.dateApprovalReleasedToState}
                                    </PoliteErrorMessage>
                                )}
                                <DatePicker
                                    aria-required
                                    aria-describedby="dateApprovalReleasedToState"
                                    id="dateApprovalReleasedToState"
                                    name="dateApprovalReleasedToState"
                                    onChange={(val) =>
                                        setFieldValue(
                                            'dateApprovalReleasedToState',
                                            formatUserInputDate(val)
                                        )
                                    }
                                />
                            </FormGroup>
                        </fieldset>
                        <PageActionsContainer>
                            <ButtonGroup type="default">
                                <ActionButton
                                    type="button"
                                    variant="outline"
                                    data-testid="page-actions-left-secondary"
                                    parent_component_type="page body"
                                    link_url={`/submissions/${id}`}
                                    onClick={() =>
                                        navigate(`/submissions/${id}`)
                                    }
                                >
                                    Cancel
                                </ActionButton>
                                <ActionButton
                                    type="submit"
                                    variant="default"
                                    disabled={showFieldErrors(
                                        errors.dateApprovalReleasedToState
                                    )}
                                    data-testid="page-actions-right-primary"
                                    parent_component_type="page body"
                                    link_url={`/submissions/${id}`}
                                    animationTimeout={1000}
                                    loading={approveLoading}
                                >
                                    Released to state
                                </ActionButton>
                            </ButtonGroup>
                        </PageActionsContainer>
                    </Form>
                )}
            </Formik>
        </div>
    )
}

export { ReleasedToState }<|MERGE_RESOLUTION|>--- conflicted
+++ resolved
@@ -28,11 +28,8 @@
 import { recordJSException } from '@mc-review/otel'
 import { useTealium } from '../../hooks'
 import * as Yup from 'yup'
-<<<<<<< HEAD
 import { formatUserInputDate } from '@mc-review/dates'
-=======
-import { formatUserInputDate, validateDateFormat } from '../../formHelpers'
->>>>>>> b66f8fde
+import { validateDateFormat } from '../../formHelpers'
 
 type ReleasedToStateValues = {
     dateApprovalReleasedToState: string
