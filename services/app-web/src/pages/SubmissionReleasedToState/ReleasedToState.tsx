import React, { useEffect } from 'react'
import styles from './ReleasedToState.module.scss'
import {
    ActionButton,
    Breadcrumbs,
    GenericApiErrorBanner,
    PoliteErrorMessage,
} from '../../components'
import { RoutesRecord } from '../../constants'
import { useNavigate, useParams } from 'react-router-dom'
import {
    useApproveContractMutation,
    useFetchContractQuery,
} from '../../gen/gqlClient'
import { ErrorOrLoadingPage } from '../StateSubmission'
import { handleAndReturnErrorState } from '../StateSubmission/ErrorOrLoadingPage'
import { GenericErrorPage } from '../Errors/GenericErrorPage'
import {
    ButtonGroup,
    DatePicker,
    Form,
    FormGroup,
    Label,
} from '@trussworks/react-uswds'
import { PageActionsContainer } from '../StateSubmission/PageActions'
import { Formik, FormikErrors } from 'formik'
import { usePage } from '../../contexts/PageContext'
import { recordJSException } from '../../otelHelpers'
import { useTealium } from '../../hooks'
import * as Yup from 'yup'
import { formatUserInputDate } from '../../formHelpers'

type ReleasedToStateValues = {
    dateApprovalReleasedToState: string
}

const today = new Date()
const ReleaseToStateSchema = Yup.object().shape({
<<<<<<< HEAD
    dateApprovalReleasedToState: Yup.string().required(
        'You must select a date'
    ),
=======
    dateApprovalReleasedToState: Yup.date()
        .required('You must select a date')
        .max(today, 'You must enter a valid date'),
>>>>>>> 57483d2b
})

type FormError =
    FormikErrors<ReleasedToStateValues>[keyof FormikErrors<ReleasedToStateValues>]

const ReleasedToState = () => {
    const { id } = useParams<{ id: string }>()
    const { updateHeading } = usePage()
    const { logFormSubmitEvent } = useTealium()
    const navigate = useNavigate()
    const [shouldValidate, setShouldValidate] = React.useState(true)

    const showFieldErrors = (error?: FormError) =>
        shouldValidate && Boolean(error)

    const [approveContract, { error: approveError, loading: approveLoading }] =
        useApproveContractMutation()
    const {
        data: fetchContractData,
        loading: fetchContractLoading,
        error: fetchContractError,
    } = useFetchContractQuery({
        variables: {
            input: {
                contractID: id || 'not-found',
            },
        },
    })

    const formInitialValues: ReleasedToStateValues = {
        dateApprovalReleasedToState: '',
    }

    const contract = fetchContractData?.fetchContract.contract
    const contractName =
        (contract?.packageSubmissions &&
            contract?.packageSubmissions[0].contractRevision.contractName) ||
        ''

    // update heading
    useEffect(() => {
        updateHeading({ customHeading: `${contractName} Released to state` })
    }, [contractName, updateHeading])

    if (fetchContractLoading) {
        return <ErrorOrLoadingPage state="LOADING" />
    }

    if (fetchContractError) {
        return (
            <ErrorOrLoadingPage
                state={handleAndReturnErrorState(fetchContractError)}
            />
        )
    }

    if (!contract || contract.status === 'DRAFT') {
        return <GenericErrorPage />
    }

    const approveContractAction = async (values: ReleasedToStateValues) => {
        logFormSubmitEvent({
            heading: 'Approve submission',
            form_name: 'Approve submission',
            event_name: 'form_field_submit',
            link_type: 'link_other',
        })
        setShouldValidate(true)
        try {
            await approveContract({
                variables: {
                    input: {
                        contractID: contract.id,
                        dateApprovalReleasedToState:
                            values.dateApprovalReleasedToState,
                    },
                },
            })
            navigate(`/submissions/${id}`)
        } catch (err) {
            recordJSException(
                `ReleasedToState: Apollo error reported. Error message: Failed to create form data ${err}`
            )
        }
    }

    return (
        <div className={styles.uploadFormContainer}>
            <Breadcrumbs
                className="usa-breadcrumb--wrap"
                items={[
                    {
                        link: RoutesRecord.DASHBOARD_SUBMISSIONS,
                        text: 'Dashboard',
                    },
                    { link: `/submissions/${id}`, text: contractName },
                    {
                        text: 'Released to state',
                        link: RoutesRecord.SUBMISSIONS_RELEASED_TO_STATE,
                    },
                ]}
            />
            <Formik
                initialValues={formInitialValues}
                onSubmit={(values) => approveContractAction(values)}
                validationSchema={ReleaseToStateSchema}
            >
                {({ handleSubmit, errors, setFieldValue }) => (
                    <Form
                        id="ReleasedToStateForm"
                        className={styles.formContainer}
                        aria-label="Mark this submission as Released to the state?"
                        aria-describedby="form-guidance"
                        onSubmit={(e) => {
                            setShouldValidate(true)
                            return handleSubmit(e)
                        }}
                    >
                        {approveError && <GenericApiErrorBanner />}
                        <fieldset className="usa-fieldset">
                            <h2>
                                Are you sure you want to mark this submission as
                                Released to the state?
                            </h2>
                            <p>
                                Once you select Released to state, the status
                                will change from Submitted to Approved on the
                                dashboard. This submission should only be marked
                                as released after the approval letter has been
                                released to the state.
                            </p>
<<<<<<< HEAD
                            <Label
                                htmlFor="dateReleasedToState"
                                className="margin-bottom-0 text-bold"
                            >
                                Date released to state
                            </Label>
                            <p className="margin-bottom-0 usa-hint">Required</p>
                            <p className="margin-bottom-0 usa-hint">
                                mm/dd/yyyy
                            </p>
=======
>>>>>>> 57483d2b
                            <FormGroup
                                error={showFieldErrors(
                                    errors.dateApprovalReleasedToState
                                )}
                                className="margin-top-0"
                            >
<<<<<<< HEAD
=======
                                <Label
                                    htmlFor="dateApprovalReleasedToState"
                                    className="margin-bottom-0 text-bold"
                                >
                                    Date released to state
                                </Label>
                                <p className="margin-bottom-0 margin-top-05 usa-hint">
                                    Required
                                </p>
                                <p className="margin-bottom-0 margin-top-05 usa-hint">
                                    mm/dd/yyyy
                                </p>
>>>>>>> 57483d2b
                                <PoliteErrorMessage formFieldLabel="Date released to state">
                                    {errors.dateApprovalReleasedToState}
                                </PoliteErrorMessage>
                                <DatePicker
                                    aria-required
                                    aria-describedby="dateApprovalReleasedToState"
                                    id="dateApprovalReleasedToState"
                                    name="dateApprovalReleasedToState"
<<<<<<< HEAD
=======
                                    maxDate={formatUserInputDate(
                                        today.toString()
                                    )}
>>>>>>> 57483d2b
                                    onChange={(val) =>
                                        setFieldValue(
                                            'dateApprovalReleasedToState',
                                            formatUserInputDate(val)
                                        )
                                    }
                                />
                            </FormGroup>
                        </fieldset>
                        <PageActionsContainer>
                            <ButtonGroup type="default">
                                <ActionButton
                                    type="button"
                                    variant="outline"
                                    data-testid="page-actions-left-secondary"
                                    parent_component_type="page body"
                                    link_url={`/submissions/${id}`}
                                    onClick={() =>
                                        navigate(`/submissions/${id}`)
                                    }
                                >
                                    Cancel
                                </ActionButton>
                                <ActionButton
                                    type="submit"
                                    variant="default"
                                    data-testid="page-actions-right-primary"
                                    parent_component_type="page body"
                                    link_url={`/submissions/${id}`}
                                    animationTimeout={1000}
                                    loading={approveLoading}
                                >
                                    Released to state
                                </ActionButton>
                            </ButtonGroup>
                        </PageActionsContainer>
                    </Form>
                )}
            </Formik>
        </div>
    )
}

export { ReleasedToState }<|MERGE_RESOLUTION|>--- conflicted
+++ resolved
@@ -36,15 +36,9 @@
 
 const today = new Date()
 const ReleaseToStateSchema = Yup.object().shape({
-<<<<<<< HEAD
-    dateApprovalReleasedToState: Yup.string().required(
-        'You must select a date'
-    ),
-=======
     dateApprovalReleasedToState: Yup.date()
         .required('You must select a date')
         .max(today, 'You must enter a valid date'),
->>>>>>> 57483d2b
 })
 
 type FormError =
@@ -176,27 +170,12 @@
                                 as released after the approval letter has been
                                 released to the state.
                             </p>
-<<<<<<< HEAD
-                            <Label
-                                htmlFor="dateReleasedToState"
-                                className="margin-bottom-0 text-bold"
-                            >
-                                Date released to state
-                            </Label>
-                            <p className="margin-bottom-0 usa-hint">Required</p>
-                            <p className="margin-bottom-0 usa-hint">
-                                mm/dd/yyyy
-                            </p>
-=======
->>>>>>> 57483d2b
                             <FormGroup
                                 error={showFieldErrors(
                                     errors.dateApprovalReleasedToState
                                 )}
                                 className="margin-top-0"
                             >
-<<<<<<< HEAD
-=======
                                 <Label
                                     htmlFor="dateApprovalReleasedToState"
                                     className="margin-bottom-0 text-bold"
@@ -209,7 +188,6 @@
                                 <p className="margin-bottom-0 margin-top-05 usa-hint">
                                     mm/dd/yyyy
                                 </p>
->>>>>>> 57483d2b
                                 <PoliteErrorMessage formFieldLabel="Date released to state">
                                     {errors.dateApprovalReleasedToState}
                                 </PoliteErrorMessage>
@@ -218,12 +196,9 @@
                                     aria-describedby="dateApprovalReleasedToState"
                                     id="dateApprovalReleasedToState"
                                     name="dateApprovalReleasedToState"
-<<<<<<< HEAD
-=======
                                     maxDate={formatUserInputDate(
                                         today.toString()
                                     )}
->>>>>>> 57483d2b
                                     onChange={(val) =>
                                         setFieldValue(
                                             'dateApprovalReleasedToState',
