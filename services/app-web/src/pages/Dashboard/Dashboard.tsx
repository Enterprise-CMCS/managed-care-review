import React from 'react'
import dayjs from 'dayjs'
import { GridContainer, Link, Alert } from '@trussworks/react-uswds'
import { NavLink, useLocation } from 'react-router-dom'

import styles from './Dashboard.module.scss'

import { Loading } from '../../components/Loading'
import { Tabs } from '../../components/Tabs/Tabs'
import { TabPanel } from '../../components/Tabs/TabPanel'
import {
    SubmissionCard,
    SubmissionStatus,
    SubmissionType,
} from '../../components/SubmissionCard/SubmissionCard'
import { useAuth } from '../../contexts/AuthContext'
import { MCRouterState } from '../../constants/routerState'
import { Program, useIndexSubmissionsQuery } from '../../gen/gqlClient'
import { SubmissionSuccessMessage } from './SubmissionSuccessMessage'
import { SubmissionType as DomainSubmissionType } from '../../../../app-web/src/common-code/domain-models'

// The SubmissionCard uses some enums, which I think might be a storybook think but I haven't looked too deeply in it
// so we map our types to the enums.
const domainSubmissionTypeMap: {
    [Property in DomainSubmissionType]: SubmissionType
} = {
    CONTRACT_ONLY: SubmissionType.ContractOnly,
    CONTRACT_AND_RATES: SubmissionType.ContractAndRates,
}

const submissionStatusMap: {
    [key: string]: SubmissionStatus
} = {
    DraftSubmission: SubmissionStatus.draft,
    StateSubmission: SubmissionStatus.submitted,
}

/* 
    Note: Program reference is passed within the submission name e.g. AS-TEST-PROGRAM-001
    This means the state program id must match the state program name 
    with dashes where there are spaces e.g. {id: test-program, name: 'Test Program'}
*/
const programIDFromSubmissionName = (name: string) =>
    name.split('-').slice(1, -1).join('-').toLowerCase()

// we want all the DraftSubmissions to rise above the StateSubmissions
// but otherwise remain in numeric order  so we can compare their
// typenames to sort them.
export function sortDraftsToTop(
    submissions: { __typename: string; name: string }[],
    justSubmitted: string | undefined
): void {
    submissions.sort((a, b) => {
        // if this one was justSubmitted, float it to the top.
        if (a.name === justSubmitted) {
            return -1
        }
        if (b.name === justSubmitted) {
            return 1
        }
        // 'StateSubmission' > 'DraftSubmission'
        if (a.__typename > b.__typename) {
            return 1
        }
        if (a.__typename < b.__typename) {
            return -1
        }
        return 0
    })
}

function editUrlForSubmission(submission: {
    __typename: string
    id: string
}): string {
    // go to the edit URLS
    if (submission.__typename === 'DraftSubmission') {
        return `/submissions/${submission.id}/type`
    }
    return `/submissions/${submission.id}`
}

// the type we get back from indexSubmissions is gnarly, so we just ask for what we need here.
type SubmissionCardInfo = {
    __typename: string
    id: string
    name: string
    programID: string
    submissionType: DomainSubmissionType
    submissionDescription: string
    submittedAt?: Date
}

const ProgramTabBody = ({
    program,
    submissionList,
    justSubmittedSubmissionName,
}: {
    program: Program
    submissionList: SubmissionCardInfo[]
    justSubmittedSubmissionName: string | null
}): React.ReactElement => {
    const programSubs = submissionList.filter(
        (submission) => submission.programID === program.id
    )
    sortDraftsToTop(programSubs, justSubmittedSubmissionName ?? undefined)

    return (
        <section key={program.name} className={styles.panel}>
            {justSubmittedSubmissionName &&
                programIDFromSubmissionName(justSubmittedSubmissionName) ===
                    program.id && (
                    <SubmissionSuccessMessage
                        submissionName={justSubmittedSubmissionName}
                    />
                )}
            <div className={styles.panelHeader}>
                <h2>Submissions</h2>
                <div>
                    <Link
                        asCustom={NavLink}
                        className="usa-button"
                        variant="unstyled"
                        to={{
                            pathname: '/submissions/new',
                            state: { defaultProgramID: program.id },
                        }}
                    >
                        Start new submission
                    </Link>
                </div>
            </div>
            {programSubs.length > 0 ? (
                <ul className="SubmissionCard_submissionList__1okWK">
                    {programSubs.map((submission) => (
                        <SubmissionCard
                            key={submission.name}
                            href={editUrlForSubmission(submission)}
                            description={submission.submissionDescription}
                            name={submission.name}
                            date={
                                submission.__typename === 'StateSubmission' &&
                                submission.submittedAt
                                    ? dayjs(submission.submittedAt)
                                    : undefined
                            }
                            status={submissionStatusMap[submission.__typename]}
                            submissionType={
                                domainSubmissionTypeMap[
                                    submission.submissionType
                                ]
                            }
                        />
                    ))}
                </ul>
            ) : (
                <div className={styles.panelEmpty}>
                    <h3>You have no submissions for {program.name} yet.</h3>
                </div>
            )}
        </section>
    )
}

export const Dashboard = (): React.ReactElement => {
    const { loginStatus, loggedInUser } = useAuth()
    const location = useLocation<MCRouterState>()
    let programs: Program[] = []

    const { loading, data, error } = useIndexSubmissionsQuery()

    if (error) {
        console.log('error loading submissions', error)
        return (
            <Alert type="error">
                Unexpected Error loading your submissions, please try again.
            </Alert>
        )
    }

    if (loginStatus === 'LOADING' || !loggedInUser || loading || !data) {
        return <Loading />
    } else {
        programs = loggedInUser.state.programs
    }

    const submissionList = data.indexSubmissions.edges.map((edge) => edge.node)

    const justSubmittedSubmissionName = new URLSearchParams(
        location.search
    ).get('justSubmitted')

    let defaultTab: string | undefined = undefined
    if (justSubmittedSubmissionName) {
        for (const submission of submissionList) {
            if (submission.name === justSubmittedSubmissionName) {
                defaultTab = submission.program.name
            }
        }
    } else if (location.state && location.state.defaultProgramID) {
        const defaultProgram = loggedInUser.state.programs.find(
            (program) => program.id === location.state?.defaultProgramID
        )
        defaultTab = defaultProgram?.name
    }

<<<<<<< HEAD
=======
    /* 
        Note: Program reference is passed within the submission name e.g. AS-TEST-PROGRAM-001
        This means the state program id must match the state program name 
        with dashes where there are spaces e.g. {id: test-program, name: 'Test Program'}
    */
    const programIDFromSubmissionName = (name: string) =>
        name.split('-').slice(1, -1).join('-').toLowerCase()

    const ProgramContent = ({
        program,
    }: {
        program: Program
    }): React.ReactElement => {
        const programSubs = submissionList.filter(
            (submission) => submission.programID === program.id
        )
        sortDraftsToTop(programSubs, justSubmittedSubmissionName ?? undefined)

        return (
            <section key={program.name} className={styles.panel}>
                {justSubmittedSubmissionName &&
                    programIDFromSubmissionName(justSubmittedSubmissionName) ===
                        program.id && (
                        <SubmissionSuccessMessage
                            submissionName={justSubmittedSubmissionName}
                        />
                    )}
                <div className={styles.panelHeader}>
                    <h2>Submissions</h2>
                    <div>
                        <Link
                            asCustom={NavLink}
                            className="usa-button"
                            variant="unstyled"
                            to={{
                                pathname: '/submissions/new',
                                state: { defaultProgramID: program.id },
                            }}
                        >
                            Start new submission
                        </Link>
                    </div>
                </div>
                {programSubs.length > 0 ? (
                    <ul
                        id="submissions-list"
                        className="SubmissionCard_submissionList__1okWK"
                    >
                        {programSubs.map((submission) => (
                            <SubmissionCard
                                key={submission.name}
                                href={editUrlForSubmission(submission)}
                                description={submission.submissionDescription}
                                name={submission.name}
                                date={
                                    submission.__typename ===
                                        'StateSubmission' &&
                                    submission.submittedAt
                                        ? dayjs(submission.submittedAt)
                                        : undefined
                                }
                                status={
                                    submissionStatusMap[submission.__typename]
                                }
                                submissionType={
                                    domainSubmissionTypeMap[
                                        submission.submissionType
                                    ]
                                }
                            />
                        ))}
                    </ul>
                ) : (
                    <div className={styles.panelEmpty}>
                        <h3>You have no submissions for {program.name} yet.</h3>
                    </div>
                )}
            </section>
        )
    }

>>>>>>> 54af2b8d
    return (
        <>
            <div className={styles.container} data-testid="dashboardPage">
                {programs.length ? (
                    <Tabs className={styles.tabs} defaultActiveTab={defaultTab}>
                        {programs.map((program: Program) => (
                            <TabPanel
                                key={program.name}
                                id={program.name}
                                tabName={program.name}
                            >
                                <GridContainer>
                                    <ProgramTabBody
                                        key={program.name}
                                        program={program}
                                        submissionList={submissionList}
                                        justSubmittedSubmissionName={
                                            justSubmittedSubmissionName
                                        }
                                    />
                                </GridContainer>
                            </TabPanel>
                        ))}
                    </Tabs>
                ) : (
                    <p>No programs exist</p>
                )}
            </div>
        </>
    )
}<|MERGE_RESOLUTION|>--- conflicted
+++ resolved
@@ -131,7 +131,10 @@
                 </div>
             </div>
             {programSubs.length > 0 ? (
-                <ul className="SubmissionCard_submissionList__1okWK">
+                <ul
+                    id="submissions-list"
+                    className="SubmissionCard_submissionList__1okWK"
+                >
                     {programSubs.map((submission) => (
                         <SubmissionCard
                             key={submission.name}
@@ -204,90 +207,6 @@
         defaultTab = defaultProgram?.name
     }
 
-<<<<<<< HEAD
-=======
-    /* 
-        Note: Program reference is passed within the submission name e.g. AS-TEST-PROGRAM-001
-        This means the state program id must match the state program name 
-        with dashes where there are spaces e.g. {id: test-program, name: 'Test Program'}
-    */
-    const programIDFromSubmissionName = (name: string) =>
-        name.split('-').slice(1, -1).join('-').toLowerCase()
-
-    const ProgramContent = ({
-        program,
-    }: {
-        program: Program
-    }): React.ReactElement => {
-        const programSubs = submissionList.filter(
-            (submission) => submission.programID === program.id
-        )
-        sortDraftsToTop(programSubs, justSubmittedSubmissionName ?? undefined)
-
-        return (
-            <section key={program.name} className={styles.panel}>
-                {justSubmittedSubmissionName &&
-                    programIDFromSubmissionName(justSubmittedSubmissionName) ===
-                        program.id && (
-                        <SubmissionSuccessMessage
-                            submissionName={justSubmittedSubmissionName}
-                        />
-                    )}
-                <div className={styles.panelHeader}>
-                    <h2>Submissions</h2>
-                    <div>
-                        <Link
-                            asCustom={NavLink}
-                            className="usa-button"
-                            variant="unstyled"
-                            to={{
-                                pathname: '/submissions/new',
-                                state: { defaultProgramID: program.id },
-                            }}
-                        >
-                            Start new submission
-                        </Link>
-                    </div>
-                </div>
-                {programSubs.length > 0 ? (
-                    <ul
-                        id="submissions-list"
-                        className="SubmissionCard_submissionList__1okWK"
-                    >
-                        {programSubs.map((submission) => (
-                            <SubmissionCard
-                                key={submission.name}
-                                href={editUrlForSubmission(submission)}
-                                description={submission.submissionDescription}
-                                name={submission.name}
-                                date={
-                                    submission.__typename ===
-                                        'StateSubmission' &&
-                                    submission.submittedAt
-                                        ? dayjs(submission.submittedAt)
-                                        : undefined
-                                }
-                                status={
-                                    submissionStatusMap[submission.__typename]
-                                }
-                                submissionType={
-                                    domainSubmissionTypeMap[
-                                        submission.submissionType
-                                    ]
-                                }
-                            />
-                        ))}
-                    </ul>
-                ) : (
-                    <div className={styles.panelEmpty}>
-                        <h3>You have no submissions for {program.name} yet.</h3>
-                    </div>
-                )}
-            </section>
-        )
-    }
-
->>>>>>> 54af2b8d
     return (
         <>
             <div className={styles.container} data-testid="dashboardPage">
