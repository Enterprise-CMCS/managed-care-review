--- conflicted
+++ resolved
@@ -48,12 +48,7 @@
 }
 
 export const SubmissionSideNav = () => {
-<<<<<<< HEAD
     const { id } = useParams<keyof RouteParams>()
-=======
-    // eslint-disable-next-line @typescript-eslint/no-use-before-define
-    const { id } = useParams<{ id: string }>()
->>>>>>> efa3e5fc
     if (!id) {
         throw new Error(
             'PROGRAMMING ERROR: id param not set in state submission form.'
