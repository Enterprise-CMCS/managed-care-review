--- conflicted
+++ resolved
@@ -159,12 +159,8 @@
 
     const submissionStatus = pkg.status
 
-<<<<<<< HEAD
     const isCMSUser = loggedInUser?.role === 'CMS_USER'
     const isAdminUser = loggedInUser?.role === 'ADMIN_USER'
-=======
-    const isCMSUser = loggedInUser.role === 'CMS_USER'
->>>>>>> 6c92dba0
 
     // CMS Users can't see DRAFT, it's an error
     if (submissionStatus === 'DRAFT' && (isCMSUser || isAdminUser)) {
