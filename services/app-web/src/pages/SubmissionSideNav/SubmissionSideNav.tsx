--- conflicted
+++ resolved
@@ -22,12 +22,8 @@
 import { Error404 } from '../Errors/Error404Page'
 import { Contract, User } from '../../gen/gqlClient'
 import { useLDClient } from 'launchdarkly-react-client-sdk'
-<<<<<<< HEAD
 import { featureFlags } from '@mc-review/common-code'
-=======
-import { featureFlags } from '../../common-code/featureFlags'
-import { isUnlockedOrDraft, shouldUseFormPageStyles} from './helpers'
->>>>>>> de6aaf4b
+import { isUnlockedOrDraft, shouldUseFormPageStyles } from './helpers'
 
 export type SideNavOutletContextType = {
     contract: Contract
@@ -148,11 +144,13 @@
         return <GenericErrorPage />
     }
 
-
     // All of this logic is to enable conditional styles with sidenabv
     const isEditable = isUnlockedOrDraft(submissionStatus)
-    const isFormPage = shouldUseFormPageStyles(routeName, loggedInUser, isEditable)
-
+    const isFormPage = shouldUseFormPageStyles(
+        routeName,
+        loggedInUser,
+        isEditable
+    )
 
     const generateRateLinks = () => {
         const rateRevision = contract.packageSubmissions[0].rateRevisions
