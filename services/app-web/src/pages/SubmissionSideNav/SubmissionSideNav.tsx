--- conflicted
+++ resolved
@@ -20,16 +20,7 @@
     HealthPlanRevision,
     User,
 } from '../../gen/gqlClient'
-<<<<<<< HEAD
 import { HealthPlanFormDataType, packageName } from '@mc-review/hpp'
-import { useLDClient } from 'launchdarkly-react-client-sdk'
-import { featureFlags } from '@mc-review/common-code'
-=======
-import {
-    HealthPlanFormDataType,
-    packageName,
-} from '../../common-code/healthPlanFormDataType'
->>>>>>> 70b6a558
 import {
     DocumentDateLookupTableType,
     makeDocumentDateTable,
