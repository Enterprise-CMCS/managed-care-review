--- conflicted
+++ resolved
@@ -21,11 +21,6 @@
 import { GenericErrorPage } from '../Errors/GenericErrorPage'
 import { Error404 } from '../Errors/Error404Page'
 import { Contract, User } from '../../gen/gqlClient'
-<<<<<<< HEAD
-import { useLDClient } from 'launchdarkly-react-client-sdk'
-import { featureFlags } from '@mc-review/common-code'
-=======
->>>>>>> 76c47262
 import { isUnlockedOrDraft, shouldUseFormPageStyles } from './helpers'
 
 export type SideNavOutletContextType = {
