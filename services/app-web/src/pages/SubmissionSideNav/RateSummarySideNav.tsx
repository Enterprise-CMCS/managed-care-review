--- conflicted
+++ resolved
@@ -17,12 +17,8 @@
 import { recordJSException } from '@mc-review/otel'
 import { GenericErrorPage } from '../Errors/GenericErrorPage'
 import { Loading, NavLinkWithLogging } from '../../components'
-<<<<<<< HEAD
 import { RoutesRecord } from '@mc-review/constants'
-=======
-import { RoutesRecord } from '../../constants'
 import { isUnlockedOrDraft, shouldUseFormPageStyles } from './helpers'
->>>>>>> de6aaf4b
 
 export const RateSummarySideNav = () => {
     const { id } = useParams() as { id: string }
@@ -100,14 +96,17 @@
     }
     // All of this logic is to enable conditional styles with sidenabv
     const isEditable = isUnlockedOrDraft(rate.status)
-    const isFormPage = shouldUseFormPageStyles(routeName, loggedInUser, isEditable)
-
+    const isFormPage = shouldUseFormPageStyles(
+        routeName,
+        loggedInUser,
+        isEditable
+    )
 
     return (
         <div
-        className={
-            isFormPage ? styles.backgroundForm : styles.backgroundSidebar
-        }
+            className={
+                isFormPage ? styles.backgroundForm : styles.backgroundSidebar
+            }
             data-testid="rate-summary-side-nav"
         >
             <GridContainer className={styles.container}>
