import styles from './SubmissionSideNav.module.scss'
import { GridContainer, Icon, SideNav } from '@trussworks/react-uswds'
import {
    generatePath,
    matchPath,
    Outlet,
    Navigate,
    useLocation,
    useParams,
} from 'react-router-dom'
import { useAuth } from '../../contexts/AuthContext'
import { getRouteName } from '../../routeHelpers'
import { useFetchRateQuery } from '../../gen/gqlClient'
import { ApolloError } from '@apollo/client'
import { handleApolloError } from '../../gqlHelpers/apolloErrors'
import { Error404 } from '../Errors/Error404Page'
import { recordJSException } from '../../otelHelpers'
import { GenericErrorPage } from '../Errors/GenericErrorPage'
import { Loading, NavLinkWithLogging } from '../../components'
import { RoutesRecord } from '../../constants'

export const RateSummarySideNav = () => {
    const { id } = useParams() as { id: string }
    const { loggedInUser } = useAuth()
    const { pathname } = useLocation()
    const routeName = getRouteName(pathname)

    const shouldRedirect = matchPath(
        RoutesRecord.SUBMISSIONS_RATE_QUESTIONS_AND_ANSWERS,
        pathname
    )

    const isUploadQuestionPath = matchPath(
        RoutesRecord.RATES_UPLOAD_QUESTION,
        pathname
    )

    const { data, loading, error } = useFetchRateQuery({
        variables: {
            input: {
                rateID: id,
            },
        },
        skip: Boolean(shouldRedirect), //skip as we are redirecting.
    })

    // If CMS user uses the submission summary rate Q&A url, redirect to the rate summary Q&A page.
    if (shouldRedirect) {
        return (
            <Navigate
                to={generatePath(
                    RoutesRecord.RATES_SUMMARY_QUESTIONS_AND_ANSWERS,
                    { id: shouldRedirect.params.rateID }
                )}
            />
        )
    }

    const isSelectedLink = (route: string | string[]): string => {
        //We pass an array of the form routes in order to display the sideNav on all of the pages
        if (typeof route != 'string') {
            return route.includes(routeName) ? 'usa-current' : ''
        } else {
            return routeName === route ? 'usa-current' : ''
        }
    }

    if (error) {
        const err = error
        console.error('Error from API fetch', error)
        if (err instanceof ApolloError) {
            handleApolloError(err, true)

            if (err.graphQLErrors[0]?.extensions?.code === 'NOT_FOUND') {
                return <Error404 />
            }
        }

        recordJSException(err)
        return <GenericErrorPage /> // api failure or protobuf decode failure
    }

    if (loading) {
        return (
            <GridContainer>
                <Loading />
            </GridContainer>
        )
    }

    const rate = data?.fetchRate.rate

    if (!loggedInUser || !rate || rate.status === 'DRAFT') {
        return <GenericErrorPage />
    }

    return (
        <div
            className={styles.backgroundSidebar}
            data-testid="rate-summary-side-nav"
        >
            <GridContainer className={styles.container}>
<<<<<<< HEAD
                {!isUploadQuestionPath && (
                    <div className={styles.verticalNavContainer}>
                        <div className={styles.backLinkContainer}>
=======
                <div className={styles.verticalNavContainer}>
                    <div className={styles.backLinkContainer}>
                        <NavLinkWithLogging
                            to={{ pathname: RoutesRecord.DASHBOARD_RATES }}
                            event_name="back_button"
                        >
                            <Icon.ArrowBack />
                            <span>{` Go to dashboard`}</span>
                        </NavLinkWithLogging>
                    </div>
                    <SideNav
                        items={[
>>>>>>> c175d04f
                            <NavLinkWithLogging
                                to={{ pathname: RoutesRecord.DASHBOARD_RATES }}
                                event_name="back_button"
                            >
                                <Icon.ArrowBack />
                                <span>{` Back to dashboard`}</span>
                            </NavLinkWithLogging>
                        </div>
                        <SideNav
                            items={[
                                <NavLinkWithLogging
                                    to={`/rates/${id}`}
                                    className={isSelectedLink('RATES_SUMMARY')}
                                    event_name="navigation_clicked"
                                >
                                    Rate summary
                                </NavLinkWithLogging>,
                                <NavLinkWithLogging
                                    to={`/rates/${id}/question-and-answers`}
                                    className={isSelectedLink(
                                        'RATES_SUMMARY_QUESTIONS_AND_ANSWERS'
                                    )}
                                    event_name="navigation_clicked"
                                >
                                    Rate questions
                                </NavLinkWithLogging>,
                            ]}
                        />
                    </div>
                )}
                <Outlet />
            </GridContainer>
        </div>
    )
}<|MERGE_RESOLUTION|>--- conflicted
+++ resolved
@@ -100,30 +100,15 @@
             data-testid="rate-summary-side-nav"
         >
             <GridContainer className={styles.container}>
-<<<<<<< HEAD
                 {!isUploadQuestionPath && (
                     <div className={styles.verticalNavContainer}>
                         <div className={styles.backLinkContainer}>
-=======
-                <div className={styles.verticalNavContainer}>
-                    <div className={styles.backLinkContainer}>
-                        <NavLinkWithLogging
-                            to={{ pathname: RoutesRecord.DASHBOARD_RATES }}
-                            event_name="back_button"
-                        >
-                            <Icon.ArrowBack />
-                            <span>{` Go to dashboard`}</span>
-                        </NavLinkWithLogging>
-                    </div>
-                    <SideNav
-                        items={[
->>>>>>> c175d04f
                             <NavLinkWithLogging
                                 to={{ pathname: RoutesRecord.DASHBOARD_RATES }}
                                 event_name="back_button"
                             >
                                 <Icon.ArrowBack />
-                                <span>{` Back to dashboard`}</span>
+                                <span>{` Go to dashboard`}</span>
                             </NavLinkWithLogging>
                         </div>
                         <SideNav
