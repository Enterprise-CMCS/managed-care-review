import React from 'react'
<<<<<<< HEAD
import { packageName } from '@mc-review/hpp'
import { base64ToDomain } from '@mc-review/hpp'
import { SubmissionTypeRecord } from '@mc-review/hpp'
import { useAuth } from '../../../contexts/AuthContext'
import { useIndexHealthPlanPackagesQuery } from '../../../gen/gqlClient'
import { mostRecentDate } from '@mc-review/common-code'
=======
import { SubmissionTypeRecord } from '../../../constants/healthPlanPackages'
import { useAuth } from '../../../contexts/AuthContext'
import { useIndexContractsForDashboardQuery } from '../../../gen/gqlClient'
import { mostRecentDate } from '../../../common-code/dateHelpers'
>>>>>>> 8a7ebc52
import styles from '../../StateDashboard/StateDashboard.module.scss'
import { recordJSException } from '@mc-review/otel'
import {
    Loading,
    ContractTable,
    ContractInDashboardType,
} from '../../../components'
import { ErrorFailedRequestPage } from '../../Errors/ErrorFailedRequestPage'

const SubmissionsDashboard = (): React.ReactElement => {
    const { loggedInUser } = useAuth()
    const { loading, data, error } = useIndexContractsForDashboardQuery({
        fetchPolicy: 'network-only',
    })

    if (loading || !loggedInUser) {
        return <Loading />
    } else if (error) {
        return (
            <ErrorFailedRequestPage
                error={error}
                testID="submissions-dashboard"
            />
        )
    }

    const submissionRows: ContractInDashboardType[] = []
    data?.indexContracts.edges
        .map((edge) => edge.node)
        .forEach((sub) => {
            // Errors - data handling
            if (sub.status === 'DRAFT') {
                recordJSException(
                    `indexContractsQuery: should not return draft submissions for CMS user. ID: ${sub.id}`
                )
                return
            }
            const currentRevision = sub.packageSubmissions[0].contractRevision
            const currentFormData = currentRevision.formData

            if (
                currentRevision?.submitInfo?.updatedAt === undefined &&
                currentRevision?.unlockInfo?.updatedAt === undefined
            ) {
                recordJSException(
                    `indexContractsQuery: Error finding submit and unlock dates for submissions in CMSDashboard. ID: ${sub.id}`
                )
            }

            // Set package display data
            let displayRateFormData = currentFormData
            let lastUpdated = mostRecentDate([
                currentRevision?.submitInfo?.updatedAt,
                currentRevision?.unlockInfo?.updatedAt,
            ])

            if (sub.status === 'UNLOCKED') {
                // Errors - data handling
                // eslint-disable-next-line @typescript-eslint/no-non-null-assertion
                const previousRevision = sub.draftRevision!
                const previousFormData = previousRevision.formData

                if (
                    previousRevision?.submitInfo?.updatedAt === undefined &&
                    previousRevision?.unlockInfo?.updatedAt === undefined
                ) {
                    recordJSException(
                        `indexContractsQuery: Error finding submit and unlock dates of an unlocked submission. ID: ${sub.id}`
                    )
                }

                // reset package display data since unlock submissions rely on previous revision data
                displayRateFormData = previousFormData
                lastUpdated = mostRecentDate([
                    currentRevision?.submitInfo?.updatedAt,
                    currentRevision?.unlockInfo?.updatedAt,
                    previousRevision?.submitInfo?.updatedAt,
                    previousRevision?.unlockInfo?.updatedAt,
                ])
            }

            if (!lastUpdated) {
                recordJSException(
                    `CMSDashboard: Cannot find valid last updated date from submit and unlock info. Falling back to current revision's last edit timestamp. ID: ${sub.id}`
                )
                lastUpdated = new Date(currentRevision.updatedAt)
            }
            const programs = sub.state.programs

            submissionRows.push({
                id: sub.id,
                name: sub.packageSubmissions[0].contractRevision.contractName,
                programs: programs.filter((program) =>
                    displayRateFormData.programIDs.includes(program.id)
                ),
                submittedAt: sub.initiallySubmittedAt,
                status: sub.status,
                updatedAt: lastUpdated,
                submissionType:
                    SubmissionTypeRecord[displayRateFormData.submissionType],
                stateName: sub.state.name,
            })
        })

    return (
        <section className={styles.panel}>
            <ContractTable
                tableData={submissionRows}
                user={loggedInUser}
                showFilters
            />
        </section>
    )
}

export { SubmissionsDashboard }<|MERGE_RESOLUTION|>--- conflicted
+++ resolved
@@ -1,17 +1,8 @@
 import React from 'react'
-<<<<<<< HEAD
-import { packageName } from '@mc-review/hpp'
-import { base64ToDomain } from '@mc-review/hpp'
-import { SubmissionTypeRecord } from '@mc-review/hpp'
-import { useAuth } from '../../../contexts/AuthContext'
-import { useIndexHealthPlanPackagesQuery } from '../../../gen/gqlClient'
-import { mostRecentDate } from '@mc-review/common-code'
-=======
-import { SubmissionTypeRecord } from '../../../constants/healthPlanPackages'
+import { SubmissionTypeRecord } from '@mc-review/constants'
 import { useAuth } from '../../../contexts/AuthContext'
 import { useIndexContractsForDashboardQuery } from '../../../gen/gqlClient'
-import { mostRecentDate } from '../../../common-code/dateHelpers'
->>>>>>> 8a7ebc52
+import { mostRecentDate } from '@mc-review/common-code'
 import styles from '../../StateDashboard/StateDashboard.module.scss'
 import { recordJSException } from '@mc-review/otel'
 import {
