--- conflicted
+++ resolved
@@ -4,26 +4,16 @@
     fetchCurrentUserMock,
     iterableCmsUsersMockData,
     mockMNState,
-<<<<<<< HEAD
-    mockSubmittedHealthPlanPackage,
-    mockUnlockedHealthPlanPackage,
+    indexContractsMockSuccess,
+    mockContractPackageUnlockedWithUnlockedType,
+    mockContractPackageDraft,
+    mockContractPackageSubmitted,
 } from '@mc-review/mocks'
 import { renderWithProviders } from '../../testHelpers/jestHelpers'
 import { CMSDashboard, RateReviewsDashboard, SubmissionsDashboard } from './'
 import { Navigate, Route, Routes } from 'react-router-dom'
 import { RoutesRecord } from '@mc-review/constants'
-=======
-    indexContractsMockSuccess,
-    mockContractPackageUnlockedWithUnlockedType,
-    mockContractPackageDraft,
-    mockContractPackageSubmitted,
-} from '../../testHelpers/apolloMocks'
-import { renderWithProviders } from '../../testHelpers/jestHelpers'
-import { CMSDashboard, RateReviewsDashboard, SubmissionsDashboard } from './'
-import { Navigate, Route, Routes } from 'react-router-dom'
-import { RoutesRecord } from '../../constants'
 import { Contract } from '../../gen/gqlClient'
->>>>>>> 8a7ebc52
 
 // copy paste from AppRoutes - this is to allow texting of the react router Outlet
 const CMSDashboardNestedRoutes = () => (
