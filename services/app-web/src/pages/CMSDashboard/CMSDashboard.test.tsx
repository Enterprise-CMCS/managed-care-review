// eslint-disable @typescript-eslint/no-non-null-assertion
import { screen, waitFor, within } from '@testing-library/react'
import {
    fetchCurrentUserMock,
    iterableCmsUsersMockData,
    mockMNState,
    indexContractsMockSuccess,
    mockContractPackageUnlockedWithUnlockedType,
    mockContractPackageDraft,
    mockContractPackageSubmitted,
<<<<<<< HEAD
} from '@mc-review/mocks'
=======
    mockContractPackageApproved,
} from '../../testHelpers/apolloMocks'
>>>>>>> 76c47262
import { renderWithProviders } from '../../testHelpers/jestHelpers'
import { CMSDashboard, RateReviewsDashboard, SubmissionsDashboard } from './'
import { Navigate, Route, Routes } from 'react-router-dom'
import { RoutesRecord } from '@mc-review/constants'
import { Contract } from '../../gen/gqlClient'

// copy paste from AppRoutes - this is to allow texting of the react router Outlet
const CMSDashboardNestedRoutes = () => (
    <Routes>
        <Route path={RoutesRecord.DASHBOARD} element={<CMSDashboard />}>
            <Route
                index
                element={<Navigate to={RoutesRecord.DASHBOARD_SUBMISSIONS} />}
            />
            <Route path={`submissions`} element={<SubmissionsDashboard />} />
            <Route path={'rate-reviews'} element={<RateReviewsDashboard />} />
        </Route>
    </Routes>
)

describe('CMSDashboard', () => {
    afterEach(() => {
        vi.resetAllMocks()
    })
    afterAll(() => {
        vi.clearAllMocks()
    })

    describe.each(iterableCmsUsersMockData)(
        '$userRole CMSDashboard tests',
        ({ userRole, mockUser }) => {
            it('rate reviews feature flag - should show rate review tab when expected', () => {
                const screen = renderWithProviders(
                    <CMSDashboardNestedRoutes />,
                    {
                        apolloProvider: {
                            mocks: [
                                fetchCurrentUserMock({
                                    statusCode: 200,
                                    user: mockUser(),
                                }),
                                indexContractsMockSuccess([]),
                            ],
                        },
                        routerProvider: { route: '/dashboard/rate-reviews' },
                    }
                )

                expect(screen.getByTestId('tabs')).toBeInTheDocument()
                expect(
                    screen.getByRole('heading', { name: 'Rate reviews' })
                ).toBeInTheDocument()
                expect(
                    screen.getByRole('heading', { name: 'Submissions' })
                ).toBeInTheDocument()
            })

            describe(`Tests submissions tab`, () => {
                it('should display cms dashboard page', async () => {
                    const screen = renderWithProviders(
                        <CMSDashboardNestedRoutes />,
                        {
                            apolloProvider: {
                                mocks: [
                                    fetchCurrentUserMock({
                                        statusCode: 200,
                                        user: mockUser(),
                                    }),
                                    indexContractsMockSuccess([]),
                                ],
                            },
                            routerProvider: { route: '/dashboard/submissions' },
                        }
                    )
                    expect(
                        screen.findByTestId('cms-dashboard-page')
                    ).not.toBeNull()
                })

                it('displays submissions table excluding any in progress drafts', async () => {
                    const draft = mockContractPackageDraft()
                    const submitted = mockContractPackageSubmitted()
                    const unlocked: Contract = {
                        ...mockContractPackageUnlockedWithUnlockedType(),
                        __typename: 'Contract',
                    }
                    draft.id = 'test-abc-draft'
                    submitted.id = 'test-abc-submitted'
                    unlocked.id = 'test-abc-unlocked'

                    const submissions = [draft, submitted, unlocked]

                    renderWithProviders(<CMSDashboardNestedRoutes />, {
                        apolloProvider: {
                            mocks: [
                                fetchCurrentUserMock({
                                    statusCode: 200,
                                    user: mockUser(),
                                }),
                                indexContractsMockSuccess(submissions),
                            ],
                        },
                        routerProvider: { route: '/dashboard/submissions' },
                    })

                    await screen.findByRole('heading', { name: 'Submissions' })
                    const rows = await screen.findAllByRole('row')
                    rows.shift() // remove the column header row

                    // confirm initial draft packages don't display to CMS user
                    expect(rows).toHaveLength(2)

                    rows.forEach((row) => {
                        const submissionLink = within(row).queryByRole('link')
                        expect(submissionLink).not.toHaveAttribute(
                            'href',
                            `/submissions/${draft.id}`
                        )
                    })
                })

                it('displays submission type as expected for current revision that is submitted/resubmitted', async () => {
                    const submitted = mockContractPackageSubmitted()
                    submitted.id = '123-4'
                    submitted.packageSubmissions[0].contractRevision.formData.submissionType =
                        'CONTRACT_ONLY'
                    const submissions = [submitted]
                    renderWithProviders(<CMSDashboardNestedRoutes />, {
                        apolloProvider: {
                            mocks: [
                                fetchCurrentUserMock({
                                    statusCode: 200,
                                    user: mockUser(),
                                }),
                                indexContractsMockSuccess(submissions),
                            ],
                        },
                        routerProvider: { route: '/dashboard/submissions' },
                    })
                    await screen.findByRole('heading', { name: 'Submissions' })
                    const row = await screen.findByTestId(`row-${submitted.id}`)
                    const submissionType =
                        within(row).getByTestId('submission-type')
                    expect(submissionType).toHaveTextContent(
                        'Contract action only'
                    )
                })

                it('displays each contract status tag as expected for current revision that is submitted/resubmitted/approved', async () => {
                    const unlocked: Contract = {
                        ...mockContractPackageUnlockedWithUnlockedType(),
                        __typename: 'Contract',
                    }
                    const submitted = mockContractPackageSubmitted()
                    const approved = mockContractPackageApproved()
                    approved.id = 'test-abc-approved'
                    submitted.id = 'test-abc-submitted'
                    unlocked.id = 'test-abc-unlocked'

                    const submissions = [unlocked, submitted, approved]
                    renderWithProviders(<CMSDashboardNestedRoutes />, {
                        apolloProvider: {
                            mocks: [
                                fetchCurrentUserMock({
                                    statusCode: 200,
                                    user: mockUser(),
                                }),
                                indexContractsMockSuccess(submissions),
                            ],
                        },
                        routerProvider: { route: '/dashboard/submissions' },
                    })
                    await screen.findByRole('heading', { name: 'Submissions' })
                    const unlockedRow = await screen.findByTestId(
                        `row-${unlocked.id}`
                    )
                    const tag1 =
                        within(unlockedRow).getByTestId('submission-status')
                    expect(tag1).toHaveTextContent('Unlocked')

                    const submittedRow = await screen.findByTestId(
                        `row-${submitted.id}`
                    )
                    const tag2 =
                        within(submittedRow).getByTestId('submission-status')
                    expect(tag2).toHaveTextContent('Submitted')

                    const approvedRow = await screen.findByTestId(
                        `row-${approved.id}`
                    )
                    const tag3 =
                        within(approvedRow).getByTestId('submission-status')
                    expect(tag3).toHaveTextContent('Approved')
                })

                it('displays name, type, programs and last update based on previously submitted revision for UNLOCKED package', async () => {
                    const mockMN = mockMNState() // this is the state used in apolloMocks
                    const unlocked: Contract = {
                        ...mockContractPackageUnlockedWithUnlockedType(),
                        __typename: 'Contract',
                    }
                    // Set new data on the unlocked form. This would be a state users update and the CMS user should not see this data.
                    unlocked.draftRevision!.formData.submissionType =
                        'CONTRACT_AND_RATES'
                    unlocked.draftRevision!.formData.programIDs = [
                        mockMN.programs[0].id,
                        mockMN.programs[1].id,
                        mockMN.programs[2].id,
                    ]
                    unlocked.draftRevision!.updatedAt = new Date('2022-01-15')
                    unlocked.draftRevision!.unlockInfo!.updatedAt = new Date(
                        '2100-01-22'
                    )

                    unlocked.id = 'test-state-edit-in-progress-unlocked'

                    const submissions = [unlocked]
                    renderWithProviders(<CMSDashboardNestedRoutes />, {
                        apolloProvider: {
                            mocks: [
                                fetchCurrentUserMock({
                                    statusCode: 200,
                                    user: mockUser(),
                                }),
                                indexContractsMockSuccess(submissions),
                            ],
                        },
                        routerProvider: { route: '/dashboard/submissions' },
                    })
                    await screen.findByRole('heading', { name: 'Submissions' })
                    const unlockedRow = await screen.findByTestId(
                        `row-${unlocked.id}`
                    )

                    // Confirm UNLOCKED status
                    const tag1 =
                        within(unlockedRow).getByTestId('submission-status')
                    expect(tag1).toHaveTextContent('Unlocked')

                    // Confirm we are using previous submitted revision type
                    const submissionType =
                        within(unlockedRow).getByTestId('submission-type')
                    expect(submissionType).toHaveTextContent(
                        'Contract action and rate certification'
                    )

                    const submissionPrograms =
                        within(unlockedRow).getAllByTestId('program-tag')
                    // Confirm we are using previous submitted revision programs
                    expect(submissionPrograms).toHaveLength(3)
                    const submissionNameLink =
                        within(unlockedRow).getByTestId('submission-id')
                    expect(submissionNameLink).toHaveTextContent(
                        'MCR-MN-0005-SNBC'
                    )

                    // Confirm we are using updated at from the previous submitted revision unlock info
                    const lastUpdated = within(unlockedRow).getByTestId(
                        'submission-last-updated'
                    )
                    // API returns UTC timezone, we display timestamped dates in ET timezone so 1 day before on these tests.
                    expect(lastUpdated).toHaveTextContent('01/21/2100')
                })

                it('should display filters on cms dashboard', async () => {
                    const unlocked: Contract = {
                        ...mockContractPackageUnlockedWithUnlockedType(),
                        __typename: 'Contract',
                    }
                    const submitted = mockContractPackageSubmitted()
                    submitted.id = 'test-abc-submitted'
                    unlocked.id = 'test-abc-unlocked'
                    const screen = renderWithProviders(
                        <CMSDashboardNestedRoutes />,
                        {
                            apolloProvider: {
                                mocks: [
                                    fetchCurrentUserMock({
                                        statusCode: 200,
                                        user: mockUser(),
                                    }),
                                    indexContractsMockSuccess([
                                        submitted,
                                        unlocked,
                                    ]),
                                ],
                            },
                            routerProvider: { route: '/dashboard/submissions' },
                        }
                    )

                    await waitFor(() => {
                        expect(
                            screen.queryByTestId('cms-dashboard-page')
                        ).toBeInTheDocument()
                        expect(
                            screen.queryByTestId('accordion')
                        ).toBeInTheDocument()
                    })
                })
            })
        }
    )
})<|MERGE_RESOLUTION|>--- conflicted
+++ resolved
@@ -8,12 +8,8 @@
     mockContractPackageUnlockedWithUnlockedType,
     mockContractPackageDraft,
     mockContractPackageSubmitted,
-<<<<<<< HEAD
+    mockContractPackageApproved,
 } from '@mc-review/mocks'
-=======
-    mockContractPackageApproved,
-} from '../../testHelpers/apolloMocks'
->>>>>>> 76c47262
 import { renderWithProviders } from '../../testHelpers/jestHelpers'
 import { CMSDashboard, RateReviewsDashboard, SubmissionsDashboard } from './'
 import { Navigate, Route, Routes } from 'react-router-dom'
