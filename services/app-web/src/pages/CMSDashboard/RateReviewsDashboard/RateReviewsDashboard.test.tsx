import { renderWithProviders } from '../../../testHelpers'
import { RateReviewsDashboard } from './RateReviewsDashboard'
import {
    fetchCurrentUserMock,
    indexRatesForDashboardMockSuccess,
    indexRatesForDashboardMockFailure,
    iterableCmsUsersMockData,
    rateDataMock,
<<<<<<< HEAD
} from '@mc-review/mocks'
import { indexRatesMockSuccess } from '@mc-review/mocks'
=======
} from '../../../testHelpers/apolloMocks'
>>>>>>> 8a7ebc52
import { screen, waitFor } from '@testing-library/react'
import { Rate } from '../../../gen/gqlClient'

describe('RateReviewsDashboard', () => {
    describe.each(iterableCmsUsersMockData)(
        '$userRole RateReviewsDashboard tests',
        ({ userRole, mockUser }) => {
            it('renders dashboard with rates correctly', async () => {
                renderWithProviders(<RateReviewsDashboard />, {
                    apolloProvider: {
                        mocks: [
                            fetchCurrentUserMock({
                                statusCode: 200,
                                user: mockUser(),
                            }),
                            indexRatesForDashboardMockSuccess(),
                        ],
                    },
                })

                // Wait for accordion and table components to load on page
                await waitFor(() => {
                    expect(
                        screen.queryByTestId('accordion')
                    ).toBeInTheDocument()
                    expect(screen.queryByTestId('table')).toBeInTheDocument()
                })

                // Expect 3 rates to be displayed
                expect(
                    screen.getByText('Displaying 3 of 3 rate reviews')
                ).toBeInTheDocument()
            })

            it('renders dashboard without withdrawn rates', async () => {
                const rates: Rate[] = [
                    { ...rateDataMock(), id: 'test-id-123', stateNumber: 3 },
                    {
                        ...rateDataMock(),
                        id: 'test-id-124-withdrawn',
                        stateNumber: 2,
                        withdrawInfo: {
                            updatedAt: new Date(),
                            updatedBy: {
                                email: 'admin@example.com',
                                role: 'ADMIN_USER',
                                familyName: 'Hotman',
                                givenName: 'Iroh',
                            },
                            updatedReason: 'retreat!',
                        },
                    },
                    {
                        ...rateDataMock(),
                        id: 'test-id-125-withdrawn',
                        stateNumber: 2,
                        withdrawInfo: {
                            updatedAt: new Date(),
                            updatedBy: {
                                email: 'admin@example.com',
                                role: 'ADMIN_USER',
                                familyName: 'Hotman',
                                givenName: 'Iroh',
                            },
                            updatedReason: 'retreat!',
                        },
                    },
                    { ...rateDataMock(), id: 'test-id-126', stateNumber: 1 },
                ]
                renderWithProviders(<RateReviewsDashboard />, {
                    apolloProvider: {
                        mocks: [
                            fetchCurrentUserMock({
                                statusCode: 200,
                                user: mockUser(),
                            }),
                            indexRatesForDashboardMockSuccess(undefined, rates),
                        ],
                    },
                })

                // Wait for accordion and table components to load on page
                await waitFor(() => {
                    expect(
                        screen.queryByTestId('accordion')
                    ).toBeInTheDocument()
                    expect(screen.queryByTestId('table')).toBeInTheDocument()
                })

                // Expect 2 rates to be displayed
                expect(
                    screen.getByText('Displaying 2 of 2 rate reviews')
                ).toBeInTheDocument()
            })

            it('renders error failed request page', async () => {
                renderWithProviders(<RateReviewsDashboard />, {
                    apolloProvider: {
                        mocks: [
                            fetchCurrentUserMock({
                                statusCode: 200,
                                user: mockUser(),
                            }),
                            indexRatesForDashboardMockFailure(),
                        ],
                    },
                })

                await waitFor(() => {
                    expect(
                        screen.queryByText(
                            "We're having trouble loading this page."
                        )
                    ).toBeInTheDocument()
                })
            })
        }
    )
})<|MERGE_RESOLUTION|>--- conflicted
+++ resolved
@@ -6,12 +6,7 @@
     indexRatesForDashboardMockFailure,
     iterableCmsUsersMockData,
     rateDataMock,
-<<<<<<< HEAD
 } from '@mc-review/mocks'
-import { indexRatesMockSuccess } from '@mc-review/mocks'
-=======
-} from '../../../testHelpers/apolloMocks'
->>>>>>> 8a7ebc52
 import { screen, waitFor } from '@testing-library/react'
 import { Rate } from '../../../gen/gqlClient'
 
