--- conflicted
+++ resolved
@@ -9,12 +9,13 @@
 import { GridContainer } from '@trussworks/react-uswds'
 import { Loading } from '../../components'
 import { GenericErrorPage } from '../Errors/GenericErrorPage'
-<<<<<<< HEAD
 import { RateDetailsV2 } from '../StateSubmission/RateDetails/V2/RateDetailsV2'
 import { RouteT, RoutesRecord } from '../../constants'
 import { PageBannerAlerts } from '../StateSubmission/StateSubmissionForm'
 import { useAuth } from '../../contexts/AuthContext'
 import { FormContainer } from '../StateSubmission/FormContainer'
+import { ErrorForbiddenPage } from '../Errors/ErrorForbiddenPage'
+import { Error404 } from '../Errors/Error404Page'
 
 export type SubmitOrUpdateRate = (
     rateID: string,
@@ -22,10 +23,6 @@
     setIsSubmitting: (isSubmitting: boolean) => void,
     redirect: RouteT
 ) => void
-=======
-import { ErrorForbiddenPage } from '../Errors/ErrorForbiddenPage'
-import { Error404 } from '../Errors/Error404Page'
->>>>>>> 23fd4ea7
 
 type RouteParams = {
     id: string
@@ -88,22 +85,21 @@
                 <Loading />
             </GridContainer>
         )
-<<<<<<< HEAD
     } else if (fetchError || !rate) {
-        return <GenericErrorPage />
-=======
-    } else if (error || !rate) {
         //error handling for a state user that tries to access rates for a different state
-        if (error?.graphQLErrors[0]?.extensions?.code === 'FORBIDDEN') {
+        if (fetchError?.graphQLErrors[0]?.extensions?.code === 'FORBIDDEN') {
             return (
-                <ErrorForbiddenPage errorMsg={error.graphQLErrors[0].message} />
+                <ErrorForbiddenPage
+                    errorMsg={fetchError.graphQLErrors[0].message}
+                />
             )
-        } else if (error?.graphQLErrors[0]?.extensions?.code === 'NOT_FOUND') {
+        } else if (
+            fetchError?.graphQLErrors[0]?.extensions?.code === 'NOT_FOUND'
+        ) {
             return <Error404 />
         } else {
             return <GenericErrorPage />
         }
->>>>>>> 23fd4ea7
     }
 
     if (rate.status !== 'UNLOCKED') {
