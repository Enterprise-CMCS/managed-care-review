--- conflicted
+++ resolved
@@ -1,28 +1,21 @@
-<<<<<<< HEAD
 import React, { useEffect, useState } from 'react'
 import {
+    DynamicStepIndicator,
     ErrorSummary,
     FieldCheckbox,
     FieldRadio,
     FieldTextarea,
     FormContainer,
+    FormNotificationContainer,
     PageActions,
     PoliteErrorMessage,
     ProgramSelect,
     ReactRouterLinkWithLogging,
 } from '../../../../components'
 import { Fieldset, Form, FormGroup, Label, Link } from '@trussworks/react-uswds'
-import { RoutesRecord } from '@mc-review/constants'
-import { generatePath, useNavigate, matchPath } from 'react-router-dom'
-import { useRouteParams } from '../../../../hooks'
-=======
-import React, { FormEvent, useEffect } from 'react'
-import { FormContainer, PageActions, DynamicStepIndicator, FormNotificationContainer } from '../../../../components'
-import { Form } from '@trussworks/react-uswds'
 import { RoutesRecord, EQRO_SUBMISSION_FORM_ROUTES } from '@mc-review/constants'
 import { generatePath, useNavigate, matchPath } from 'react-router-dom'
-import { useRouteParams, useStatePrograms, useCurrentRoute } from '../../../../hooks'
->>>>>>> 77f65c18
+import { useRouteParams, useCurrentRoute } from '../../../../hooks'
 import styles from '../../StateSubmissionForm.module.scss'
 import { usePage } from '../../../../contexts/PageContext'
 import { useContractForm } from '../../../../hooks/useContractForm'
@@ -57,11 +50,7 @@
     const { id, contractSubmissionType } = useRouteParams()
     const navigate = useNavigate()
     const { updateActiveMainContent } = usePage()
-<<<<<<< HEAD
-=======
-    const allPrograms = useStatePrograms()
     const { currentRoute } = useCurrentRoute()
->>>>>>> 77f65c18
 
     const isNewSubmission = matchPath(
         RoutesRecord.SUBMISSIONS_NEW_SUBMISSION_FORM,
@@ -152,7 +141,7 @@
                     formPages={EQRO_SUBMISSION_FORM_ROUTES}
                     currentFormPage={
                         currentRoute === 'SUBMISSIONS_NEW_SUBMISSION_FORM'
-                            ? 'SUBMISSIONS_TYPE'  // Map new submission route to first step
+                            ? 'SUBMISSIONS_TYPE' // Map new submission route to first step
                             : currentRoute
                     }
                     customPageTitles={{
