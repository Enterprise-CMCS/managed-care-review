import React from 'react'
import classNames from 'classnames'
import { ButtonGroup } from '@trussworks/react-uswds'

import styles from './PageActions.module.scss'

import { PageActionsContainer } from './PageActionsContainer'
import { ActionButton } from '../../../components/ActionButton'
/*  
   This is the main call to action element displayed at the bottom of form pages.
   We have a preference to use buttons even when a link behavior (redirect) is being used. This to ensure unity of the UI and experience across pages, since different pages have different logic. 
*/
type PageActionProps = {
    backOnClick: React.MouseEventHandler<HTMLButtonElement>
    saveAsDraftOnClick?: React.MouseEventHandler<HTMLButtonElement>
    continueOnClick?: React.MouseEventHandler<HTMLButtonElement> // the reason this isn't required is the continue button is a type="submit" so is can use the form onsubmit as its event handler.
<<<<<<< HEAD
    actionInProgress?: boolean // disable all buttons e.g. while an async request is taking place
    disableContinue?: boolean // disable continue when strange errors have occured
    pageVariant?: 'FIRST' | 'LAST' // other options could be added here as union type
=======
    continueDisabled?: boolean
    pageVariant?: 'FIRST' | 'LAST' | 'EDIT_FIRST' // other options could be added here as union type
>>>>>>> b4fbf5b5
}

export const PageActions = (props: PageActionProps): React.ReactElement => {
    const {
        backOnClick,
        saveAsDraftOnClick,
        continueOnClick,
        disableContinue = false,
        actionInProgress = false,
        pageVariant,
    } = props
    const classes = classNames({
        [`${styles.disabled}`]: actionInProgress,
    })
    const isFirstPage = pageVariant === 'FIRST'
    const isLastPage = pageVariant === 'LAST'
    const isFirstPageEditing = pageVariant === 'EDIT_FIRST'
    const leftElement =
        isFirstPage || !saveAsDraftOnClick ? undefined : (
            <ActionButton
                type="button"
                variant="linkStyle"
                disabled={actionInProgress}
                onClick={actionInProgress ? undefined : saveAsDraftOnClick}
                className={classes}
            >
                Save as draft
            </ActionButton>
        )

    return (
        <PageActionsContainer left={leftElement}>
            <ButtonGroup type="default">
<<<<<<< HEAD
                <ActionButton
                    type="button"
                    variant="outline"
                    disabled={actionInProgress}
                    onClick={actionInProgress ? undefined : backOnClick}
                    className={classes}
                >
                    {!isFirstPage ? 'Back' : 'Cancel'}
                </ActionButton>
=======
                <Button type="button" outline onClick={backOnClick}>
                    {!isFirstPage && !isFirstPageEditing ? 'Back' : 'Cancel'}
                </Button>
>>>>>>> b4fbf5b5

                <ActionButton
                    type="submit"
                    variant="success"
                    disabled={disableContinue}
                    onClick={actionInProgress ? undefined : continueOnClick}
                    className={classes}
                    loading={actionInProgress}
                >
                    {!isLastPage ? 'Continue' : 'Submit'}
                </ActionButton>
            </ButtonGroup>
        </PageActionsContainer>
    )
}<|MERGE_RESOLUTION|>--- conflicted
+++ resolved
@@ -14,14 +14,9 @@
     backOnClick: React.MouseEventHandler<HTMLButtonElement>
     saveAsDraftOnClick?: React.MouseEventHandler<HTMLButtonElement>
     continueOnClick?: React.MouseEventHandler<HTMLButtonElement> // the reason this isn't required is the continue button is a type="submit" so is can use the form onsubmit as its event handler.
-<<<<<<< HEAD
     actionInProgress?: boolean // disable all buttons e.g. while an async request is taking place
-    disableContinue?: boolean // disable continue when strange errors have occured
-    pageVariant?: 'FIRST' | 'LAST' // other options could be added here as union type
-=======
-    continueDisabled?: boolean
-    pageVariant?: 'FIRST' | 'LAST' | 'EDIT_FIRST' // other options could be added here as union type
->>>>>>> b4fbf5b5
+    disableContinue?: boolean // disable continue when errors outside formik have occured (e.g. relating to documents)
+    pageVariant?: 'FIRST' | 'LAST' | 'EDIT_FIRST'
 }
 
 export const PageActions = (props: PageActionProps): React.ReactElement => {
@@ -55,7 +50,6 @@
     return (
         <PageActionsContainer left={leftElement}>
             <ButtonGroup type="default">
-<<<<<<< HEAD
                 <ActionButton
                     type="button"
                     variant="outline"
@@ -63,13 +57,8 @@
                     onClick={actionInProgress ? undefined : backOnClick}
                     className={classes}
                 >
-                    {!isFirstPage ? 'Back' : 'Cancel'}
+                    {!isFirstPage && !isFirstPageEditing ? 'Back' : 'Cancel'}
                 </ActionButton>
-=======
-                <Button type="button" outline onClick={backOnClick}>
-                    {!isFirstPage && !isFirstPageEditing ? 'Back' : 'Cancel'}
-                </Button>
->>>>>>> b4fbf5b5
 
                 <ActionButton
                     type="submit"
