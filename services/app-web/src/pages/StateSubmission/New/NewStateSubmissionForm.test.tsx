--- conflicted
+++ resolved
@@ -1,14 +1,6 @@
 import { screen, waitFor, within } from '@testing-library/react'
 
-import {
-    fetchCurrentUserMock,
-<<<<<<< HEAD
-    createHealthPlanPackageMockAuthFailure,
-} from '@mc-review/mocks'
-=======
-    createContractMockFail,
-} from '../../../testHelpers/apolloMocks'
->>>>>>> 70b6a558
+import { fetchCurrentUserMock, createContractMockFail } from '@mc-review/mocks'
 import { renderWithProviders } from '../../../testHelpers/jestHelpers'
 import { NewStateSubmissionForm } from './NewStateSubmissionForm'
 import userEvent from '@testing-library/user-event'
