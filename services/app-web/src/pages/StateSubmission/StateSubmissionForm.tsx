--- conflicted
+++ resolved
@@ -26,11 +26,6 @@
 import { SubmissionType } from './SubmissionType'
 
 import {
-<<<<<<< HEAD
-    DraftSubmission,
-    UpdateDraftSubmissionInput,
-=======
->>>>>>> 6c6923e3
     useFetchHealthPlanPackageQuery,
     User,
     useUpdateHealthPlanFormDataMutation,
@@ -45,7 +40,6 @@
     UpdateInfoType,
 } from '../../common-code/domain-models'
 import { domainToBase64 } from '../../common-code/proto/stateSubmission'
-import { applyUpdates } from './tmpApplyUpdates'
 
 const FormAlert = ({ message }: { message?: string }): React.ReactElement => {
     return message ? (
@@ -139,39 +133,6 @@
     const [updateFormData, { error: updateFormDataError }] =
         useUpdateHealthPlanFormDataMutation()
 
-<<<<<<< HEAD
-    const updateDraft = async (
-        input: UpdateDraftSubmissionInput
-    ): Promise<DraftSubmission | undefined> => {
-        setShowPageErrorMessage(false)
-        try {
-            const currentFormData = formDataFromLatestRevision
-            if (!currentFormData) {
-                throw new Error('no local data for update')
-            }
-
-            // apply all the fields
-            const updates = input.draftSubmissionUpdates
-
-            applyUpdates(currentFormData, updates)
-
-            const updateResult = await updateDraftHealthPlanPackage(
-                currentFormData
-            )
-
-            if (updateResult instanceof Error) {
-                setShowPageErrorMessage(true)
-            }
-
-            return undefined
-        } catch (serverError) {
-            setShowPageErrorMessage(true)
-            return undefined
-        }
-    }
-
-=======
->>>>>>> 6c6923e3
     // When the new API is done, we'll call the new API here
     const updateDraftHealthPlanPackage = async (
         input: UnlockedHealthPlanFormDataType
@@ -242,15 +203,8 @@
                     'state' in loggedInUser &&
                     loggedInUser.state.programs) ||
                 []
-<<<<<<< HEAD
             const name = packageName(formDataFromLatestRevision, statePrograms)
-=======
-            const name = submissionName(
-                formDataFromLatestRevision,
-                statePrograms
-            )
             setComputedSubmissionName(name)
->>>>>>> 6c6923e3
             updateHeading(pathname, name)
         }
     }, [updateHeading, pathname, formDataFromLatestRevision, loggedInUser])
