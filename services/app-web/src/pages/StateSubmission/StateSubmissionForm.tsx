import React from 'react'

import { Routes, Route } from 'react-router-dom'

import { Error404 } from '../Errors/Error404Page'

import {
    STATE_SUBMISSION_FORM_ROUTES,
    RouteT,
    RouteTWithUnknown,
    RoutesRecord,
} from '../../constants/routes'
import { getRelativePath } from '../../routeHelpers'
import { ContractDetails } from './ContractDetails'
import { RateDetails } from './RateDetails'
import { Contacts } from './Contacts'
import { Documents } from './Documents'
import { ReviewSubmit } from './ReviewSubmit'
import { SubmissionType } from './SubmissionType'
import { UnlockedHealthPlanFormDataType } from '../../common-code/healthPlanFormDataType'
import { useLDClient } from 'launchdarkly-react-client-sdk'
import { featureFlags } from '../../common-code/featureFlags'
// import { RateDetailsV2 } from './RateDetails/V2/RateDetailsV2'
import { ReviewSubmitV2 } from './ReviewSubmit/V2/ReviewSubmit/ReviewSubmitV2'
import styles from './StateSubmissionForm.module.scss'

// Can move this AppRoutes on future pass - leaving it here now to make diff clear
export const StateSubmissionForm = (): React.ReactElement => {
    const ldClient = useLDClient()

    const useLinkedRates = ldClient?.variation(
        featureFlags.LINK_RATES.flag,
        featureFlags.LINK_RATES.defaultValue
    )
    return (
        <div className={styles.formPage}>
            <Routes>
                <Route
                    path={getRelativePathFromNestedRoute('SUBMISSIONS_TYPE')}
                    element={<SubmissionType />}
                />
                <Route
                    path={getRelativePathFromNestedRoute(
                        'SUBMISSIONS_CONTRACT_DETAILS'
                    )}
                    element={<ContractDetails />}
                />
                <Route
                    path={getRelativePathFromNestedRoute(
                        'SUBMISSIONS_RATE_DETAILS'
                    )}
<<<<<<< HEAD
                    element={<RateDetails />}
=======
                    element={
                        useLinkedRates ? (
                            <RateDetailsV2 type="MULTI" />
                        ) : (
                            <RateDetails />
                        )
                    }
>>>>>>> 11489afa
                />
                <Route
                    path={getRelativePathFromNestedRoute(
                        'SUBMISSIONS_CONTACTS'
                    )}
                    element={<Contacts />}
                />
                <Route
                    path={getRelativePathFromNestedRoute(
                        'SUBMISSIONS_DOCUMENTS'
                    )}
                    element={<Documents />}
                />
                <Route
                    path={getRelativePathFromNestedRoute(
                        'SUBMISSIONS_REVIEW_SUBMIT'
                    )}
                    element={
                        useLinkedRates ? <ReviewSubmitV2 /> : <ReviewSubmit />
                    }
                />
                <Route path="*" element={<Error404 />} />
            </Routes>
        </div>
    )
}

// Utilities

export const activeFormPages = (
    draft: UnlockedHealthPlanFormDataType
): RouteTWithUnknown[] => {
    // If submission type is contract only, rate details is left out of the step indicator
    return STATE_SUBMISSION_FORM_ROUTES.filter(
        (formPage) =>
            !(
                draft?.submissionType === 'CONTRACT_ONLY' &&
                formPage === 'SUBMISSIONS_RATE_DETAILS'
            )
    )
}

const getRelativePathFromNestedRoute = (formRouteType: RouteT): string =>
    getRelativePath({
        basePath: RoutesRecord.SUBMISSIONS_EDIT_TOP_LEVEL,
        targetPath: RoutesRecord[formRouteType],
    })

export type HealthPlanFormPageProps = {
    showValidations?: boolean
}<|MERGE_RESOLUTION|>--- conflicted
+++ resolved
@@ -20,7 +20,7 @@
 import { UnlockedHealthPlanFormDataType } from '../../common-code/healthPlanFormDataType'
 import { useLDClient } from 'launchdarkly-react-client-sdk'
 import { featureFlags } from '../../common-code/featureFlags'
-// import { RateDetailsV2 } from './RateDetails/V2/RateDetailsV2'
+import { RateDetailsV2 } from './RateDetails/V2/RateDetailsV2'
 import { ReviewSubmitV2 } from './ReviewSubmit/V2/ReviewSubmit/ReviewSubmitV2'
 import styles from './StateSubmissionForm.module.scss'
 
@@ -49,9 +49,6 @@
                     path={getRelativePathFromNestedRoute(
                         'SUBMISSIONS_RATE_DETAILS'
                     )}
-<<<<<<< HEAD
-                    element={<RateDetails />}
-=======
                     element={
                         useLinkedRates ? (
                             <RateDetailsV2 type="MULTI" />
@@ -59,7 +56,6 @@
                             <RateDetails />
                         )
                     }
->>>>>>> 11489afa
                 />
                 <Route
                     path={getRelativePathFromNestedRoute(
