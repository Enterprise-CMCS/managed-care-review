import React, { useEffect, useState } from 'react'

import { GridContainer } from '@trussworks/react-uswds'
import { Routes, Route, useParams } from 'react-router-dom'
import styles from './StateSubmissionForm.module.scss'

import { Error404 } from '../Errors/Error404Page'
import { ErrorInvalidSubmissionStatus } from '../Errors/ErrorInvalidSubmissionStatusPage'
import {
    User,
    HealthPlanPackage,
    UpdateInformation,
    useUpdateHealthPlanFormDataMutation,
} from '../../gen/gqlClient'
import { GenericErrorPage } from '../Errors/GenericErrorPage'
import { Loading } from '../../components/Loading'
import { DynamicStepIndicator } from '../../components/DynamicStepIndicator'
import { usePage } from '../../contexts/PageContext'
import {
    STATE_SUBMISSION_FORM_ROUTES,
    RouteT,
    RouteTWithUnknown,
    RoutesRecord,
} from '../../constants/routes'
import { getRelativePath } from '../../routeHelpers'
import { useFetchHealthPlanPackageWrapper } from '../../gqlHelpers'
import { FormContainer } from './FormContainer'
import { ContractDetails } from './ContractDetails'
import { RateDetails } from './RateDetails'
import { Contacts } from './Contacts'
import { Documents } from './Documents'
import { ReviewSubmit } from './ReviewSubmit'
import { SubmissionType } from './SubmissionType'
import { SubmissionUnlockedBanner } from '../../components/Banner'
import { useAuth } from '../../contexts/AuthContext'
import { useCurrentRoute } from '../../hooks/useCurrentRoute'
import { GenericApiErrorBanner } from '../../components/Banner/GenericApiErrorBanner/GenericApiErrorBanner'
import {
    UnlockedHealthPlanFormDataType,
    packageName,
} from '../../common-code/healthPlanFormDataType'
import { domainToBase64 } from '../../common-code/proto/healthPlanFormDataProto'
import { recordJSException } from '../../otelHelpers/tracingHelper'
import { useStatePrograms } from '../../hooks/useStatePrograms'
import { ApolloError } from '@apollo/client'
import { handleApolloError } from '../../gqlHelpers/apolloErrors'
import {
    makeDocumentS3KeyLookup,
    makeDocumentDateTable,
} from '../../documentHelpers'

const getRelativePathFromNestedRoute = (formRouteType: RouteT): string =>
    getRelativePath({
        basePath: RoutesRecord.SUBMISSIONS_EDIT_TOP_LEVEL,
        targetPath: RoutesRecord[formRouteType],
    })

export const PageBannerAlerts = ({
    showPageErrorMessage,
    loggedInUser,
    unlockedInfo,
}: {
    showPageErrorMessage: string | boolean
    loggedInUser?: User
    unlockedInfo?: UpdateInformation | null
}): JSX.Element => {
    const message =
        typeof showPageErrorMessage !== 'boolean'
            ? showPageErrorMessage
            : undefined
    return (
        <>
            {showPageErrorMessage && (
                <GenericApiErrorBanner message={message} />
            )}
            {unlockedInfo && (
                <SubmissionUnlockedBanner
                    userType={
                        loggedInUser?.role === 'CMS_USER'
                            ? 'CMS_USER'
                            : 'STATE_USER'
                    }
                    unlockedBy={unlockedInfo?.updatedBy || 'Not available'}
                    unlockedOn={unlockedInfo.updatedAt || 'Not available'}
                    reason={unlockedInfo.updatedReason || 'Not available'}
                />
            )}
        </>
    )
}

const activeFormPages = (
    draft: UnlockedHealthPlanFormDataType
): RouteTWithUnknown[] => {
    // If submission type is contract only, rate details is left out of the step indicator
    return STATE_SUBMISSION_FORM_ROUTES.filter(
        (formPage) =>
            !(
                draft?.submissionType === 'CONTRACT_ONLY' &&
                formPage === 'SUBMISSIONS_RATE_DETAILS'
            )
    )
}

/*
    Prep work for refactor of form pages.  This should be pulled out into a HealthPlanFormPageContext or HOC.
    We have several instances of shared state across pages.
*/

export type HealthPlanFormPageProps = {
    draftSubmission: UnlockedHealthPlanFormDataType
    showValidations?: boolean
    previousDocuments: string[]
    updateDraft: (
        input: UnlockedHealthPlanFormDataType
    ) => Promise<HealthPlanPackage | Error>
}

type RouteParams = {
    id: string
}

export const StateSubmissionForm = (): React.ReactElement => {
    const { id } = useParams<keyof RouteParams>()
    // IF not id throw new error
    if (!id) {
        throw new Error(
            'PROGRAMMING ERROR: id param not set in state submission form.'
        )
    }
    const { currentRoute } = useCurrentRoute()
    const { updateHeading } = usePage()
    const [pkgNameForHeading, setPkgNameForHeading] = useState<
        string | undefined
    >(undefined)
    useEffect(() => {
        updateHeading({ customHeading: pkgNameForHeading })
    }, [pkgNameForHeading, updateHeading])

    const { loggedInUser } = useAuth()
    const [showPageErrorMessage, setShowPageErrorMessage] = useState<
        boolean | string
    >(false) // string is a custom error message, defaults to generic of true

    const statePrograms = useStatePrograms()

    const { result: fetchResult } = useFetchHealthPlanPackageWrapper(id)

    const [updateFormData] = useUpdateHealthPlanFormDataMutation()

    // When the new API is done, we'll call the new API here
    const updateDraftHealthPlanPackage = async (
        input: UnlockedHealthPlanFormDataType
    ): Promise<HealthPlanPackage | Error> => {
        const base64Draft = domainToBase64(input)

        setShowPageErrorMessage(false)
        try {
            const updateResult = await updateFormData({
                variables: {
                    input: {
                        pkgID: pkg.id,
                        healthPlanFormData: base64Draft,
                    },
                },
            })
            const updatedSubmission: HealthPlanPackage | undefined =
                updateResult?.data?.updateHealthPlanFormData.pkg

            if (!updatedSubmission) {
                setShowPageErrorMessage(true)
                console.info('Failed to update form data', updateResult)
                recordJSException(
                    `StateSubmissionForm: Apollo error reported. Error message: Failed to update form data ${updateResult}`
                )
                return new Error('Failed to update form data')
            }

            return updatedSubmission
        } catch (serverError) {
            setShowPageErrorMessage(true)
            recordJSException(
                `StateSubmissionForm: Apollo error reported. Error message: ${serverError.message}`
            )
            return new Error(serverError)
        }
    }

    if (fetchResult.status === 'LOADING') {
        return (
            <GridContainer>
                <Loading />
            </GridContainer>
        )
    }

    if (fetchResult.status === 'ERROR') {
        const err = fetchResult.error
        console.error('Error from API fetch', fetchResult.error)

        if (err instanceof ApolloError) {
            handleApolloError(err, true)
            if (err.graphQLErrors[0]?.extensions?.code === 'NOT_FOUND') {
                return <Error404 />
            }
        }

        recordJSException(err)
        return <GenericErrorPage /> // api failure or protobuf decode failure
    }

    const { data, revisionsLookup } = fetchResult
    const pkg = data.fetchHealthPlanPackage.pkg

    // pull out the latest revision and document lookups
    const latestRevision = pkg.revisions[0].node
    const formDataFromLatestRevision =
        revisionsLookup[latestRevision.id].formData
    const documentDates = makeDocumentDateTable(revisionsLookup)
    const documentLists = makeDocumentS3KeyLookup(revisionsLookup)

    // if we've gotten back a submitted revision, it can't be edited
    if (formDataFromLatestRevision.status !== 'DRAFT') {
        return <ErrorInvalidSubmissionStatus />
    }

    const computedSubmissionName = packageName(
        formDataFromLatestRevision.stateCode,
        formDataFromLatestRevision.stateNumber,
        formDataFromLatestRevision.programIDs,
        statePrograms
    )
    if (pkgNameForHeading !== computedSubmissionName) {
        setPkgNameForHeading(computedSubmissionName)
    }

    // An unlocked revision is defined by having unlockInfo on it, pull it out here if it exists
    const unlockedInfo: UpdateInformation | undefined =
        latestRevision.unlockInfo || undefined

    return (
        <div>
            <div className={styles.stepIndicator}>
                <DynamicStepIndicator
                    formPages={activeFormPages(formDataFromLatestRevision)}
                    currentFormPage={currentRoute}
                />
                <PageBannerAlerts
                    loggedInUser={loggedInUser}
                    unlockedInfo={unlockedInfo}
                    showPageErrorMessage={showPageErrorMessage}
                />
            </div>
            <FormContainer id="state-submission-form-page">
                <Routes>
                    <Route
                        path={getRelativePathFromNestedRoute(
                            'SUBMISSIONS_TYPE'
                        )}
                        element={
                            <SubmissionType
                                draftSubmission={formDataFromLatestRevision}
                                updateDraft={updateDraftHealthPlanPackage}
                            />
                        }
                    />
                    <Route
                        path={getRelativePathFromNestedRoute(
                            'SUBMISSIONS_CONTRACT_DETAILS'
                        )}
                        element={
                            <ContractDetails
                                draftSubmission={formDataFromLatestRevision}
                                updateDraft={updateDraftHealthPlanPackage}
                                previousDocuments={
                                    documentLists.previousDocuments
                                }
                            />
                        }
                    />
                    <Route
                        path={getRelativePathFromNestedRoute(
                            'SUBMISSIONS_RATE_DETAILS'
                        )}
                        element={
                            <RateDetails
                                draftSubmission={formDataFromLatestRevision}
                                updateDraft={updateDraftHealthPlanPackage}
                                previousDocuments={
                                    documentLists.previousDocuments
                                }
                            />
                        }
                    />
                    <Route
                        path={getRelativePathFromNestedRoute(
                            'SUBMISSIONS_CONTACTS'
                        )}
                        element={
                            <Contacts
                                draftSubmission={formDataFromLatestRevision}
                                updateDraft={updateDraftHealthPlanPackage}
                            />
                        }
                    />
                    <Route
                        path={getRelativePathFromNestedRoute(
                            'SUBMISSIONS_DOCUMENTS'
                        )}
                        element={
                            <Documents
                                draftSubmission={formDataFromLatestRevision}
                                updateDraft={updateDraftHealthPlanPackage}
                                previousDocuments={
                                    documentLists.previousDocuments
                                }
                            />
                        }
                    />
                    <Route
                        path={getRelativePathFromNestedRoute(
                            'SUBMISSIONS_REVIEW_SUBMIT'
                        )}
                        element={
                            <ReviewSubmit
                                draftSubmission={formDataFromLatestRevision}
                                documentDateLookupTable={documentDates}
                                unlocked={!!unlockedInfo}
                                submissionName={computedSubmissionName}
                            />
                        }
                    />
                    <Route path="*" element={<Error404 />} />
                </Routes>
<<<<<<< HEAD
            </StateSubmissionContainer>
        </div>
=======
            </FormContainer>
        </>
>>>>>>> 3456f228
    )
}<|MERGE_RESOLUTION|>--- conflicted
+++ resolved
@@ -332,12 +332,7 @@
                     />
                     <Route path="*" element={<Error404 />} />
                 </Routes>
-<<<<<<< HEAD
-            </StateSubmissionContainer>
+            </FormContainer>
         </div>
-=======
-            </FormContainer>
-        </>
->>>>>>> 3456f228
     )
 }