--- conflicted
+++ resolved
@@ -121,12 +121,7 @@
 }
 
 export const StateSubmissionForm = (): React.ReactElement => {
-<<<<<<< HEAD
     const { id } = useParams<keyof RouteParams>()
-=======
-    // eslint-disable-next-line @typescript-eslint/no-use-before-define
-    const { id } = useParams<{ id: string }>()
->>>>>>> efa3e5fc
     // IF not id throw new error
     if (!id) {
         throw new Error(
