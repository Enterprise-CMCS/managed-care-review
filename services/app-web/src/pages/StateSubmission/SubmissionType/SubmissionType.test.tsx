import React from 'react'
import userEvent from '@testing-library/user-event'
import { createMemoryHistory } from 'history'
import { screen, waitFor } from '@testing-library/react'
import selectEvent from 'react-select-event'
import {
    fetchCurrentUserMock,
    mockDraft,
} from '../../../testHelpers/apolloHelpers'
import { renderWithProviders } from '../../../testHelpers/jestHelpers'
import { SubmissionType, SubmissionTypeFormValues } from './'
import { Formik } from 'formik'

describe('SubmissionType', () => {
    const SubmissionTypeInitialValues: SubmissionTypeFormValues = {
        programIDs: ['ccc-plus'],
        submissionDescription: '',
        submissionType: '',
    }

    it('displays submission type form when expected', async () => {
        renderWithProviders(<SubmissionType />, {
            apolloProvider: {
                mocks: [fetchCurrentUserMock({ statusCode: 200 })],
            },
        })

        await waitFor(() =>
            expect(
                screen.getByRole('form', { name: 'Submission Type Form' })
            ).toBeInTheDocument()
        )
    })

    it('displays new submission form when expected', async () => {
        const history = createMemoryHistory()
        renderWithProviders(<SubmissionType />, {
            apolloProvider: {
                mocks: [fetchCurrentUserMock({ statusCode: 200 })],
            },
            routerProvider: {
                route: '/submissions/new',
                routerProps: { history: history },
            },
        })

        await waitFor(() =>
            expect(
                screen.getByRole('form', { name: 'New Submission Form' })
            ).toBeInTheDocument()
        )
    })

    it('displays with draft submission when expected', async () => {
        renderWithProviders(<SubmissionType draftSubmission={mockDraft()} />, {
            apolloProvider: {
                mocks: [fetchCurrentUserMock({ statusCode: 200 })],
            },
        })

        await waitFor(() =>
            expect(
                screen.getByRole('form', { name: 'Submission Type Form' })
            ).toBeInTheDocument()
        )
    })

    it('displays a cancel link', async () => {
        renderWithProviders(<SubmissionType />, {
            apolloProvider: {
                mocks: [fetchCurrentUserMock({ statusCode: 200 })],
            },
        })

        await waitFor(() =>
            expect(
                screen.getByRole('link', {
                    name: 'Cancel',
                })
            ).toBeDefined()
        )
    })

    it('displays a continue button', async () => {
        renderWithProviders(<SubmissionType />, {
            apolloProvider: {
                mocks: [fetchCurrentUserMock({ statusCode: 200 })],
            },
        })

        await waitFor(() =>
            expect(
                screen.getByRole('button', {
                    name: 'Continue',
                })
            ).toBeDefined()
        )
    })

    it('displays programs select dropdown', async () => {
        renderWithProviders(
            <Formik
                initialValues={SubmissionTypeInitialValues}
                onSubmit={jest.fn()}
            >
                <SubmissionType />
            </Formik>,
            {
                apolloProvider: {
                    mocks: [fetchCurrentUserMock({ statusCode: 200 })],
                },
            }
        )

        await waitFor(() =>
            expect(
                screen.getByRole('combobox', { name: 'programs' })
            ).toBeInTheDocument()
        )
    })

    it('displays program options based on current user state', async () => {
        const mockUser = {
            __typename: 'StateUser' as const,
            role: 'STATE_USER',
            name: 'Sheena in Minnesota',
            email: 'Sheena@dmas.mn.gov',
            state: {
                name: 'Minnesota',
                code: 'MN',
                programs: [
                    { id: 'first', name: 'Program 1' },
                    { id: 'second', name: 'Program Test' },
                    { id: 'third', name: 'Program 3' },
                ],
            },
        }
        renderWithProviders(
            <Formik
                initialValues={SubmissionTypeInitialValues}
                onSubmit={jest.fn()}
            >
                <SubmissionType />
            </Formik>,
            {
                apolloProvider: {
                    mocks: [
                        fetchCurrentUserMock({
                            statusCode: 200,
                            user: mockUser,
                        }),
                    ],
                },
            }
        )
        const combobox = await screen.findByRole('combobox')

        await waitFor(async () => {
            await selectEvent.openMenu(combobox)
        })

        await waitFor(() => {
            expect(screen.getByText('Program 3')).toBeInTheDocument()
        })

        await waitFor(async () => {
            await selectEvent.select(combobox, 'Program 1')
            await selectEvent.select(combobox, 'Program 3')
        })

        // in react-select, only items that are selected have a "remove item" label
        await waitFor(() => {
            expect(
                screen.getByLabelText('Remove Program 1')
            ).toBeInTheDocument()
            expect(
                screen.getByLabelText('Remove Program 3')
            ).toBeInTheDocument()
        })
    })

    it('displays submission type radio buttons', async () => {
        renderWithProviders(
            <Formik
                initialValues={SubmissionTypeInitialValues}
                onSubmit={jest.fn()}
            >
                <SubmissionType />
            </Formik>,
            {
                apolloProvider: {
                    mocks: [fetchCurrentUserMock({ statusCode: 200 })],
                },
            }
        )

        await waitFor(() => {
            expect(
                screen.getByRole('radio', { name: 'Contract action only' })
            ).toBeInTheDocument()
            expect(
                screen.getByRole('radio', {
                    name: 'Contract action and rate certification',
                })
            ).toBeInTheDocument()
        })
    })

    it('displays submission description textarea', async () => {
        renderWithProviders(
            <Formik
                initialValues={SubmissionTypeInitialValues}
                onSubmit={jest.fn()}
            >
                <SubmissionType />
            </Formik>,
            {
                apolloProvider: {
                    mocks: [fetchCurrentUserMock({ statusCode: 200 })],
                },
            }
        )
        await waitFor(() =>
            expect(
                screen.getByRole('textbox', { name: 'Submission description' })
            ).toBeInTheDocument()
        )
    })

    describe('validations', () => {
        it('does not show error validations on initial load', async () => {
            renderWithProviders(<SubmissionType />, {
                apolloProvider: {
                    mocks: [fetchCurrentUserMock({ statusCode: 200 })],
                },
            })

            await waitFor(() => {
                expect(screen.getByRole('textbox')).not.toHaveClass(
                    'usa-input--error'
                )
                expect(
                    screen.queryByText('You must choose a submission type')
                ).toBeNull()
                expect(
                    screen.queryByText(
                        'You must provide a description of any major changes or updates'
                    )
                ).toBeNull()
            })
        })

        it('shows error messages when there are validation errors and showValidations is true', async () => {
            renderWithProviders(
                <SubmissionType showValidations={true} />,

                {
                    apolloProvider: {
                        mocks: [fetchCurrentUserMock({ statusCode: 200 })],
                    },
                }
            )
            const textarea = screen.getByRole('textbox', {
                name: 'Submission description',
            })

            await waitFor(() => {
                expect(textarea).toBeInTheDocument()
            })

            //trigger validation
            userEvent.type(textarea, 'something')
            userEvent.clear(textarea)

            await waitFor(() => {
                expect(textarea).toHaveClass('usa-input--error')
                expect(
                    screen.getAllByText('You must choose a submission type')
                ).toHaveLength(2)
            })
        })

        it('do not show error messages when showValidations is false', async () => {
            renderWithProviders(<SubmissionType showValidations={false} />, {
                apolloProvider: {
                    mocks: [fetchCurrentUserMock({ statusCode: 200 })],
                },
            })
            await waitFor(() => {
                const textarea = screen.getByRole('textbox', {
                    name: 'Submission description',
                })
                expect(textarea).toBeInTheDocument()

                //trigger validation
                userEvent.type(textarea, 'something')
                userEvent.clear(textarea)

                expect(textarea).not.toHaveClass('usa-input--error')
                expect(
                    screen.queryByText('You must choose a submission type')
                ).toBeNull()
            })
        })
    })

    describe('Continue / Save Draft button', () => {
        it('if form fields are invalid, shows validation error messages when continue button is clicked', async () => {
            renderWithProviders(<SubmissionType />, {
                apolloProvider: {
                    mocks: [fetchCurrentUserMock({ statusCode: 200 })],
                },
            })

            userEvent.click(
                screen.getByRole('button', {
                    name: 'Continue',
                })
            )
            await waitFor(() => {
                expect(
                    screen.queryAllByText('You must choose a submission type')
                ).toHaveLength(2)
                expect(
                    screen.queryAllByText(
                        'You must provide a description of any major changes or updates'
                    )
<<<<<<< HEAD
                ).toBeInTheDocument()
                expect(
                    screen.queryByText('You must select at least one program')
                ).toBeInTheDocument()
=======
                ).toHaveLength(2)
>>>>>>> 3b4dfa8d
            })
        })
    })
})<|MERGE_RESOLUTION|>--- conflicted
+++ resolved
@@ -325,14 +325,10 @@
                     screen.queryAllByText(
                         'You must provide a description of any major changes or updates'
                     )
-<<<<<<< HEAD
-                ).toBeInTheDocument()
+                ).toHaveLength(2)
                 expect(
                     screen.queryByText('You must select at least one program')
                 ).toBeInTheDocument()
-=======
-                ).toHaveLength(2)
->>>>>>> 3b4dfa8d
             })
         })
     })
