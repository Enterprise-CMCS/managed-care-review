--- conflicted
+++ resolved
@@ -2,22 +2,13 @@
 import userEvent from '@testing-library/user-event'
 import { screen, waitFor, within } from '@testing-library/react'
 import selectEvent from 'react-select-event'
-<<<<<<< HEAD
-import { fetchCurrentUserMock } from '@mc-review/mocks'
-import { renderWithProviders } from '../../../testHelpers/jestHelpers'
-import { SubmissionType } from './'
-import { contractOnly } from '@mc-review/hpp'
-import * as useRouteParams from '../../../hooks/useRouteParams'
-import * as useHealthPlanPackageForm from '../../../hooks/useHealthPlanPackageForm'
-=======
 import {
     fetchCurrentUserMock,
     fetchContractMockSuccess,
     mockContractPackageDraft,
-} from '../../../testHelpers/apolloMocks'
+} from '@mc-review/mocks'
 import { renderWithProviders } from '../../../testHelpers/jestHelpers'
 import { SubmissionType } from './'
->>>>>>> 70b6a558
 
 describe('SubmissionType', () => {
     it('displays correct form guidance', async () => {
