--- conflicted
+++ resolved
@@ -411,19 +411,8 @@
                                 setShouldValidate(true)
                                 setFocusErrorSummaryHeading(true)
                             }}
-<<<<<<< HEAD
                             saveAsDraftOnClick={() => setShouldValidate(true)}
                             actionInProgress={isSubmitting}
-=======
-                            saveAsDraftOnClick={async () => {
-                                await handleFormSubmit(
-                                    values,
-                                    { setSubmitting },
-                                    '/dashboard'
-                                )
-                            }}
-                            continueDisabled={isSubmitting}
->>>>>>> b4fbf5b5
                         />
                     </UswdsForm>
                 </>
