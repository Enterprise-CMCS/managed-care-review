import {
    Form as UswdsForm,
    Fieldset,
    FormGroup,
    Label,
} from '@trussworks/react-uswds'
import { Formik, FormikErrors, FormikHelpers } from 'formik'
import React, { useState } from 'react'
import { useNavigate, useLocation } from 'react-router-dom'
import {
    DynamicStepIndicator,
    ErrorSummary,
    FieldRadio,
    FieldTextarea,
    FieldYesNo,
    FormNotificationContainer,
    PoliteErrorMessage,
    ReactRouterLinkWithLogging,
} from '../../../components'
<<<<<<< HEAD
import { PopulationCoveredRecord, SubmissionTypeRecord } from '@mc-review/hpp'
import { ContractType, PopulationCoveredType } from '@mc-review/hpp'
=======
import { isContractWithProvisions } from '../../../common-code/ContractType'
import {
    PopulationCoveredRecord,
    SubmissionTypeRecord,
} from '../../../constants/healthPlanPackages'
import {
    ContractType,
    PopulationCoveredType,
} from '../../../common-code/healthPlanFormDataType'
>>>>>>> 70b6a558
import {
    SubmissionType as SubmissionTypeT,
    CreateContractInput,
    ContractDraftRevisionFormDataInput,
    UpdateContractDraftRevisionInput,
} from '../../../gen/gqlClient'
import { PageActions } from '../PageActions'
import styles from '../StateSubmissionForm.module.scss'
import { GenericApiErrorBanner, ProgramSelect } from '../../../components'
import {
    activeFormPages,
    type ContractFormPageProps,
} from '../StateSubmissionForm'
import {
    booleanAsYesNoFormValue,
    yesNoFormValueAsBoolean,
} from '../../../components/Form/FieldYesNo/FieldYesNo'
import { SubmissionTypeFormSchema } from './SubmissionTypeSchema'
import {
    RoutesRecord,
    STATE_SUBMISSION_FORM_ROUTES,
<<<<<<< HEAD
} from '@mc-review/constants'
import { FormContainer } from '../FormContainer'
import { useHealthPlanPackageForm } from '../../../hooks/useHealthPlanPackageForm'
=======
    STATE_SUBMISSION_FORM_ROUTES_WITHOUT_SUPPORTING_DOCS,
} from '../../../constants'
import { FormContainer } from '../../../components/FormContainer/FormContainer'
>>>>>>> 70b6a558
import { useCurrentRoute } from '../../../hooks'
import { ErrorOrLoadingPage } from '../ErrorOrLoadingPage'
import { useAuth } from '../../../contexts/AuthContext'
import { useRouteParams } from '../../../hooks/useRouteParams'
import { PageBannerAlerts } from '../PageBannerAlerts'
import { useErrorSummary } from '../../../hooks/useErrorSummary'
import { useContractForm } from '../../../hooks/useContractForm'
import { useLDClient } from 'launchdarkly-react-client-sdk'
import { featureFlags } from '../../../common-code/featureFlags'

export interface SubmissionTypeFormValues {
    populationCovered?: PopulationCoveredType
    programIDs: string[]
    riskBasedContract: string
    submissionDescription: string
    submissionType: string
    contractType: string
}

type FormError =
    FormikErrors<SubmissionTypeFormValues>[keyof FormikErrors<SubmissionTypeFormValues>]

export const SubmissionType = ({
    showValidations = false,
}: ContractFormPageProps): React.ReactElement => {
    const { loggedInUser } = useAuth()
    const { currentRoute } = useCurrentRoute()
    const [shouldValidate, setShouldValidate] = useState(showValidations)
    const [showAPIErrorBanner, setShowAPIErrorBanner] = useState<
        boolean | string
    >(false) // string is a custom error message, defaults to generic message when true

    const { setFocusErrorSummaryHeading, errorSummaryHeadingRef } =
        useErrorSummary()
    const navigate = useNavigate()
    const location = useLocation()
    const ldClient = useLDClient()
    const isNewSubmission = location.pathname === '/submissions/new'
    const { id } = useRouteParams()

    const hideSupportingDocs = ldClient?.variation(
        featureFlags.HIDE_SUPPORTING_DOCS_PAGE.flag,
        featureFlags.HIDE_SUPPORTING_DOCS_PAGE.defaultValue
    )

    const {
        draftSubmission,
        updateDraft,
        createDraft,
        interimState,
        showPageErrorMessage,
    } = useContractForm(id)

    const showFieldErrors = (error?: FormError) =>
        shouldValidate && Boolean(error)

    const submissionTypeInitialValues: SubmissionTypeFormValues = {
        populationCovered:
            draftSubmission?.draftRevision?.formData.populationCovered === null
                ? undefined
                : draftSubmission?.draftRevision?.formData.populationCovered,
        programIDs: draftSubmission?.draftRevision?.formData.programIDs ?? [],
        riskBasedContract:
            booleanAsYesNoFormValue(
                draftSubmission?.draftRevision?.formData.riskBasedContract
            ) ?? '',
        submissionDescription:
            draftSubmission?.draftRevision?.formData.submissionDescription ??
            '',
        submissionType:
            draftSubmission?.draftRevision?.formData.submissionType ?? '',
        contractType:
            draftSubmission?.draftRevision?.formData.contractType ?? '',
    }

    if (interimState) {
        return <ErrorOrLoadingPage state={interimState || 'GENERIC_ERROR'} />
    }

    const handleFormSubmit = async (
        values: SubmissionTypeFormValues,
        setSubmitting: (isSubmitting: boolean) => void, // formik setSubmitting
        redirectPath?: string
    ) => {
        if (isNewSubmission) {
            if (!values.populationCovered) {
                console.info(
                    'unexpected error, attempting to submit without population covered',
                    values.submissionType
                )
                return
            }
            if (
                !(
                    values.submissionType === 'CONTRACT_ONLY' ||
                    values.submissionType === 'CONTRACT_AND_RATES'
                )
            ) {
                console.info(
                    'unexpected error, attempting to submit a submissionType of ',
                    values.submissionType
                )
                return
            }
            if (
                !(
                    values.contractType === 'BASE' ||
                    values.contractType === 'AMENDMENT'
                )
            ) {
                console.info(
                    'unexpected error, attempting to submit a contractType of ',
                    values.contractType
                )
                return
            }

            const input: CreateContractInput = {
                populationCovered: values.populationCovered!,
                programIDs: values.programIDs,
                submissionType: values.submissionType as SubmissionTypeT,
                riskBasedContract: yesNoFormValueAsBoolean(
                    values.riskBasedContract
                ),
                submissionDescription: values.submissionDescription,
                contractType: values.contractType as ContractType,
            }

            if (!createDraft) {
                console.info(
                    'PROGRAMMING ERROR, SubmissionType for does have props needed to update a draft.'
                )
                return
            }

            const draftSubmission = await createDraft(input)

            if (draftSubmission instanceof Error) {
                setShowAPIErrorBanner(true)
                setSubmitting(false) // unblock submit button to allow resubmit
                console.info(
                    'Log: creating new submission failed with server error',
                    draftSubmission
                )
                return
            }
            navigate(`/submissions/${draftSubmission.id}/edit/contract-details`)
        } else {
            if (draftSubmission === undefined || !updateDraft) {
                console.info(draftSubmission, updateDraft)
                console.info(
                    'ERROR, SubmissionType for does not have props needed to update a draft.'
                )
                return
            }
            // set new values
            const updatedDraftSubmissionFormData: ContractDraftRevisionFormDataInput =
                {
                    contractExecutionStatus:
                        draftSubmission.draftRevision.formData
                            .contractExecutionStatus,
                    contractDateStart:
                        draftSubmission.draftRevision.formData
                            .contractDateStart,
                    contractDateEnd:
                        draftSubmission.draftRevision.formData.contractDateEnd,
                    contractType: values.contractType as ContractType,
                    submissionDescription: values.submissionDescription,
                    riskBasedContract: yesNoFormValueAsBoolean(
                        values.riskBasedContract
                    ),
                    populationCovered: values.populationCovered,
                    submissionType: values.submissionType as SubmissionTypeT,
                    programIDs: values.programIDs,
                    stateContacts:
                        draftSubmission.draftRevision.formData.stateContacts ||
                        [],
                    supportingDocuments:
                        draftSubmission.draftRevision.formData
                            .supportingDocuments || [],
                    managedCareEntities:
                        draftSubmission.draftRevision.formData
                            .managedCareEntities,
                    federalAuthorities:
                        draftSubmission.draftRevision.formData
                            .federalAuthorities,
                    contractDocuments:
                        draftSubmission.draftRevision.formData
                            .contractDocuments,
                    statutoryRegulatoryAttestation:
                        draftSubmission.draftRevision.formData
                            .statutoryRegulatoryAttestation,
                    // If contract is in compliance, we set the description to undefined. This clears out previous non-compliance description
                    statutoryRegulatoryAttestationDescription:
                        draftSubmission.draftRevision.formData
                            .statutoryRegulatoryAttestationDescription,
                }

            if (isContractWithProvisions(draftSubmission)) {
                updatedDraftSubmissionFormData.inLieuServicesAndSettings =
                    draftSubmission.draftRevision.formData.inLieuServicesAndSettings
                updatedDraftSubmissionFormData.modifiedBenefitsProvided =
                    draftSubmission.draftRevision.formData.modifiedBenefitsProvided
                updatedDraftSubmissionFormData.modifiedGeoAreaServed =
                    draftSubmission.draftRevision.formData.modifiedGeoAreaServed
                updatedDraftSubmissionFormData.modifiedMedicaidBeneficiaries =
                    draftSubmission.draftRevision.formData.modifiedMedicaidBeneficiaries
                updatedDraftSubmissionFormData.modifiedRiskSharingStrategy =
                    draftSubmission.draftRevision.formData.modifiedRiskSharingStrategy
                updatedDraftSubmissionFormData.modifiedIncentiveArrangements =
                    draftSubmission.draftRevision.formData.modifiedIncentiveArrangements
                updatedDraftSubmissionFormData.modifiedWitholdAgreements =
                    draftSubmission.draftRevision.formData.modifiedWitholdAgreements
                updatedDraftSubmissionFormData.modifiedStateDirectedPayments =
                    draftSubmission.draftRevision.formData.modifiedStateDirectedPayments
                updatedDraftSubmissionFormData.modifiedPassThroughPayments =
                    draftSubmission.draftRevision.formData.modifiedPassThroughPayments
                updatedDraftSubmissionFormData.modifiedPaymentsForMentalDiseaseInstitutions =
                    draftSubmission.draftRevision.formData.modifiedPaymentsForMentalDiseaseInstitutions
                updatedDraftSubmissionFormData.modifiedMedicalLossRatioStandards =
                    draftSubmission.draftRevision.formData.modifiedMedicalLossRatioStandards
                updatedDraftSubmissionFormData.modifiedOtherFinancialPaymentIncentive =
                    draftSubmission.draftRevision.formData.modifiedOtherFinancialPaymentIncentive
                updatedDraftSubmissionFormData.modifiedEnrollmentProcess =
                    draftSubmission.draftRevision.formData.modifiedEnrollmentProcess
                updatedDraftSubmissionFormData.modifiedGrevienceAndAppeal =
                    draftSubmission.draftRevision.formData.modifiedGrevienceAndAppeal
                updatedDraftSubmissionFormData.modifiedNetworkAdequacyStandards =
                    draftSubmission.draftRevision.formData.modifiedNetworkAdequacyStandards
                updatedDraftSubmissionFormData.modifiedLengthOfContract =
                    draftSubmission.draftRevision.formData.modifiedLengthOfContract
                updatedDraftSubmissionFormData.modifiedNonRiskPaymentArrangements =
                    draftSubmission.draftRevision.formData.modifiedNonRiskPaymentArrangements
            } else {
                updatedDraftSubmissionFormData.inLieuServicesAndSettings =
                    undefined
                updatedDraftSubmissionFormData.modifiedBenefitsProvided =
                    undefined
                updatedDraftSubmissionFormData.modifiedGeoAreaServed = undefined
                updatedDraftSubmissionFormData.modifiedMedicaidBeneficiaries =
                    undefined
                updatedDraftSubmissionFormData.modifiedRiskSharingStrategy =
                    undefined
                updatedDraftSubmissionFormData.modifiedIncentiveArrangements =
                    undefined
                updatedDraftSubmissionFormData.modifiedWitholdAgreements =
                    undefined
                updatedDraftSubmissionFormData.modifiedStateDirectedPayments =
                    undefined
                updatedDraftSubmissionFormData.modifiedPassThroughPayments =
                    undefined
                updatedDraftSubmissionFormData.modifiedPaymentsForMentalDiseaseInstitutions =
                    undefined
                updatedDraftSubmissionFormData.modifiedMedicalLossRatioStandards =
                    undefined
                updatedDraftSubmissionFormData.modifiedOtherFinancialPaymentIncentive =
                    undefined
                updatedDraftSubmissionFormData.modifiedEnrollmentProcess =
                    undefined
                updatedDraftSubmissionFormData.modifiedGrevienceAndAppeal =
                    undefined
                updatedDraftSubmissionFormData.modifiedNetworkAdequacyStandards =
                    undefined
                updatedDraftSubmissionFormData.modifiedLengthOfContract =
                    undefined
                updatedDraftSubmissionFormData.modifiedNonRiskPaymentArrangements =
                    undefined
            }

            const updatedContractInput: UpdateContractDraftRevisionInput = {
                formData: updatedDraftSubmissionFormData,
                contractID: draftSubmission.id,
                lastSeenUpdatedAt: draftSubmission.draftRevision.updatedAt,
            }

            const updatedDraft = await updateDraft(updatedContractInput)
            if (updatedDraft instanceof Error) {
                setSubmitting(false)
            } else {
                navigate(redirectPath || `../contract-details`)
            }
        }
    }

    const generateErrorSummaryErrors = (
        errors: FormikErrors<SubmissionTypeFormValues>
    ) => {
        const errorObject = {}
        const formikErrors = { ...errors }

        if (formikErrors.programIDs) {
            Object.assign(errorObject, {
                '#programIDs': formikErrors.programIDs,
            })
            delete formikErrors.programIDs
        }

        return { ...errorObject, ...formikErrors }
    }

    // Handles population covered click. CHIP-only can only have submission type of CONTRACT_ONLY. This function
    // automatically resets the submission type radio selection when CONTRACT_ONLY is not selected and switching to
    // CHIP-only population coverage.
    const handlePopulationCoveredClick = (
        value: PopulationCoveredType,
        values: SubmissionTypeFormValues,
        setFieldValue: FormikHelpers<SubmissionTypeFormValues>['setFieldValue']
    ): void => {
        const isSelectingChipOnly =
            value === 'CHIP' && values.populationCovered !== value
        if (
            isSelectingChipOnly &&
            values.submissionType === 'CONTRACT_AND_RATES'
        ) {
            void setFieldValue('submissionType', 'CONTRACT_ONLY', true)
        }
    }

    return (
        <>
            <FormNotificationContainer>
                <DynamicStepIndicator
                    formPages={
                        draftSubmission
                            ? activeFormPages(
                                  draftSubmission.draftRevision.formData,
                                  hideSupportingDocs
                              )
                            : hideSupportingDocs
                              ? STATE_SUBMISSION_FORM_ROUTES_WITHOUT_SUPPORTING_DOCS
                              : STATE_SUBMISSION_FORM_ROUTES
                    }
                    currentFormPage={currentRoute}
                />
                <PageBannerAlerts
                    loggedInUser={loggedInUser}
                    unlockedInfo={draftSubmission?.draftRevision.unlockInfo}
                    showPageErrorMessage={showPageErrorMessage ?? false}
                />
            </FormNotificationContainer>
            <FormContainer id="SubmissionType">
                <Formik
                    initialValues={submissionTypeInitialValues}
                    onSubmit={(values, { setSubmitting }) => {
                        return handleFormSubmit(values, setSubmitting)
                    }}
                    validationSchema={SubmissionTypeFormSchema()}
                >
                    {({
                        values,
                        errors,
                        handleSubmit,
                        isSubmitting,
                        setSubmitting,
                        setFieldValue,
                    }) => {
                        return (
                            <>
                                <UswdsForm
                                    className={styles.formContainer}
                                    id="SubmissionTypeForm"
                                    aria-label={
                                        isNewSubmission
                                            ? 'New Submission Form'
                                            : 'Submission Type Form'
                                    }
                                    aria-describedby="form-guidance"
                                    onSubmit={handleSubmit}
                                >
                                    <fieldset className="usa-fieldset">
                                        <legend className="srOnly">
                                            Submission type
                                        </legend>
                                        {showAPIErrorBanner && (
                                            <GenericApiErrorBanner />
                                        )}

                                        {shouldValidate && (
                                            <ErrorSummary
                                                errors={generateErrorSummaryErrors(
                                                    errors
                                                )}
                                                headingRef={
                                                    errorSummaryHeadingRef
                                                }
                                            />
                                        )}
                                        <FormGroup
                                            error={showFieldErrors(
                                                errors.populationCovered
                                            )}
                                            className="margin-top-0"
                                        >
                                            <Fieldset
                                                className={styles.radioGroup}
                                                role="radiogroup"
                                                aria-required
                                                legend="Which populations does this contract action cover?"
                                            >
                                                <span
                                                    className={
                                                        styles.requiredOptionalText
                                                    }
                                                >
                                                    Required
                                                </span>
                                                {showFieldErrors(
                                                    errors.populationCovered
                                                ) && (
                                                    <PoliteErrorMessage formFieldLabel="Which populations does this contract action cover?">
                                                        {
                                                            errors.populationCovered
                                                        }
                                                    </PoliteErrorMessage>
                                                )}
                                                <FieldRadio
                                                    id="medicaid"
                                                    name="populationCovered"
                                                    label={
                                                        PopulationCoveredRecord[
                                                            'MEDICAID'
                                                        ]
                                                    }
                                                    value={'MEDICAID'}
                                                    onClick={() =>
                                                        handlePopulationCoveredClick(
                                                            'MEDICAID',
                                                            values,
                                                            setFieldValue
                                                        )
                                                    }
                                                    aria-required
                                                    list_position={1}
                                                    list_options={3}
                                                    parent_component_heading="Which populations does this contract action cover?"
                                                    radio_button_title={
                                                        PopulationCoveredRecord[
                                                            'MEDICAID'
                                                        ]
                                                    }
                                                />
                                                <FieldRadio
                                                    id="medicaid-and-chip"
                                                    name="populationCovered"
                                                    label={
                                                        PopulationCoveredRecord[
                                                            'MEDICAID_AND_CHIP'
                                                        ]
                                                    }
                                                    value={'MEDICAID_AND_CHIP'}
                                                    onClick={() =>
                                                        handlePopulationCoveredClick(
                                                            'MEDICAID_AND_CHIP',
                                                            values,
                                                            setFieldValue
                                                        )
                                                    }
                                                    list_position={2}
                                                    list_options={3}
                                                    parent_component_heading="Which populations does this contract action cover?"
                                                    radio_button_title={
                                                        PopulationCoveredRecord[
                                                            'MEDICAID_AND_CHIP'
                                                        ]
                                                    }
                                                />
                                                <FieldRadio
                                                    id="chip"
                                                    name="populationCovered"
                                                    label={
                                                        PopulationCoveredRecord[
                                                            'CHIP'
                                                        ]
                                                    }
                                                    value={'CHIP'}
                                                    onClick={() =>
                                                        handlePopulationCoveredClick(
                                                            'CHIP',
                                                            values,
                                                            setFieldValue
                                                        )
                                                    }
                                                    list_position={3}
                                                    list_options={3}
                                                    parent_component_heading="Which populations does this contract action cover?"
                                                    radio_button_title={
                                                        PopulationCoveredRecord[
                                                            'CHIP'
                                                        ]
                                                    }
                                                />
                                            </Fieldset>
                                        </FormGroup>

                                        <FormGroup
                                            error={showFieldErrors(
                                                errors.programIDs
                                            )}
                                        >
                                            <Label htmlFor="programIDs">
                                                Programs this contract action
                                                covers
                                            </Label>
                                            <span
                                                className={
                                                    styles.requiredOptionalText
                                                }
                                            >
                                                Required
                                            </span>
                                            {showFieldErrors(
                                                errors.programIDs
                                            ) && (
                                                <PoliteErrorMessage formFieldLabel="Programs this contract action covers">
                                                    {errors.programIDs}
                                                </PoliteErrorMessage>
                                            )}
                                            <ProgramSelect
                                                name="programIDs"
                                                inputId="programIDs"
                                                programIDs={values.programIDs}
                                                contractProgramsOnly
                                                aria-label="Programs this contract action covers (required)"
                                                label="Programs this contract action covers"
                                            />
                                        </FormGroup>
                                        <FormGroup
                                            error={showFieldErrors(
                                                errors.submissionType
                                            )}
                                        >
                                            <Fieldset
                                                className={styles.radioGroup}
                                                role="radiogroup"
                                                aria-required
                                                defaultValue={
                                                    values.submissionType
                                                }
                                                legend="Choose a submission type"
                                                id="submissionType"
                                            >
                                                <span
                                                    className={
                                                        styles.requiredOptionalText
                                                    }
                                                >
                                                    Required
                                                </span>
                                                {showFieldErrors(
                                                    errors.submissionType
                                                ) && (
                                                    <PoliteErrorMessage formFieldLabel="Choose a submission type">
                                                        {errors.submissionType}
                                                    </PoliteErrorMessage>
                                                )}
                                                <FieldRadio
                                                    id="contractOnly"
                                                    name="submissionType"
                                                    label={
                                                        SubmissionTypeRecord[
                                                            'CONTRACT_ONLY'
                                                        ]
                                                    }
                                                    value={'CONTRACT_ONLY'}
                                                    list_position={1}
                                                    list_options={2}
                                                    parent_component_heading="Programs this contract action covers"
                                                    radio_button_title={
                                                        SubmissionTypeRecord[
                                                            'CONTRACT_ONLY'
                                                        ]
                                                    }
                                                />
                                                <FieldRadio
                                                    id="contractRate"
                                                    name="submissionType"
                                                    label={
                                                        SubmissionTypeRecord[
                                                            'CONTRACT_AND_RATES'
                                                        ]
                                                    }
                                                    value={'CONTRACT_AND_RATES'}
                                                    disabled={
                                                        values.populationCovered ===
                                                        'CHIP'
                                                    }
                                                    list_position={2}
                                                    list_options={2}
                                                    parent_component_heading="Programs this contract action covers"
                                                    radio_button_title={
                                                        SubmissionTypeRecord[
                                                            'CONTRACT_AND_RATES'
                                                        ]
                                                    }
                                                />
                                                {values.populationCovered ===
                                                    'CHIP' && (
                                                    <div
                                                        role="note"
                                                        aria-labelledby="submissionType"
                                                        className="usa-hint padding-top-2"
                                                    >
                                                        States are not required
                                                        to submit rates with
                                                        CHIP-only contracts.
                                                    </div>
                                                )}
                                            </Fieldset>
                                        </FormGroup>
                                        <FormGroup
                                            error={showFieldErrors(
                                                errors.contractType
                                            )}
                                        >
                                            <Fieldset
                                                role="radiogroup"
                                                aria-required
                                                className={styles.radioGroup}
                                                legend="Contract action type"
                                                id="contractType"
                                            >
                                                <span
                                                    className={
                                                        styles.requiredOptionalText
                                                    }
                                                >
                                                    Required
                                                </span>
                                                {showFieldErrors(
                                                    errors.contractType
                                                ) && (
                                                    <PoliteErrorMessage formFieldLabel="Contract action type">
                                                        {errors.contractType}
                                                    </PoliteErrorMessage>
                                                )}
                                                <FieldRadio
                                                    id="baseContract"
                                                    name="contractType"
                                                    label="Base contract"
                                                    aria-required
                                                    value={'BASE'}
                                                    list_position={1}
                                                    list_options={2}
                                                    parent_component_heading="Contract action type"
                                                    radio_button_title="Base contract"
                                                />
                                                <FieldRadio
                                                    id="amendmentContract"
                                                    name="contractType"
                                                    label="Amendment to base contract"
                                                    aria-required
                                                    value={'AMENDMENT'}
                                                    list_position={2}
                                                    list_options={2}
                                                    parent_component_heading="Contract action type"
                                                    radio_button_title="Amendment to base contract"
                                                />
                                            </Fieldset>
                                        </FormGroup>
                                        <FormGroup
                                            error={showFieldErrors(
                                                errors.riskBasedContract
                                            )}
                                        >
                                            <FieldYesNo
                                                id="riskBasedContract"
                                                name="riskBasedContract"
                                                label="Is this a risk-based contract?"
                                                aria-required
                                                hint="See 42 CFR § 438.2"
                                                showError={showFieldErrors(
                                                    errors.riskBasedContract
                                                )}
                                            />
                                        </FormGroup>
                                        <FieldTextarea
                                            label="Submission description"
                                            id="submissionDescription"
                                            name="submissionDescription"
                                            aria-required
                                            aria-describedby="submissionDescriptionHelp"
                                            showError={showFieldErrors(
                                                errors.submissionDescription
                                            )}
                                            hint={
                                                <>
                                                    <p
                                                        id="submissionDescriptionHelp"
                                                        role="note"
                                                    >
                                                        Provide a 1-2 paragraph
                                                        summary of your
                                                        submission that
                                                        highlights any important
                                                        changes CMS reviewers
                                                        will need to be aware of
                                                    </p>
                                                    <ReactRouterLinkWithLogging
                                                        variant="external"
                                                        to={{
                                                            pathname: '/help',
                                                            hash: '#submission-description',
                                                        }}
                                                        target="_blank"
                                                    >
                                                        View description
                                                        examples
                                                    </ReactRouterLinkWithLogging>
                                                </>
                                            }
                                        />
                                    </fieldset>
                                    <PageActions
                                        pageVariant={
                                            isNewSubmission
                                                ? 'FIRST'
                                                : 'EDIT_FIRST'
                                        }
                                        backOnClick={() =>
                                            navigate(
                                                RoutesRecord.DASHBOARD_SUBMISSIONS
                                            )
                                        }
                                        continueOnClick={() => {
                                            setShouldValidate(true)
                                            setFocusErrorSummaryHeading(true)
                                        }}
                                        saveAsDraftOnClick={async () => {
                                            await handleFormSubmit(
                                                values,
                                                setSubmitting,
                                                RoutesRecord.DASHBOARD_SUBMISSIONS
                                            )
                                        }}
                                        actionInProgress={isSubmitting}
                                        backOnClickUrl={
                                            RoutesRecord.DASHBOARD_SUBMISSIONS
                                        }
                                        saveAsDraftOnClickUrl={
                                            RoutesRecord.DASHBOARD_SUBMISSIONS
                                        }
                                        continueOnClickUrl="/edit/contract-details"
                                    />
                                </UswdsForm>
                            </>
                        )
                    }}
                </Formik>
            </FormContainer>
        </>
    )
}<|MERGE_RESOLUTION|>--- conflicted
+++ resolved
@@ -17,20 +17,9 @@
     PoliteErrorMessage,
     ReactRouterLinkWithLogging,
 } from '../../../components'
-<<<<<<< HEAD
+import { isContractWithProvisions } from '@mc-review/common-code'
 import { PopulationCoveredRecord, SubmissionTypeRecord } from '@mc-review/hpp'
 import { ContractType, PopulationCoveredType } from '@mc-review/hpp'
-=======
-import { isContractWithProvisions } from '../../../common-code/ContractType'
-import {
-    PopulationCoveredRecord,
-    SubmissionTypeRecord,
-} from '../../../constants/healthPlanPackages'
-import {
-    ContractType,
-    PopulationCoveredType,
-} from '../../../common-code/healthPlanFormDataType'
->>>>>>> 70b6a558
 import {
     SubmissionType as SubmissionTypeT,
     CreateContractInput,
@@ -52,15 +41,9 @@
 import {
     RoutesRecord,
     STATE_SUBMISSION_FORM_ROUTES,
-<<<<<<< HEAD
+    STATE_SUBMISSION_FORM_ROUTES_WITHOUT_SUPPORTING_DOCS,
 } from '@mc-review/constants'
-import { FormContainer } from '../FormContainer'
-import { useHealthPlanPackageForm } from '../../../hooks/useHealthPlanPackageForm'
-=======
-    STATE_SUBMISSION_FORM_ROUTES_WITHOUT_SUPPORTING_DOCS,
-} from '../../../constants'
 import { FormContainer } from '../../../components/FormContainer/FormContainer'
->>>>>>> 70b6a558
 import { useCurrentRoute } from '../../../hooks'
 import { ErrorOrLoadingPage } from '../ErrorOrLoadingPage'
 import { useAuth } from '../../../contexts/AuthContext'
@@ -69,7 +52,7 @@
 import { useErrorSummary } from '../../../hooks/useErrorSummary'
 import { useContractForm } from '../../../hooks/useContractForm'
 import { useLDClient } from 'launchdarkly-react-client-sdk'
-import { featureFlags } from '../../../common-code/featureFlags'
+import { featureFlags } from '@mc-review/common-code'
 
 export interface SubmissionTypeFormValues {
     populationCovered?: PopulationCoveredType
