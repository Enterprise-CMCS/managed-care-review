--- conflicted
+++ resolved
@@ -5,11 +5,7 @@
     Label,
 } from '@trussworks/react-uswds'
 import { Formik, FormikErrors, FormikHelpers } from 'formik'
-<<<<<<< HEAD
-import React, { useState } from 'react'
-=======
 import React, { useState, useEffect } from 'react'
->>>>>>> 2bbe891c
 import { useNavigate, useLocation, generatePath } from 'react-router-dom'
 import {
     DynamicStepIndicator,
@@ -45,10 +41,6 @@
 import {
     RoutesRecord,
     RouteT,
-<<<<<<< HEAD
-    STATE_SUBMISSION_FORM_ROUTES,
-=======
->>>>>>> 2bbe891c
     STATE_SUBMISSION_FORM_ROUTES_WITHOUT_SUPPORTING_DOCS,
     STATE_SUBMISSION_FORM_ROUTES,
 } from '@mc-review/constants'
@@ -64,10 +56,7 @@
 import { featureFlags } from '@mc-review/common-code'
 import { ContactSupportLink } from '../../../components/ErrorAlert/ContactSupportLink'
 import { useFocusOnRender } from '../../../hooks/useFocusOnRender'
-<<<<<<< HEAD
-=======
 import { usePage } from '../../../contexts/PageContext'
->>>>>>> 2bbe891c
 
 export interface SubmissionTypeFormValues {
     populationCovered?: PopulationCoveredType
