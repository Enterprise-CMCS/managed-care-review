--- conflicted
+++ resolved
@@ -9,14 +9,9 @@
     Link,
     Label,
 } from '@trussworks/react-uswds'
-<<<<<<< HEAD
-import { Formik, FormikHelpers, FormikErrors } from 'formik'
+import { Formik, FormikHelpers, FormikErrors, Field } from 'formik'
 import { useHistory, Link as ReactRouterLink } from 'react-router-dom'
-=======
-import { Formik, FormikHelpers, FormikErrors, Field } from 'formik'
-import { NavLink, useHistory, Link as ReactRouterLink } from 'react-router-dom'
 import Select, { AriaOnFocus } from 'react-select'
->>>>>>> cc245909
 
 import {
     CreateDraftSubmissionInput,
@@ -36,11 +31,8 @@
     cleanDraftSubmission,
     updatesFromSubmission,
 } from '../updateSubmissionTransform'
-<<<<<<< HEAD
 import { PageActions } from '../PageActions'
-=======
 import { ErrorSummary } from '../../../components/Form/ErrorSummary/ErrorSummary'
->>>>>>> cc245909
 
 // Formik setup
 // Should be listed in order of appearance on field to allow errors to focus as expected
