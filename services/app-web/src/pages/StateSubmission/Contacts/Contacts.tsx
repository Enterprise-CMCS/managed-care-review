--- conflicted
+++ resolved
@@ -286,33 +286,17 @@
         values: ContactsFormValues,
         formikHelpers: FormikHelpers<ContactsFormValues>
     ) => {
+        // const updatedDraft = updatesFromSubmission(draftSubmission)
         draftSubmission.stateContacts = values.stateContacts
-<<<<<<< HEAD
-        draftSubmission.actuaryContacts = values.actuaryContacts
 
         /**
-         * TODO: Delete this part when we merge in work on Contacts page
-         * Temporary fix until we merge in work on Contacts page
-         *
          * TODO: Once Contacts page work is merged in, we will need to switch where we save this with flag on and off
          *  Flag On: Save this to new fields
          *  Flag Off: Save this to rateInfo[0] actuary contacts
          */
 
-        if (draftSubmission.rateInfos[0]) {
-            draftSubmission.rateInfos[0].actuaryContacts =
-                values.actuaryContacts
-        }
-
-        /**
-         *End of temp code
-         */
-
-        draftSubmission.actuaryCommunicationPreference =
-=======
         draftSubmission.addtlActuaryContacts = values.actuaryContacts
         draftSubmission.addtlActuaryCommunicationPreference =
->>>>>>> 7a63dcbd
             values.actuaryCommunicationPreference
 
         try {
