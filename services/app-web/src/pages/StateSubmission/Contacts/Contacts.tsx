--- conflicted
+++ resolved
@@ -231,11 +231,7 @@
         name: '',
         titleRole: '',
         email: '',
-<<<<<<< HEAD
-        actuarialFirm: null,
-=======
         actuarialFirm: undefined,
->>>>>>> 6c6923e3
         actuarialFirmOther: '',
     }
 
@@ -274,20 +270,6 @@
         values: ContactsFormValues,
         formikHelpers: FormikHelpers<ContactsFormValues>
     ) => {
-<<<<<<< HEAD
-        const updatedDraft = updatesFromSubmission(draftSubmission)
-        updatedDraft.stateContacts = values.stateContacts
-        updatedDraft.actuaryContacts = values.actuaryContacts
-        updatedDraft.actuaryCommunicationPreference =
-            values.actuaryCommunicationPreference
-
-        try {
-            const updatedSubmission = await updateDraft({
-                submissionID: draftSubmission.id,
-                draftSubmissionUpdates: updatedDraft,
-            })
-            if (updatedSubmission) {
-=======
         // const updatedDraft = updatesFromSubmission(draftSubmission)
         draftSubmission.stateContacts = values.stateContacts
         draftSubmission.actuaryContacts = values.actuaryContacts
@@ -304,7 +286,6 @@
                     updatedSubmission
                 )
             } else if (updatedSubmission) {
->>>>>>> 6c6923e3
                 if (redirectToDashboard.current) {
                     history.push(`/dashboard`)
                 } else {
@@ -326,11 +307,7 @@
                 onSubmit={handleFormSubmit}
                 validationSchema={contactSchema}
             >
-<<<<<<< HEAD
-                {({ values, errors, dirty, handleSubmit }) => (
-=======
                 {({ values, errors, dirty, handleSubmit, isSubmitting }) => (
->>>>>>> 6c6923e3
                     <>
                         <UswdsForm
                             className={styles.formContainer}
@@ -370,11 +347,7 @@
                                         >
                                             {values.stateContacts.length > 0 &&
                                                 values.stateContacts.map(
-<<<<<<< HEAD
                                                     (_stateContact, index) => (
-=======
-                                                    (stateContact, index) => (
->>>>>>> 6c6923e3
                                                         <div
                                                             className={
                                                                 styles.stateContact
@@ -566,11 +539,7 @@
                                                     0 &&
                                                     values.actuaryContacts.map(
                                                         (
-<<<<<<< HEAD
-                                                            _actuaryContact,
-=======
                                                             actuaryContact,
->>>>>>> 6c6923e3
                                                             index
                                                         ) => (
                                                             <div
