--- conflicted
+++ resolved
@@ -12,17 +12,11 @@
 import { generatePath, useNavigate } from 'react-router-dom'
 import { useLDClient } from 'launchdarkly-react-client-sdk'
 import styles from '../StateSubmissionForm.module.scss'
-<<<<<<< HEAD
-
-import { StateContact } from '@mc-review/hpp'
-
-=======
-import { recordJSException } from '../../../otelHelpers'
+import { recordJSException } from '@mc-review/otel'
 import {
     StateContact,
     UpdateContractDraftRevisionInput,
 } from '../../../gen/gqlClient'
->>>>>>> 70b6a558
 import { ErrorSummary, FieldTextInput } from '../../../components/Form'
 
 import { useFocus } from '../../../hooks/useFocus'
@@ -45,7 +39,7 @@
 import { ErrorOrLoadingPage } from '../ErrorOrLoadingPage'
 import { PageBannerAlerts } from '../PageBannerAlerts'
 import { useErrorSummary } from '../../../hooks/useErrorSummary'
-import { featureFlags } from '../../../common-code/featureFlags'
+import { featureFlags } from '@mc-review/common-code'
 
 export interface ContactsFormValues {
     stateContacts: StateContact[]
