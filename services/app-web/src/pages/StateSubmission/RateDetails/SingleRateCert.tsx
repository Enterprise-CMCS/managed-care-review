import React, { useEffect, useRef, useState } from 'react'
import {
    DatePicker,
    DateRangePicker,
    Fieldset,
    FormGroup,
    Label,
} from '@trussworks/react-uswds'
import classnames from 'classnames'
<<<<<<< HEAD
import {
    ActuaryContact,
    RateCapitationType,
    RateAmendmentType,
    ActuaryCommunication,
} from '../../../gen/gqlClient'
=======
>>>>>>> 71ccd26a
import {
    ButtonWithLogging,
    FieldRadio,
    FileItemT,
    FileUpload,
    LinkWithLogging,
    PoliteErrorMessage,
    ProgramSelect,
    SectionCard,
} from '../../../components'

import styles from '../StateSubmissionForm.module.scss'
import { isDateRangeEmpty } from '../../../formHelpers'
import { formatUserInputDate } from '@mc-review/dates'
import {
    ACCEPTED_RATE_SUPPORTING_DOCS_FILE_TYPES,
    ACCEPTED_RATE_CERTIFICATION_FILE_TYPES,
} from '../../../components/FileUpload'
import { useS3 } from '../../../contexts/S3Context'

import {
    FieldArray,
    FieldArrayRenderProps,
    FormikErrors,
    getIn,
    useFormikContext,
} from 'formik'
import { ActuaryContactFields } from '../Contacts'
import { useFocus } from '../../../hooks'
<<<<<<< HEAD
import { SharedRateCertDisplay } from '../../../components/SubmissionSummarySection/RateDetailsSummarySection/RateDetailsSummary/RateDetailsSummarySection'
=======
import {
    ActuaryCommunication,
    ActuaryContact,
    RateCapitationType,
    RateAmendmentType,
} from '../../../gen/gqlClient'

type SharedRateCertDisplay = {
    packageId?: string
    packageName?: string
}
>>>>>>> 71ccd26a

const isRateTypeEmpty = (values: RateCertFormType): boolean =>
    values.rateType === undefined
const isRateTypeAmendment = (values: RateCertFormType): boolean =>
    values.rateType === 'AMENDMENT'

export type RateCertFormType = {
    id: string
    key: string
    rateType: RateAmendmentType | undefined
    rateCapitationType: RateCapitationType | undefined
    rateDateStart: string
    rateDateEnd: string
    rateDateCertified: string
    effectiveDateStart: string
    effectiveDateEnd: string
    rateProgramIDs: string[]
    rateDocuments: FileItemT[]
    supportingDocuments: FileItemT[]
    actuaryContacts: ActuaryContact[]
    addtlActuaryContacts: ActuaryContact[]
    actuaryCommunicationPreference?: ActuaryCommunication
    packagesWithSharedRateCerts: SharedRateCertDisplay[]
    hasSharedRateCert?: 'YES' | 'NO'
}

export type RateInfoArrayType = {
    rateInfos: RateCertFormType[]
}

export type SingleRateFormError =
    FormikErrors<RateInfoArrayType>[keyof FormikErrors<RateInfoArrayType>]

type MultiRatesConfig = {
    reassignNewRateRef: ((el: HTMLInputElement) => void) | undefined
    removeSelf: () => void // callback to Formik FieldArray to imperatively remove this rate from overall list and refocus on add new rate button
}

type SingleRateCertProps = {
    rateInfo: RateCertFormType
    shouldValidate: boolean
    index: number // defaults to 0
    previousDocuments: string[] // this only passed in to ensure S3 deleteFile doesn't remove valid files for previous revisions
    parentSubmissionID: string // this is only passed in for PackagesWithShared rates feature.
    multiRatesConfig?: MultiRatesConfig // this is only passed in to enable displaying this rate within the multi-rates UI
}

const emptyActuaryContact = {
    name: '',
    titleRole: '',
    email: '',
    actuarialFirm: undefined,
    actuarialFirmOther: '',
}

const RateDatesErrorMessage = ({
    startDate,
    endDate,
    startDateError,
    endDateError,
    shouldValidate,
    formFieldLabel,
}: {
    shouldValidate: boolean
    startDate?: string
    endDate?: string
    startDateError?: string // yup validation message
    endDateError?: string // yup validation message
    formFieldLabel: string
}): React.ReactElement => {
    const hasError = shouldValidate && (startDateError || endDateError)

    // Error messages have hierarchy
    // preference to show message for totally empty date, then errors for start date, then for end date
    const validationErrorMessage = hasError
        ? isDateRangeEmpty(startDate, endDate)
            ? 'You must provide a start and an end date'
            : (startDateError ?? endDateError)
        : null

    return (
        <PoliteErrorMessage formFieldLabel={formFieldLabel}>
            {validationErrorMessage}
        </PoliteErrorMessage>
    )
}

export const SingleRateCert = ({
    rateInfo,
    shouldValidate,
    multiRatesConfig,
    index = 0,
}: SingleRateCertProps): React.ReactElement => {
    // page level setup
    const { handleUploadFile, handleScanFile } = useS3()
    const key = rateInfo.key
    const displayAsStandaloneRate = multiRatesConfig === undefined
    const fieldNamePrefix = `rateInfos.${index}`
    const rateCertNumber = index + 1
    const { errors, setFieldValue } = useFormikContext<RateInfoArrayType>()
    const [focusNewActuaryContact, setFocusNewActuaryContact] = useState(false)

    const newActuaryContactNameRef = useRef<HTMLInputElement | null>(null)
    const [newActuaryContactButtonRef, setNewActuaryContactButtonFocus] =
        useFocus()

    useEffect(() => {
        if (newActuaryContactNameRef.current) {
            newActuaryContactNameRef.current.focus()
            setFocusNewActuaryContact(false)
            newActuaryContactNameRef.current = null
        }
    }, [focusNewActuaryContact])

    const showFieldErrors = (
        fieldName: keyof RateCertFormType
    ): string | undefined => {
        if (!shouldValidate) return undefined
        return getIn(errors, `${fieldNamePrefix}.${fieldName}`)
    }

    return (
        <SectionCard>
            <h3 className={styles.rateName}>
                {displayAsStandaloneRate
                    ? `Rate certification`
                    : `Rate certification ${rateCertNumber}`}
            </h3>
            <Fieldset
                data-testid={`rate-certification-form`}
                key={key}
                id={`${fieldNamePrefix}.container.${rateInfo.id}`}
            >
                <FormGroup error={Boolean(showFieldErrors('rateDocuments'))}>
                    <FileUpload
                        id={`${fieldNamePrefix}.rateDocuments`}
                        name={`${fieldNamePrefix}.rateDocuments`}
                        label="Upload one rate certification document"
                        aria-required
                        allowMultipleUploads={false}
                        error={showFieldErrors('rateDocuments')}
                        hint={
                            <span className={styles.guidanceTextBlockNoPadding}>
                                <LinkWithLogging
                                    aria-label="Document definitions and requirements (opens in new window)"
                                    href={'/help#key-documents'}
                                    variant="external"
                                    target="_blank"
                                >
                                    Document definitions and requirements
                                </LinkWithLogging>
                                <span className="padding-top-2">
                                    {`Upload only one rate certification document. Additional rates can be added later.`}
                                </span>

                                <span className="padding-top-1">
                                    This input only accepts one file in PDF,
                                    DOC, or DOCX format.
                                </span>
                            </span>
                        }
                        accept={ACCEPTED_RATE_CERTIFICATION_FILE_TYPES}
                        initialItems={rateInfo.rateDocuments}
                        uploadFile={(file) =>
                            handleUploadFile(file, 'HEALTH_PLAN_DOCS')
                        }
                        scanFile={(key) =>
                            handleScanFile(key, 'HEALTH_PLAN_DOCS')
                        }
                        onFileItemsUpdate={({ fileItems }) =>
                            setFieldValue(
                                `${fieldNamePrefix}.rateDocuments`,
                                fileItems
                            )
                        }
                    />
                </FormGroup>

                <FormGroup
                    error={Boolean(showFieldErrors('supportingDocuments'))}
                >
                    <FileUpload
                        id={`${fieldNamePrefix}.supportingDocuments`}
                        name={`${fieldNamePrefix}.supportingDocuments`}
                        label="Upload supporting documents"
                        aria-required={false}
                        error={showFieldErrors('supportingDocuments')}
                        hint={
                            <span className={styles.guidanceTextBlockNoPadding}>
                                <LinkWithLogging
                                    aria-label="Document definitions and requirements (opens in new window)"
                                    href={'/help#key-documents'}
                                    variant="external"
                                    target="_blank"
                                >
                                    Document definitions and requirements
                                </LinkWithLogging>
                                <span className="padding-top-1">
                                    {`Upload any supporting documents for Rate certification ${rateCertNumber}`}
                                </span>
                                <span>
                                    Additional rates can be added later.
                                </span>

                                <span className="padding-top-1">
                                    This input only accepts PDF, CSV, DOC, DOCX,
                                    XLS, XLSX files.
                                </span>
                            </span>
                        }
                        accept={ACCEPTED_RATE_SUPPORTING_DOCS_FILE_TYPES}
                        initialItems={rateInfo.supportingDocuments}
                        uploadFile={(file) =>
                            handleUploadFile(file, 'HEALTH_PLAN_DOCS')
                        }
                        scanFile={(key) =>
                            handleScanFile(key, 'HEALTH_PLAN_DOCS')
                        }
                        onFileItemsUpdate={({ fileItems }) =>
                            setFieldValue(
                                `${fieldNamePrefix}.supportingDocuments`,
                                fileItems
                            )
                        }
                    />
                </FormGroup>

                <FormGroup error={Boolean(showFieldErrors('rateProgramIDs'))}>
                    <Label htmlFor={`${fieldNamePrefix}.rateProgramIDs`}>
                        Programs this rate certification covers
                    </Label>
                    <span className={styles.requiredOptionalText}>
                        Required
                    </span>
                    <PoliteErrorMessage formFieldLabel="Programs this rate certification covers">
                        {showFieldErrors('rateProgramIDs')}
                    </PoliteErrorMessage>
                    <ProgramSelect
                        name={`${fieldNamePrefix}.rateProgramIDs`}
                        inputId={`${fieldNamePrefix}.rateProgramIDs`}
                        programIDs={rateInfo.rateProgramIDs}
                        aria-label="programs (required)"
                        label="Programs this rate certification covers"
                    />
                </FormGroup>

                <FormGroup error={Boolean(showFieldErrors('rateType'))}>
                    <Fieldset
                        className={styles.radioGroup}
                        legend="Rate certification type"
                        role="radiogroup"
                        aria-required
                    >
                        <span className={styles.requiredOptionalText}>
                            Required
                        </span>
                        <PoliteErrorMessage formFieldLabel="Rate certification type">
                            {showFieldErrors('rateType')}
                        </PoliteErrorMessage>

                        <LinkWithLogging
                            aria-label="Rate certification type definitions (opens in new window)"
                            href={'/help#rate-cert-type-definitions'}
                            variant="external"
                            target="_blank"
                        >
                            Rate certification type definitions
                        </LinkWithLogging>
                        <FieldRadio
                            id={`newRate-${index}`}
                            name={`${fieldNamePrefix}.rateType`}
                            label="New rate certification"
                            value={'NEW'}
                            list_position={1}
                            list_options={2}
                            parent_component_heading="Rate certification type"
                            radio_button_title="New rate certification"
                        />
                        <FieldRadio
                            id={`amendmentRate-${index}`}
                            name={`${fieldNamePrefix}.rateType`}
                            label="Amendment to prior rate certification"
                            value={'AMENDMENT'}
                            list_position={2}
                            list_options={2}
                            parent_component_heading="Rate certification type"
                            radio_button_title="Amendment to prior rate certification"
                        />
                    </Fieldset>
                </FormGroup>

                <FormGroup
                    error={Boolean(showFieldErrors('rateCapitationType'))}
                >
                    <Fieldset
                        className={styles.radioGroup}
                        legend={
                            <div className={styles.capitationLegend}>
                                <p className="margin-bottom-0">
                                    Does the actuary certify capitation rates
                                    specific to each rate cell or a rate range?
                                </p>
                                <span
                                    className={classnames(
                                        styles.legendSubHeader,
                                        styles.requiredOptionalText
                                    )}
                                >
                                    Required
                                </span>
                                <p
                                    className={classnames(
                                        'margin-bottom-0',
                                        styles.legendSubHeader
                                    )}
                                >
                                    See 42 CFR §§ 438.4(b) and 438.4(c)
                                </p>
                            </div>
                        }
                        role="radiogroup"
                        aria-required
                    >
                        <PoliteErrorMessage formFieldLabel="Does the actuary certify capitation rates specific to each rate cell or a rate range?">
                            {showFieldErrors('rateCapitationType')}
                        </PoliteErrorMessage>
                        <FieldRadio
                            id={`rateCell-${index}`}
                            name={`${fieldNamePrefix}.rateCapitationType`}
                            label="Certification of capitation rates specific to each rate cell"
                            value={'RATE_CELL'}
                            list_position={1}
                            list_options={2}
                            parent_component_heading="Does the actuary certify capitation rates specific to each rate cell or a rate range?"
                            radio_button_title="Certification of capitation rates specific to each rate cell"
                        />
                        <FieldRadio
                            id={`rateRange-${index}`}
                            name={`${fieldNamePrefix}.rateCapitationType`}
                            label="Certification of rate ranges of capitation rates per rate cell"
                            value={'RATE_RANGE'}
                            list_position={2}
                            list_options={2}
                            parent_component_heading="Does the actuary certify capitation rates specific to each rate cell or a rate range?"
                            radio_button_title="Certification of rate ranges of capitation rates per rate cell"
                        />
                    </Fieldset>
                </FormGroup>

                {!isRateTypeEmpty(rateInfo) && (
                    <>
                        <FormGroup
                            error={Boolean(
                                showFieldErrors('rateDateStart') ??
                                    showFieldErrors('rateDateEnd')
                            )}
                        >
                            <Fieldset
                                aria-required
                                legend={
                                    isRateTypeAmendment(rateInfo)
                                        ? 'Rating period of original rate certification'
                                        : 'Rating period'
                                }
                            >
                                <span className={styles.requiredOptionalText}>
                                    Required
                                </span>
                                <RateDatesErrorMessage
                                    startDate={rateInfo.rateDateStart}
                                    endDate={rateInfo.rateDateEnd}
                                    startDateError={showFieldErrors(
                                        'rateDateStart'
                                    )}
                                    endDateError={showFieldErrors(
                                        'rateDateEnd'
                                    )}
                                    shouldValidate={shouldValidate}
                                    formFieldLabel={
                                        isRateTypeAmendment(rateInfo)
                                            ? 'Rating period of original rate certification'
                                            : 'Rating period'
                                    }
                                />

                                <DateRangePicker
                                    className={styles.dateRangePicker}
                                    startDateHint="mm/dd/yyyy"
                                    startDateLabel="Start date"
                                    startDatePickerProps={{
                                        disabled: false,
                                        id: `${fieldNamePrefix}.rateDateStart`,
                                        name: `${fieldNamePrefix}.rateDateStart`,
                                        'aria-required': true,
                                        defaultValue: rateInfo.rateDateStart,
                                        onChange: (val) =>
                                            setFieldValue(
                                                `${fieldNamePrefix}.rateDateStart`,
                                                formatUserInputDate(val)
                                            ),
                                    }}
                                    endDateHint="mm/dd/yyyy"
                                    endDateLabel="End date"
                                    endDatePickerProps={{
                                        disabled: false,
                                        id: `${fieldNamePrefix}.rateDateEnd`,
                                        name: `${fieldNamePrefix}.rateDateEnd`,
                                        'aria-required': true,
                                        defaultValue: rateInfo.rateDateEnd,
                                        onChange: (val) =>
                                            setFieldValue(
                                                `${fieldNamePrefix}.rateDateEnd`,
                                                formatUserInputDate(val)
                                            ),
                                    }}
                                />
                            </Fieldset>
                        </FormGroup>

                        {isRateTypeAmendment(rateInfo) && (
                            <>
                                <FormGroup
                                    error={Boolean(
                                        showFieldErrors('effectiveDateStart') ??
                                            showFieldErrors('effectiveDateEnd')
                                    )}
                                >
                                    <Fieldset
                                        aria-required
                                        legend="Effective dates of rate amendment"
                                    >
                                        <span
                                            className={
                                                styles.requiredOptionalText
                                            }
                                        >
                                            Required
                                        </span>
                                        <RateDatesErrorMessage
                                            startDate={
                                                rateInfo.effectiveDateStart
                                            }
                                            endDate={rateInfo.effectiveDateEnd}
                                            startDateError={showFieldErrors(
                                                'effectiveDateStart'
                                            )}
                                            endDateError={showFieldErrors(
                                                'effectiveDateEnd'
                                            )}
                                            shouldValidate={shouldValidate}
                                            formFieldLabel="Effective dates of rate amendment"
                                        />

                                        <DateRangePicker
                                            className={styles.dateRangePicker}
                                            startDateHint="mm/dd/yyyy"
                                            startDateLabel="Start date"
                                            startDatePickerProps={{
                                                disabled: false,
                                                id: `${fieldNamePrefix}.effectiveDateStart`,
                                                name: `${fieldNamePrefix}.effectiveDateStart`,
                                                'aria-required': true,
                                                defaultValue:
                                                    rateInfo.effectiveDateStart,
                                                onChange: (val) =>
                                                    setFieldValue(
                                                        `${fieldNamePrefix}.effectiveDateStart`,
                                                        formatUserInputDate(val)
                                                    ),
                                            }}
                                            endDateHint="mm/dd/yyyy"
                                            endDateLabel="End date"
                                            endDatePickerProps={{
                                                disabled: false,
                                                id: `${fieldNamePrefix}.effectiveDateEnd`,
                                                name: `${fieldNamePrefix}.effectiveDateEnd`,
                                                'aria-required': true,
                                                defaultValue:
                                                    rateInfo.effectiveDateEnd,
                                                onChange: (val) =>
                                                    setFieldValue(
                                                        `${fieldNamePrefix}.effectiveDateEnd`,
                                                        formatUserInputDate(val)
                                                    ),
                                            }}
                                        />
                                    </Fieldset>
                                </FormGroup>
                            </>
                        )}
                        <FormGroup
                            error={Boolean(
                                showFieldErrors('rateDateCertified')
                            )}
                        >
                            <Label
                                htmlFor={`${fieldNamePrefix}.rateDateCertified`}
                                id={`rateDateCertifiedLabel.${index}`}
                            >
                                {isRateTypeAmendment(rateInfo)
                                    ? 'Date certified for rate amendment'
                                    : 'Date certified'}
                            </Label>
                            <span className={styles.requiredOptionalText}>
                                Required
                            </span>
                            <div
                                className="usa-hint"
                                id={`rateDateCertifiedHint.${index}`}
                            >
                                mm/dd/yyyy
                            </div>
                            <PoliteErrorMessage
                                formFieldLabel={
                                    isRateTypeAmendment(rateInfo)
                                        ? 'Date certified for rate amendment'
                                        : 'Date certified'
                                }
                            >
                                {showFieldErrors('rateDateCertified')}
                            </PoliteErrorMessage>

                            <DatePicker
                                aria-required
                                aria-describedby={`rateDateCertifiedLabel.${index} rateDateCertifiedHint.${index}`}
                                id={`${fieldNamePrefix}.rateDateCertified`}
                                name={`${fieldNamePrefix}.rateDateCertified`}
                                defaultValue={rateInfo.rateDateCertified}
                                onChange={(val) =>
                                    setFieldValue(
                                        `${fieldNamePrefix}.rateDateCertified`,
                                        formatUserInputDate(val)
                                    )
                                }
                            />
                        </FormGroup>
                    </>
                )}

                <FormGroup>
                    <ActuaryContactFields
                        shouldValidate={shouldValidate}
                        fieldNamePrefix={`${fieldNamePrefix}.actuaryContacts.0`}
                        fieldSetLegend="Certifying Actuary"
                    />
                    <FieldArray
                        name={`${fieldNamePrefix}.addtlActuaryContacts`}
                    >
                        {({ remove, push }: FieldArrayRenderProps) => (
                            <FormGroup data-testid="actuary-contacts">
                                {rateInfo.addtlActuaryContacts.length > 0 &&
                                    rateInfo.addtlActuaryContacts.map(
                                        (_actuaryContact, index) => (
                                            <div
                                                className={
                                                    styles.actuaryContact
                                                }
                                                key={index}
                                                data-testid="addtnl-actuary-contact"
                                            >
                                                <ActuaryContactFields
                                                    shouldValidate={
                                                        shouldValidate
                                                    }
                                                    fieldNamePrefix={`${fieldNamePrefix}.addtlActuaryContacts.${index}`}
                                                    fieldSetLegend="Certifying actuary"
                                                    inputRef={
                                                        newActuaryContactNameRef
                                                    }
                                                />
                                                <ButtonWithLogging
                                                    type="button"
                                                    unstyled
                                                    className={
                                                        styles.removeContactBtn
                                                    }
                                                    onClick={() => {
                                                        remove(index)
                                                        setNewActuaryContactButtonFocus()
                                                    }}
                                                    data-testid="removeContactBtn"
                                                >
                                                    Remove certifying actuary
                                                </ButtonWithLogging>
                                            </div>
                                        )
                                    )}
                                <button //this has to be this button element to take the ref prop
                                    type="button"
                                    className={`usa-button usa-button--outline ${styles.addRateBtn}`}
                                    onClick={() => {
                                        push(emptyActuaryContact)
                                        setFocusNewActuaryContact(true)
                                    }}
                                    ref={newActuaryContactButtonRef}
                                >
                                    Add a certifying actuary
                                </button>
                            </FormGroup>
                        )}
                    </FieldArray>
                </FormGroup>
                <FormGroup
                    error={Boolean(
                        showFieldErrors('actuaryCommunicationPreference')
                    )}
                >
                    <Fieldset
                        className={styles.radioGroup}
                        legend="Actuaries' communication preference"
                        role="radiogroup"
                        aria-required
                    >
                        <span
                            className={styles.requiredOptionalText}
                            style={{
                                marginBottom: '10px',
                            }}
                        >
                            Required
                        </span>
                        <span className={styles.requiredOptionalText}>
                            Communication preference between CMS Office of the
                            Actuary (OACT) and all state’s actuaries (i.e.
                            certifying actuaries and additional actuary
                            contacts)
                        </span>
                        <PoliteErrorMessage formFieldLabel="Actuaries' communication preference">
                            {showFieldErrors(
                                'actuaryCommunicationPreference'
                            ) &&
                                getIn(errors, 'actuaryCommunicationPreference')}
                        </PoliteErrorMessage>
                        <FieldRadio
                            id={`${fieldNamePrefix}.actuaryCommunicationPreference.OACTtoActuary`}
                            name={`${fieldNamePrefix}.actuaryCommunicationPreference`}
                            label={`OACT can communicate directly with the state's actuaries but should copy the state on all written communication and all appointments for verbal discussions.`}
                            value={'OACT_TO_ACTUARY'}
                            aria-required
                            list_position={1}
                            list_options={2}
                            parent_component_heading="Actuaries' communication preference"
                            radio_button_title="OACT can communicate directly with the state's actuaries but should copy the state on all written communication and all appointments for verbal discussions."
                        />
                        <FieldRadio
                            id={`${fieldNamePrefix}.actuaryCommunicationPreference.OACTtoState`}
                            name={`${fieldNamePrefix}.actuaryCommunicationPreference`}
                            label={`OACT can communicate directly with the state, and the state will relay all written communication to their actuaries and set up time for any potential verbal discussions.`}
                            value={'OACT_TO_STATE'}
                            aria-required
                            list_position={1}
                            list_options={2}
                            parent_component_heading="Actuaries' communication preference"
                            radio_button_title="OACT can communicate directly with the state, and the state will relay all written communication to their actuaries and set up time for any potential verbal discussions."
                        />
                    </Fieldset>
                </FormGroup>
                {index >= 1 && multiRatesConfig && (
                    <ButtonWithLogging
                        type="button"
                        unstyled
                        className={styles.removeContactBtn}
                        onClick={multiRatesConfig.removeSelf}
                    >
                        Remove rate certification
                    </ButtonWithLogging>
                )}
            </Fieldset>
        </SectionCard>
    )
}<|MERGE_RESOLUTION|>--- conflicted
+++ resolved
@@ -7,15 +7,6 @@
     Label,
 } from '@trussworks/react-uswds'
 import classnames from 'classnames'
-<<<<<<< HEAD
-import {
-    ActuaryContact,
-    RateCapitationType,
-    RateAmendmentType,
-    ActuaryCommunication,
-} from '../../../gen/gqlClient'
-=======
->>>>>>> 71ccd26a
 import {
     ButtonWithLogging,
     FieldRadio,
@@ -45,9 +36,6 @@
 } from 'formik'
 import { ActuaryContactFields } from '../Contacts'
 import { useFocus } from '../../../hooks'
-<<<<<<< HEAD
-import { SharedRateCertDisplay } from '../../../components/SubmissionSummarySection/RateDetailsSummarySection/RateDetailsSummary/RateDetailsSummarySection'
-=======
 import {
     ActuaryCommunication,
     ActuaryContact,
@@ -59,7 +47,6 @@
     packageId?: string
     packageName?: string
 }
->>>>>>> 71ccd26a
 
 const isRateTypeEmpty = (values: RateCertFormType): boolean =>
     values.rateType === undefined
