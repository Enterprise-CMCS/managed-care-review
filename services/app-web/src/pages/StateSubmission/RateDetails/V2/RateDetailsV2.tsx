<<<<<<< HEAD
import React, { useEffect } from 'react'
=======
import React, { useEffect, useState } from 'react'
>>>>>>> 11ac92d9
import { Button, Fieldset, Form as UswdsForm } from '@trussworks/react-uswds'
import { FieldArray, FieldArrayRenderProps, Formik, FormikErrors } from 'formik'
import { generatePath, useNavigate } from 'react-router-dom'

import styles from '../../StateSubmissionForm.module.scss'
import {
    DynamicStepIndicator,
    ErrorSummary,
    SectionCard,
} from '../../../../components'
import { RateDetailsFormSchema } from '../RateDetailsSchema'
import { PageActions } from '../../PageActions'

import { useS3 } from '../../../../contexts/S3Context'
import {
    FileItemT,
    isLoadingOrHasFileErrors,
} from '../../../../components/FileUpload'
import {
    RouteT,
    RoutesRecord,
    STATE_SUBMISSION_FORM_ROUTES,
} from '../../../../constants'
import {
    HealthPlanPackageStatus,
    Rate,
    RateRevision,
    useFetchContractQuery,
    useFetchRateQuery,
    useSubmitRateMutation,
    useUpdateDraftContractRatesMutation,
} from '../../../../gen/gqlClient'
import { SingleRateFormFields } from './SingleRateFormFields'
import { useFocus, useRouteParams } from '../../../../hooks'
import { useErrorSummary } from '../../../../hooks/useErrorSummary'
import { PageBannerAlerts } from '../../PageBannerAlerts'
import { useAuth } from '../../../../contexts/AuthContext'
import {
    ErrorOrLoadingPage,
    handleAndReturnErrorState,
} from '../../ErrorOrLoadingPage'
import { featureFlags } from '../../../../common-code/featureFlags'
import { useLDClient } from 'launchdarkly-react-client-sdk'
<<<<<<< HEAD
import { usePage } from '../../../../contexts/PageContext'
=======
import { recordJSException } from '../../../../otelHelpers'
import {
    convertGQLRateToRateForm,
    convertRateFormToGQLRateFormData,
    generateUpdatedRates,
} from './rateDetailsHelpers'
import { LinkYourRates } from '../../../LinkYourRates/LinkYourRates'
import { LinkedRateSummary } from './LinkedRateSummary'
>>>>>>> 11ac92d9

export type FormikRateForm = {
    id?: string // no id if its a new rate
    status?: HealthPlanPackageStatus // need to track status to know if this is a direct child or linked rate
    rateCertificationName?: string // need to know rate name if this rate is a linked rate
    rateType: RateRevision['formData']['rateType']
    rateCapitationType: RateRevision['formData']['rateCapitationType']
    rateDateStart: RateRevision['formData']['rateDateStart']
    rateDateEnd: RateRevision['formData']['rateDateEnd']
    rateDateCertified: RateRevision['formData']['rateDateCertified']
    effectiveDateStart: RateRevision['formData']['amendmentEffectiveDateStart']
    effectiveDateEnd: RateRevision['formData']['amendmentEffectiveDateEnd']
    rateProgramIDs: RateRevision['formData']['rateProgramIDs']
    rateDocuments: FileItemT[]
    supportingDocuments: FileItemT[]
    actuaryContacts: RateRevision['formData']['certifyingActuaryContacts']
    addtlActuaryContacts: RateRevision['formData']['addtlActuaryContacts']
    actuaryCommunicationPreference: RateRevision['formData']['actuaryCommunicationPreference']
    packagesWithSharedRateCerts: RateRevision['formData']['packagesWithSharedRateCerts']
    ratePreviouslySubmitted?: 'YES' | 'NO'
}

// We have a list of rates to enable multi-rate behavior
export type RateDetailFormConfig = {
    rateForms: FormikRateForm[]
}

type RateDetailsV2Props = {
    type: 'SINGLE' | 'MULTI'
    showValidations?: boolean
}
const RateDetailsV2 = ({
    showValidations = false,
    type,
}: RateDetailsV2Props): React.ReactElement => {
    const navigate = useNavigate()
    const { getKey } = useS3()
    const displayAsStandaloneRate = type === 'SINGLE'
    const { loggedInUser } = useAuth()
    const ldClient = useLDClient()
    const { updateHeading } = usePage()

    const useLinkedRates = ldClient?.variation(
        featureFlags.LINK_RATES.flag,
        featureFlags.LINK_RATES.defaultValue
    )
    const useEditUnlockRate = ldClient?.variation(
        featureFlags.RATE_EDIT_UNLOCK.flag,
        featureFlags.RATE_EDIT_UNLOCK.defaultValue
    )
    const [showAPIErrorBanner, setShowAPIErrorBanner] = useState<
        boolean | string
    >(false) // string is a custom error message, defaults to generic message when true

    // Form validation
    const [shouldValidate, setShouldValidate] = React.useState(showValidations)
    const rateDetailsFormSchema = RateDetailsFormSchema({
        'rate-edit-unlock': useEditUnlockRate,
        'link-rates': useLinkedRates,
    })
    const { setFocusErrorSummaryHeading, errorSummaryHeadingRef } =
        useErrorSummary()

    // Multi-rates state management
    const [focusNewRate, setFocusNewRate] = React.useState(false)
    const newRateNameRef = React.useRef<HTMLElement | null>(null)
    const [newRateButtonRef, setNewRateButtonFocus] = useFocus() // This ref.current is always the same element
    const { id } = useRouteParams()

    // API requests
    const {
        data: fetchContractData,
        loading: fetchContractLoading,
        error: fetchContractError,
    } = useFetchContractQuery({
        variables: {
            input: {
                contractID: id ?? 'unknown-contract',
            },
        },
        skip: displayAsStandaloneRate,
    })

    const {
        data: fetchRateData,
        loading: fetchRateLoading,
        error: fetchRateError,
    } = useFetchRateQuery({
        variables: {
            input: {
                rateID: id ?? 'unknown-rate',
            },
        },
        skip: !displayAsStandaloneRate,
    })
<<<<<<< HEAD
    const ratesFromContract =
        fetchContractData?.fetchContract.contract.draftRates // TODO WHEN WE IMPLEMENT UDPATE API, THIS SHOULD ALSO LOAD FROM ANY LINKED RATES
    const initialRequestLoading = fetchContractLoading || fetchRateLoading
    const initialRequestError = fetchContractError || fetchRateError
    const previousDocuments: string[] = []
    const submissionIDForHeading =
        fetchContractData?.fetchContract.contract?.draftRevision
            ?.contractName ||
        fetchRateData?.fetchRate.rate?.draftRevision?.formData
            .rateCertificationName

    useEffect(() => {
        updateHeading({ customHeading: submissionIDForHeading ?? undefined })
    }, [submissionIDForHeading, updateHeading])

=======
>>>>>>> 11ac92d9
    useEffect(() => {
        if (focusNewRate) {
            newRateNameRef?.current?.focus()
            setFocusNewRate(false)
            newRateNameRef.current = null
        }
    }, [focusNewRate])

    const [updateDraftContractRates, { error: updateContractError }] =
        useUpdateDraftContractRatesMutation()
    const [submitRate, { error: submitRateError }] = useSubmitRateMutation()

    // Set up data for form. Either based on contract API (for multi rate) or rates API (for edit and submit of standalone rate)
    const ratesFromContract =
        fetchContractData?.fetchContract.contract.draftRates // TODO WHEN WE IMPLEMENT UPDATE API, THIS SHOULD ALSO LOAD FROM ANY LINKED RATES
    const initialRequestLoading = fetchContractLoading || fetchRateLoading
    const initialRequestError = fetchContractError || fetchRateError
    // const submitRequestLoading = updateContractLoading
    const submitRequestError = updateContractError || submitRateError
    const apiError = initialRequestError || submitRequestError
    const previousDocuments: string[] = []

    // Set up initial rate form values for Formik
    const initialRates: Rate[] = React.useMemo(
        () =>
            // if contract rates exist, use those (relevant for multi rate forms)
            ratesFromContract ??
            // if standalone rates exist, use those (for a standalone rate edits)
            (fetchRateData?.fetchRate.rate && [
                fetchRateData?.fetchRate.rate,
            ]) ??
            [],
        [ratesFromContract, fetchRateData]
    )
    const initialValues: RateDetailFormConfig = {
        rateForms:
            initialRates.length > 0
                ? initialRates.map((rate) =>
                      convertGQLRateToRateForm(getKey, rate)
                  )
                : [convertGQLRateToRateForm(getKey)],
    }

    // Display any full page interim state resulting from the initial fetch API requests
    if (initialRequestLoading) {
        return <ErrorOrLoadingPage state="LOADING" />
    }

    if (apiError) {
        return (
            <ErrorOrLoadingPage state={handleAndReturnErrorState(apiError)} />
        )
    }
    // Redirect if in standalone rate workflow and rate not editable
    if (displayAsStandaloneRate && initialRates[0].status !== 'UNLOCKED') {
        navigate(`/rates/${id}`)
    }

    const handlePageAction = async (
        rateForms: FormikRateForm[],
        setSubmitting: (isSubmitting: boolean) => void, // formik setSubmitting
        options: {
            type: 'SAVE_AS_DRAFT' | 'CANCEL' | 'CONTINUE'
            redirectPath: RouteT
        }
    ) => {
        setShowAPIErrorBanner(false)
        if (options.type === 'CONTINUE') {
            const fileErrorsNeedAttention = rateForms.some((rateForm) =>
                isLoadingOrHasFileErrors(
                    rateForm.supportingDocuments.concat(rateForm.rateDocuments)
                )
            )

            if (fileErrorsNeedAttention) {
                // make inline field errors visible so user can correct documents, direct user focus to errors, and manually exit formik submit
                setShouldValidate(true)
                setFocusErrorSummaryHeading(true)
                setSubmitting(false)
                return
            }
        }

        if (displayAsStandaloneRate && options.type === 'CONTINUE') {
            try {
                await submitRate({
                    variables: {
                        input: {
                            rateID: id ?? 'no-id',
                            formData: convertRateFormToGQLRateFormData(
                                rateForms[0]
                            ), // only grab the first rate in the array for standalone rate submissiob
                        },
                    },
                    fetchPolicy: 'network-only',
                })
                navigate(
                    generatePath(RoutesRecord[options.redirectPath], { id: id })
                )
            } catch (err) {
                recordJSException(
                    `RateDetails: Apollo error reported. Error message: Failed to create form data ${err}`
                )
                setShowAPIErrorBanner(true)
            } finally {
                setSubmitting(false)
            }
        } else if (
            !displayAsStandaloneRate &&
            (options.type === 'CONTINUE' || options.type === 'SAVE_AS_DRAFT')
        ) {
            try {
                const updatedRates = generateUpdatedRates(rateForms)

                await updateDraftContractRates({
                    variables: {
                        input: {
                            contractID: id ?? 'no-id',
                            updatedRates,
                        },
                    },
                    fetchPolicy: 'network-only',
                })
                navigate(
                    generatePath(RoutesRecord[options.redirectPath], { id })
                )
            } catch (err) {
                recordJSException(
                    `RateDetails: Apollo error reported. Error message: Failed to create form data ${err}`
                )
                setShowAPIErrorBanner(true)
            } finally {
                setSubmitting(false)
            }
            // At this point know there was a back or cancel page action - we are just redirecting
        } else {
            navigate(generatePath(RoutesRecord[options.redirectPath], { id }))
        }
    }

    // Due to multi-rates we have extra handling around how error summary appears
    // Error summary object keys will be used as DOM focus point from error-summary. Must be valid html selector
    // Error summary object values will be used as messages displays in error summary
    const generateErrorSummaryErrors = (
        errors: FormikErrors<RateDetailFormConfig>
    ) => {
        const rateErrors = errors.rateForms
        const errorObject: { [field: string]: string } = {}
        if (rateErrors && Array.isArray(rateErrors)) {
            rateErrors.forEach((rateError, index) => {
                if (!rateError) return
                if (
                    Object.keys(rateError).includes('ratePreviouslySubmitted')
                ) {
                    return (errorObject['ratePreviouslySubmitted'] =
                        'You must select yes or no')
                }
                Object.entries(rateError).forEach(([field, value]) => {
                    if (typeof value === 'string') {
                        //rateProgramIDs error message needs a # proceeding the key name because this is the only way to be able to link to the Select component element see comments in ErrorSummaryMessage component.
                        const errorKey =
                            field === 'rateProgramIDs'
                                ? `#rateForms.${index}.${field}`
                                : `rateForms.${index}.${field}`
                        errorObject[errorKey] = value
                    }
                    // If the field is actuaryContacts then the value should be an array with at least one object of errors
                    if (
                        field === 'actuaryContacts' &&
                        Array.isArray(value) &&
                        Array.length > 0
                    ) {
                        // Rate certifications only have 1 certifying actuary contact
                        const actuaryContact = value[0]
                        Object.entries(actuaryContact).forEach(
                            ([contactField, contactValue]) => {
                                if (typeof contactValue === 'string') {
                                    const errorKey = `rateForms.${index}.actuaryContacts.0.${contactField}`
                                    errorObject[errorKey] = contactValue
                                }
                            }
                        )
                    }
                })
            })
        }

        return errorObject
    }
    const fieldNamePrefix = (idx: number) => `rateForms.${idx}`
    return (
        <>
            <div className={styles.stepIndicator}>
                {!displayAsStandaloneRate && (
                    <DynamicStepIndicator
                        formPages={STATE_SUBMISSION_FORM_ROUTES}
                        currentFormPage="SUBMISSIONS_RATE_DETAILS"
                    />
                )}
                {!displayAsStandaloneRate && (
                    <PageBannerAlerts
                        loggedInUser={loggedInUser}
                        unlockedInfo={
                            fetchContractData?.fetchContract.contract
                                .draftRevision?.unlockInfo ||
                            fetchRateData?.fetchRate.rate.draftRevision
                                ?.unlockInfo
                        }
                        showPageErrorMessage={showAPIErrorBanner} // TODO WHEN WE IMPLEMENT UDPATE API -  FIGURE OUT ERROR BANNER FOR BOTH MULTI AND STANDALONE USE CASE
                    />
                )}
            </div>
            <div style={{ textAlign: 'center' }}>
                This is the V2 version of the Rate Details Page
            </div>
            <Formik
                initialValues={initialValues}
                onSubmit={(rateFormValues, { setSubmitting }) => {
                    return handlePageAction(
                        rateFormValues.rateForms,
                        setSubmitting,
                        {
                            type: 'CONTINUE',
                            redirectPath: displayAsStandaloneRate
                                ? 'DASHBOARD_SUBMISSIONS'
                                : 'SUBMISSIONS_CONTACTS',
                        }
                    )
                }}
                validationSchema={rateDetailsFormSchema}
            >
                {({
                    values: { rateForms },
                    errors,
                    dirty,
                    handleSubmit,
                    isSubmitting,
                    setSubmitting,
                }) => {
                    return (
                        <>
                            <UswdsForm
                                className={styles.formContainer}
                                id="RateDetailsForm"
                                aria-label="Rate Details Form"
                                aria-describedby="form-guidance"
                                onSubmit={(e) => {
                                    setShouldValidate(true)
                                    setFocusErrorSummaryHeading(true)
                                    handleSubmit(e)
                                }}
                            >
                                <fieldset className="usa-fieldset with-sections">
                                    <legend className="srOnly">
                                        Rate Details
                                    </legend>
                                    {shouldValidate && (
                                        <ErrorSummary
                                            errors={generateErrorSummaryErrors(
                                                errors
                                            )}
                                            headingRef={errorSummaryHeadingRef}
                                        />
                                    )}
                                    <FieldArray name="rateForms">
                                        {({
                                            remove,
                                            push,
                                            replace,
                                        }: FieldArrayRenderProps) => (
                                            <>
                                                {rateForms.map(
                                                    (rateForm, index = 0) => (
                                                        <SectionCard
                                                            key={index}
                                                        >
                                                            <h3
                                                                className={
                                                                    styles.rateName
                                                                }
                                                            >
                                                                {displayAsStandaloneRate
                                                                    ? `Rate certification`
                                                                    : `Rate certification ${index + 1}`}
                                                            </h3>
                                                            <Fieldset
                                                                data-testid={`rate-certification-form`}
                                                            >
                                                                {!displayAsStandaloneRate && (
                                                                    <LinkYourRates
                                                                        fieldNamePrefix={fieldNamePrefix(
                                                                            index
                                                                        )}
                                                                        index={
                                                                            index
                                                                        }
                                                                        autofill={(
                                                                            rateForm: FormikRateForm
                                                                        ) => {
                                                                            return replace(
                                                                                index,
                                                                                rateForm
                                                                            )
                                                                        }}
                                                                    />
                                                                )}

                                                                {rateForm.ratePreviouslySubmitted ===
                                                                    'YES' &&
                                                                    rateForm.id && (
                                                                        <LinkedRateSummary
                                                                            rateForm={
                                                                                rateForm
                                                                            }
                                                                        />
                                                                    )}

                                                                {rateForm.ratePreviouslySubmitted ===
                                                                    'NO' && (
                                                                    <SingleRateFormFields
                                                                        rateForm={
                                                                            rateForm
                                                                        }
                                                                        index={
                                                                            index
                                                                        }
                                                                        fieldNamePrefix={fieldNamePrefix(
                                                                            index
                                                                        )}
                                                                        shouldValidate={
                                                                            shouldValidate
                                                                        }
                                                                        previousDocuments={
                                                                            previousDocuments
                                                                        }
                                                                    />
                                                                )}
                                                                {index >= 1 &&
                                                                    !displayAsStandaloneRate && (
                                                                        <Button
                                                                            type="button"
                                                                            unstyled
                                                                            className={
                                                                                styles.removeContactBtn
                                                                            }
                                                                            onClick={() => {
                                                                                remove(
                                                                                    index
                                                                                )
                                                                                setNewRateButtonFocus()
                                                                            }}
                                                                        >
                                                                            Remove
                                                                            rate
                                                                            certification
                                                                        </Button>
                                                                    )}
                                                            </Fieldset>
                                                        </SectionCard>
                                                    )
                                                )}
                                                <SectionCard>
                                                    <h3>
                                                        Additional rate
                                                        certification
                                                    </h3>
                                                    <button
                                                        type="button"
                                                        className={`usa-button usa-button--outline ${styles.addRateBtn}`}
                                                        onClick={() => {
                                                            const newRate =
                                                                convertGQLRateToRateForm(
                                                                    getKey
                                                                ) // empty rate

                                                            push(newRate)
                                                            setFocusNewRate(
                                                                true
                                                            )
                                                        }}
                                                        ref={newRateButtonRef}
                                                    >
                                                        Add another rate
                                                        certification
                                                    </button>
                                                </SectionCard>
                                            </>
                                        )}
                                    </FieldArray>
                                </fieldset>
                                <PageActions
                                    pageVariant={
                                        displayAsStandaloneRate
                                            ? 'STANDALONE'
                                            : undefined
                                    }
                                    backOnClick={async () => {
                                        if (dirty) {
                                            await handlePageAction(
                                                rateForms,
                                                setSubmitting,
                                                {
                                                    type: 'CANCEL',
                                                    redirectPath:
                                                        'DASHBOARD_SUBMISSIONS',
                                                }
                                            )
                                        } else {
                                            navigate(
                                                RoutesRecord.DASHBOARD_SUBMISSIONS
                                            )
                                        }
                                    }}
                                    saveAsDraftOnClick={
                                        displayAsStandaloneRate
                                            ? () => undefined
                                            : async () => {
                                                  await handlePageAction(
                                                      rateForms,
                                                      setSubmitting,
                                                      {
                                                          type: 'SAVE_AS_DRAFT',
                                                          redirectPath:
                                                              'DASHBOARD_SUBMISSIONS',
                                                      }
                                                  )
                                              }
                                    }
                                    disableContinue={
                                        shouldValidate &&
                                        !!Object.keys(errors).length
                                    }
                                    actionInProgress={isSubmitting}
                                />
                            </UswdsForm>
                        </>
                    )
                }}
            </Formik>
        </>
    )
}
export { RateDetailsV2 }<|MERGE_RESOLUTION|>--- conflicted
+++ resolved
@@ -1,8 +1,4 @@
-<<<<<<< HEAD
-import React, { useEffect } from 'react'
-=======
 import React, { useEffect, useState } from 'react'
->>>>>>> 11ac92d9
 import { Button, Fieldset, Form as UswdsForm } from '@trussworks/react-uswds'
 import { FieldArray, FieldArrayRenderProps, Formik, FormikErrors } from 'formik'
 import { generatePath, useNavigate } from 'react-router-dom'
@@ -46,9 +42,6 @@
 } from '../../ErrorOrLoadingPage'
 import { featureFlags } from '../../../../common-code/featureFlags'
 import { useLDClient } from 'launchdarkly-react-client-sdk'
-<<<<<<< HEAD
-import { usePage } from '../../../../contexts/PageContext'
-=======
 import { recordJSException } from '../../../../otelHelpers'
 import {
     convertGQLRateToRateForm,
@@ -57,7 +50,7 @@
 } from './rateDetailsHelpers'
 import { LinkYourRates } from '../../../LinkYourRates/LinkYourRates'
 import { LinkedRateSummary } from './LinkedRateSummary'
->>>>>>> 11ac92d9
+import { usePage } from '../../../../contexts/PageContext'
 
 export type FormikRateForm = {
     id?: string // no id if its a new rate
@@ -153,24 +146,6 @@
         },
         skip: !displayAsStandaloneRate,
     })
-<<<<<<< HEAD
-    const ratesFromContract =
-        fetchContractData?.fetchContract.contract.draftRates // TODO WHEN WE IMPLEMENT UDPATE API, THIS SHOULD ALSO LOAD FROM ANY LINKED RATES
-    const initialRequestLoading = fetchContractLoading || fetchRateLoading
-    const initialRequestError = fetchContractError || fetchRateError
-    const previousDocuments: string[] = []
-    const submissionIDForHeading =
-        fetchContractData?.fetchContract.contract?.draftRevision
-            ?.contractName ||
-        fetchRateData?.fetchRate.rate?.draftRevision?.formData
-            .rateCertificationName
-
-    useEffect(() => {
-        updateHeading({ customHeading: submissionIDForHeading ?? undefined })
-    }, [submissionIDForHeading, updateHeading])
-
-=======
->>>>>>> 11ac92d9
     useEffect(() => {
         if (focusNewRate) {
             newRateNameRef?.current?.focus()
