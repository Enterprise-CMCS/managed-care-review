--- conflicted
+++ resolved
@@ -457,7 +457,6 @@
                                                                     />
                                                                 )}
 
-<<<<<<< HEAD
                                                                 {isLinkedRateForm(
                                                                     rateForm
                                                                 ) ? (
@@ -470,34 +469,19 @@
                                                                     <SingleRateFormFields
                                                                         rateForm={
                                                                             rateForm
-=======
-                                                                {rate.ratePreviouslySubmitted && (
-                                                                    <SingleRateFormFields
-                                                                        rateForm={
-                                                                            rate
->>>>>>> bd86e844
                                                                         }
                                                                         index={
                                                                             index
                                                                         }
-<<<<<<< HEAD
                                                                         fieldNamePrefix={fieldNamePrefix(
                                                                             index
                                                                         )}
-=======
->>>>>>> bd86e844
                                                                         shouldValidate={
                                                                             shouldValidate
                                                                         }
                                                                         previousDocuments={
                                                                             previousDocuments
                                                                         }
-<<<<<<< HEAD
-=======
-                                                                        fieldNamePrefix={fieldNamePrefix(
-                                                                            index
-                                                                        )}
->>>>>>> bd86e844
                                                                     />
                                                                 )}
                                                                 {index >= 1 &&
