--- conflicted
+++ resolved
@@ -112,14 +112,11 @@
         featureFlags.HIDE_SUPPORTING_DOCS_PAGE.defaultValue
     )
 
-<<<<<<< HEAD
-=======
     const dsnpEnabled = ldClient?.variation(
         featureFlags.DSNP.flag,
         featureFlags.DSNP.defaultValue
     )
 
->>>>>>> 80d98e02
     const [showAPIErrorBanner, setShowAPIErrorBanner] = useState<
         boolean | string
     >(false) // string is a custom error message, defaults to generic message when true
@@ -134,17 +131,12 @@
 
     // Multi-rates state management
     const [focusNewRate, setFocusNewRate] = useState(false)
-<<<<<<< HEAD
-    const [rateSummaryLoading, setRateSummaryLoading] =  useState<boolean | undefined>(undefined);
-    const [rateSummaryError, setRateSummaryError] = useState<ApolloError | undefined>(undefined);
-=======
     const [rateSummaryLoading, setRateSummaryLoading] = useState<
         boolean | undefined
     >(undefined)
     const [rateSummaryError, setRateSummaryError] = useState<
         ApolloError | undefined
     >(undefined)
->>>>>>> 80d98e02
 
     const newRateNameRef = React.useRef<HTMLElement | null>(null)
     const [newRateButtonRef, setNewRateButtonFocus] = useFocus() // This ref.current is always the same element
@@ -184,7 +176,7 @@
             newRateNameRef.current = null
         }
     }, [focusNewRate])
-    
+
     // Set up data for form. Either based on contract API (for multi rate) or rates API (for edit and submit of standalone rate)
     const contract = fetchContractData?.fetchContract.contract
     const contractDraftRevision = contract?.draftRevision
@@ -212,17 +204,6 @@
     useEffect(() => {
         updateActiveMainContent(activeMainContentId)
     }, [activeMainContentId, updateActiveMainContent])
-<<<<<<< HEAD
-  
-    const [updateDraftContractRates] = useUpdateDraftContractRatesMutation()
-    const [submitRate] = useSubmitRateMutation()
-    const isDSNP =
-        contract?.draftRevision?.formData?.dsnpContract === true
-    const rateDetailsFormSchema = RateDetailsFormSchema(
-        {
-            'rate-edit-unlock': useEditUnlockRate,
-            'dsnp': true
-=======
 
     const [updateDraftContractRates] = useUpdateDraftContractRatesMutation()
     const [submitRate] = useSubmitRateMutation()
@@ -231,7 +212,6 @@
         {
             'rate-edit-unlock': useEditUnlockRate,
             dsnp: dsnpEnabled,
->>>>>>> 80d98e02
         },
         !displayAsStandaloneRate,
         isDSNP
@@ -286,12 +266,9 @@
         }
     ) => {
         setShowAPIErrorBanner(false)
-<<<<<<< HEAD
-=======
         const dsnpPopulated =
             contract?.draftRevision?.formData?.dsnpContract != null &&
             contract?.draftRevision?.formData?.dsnpContract != undefined
->>>>>>> 80d98e02
         if (options.type === 'SAVE_AS_DRAFT' && draftSaved) {
             setDraftSaved(false)
         }
@@ -312,8 +289,6 @@
         }
 
         if (displayAsStandaloneRate && options.type === 'CONTINUE') {
-            const dsnpPopulated =
-                contract?.draftRevision?.formData?.dsnpContract != null
             try {
                 await submitRate({
                     variables: {
@@ -337,7 +312,7 @@
                 }
             } catch (err) {
                 recordJSException(
-                    `RateDetails: GraphQL error reported. Error message: Failed to create form data ${err}`
+                    `RateDetails: Apollo error reported. Error message: Failed to create form data ${err}`
                 )
                 setShowAPIErrorBanner(true)
             } finally {
@@ -348,8 +323,6 @@
             (options.type === 'CONTINUE' || options.type === 'SAVE_AS_DRAFT')
         ) {
             try {
-                const dsnpPopulated =
-                    contract?.draftRevision?.formData?.dsnpContract != null
                 const formattedRateForms = rateForms.filter((rate) => {
                     if (rate.ratePreviouslySubmitted === 'YES') {
                         return rate.id
@@ -379,7 +352,7 @@
                 setDraftSaved(true)
             } catch (err) {
                 recordJSException(
-                    `RateDetails: GraphQL error reported. Error message: Failed to create form data ${err}`
+                    `RateDetails: Apollo error reported. Error message: Failed to create form data ${err}`
                 )
                 setShowAPIErrorBanner(true)
             } finally {
@@ -597,13 +570,6 @@
                                                                         }
                                                                         autofill={(
                                                                             rateForm: FormikRateForm,
-<<<<<<< HEAD
-                                                                            autoFillLoading?: boolean | undefined,
-                                                                            autoFillError?: ApolloError | undefined
-                                                                        ) => {
-                                                                            if (autoFillLoading) setRateSummaryLoading(autoFillLoading)
-                                                                            if (autoFillError) setRateSummaryError(autoFillError)
-=======
                                                                             autoFillLoading?:
                                                                                 | boolean
                                                                                 | undefined,
@@ -623,7 +589,6 @@
                                                                                 setRateSummaryError(
                                                                                     autoFillError
                                                                                 )
->>>>>>> 80d98e02
 
                                                                             return replace(
                                                                                 index,
@@ -646,17 +611,12 @@
                                                                             rateForm={
                                                                                 rateForm
                                                                             }
-<<<<<<< HEAD
-                                                                            loading={rateSummaryLoading}
-                                                                            apiError={rateSummaryError}
-=======
                                                                             loading={
                                                                                 rateSummaryLoading
                                                                             }
                                                                             apiError={
                                                                                 rateSummaryError
                                                                             }
->>>>>>> 80d98e02
                                                                         />
                                                                     )}
 
