import React, { useEffect, useState } from 'react'
import { Button, Fieldset, Form as UswdsForm } from '@trussworks/react-uswds'
import { FieldArray, FieldArrayRenderProps, Formik, FormikErrors } from 'formik'
import { useNavigate } from 'react-router-dom'

import styles from '../../StateSubmissionForm.module.scss'
import {
    DynamicStepIndicator,
    ErrorSummary,
    SectionCard,
} from '../../../../components'
import { RateDetailsFormSchema } from '../RateDetailsSchema'
import { PageActions } from '../../PageActions'

import { useS3 } from '../../../../contexts/S3Context'
import {
    FileItemT,
    isLoadingOrHasFileErrors,
} from '../../../../components/FileUpload'
import {
    RouteT,
    RoutesRecord,
    STATE_SUBMISSION_FORM_ROUTES,
} from '../../../../constants'
import {
    HealthPlanPackageStatus,
    Rate,
    RateRevision,
    useFetchContractQuery,
    useFetchRateQuery,
    useSubmitRateMutation,
    useUpdateDraftContractRatesMutation,
} from '../../../../gen/gqlClient'
import { SingleRateFormFields } from './SingleRateFormFields'
import { useFocus, useRouteParams } from '../../../../hooks'
import { useErrorSummary } from '../../../../hooks/useErrorSummary'
import { PageBannerAlerts } from '../../PageBannerAlerts'
import { useAuth } from '../../../../contexts/AuthContext'
import {
    ErrorOrLoadingPage,
    handleAndReturnErrorState,
} from '../../ErrorOrLoadingPage'
import { featureFlags } from '../../../../common-code/featureFlags'
import { useLDClient } from 'launchdarkly-react-client-sdk'
import { recordJSException } from '../../../../otelHelpers'
import {
    convertGQLRateToRateForm,
    convertRateFormToGQLRateFormData,
    generateUpdatedRates,
} from './rateDetailsHelpers'

export type FormikRateForm = {
    id?: string // no id if its a new rate
    status?: HealthPlanPackageStatus // need to track status to know if this is a direct child or linked rate
    rateType: RateRevision['formData']['rateType']
    rateCapitationType: RateRevision['formData']['rateCapitationType']
    rateDateStart: RateRevision['formData']['rateDateStart']
    rateDateEnd: RateRevision['formData']['rateDateEnd']
    rateDateCertified: RateRevision['formData']['rateDateCertified']
    effectiveDateStart: RateRevision['formData']['amendmentEffectiveDateStart']
    effectiveDateEnd: RateRevision['formData']['amendmentEffectiveDateEnd']
    rateProgramIDs: RateRevision['formData']['rateProgramIDs']
    rateDocuments: FileItemT[]
    supportingDocuments: FileItemT[]
    actuaryContacts: RateRevision['formData']['certifyingActuaryContacts']
    addtlActuaryContacts: RateRevision['formData']['addtlActuaryContacts']
    actuaryCommunicationPreference: RateRevision['formData']['actuaryCommunicationPreference']
    packagesWithSharedRateCerts: RateRevision['formData']['packagesWithSharedRateCerts']
    linkedRates: linkedRatesDisplay[]
    ratePreviouslySubmitted?: 'YES' | 'NO'
}

export type linkedRatesDisplay = {
    rateId?: string
    rateName?: string
}

// We have a list of rates to enable multi-rate behavior
export type RateDetailFormConfig = {
<<<<<<< HEAD
    rates: FormikRateForm[]
=======
    rates: RateDetailFormValues[]
}

const generateFormValues = (
    getKey: S3ClientT['getKey'],
    rateRev?: RateRevision,
    rateID?: string,
    rateStatus?: HealthPlanPackageStatus
): RateDetailFormValues => {
    const rateInfo = rateRev?.formData

    return {
        id: rateID,
        status: rateStatus,
        rateType: rateInfo?.rateType ?? undefined,
        rateCapitationType: rateInfo?.rateCapitationType ?? undefined,
        rateDateStart: formatForForm(rateInfo?.rateDateStart),
        rateDateEnd: formatForForm(rateInfo?.rateDateEnd),
        rateDateCertified: formatForForm(rateInfo?.rateDateCertified),
        effectiveDateStart: formatForForm(
            rateInfo?.amendmentEffectiveDateStart
        ),
        effectiveDateEnd: formatForForm(rateInfo?.amendmentEffectiveDateEnd),
        rateProgramIDs: rateInfo?.rateProgramIDs ?? [],
        rateDocuments: formatDocumentsForForm({
            documents: rateInfo?.rateDocuments,
            getKey: getKey,
        }),
        supportingDocuments: formatDocumentsForForm({
            documents: rateInfo?.supportingDocuments,
            getKey: getKey,
        }),
        actuaryContacts: formatActuaryContactsForForm(
            rateInfo?.certifyingActuaryContacts
        ),
        addtlActuaryContacts: formatActuaryContactsForForm(
            rateInfo?.certifyingActuaryContacts
        ),
        actuaryCommunicationPreference:
            rateInfo?.actuaryCommunicationPreference ?? undefined,
        packagesWithSharedRateCerts:
            rateInfo?.packagesWithSharedRateCerts ?? [],
        linkedRates: [],
    }
}

export const rateErrorHandling = (
    error: string | FormikErrors<RateDetailFormValues> | undefined
): FormikErrors<RateDetailFormValues> | undefined => {
    if (typeof error === 'string') {
        return undefined
    }
    return error
>>>>>>> 89075459
}

type RateDetailsV2Props = {
    type: 'SINGLE' | 'MULTI'
    showValidations?: boolean
}
const RateDetailsV2 = ({
    showValidations = false,
    type,
}: RateDetailsV2Props): React.ReactElement => {
    const navigate = useNavigate()
    const { getKey } = useS3()
    const displayAsStandaloneRate = type === 'SINGLE'
    const { loggedInUser } = useAuth()
    const ldClient = useLDClient()
    const useLinkedRates = ldClient?.variation(
        featureFlags.LINK_RATES.flag,
        featureFlags.LINK_RATES.defaultValue
    )
    const useEditUnlockRate = ldClient?.variation(
        featureFlags.RATE_EDIT_UNLOCK.flag,
        featureFlags.RATE_EDIT_UNLOCK.defaultValue
    )
    const [showAPIErrorBanner, setShowAPIErrorBanner] = useState<
        boolean | string
    >(false) // string is a custom error message, defaults to generic message when true

    // Form validation
    const [shouldValidate, setShouldValidate] = React.useState(showValidations)
    const rateDetailsFormSchema = RateDetailsFormSchema({
        'rate-edit-unlock': useEditUnlockRate,
        'link-rates': useLinkedRates,
    })
    const { setFocusErrorSummaryHeading, errorSummaryHeadingRef } =
        useErrorSummary()

    // Multi-rates state management
    const [focusNewRate, setFocusNewRate] = React.useState(false)
    const newRateNameRef = React.useRef<HTMLElement | null>(null)
    const [newRateButtonRef, setNewRateButtonFocus] = useFocus() // This ref.current is always the same element
    const { id } = useRouteParams()

    // API requests
    const {
        data: fetchContractData,
        loading: fetchContractLoading,
        error: fetchContractError,
    } = useFetchContractQuery({
        variables: {
            input: {
                contractID: id ?? 'unknown-contract',
            },
        },
        skip: displayAsStandaloneRate,
    })

    const {
        data: fetchRateData,
        loading: fetchRateLoading,
        error: fetchRateError,
    } = useFetchRateQuery({
        variables: {
            input: {
                rateID: id ?? 'unknown-rate',
            },
        },
        skip: !displayAsStandaloneRate,
    })
    useEffect(() => {
        if (focusNewRate) {
            newRateNameRef?.current?.focus()
            setFocusNewRate(false)
            newRateNameRef.current = null
        }
    }, [focusNewRate])

    const [updateDraftContractRates, { error: updateContractError }] =
        useUpdateDraftContractRatesMutation()
    const [submitRate, { error: submitRateError }] = useSubmitRateMutation()

    // Set up data for form. Either based on contract API (for multi rate) or rates API (for edit and submit of standalone rate)
    const ratesFromContract =
        fetchContractData?.fetchContract.contract.draftRates // TODO WHEN WE IMPLEMENT UPDATE API, THIS SHOULD ALSO LOAD FROM ANY LINKED RATES
    const initialRequestLoading = fetchContractLoading || fetchRateLoading
    const initialRequestError = fetchContractError || fetchRateError
    // const submitRequestLoading = updateContractLoading
    const submitRequestError = updateContractError || submitRateError
    const apiError = initialRequestError || submitRequestError
    const previousDocuments: string[] = []

    // Set up initial rate form values for Formik
    const initialRates: Rate[] = React.useMemo(
        () =>
            // if contract rates exist, use those (relevant for multi rate forms)
            ratesFromContract ??
            // if standalone rates exist, use those (for a standalone rate edits)
            (fetchRateData?.fetchRate.rate && [
                fetchRateData?.fetchRate.rate,
            ]) ??
            [],
        [ratesFromContract, fetchRateData]
    )
    const initialValues: RateDetailFormConfig = {
        rates:
            initialRates.length > 0
                ? initialRates.map((rate) =>
                      convertGQLRateToRateForm(getKey, rate)
                  )
                : [convertGQLRateToRateForm(getKey)],
    }

    // Display any full page interim state resulting from the initial fetch API requests
    if (initialRequestLoading) {
        return <ErrorOrLoadingPage state="LOADING" />
    }

    if (apiError) {
        return (
            <ErrorOrLoadingPage state={handleAndReturnErrorState(apiError)} />
        )
    }
    // Redirect if in standalone rate workflow and rate not editable
    if (displayAsStandaloneRate && initialRates[0].status !== 'UNLOCKED') {
        navigate(`/rates/${id}`)
    }

    const handlePageAction = async (
        rateForms: FormikRateForm[],
        setSubmitting: (isSubmitting: boolean) => void, // formik setSubmitting
        options: {
            type: 'SAVE_AS_DRAFT' | 'CANCEL' | 'CONTINUE'
            redirectPath: RouteT
        }
    ) => {
        setShowAPIErrorBanner(false)
        if (options.type === 'CONTINUE') {
            const fileErrorsNeedAttention = rateForms.some((rateForm) =>
                isLoadingOrHasFileErrors(
                    rateForm.supportingDocuments.concat(rateForm.rateDocuments)
                )
            )

            if (fileErrorsNeedAttention) {
                // make inline field errors visible so user can correct documents, direct user focus to errors, and manually exit formik submit
                setShouldValidate(true)
                setFocusErrorSummaryHeading(true)
                setSubmitting(false)
                return
            }
        }

        if (displayAsStandaloneRate && options.type === 'CONTINUE') {
            try {
                await submitRate({
                    variables: {
                        input: {
                            rateID: id ?? 'no-id',
                            formData: convertRateFormToGQLRateFormData(
                                rateForms[0]
                            ), // only grab the first rate in the array for standalone rate submissiob
                        },
                    },
                })
                navigate(options.redirectPath)
            } catch (err) {
                recordJSException(
                    `RateDetails: Apollo error reported. Error message: Failed to create form data ${err}`
                )
                setShowAPIErrorBanner(true)
            } finally {
                setSubmitting(false)
            }
        } else if (
            !displayAsStandaloneRate &&
            (options.type === 'CONTINUE' || options.type === 'SAVE_AS_DRAFT')
        ) {
            try {
                const updatedRates = generateUpdatedRates(rateForms)

                await updateDraftContractRates({
                    variables: {
                        input: {
                            contractID: id ?? 'no-id',
                            updatedRates,
                        },
                    },
                })
                navigate(options.redirectPath)
            } catch (err) {
                recordJSException(
                    `RateDetails: Apollo error reported. Error message: Failed to create form data ${err}`
                )
                setShowAPIErrorBanner(true)
            } finally {
                setSubmitting(false)
            }
            // At this point know there was a back or cancel page action - we are just redirecting
        } else {
            navigate(RoutesRecord[options.redirectPath])
        }
    }

    // Due to multi-rates we have extra handling around how error summary appears
    // Error summary object keys will be used as DOM focus point from error-summary. Must be valid html selector
    // Error summary object values will be used as messages displays in error summary
    const generateErrorSummaryErrors = (
        errors: FormikErrors<RateDetailFormConfig>
    ) => {
        const rateErrors = errors.rates
        const errorObject: { [field: string]: string } = {}
        if (rateErrors && Array.isArray(rateErrors)) {
            rateErrors.forEach((rateError, index) => {
                if (!rateError) return

                Object.entries(rateError).forEach(([field, value]) => {
                    if (typeof value === 'string') {
                        //rateProgramIDs error message needs a # proceeding the key name because this is the only way to be able to link to the Select component element see comments in ErrorSummaryMessage component.
                        const errorKey =
                            field === 'rateProgramIDs'
                                ? `#rates.${index}.${field}`
                                : `rates.${index}.${field}`
                        errorObject[errorKey] = value
                    }
                    // If the field is actuaryContacts then the value should be an array with at least one object of errors
                    if (
                        field === 'actuaryContacts' &&
                        Array.isArray(value) &&
                        Array.length > 0
                    ) {
                        // Rate certifications only have 1 certifying actuary contact
                        const actuaryContact = value[0]
                        Object.entries(actuaryContact).forEach(
                            ([contactField, contactValue]) => {
                                if (typeof contactValue === 'string') {
                                    const errorKey = `rates.${index}.actuaryContacts.0.${contactField}`
                                    errorObject[errorKey] = contactValue
                                }
                            }
                        )
                    }
                })
            })
        }

        return errorObject
    }

    return (
        <>
            <div className={styles.stepIndicator}>
                {!displayAsStandaloneRate && (
                    <DynamicStepIndicator
                        formPages={STATE_SUBMISSION_FORM_ROUTES}
                        currentFormPage="SUBMISSIONS_RATE_DETAILS"
                    />
                )}
                {!displayAsStandaloneRate && (
                    <PageBannerAlerts
                        loggedInUser={loggedInUser}
                        unlockedInfo={
                            fetchContractData?.fetchContract.contract
                                .draftRevision?.unlockInfo ||
                            fetchRateData?.fetchRate.rate.draftRevision
                                ?.unlockInfo
                        }
                        showPageErrorMessage={showAPIErrorBanner} // TODO WHEN WE IMPLEMENT UDPATE API -  FIGURE OUT ERROR BANNER FOR BOTH MULTI AND STANDALONE USE CASE
                    />
                )}
            </div>
            <div style={{ textAlign: 'center' }}>
                This is the V2 version of the Rate Details Page
            </div>
            <Formik
                initialValues={initialValues}
                onSubmit={(rateFormValues, { setSubmitting }) => {
                    return handlePageAction(
                        rateFormValues.rates,
                        setSubmitting,
                        {
                            type: 'CONTINUE',
                            redirectPath: displayAsStandaloneRate
                                ? 'DASHBOARD_SUBMISSIONS'
                                : 'SUBMISSIONS_CONTACTS',
                        }
                    )
                }}
                validationSchema={rateDetailsFormSchema}
            >
                {({
                    values: { rates },
                    errors,
                    dirty,
                    handleSubmit,
                    isSubmitting,
                    setSubmitting,
                }) => {
                    return (
                        <>
                            <UswdsForm
                                className={styles.formContainer}
                                id="RateDetailsForm"
                                aria-label="Rate Details Form"
                                aria-describedby="form-guidance"
                                onSubmit={(e) => {
                                    setShouldValidate(true)
                                    setFocusErrorSummaryHeading(true)
                                    handleSubmit(e)
                                }}
                            >
                                <fieldset className="usa-fieldset with-sections">
                                    <legend className="srOnly">
                                        Rate Details
                                    </legend>
                                    {shouldValidate && (
                                        <ErrorSummary
                                            errors={generateErrorSummaryErrors(
                                                errors
                                            )}
                                            headingRef={errorSummaryHeadingRef}
                                        />
                                    )}
                                    <FieldArray name="rates">
                                        {({
                                            remove,
                                            push,
                                        }: FieldArrayRenderProps) => (
                                            <>
                                                {rates.map(
                                                    (rate, index = 0) => (
                                                        <SectionCard
                                                            key={index}
                                                        >
                                                            <h3
                                                                className={
                                                                    styles.rateName
                                                                }
                                                            >
                                                                {displayAsStandaloneRate
                                                                    ? `Rate certification`
                                                                    : `Rate certification ${index + 1}`}
                                                            </h3>
                                                            <Fieldset
                                                                data-testid={`rate-certification-form`}
                                                            >
                                                                <SingleRateFormFields
                                                                    rateForm={
                                                                        rate
                                                                    }
                                                                    index={
                                                                        index
                                                                    }
                                                                    shouldValidate={
                                                                        shouldValidate
                                                                    }
                                                                    previousDocuments={
                                                                        previousDocuments
                                                                    }
                                                                />
                                                                {index >= 1 &&
                                                                    !displayAsStandaloneRate && (
                                                                        <Button
                                                                            type="button"
                                                                            unstyled
                                                                            className={
                                                                                styles.removeContactBtn
                                                                            }
                                                                            onClick={() => {
                                                                                remove(
                                                                                    index
                                                                                )
                                                                                setNewRateButtonFocus()
                                                                            }}
                                                                        >
                                                                            Remove
                                                                            rate
                                                                            certification
                                                                        </Button>
                                                                    )}
                                                            </Fieldset>
                                                        </SectionCard>
                                                    )
                                                )}
                                                <SectionCard>
                                                    <h3>
                                                        Additional rate
                                                        certification
                                                    </h3>
                                                    <button
                                                        type="button"
                                                        className={`usa-button usa-button--outline ${styles.addRateBtn}`}
                                                        onClick={() => {
                                                            const newRate =
                                                                convertGQLRateToRateForm(
                                                                    getKey
                                                                ) // empty rate

                                                            push(newRate)
                                                            setFocusNewRate(
                                                                true
                                                            )
                                                        }}
                                                        ref={newRateButtonRef}
                                                    >
                                                        Add another rate
                                                        certification
                                                    </button>
                                                </SectionCard>
                                            </>
                                        )}
                                    </FieldArray>
                                </fieldset>
                                <PageActions
                                    pageVariant={
                                        displayAsStandaloneRate
                                            ? 'STANDALONE'
                                            : undefined
                                    }
                                    backOnClick={async () => {
                                        if (dirty) {
                                            await handlePageAction(
                                                rates,
                                                setSubmitting,
                                                {
                                                    type: 'CANCEL',
                                                    redirectPath:
                                                        'DASHBOARD_SUBMISSIONS',
                                                }
                                            )
                                        } else {
                                            navigate(
                                                RoutesRecord.DASHBOARD_SUBMISSIONS
                                            )
                                        }
                                    }}
                                    saveAsDraftOnClick={
                                        displayAsStandaloneRate
                                            ? () => undefined
                                            : async () => {
                                                  await handlePageAction(
                                                      rates,
                                                      setSubmitting,
                                                      {
                                                          type: 'SAVE_AS_DRAFT',
                                                          redirectPath:
                                                              'DASHBOARD_SUBMISSIONS',
                                                      }
                                                  )
                                              }
                                    }
                                    disableContinue={
                                        shouldValidate &&
                                        !!Object.keys(errors).length
                                    }
                                    actionInProgress={isSubmitting}
                                />
                            </UswdsForm>
                        </>
                    )
                }}
            </Formik>
        </>
    )
}
export { RateDetailsV2 }<|MERGE_RESOLUTION|>--- conflicted
+++ resolved
@@ -77,63 +77,7 @@
 
 // We have a list of rates to enable multi-rate behavior
 export type RateDetailFormConfig = {
-<<<<<<< HEAD
-    rates: FormikRateForm[]
-=======
-    rates: RateDetailFormValues[]
-}
-
-const generateFormValues = (
-    getKey: S3ClientT['getKey'],
-    rateRev?: RateRevision,
-    rateID?: string,
-    rateStatus?: HealthPlanPackageStatus
-): RateDetailFormValues => {
-    const rateInfo = rateRev?.formData
-
-    return {
-        id: rateID,
-        status: rateStatus,
-        rateType: rateInfo?.rateType ?? undefined,
-        rateCapitationType: rateInfo?.rateCapitationType ?? undefined,
-        rateDateStart: formatForForm(rateInfo?.rateDateStart),
-        rateDateEnd: formatForForm(rateInfo?.rateDateEnd),
-        rateDateCertified: formatForForm(rateInfo?.rateDateCertified),
-        effectiveDateStart: formatForForm(
-            rateInfo?.amendmentEffectiveDateStart
-        ),
-        effectiveDateEnd: formatForForm(rateInfo?.amendmentEffectiveDateEnd),
-        rateProgramIDs: rateInfo?.rateProgramIDs ?? [],
-        rateDocuments: formatDocumentsForForm({
-            documents: rateInfo?.rateDocuments,
-            getKey: getKey,
-        }),
-        supportingDocuments: formatDocumentsForForm({
-            documents: rateInfo?.supportingDocuments,
-            getKey: getKey,
-        }),
-        actuaryContacts: formatActuaryContactsForForm(
-            rateInfo?.certifyingActuaryContacts
-        ),
-        addtlActuaryContacts: formatActuaryContactsForForm(
-            rateInfo?.certifyingActuaryContacts
-        ),
-        actuaryCommunicationPreference:
-            rateInfo?.actuaryCommunicationPreference ?? undefined,
-        packagesWithSharedRateCerts:
-            rateInfo?.packagesWithSharedRateCerts ?? [],
-        linkedRates: [],
-    }
-}
-
-export const rateErrorHandling = (
-    error: string | FormikErrors<RateDetailFormValues> | undefined
-): FormikErrors<RateDetailFormValues> | undefined => {
-    if (typeof error === 'string') {
-        return undefined
-    }
-    return error
->>>>>>> 89075459
+    rateForms: FormikRateForm[]
 }
 
 type RateDetailsV2Props = {
@@ -237,7 +181,7 @@
         [ratesFromContract, fetchRateData]
     )
     const initialValues: RateDetailFormConfig = {
-        rates:
+        rateForms:
             initialRates.length > 0
                 ? initialRates.map((rate) =>
                       convertGQLRateToRateForm(getKey, rate)
@@ -342,7 +286,7 @@
     const generateErrorSummaryErrors = (
         errors: FormikErrors<RateDetailFormConfig>
     ) => {
-        const rateErrors = errors.rates
+        const rateErrors = errors.rateForms
         const errorObject: { [field: string]: string } = {}
         if (rateErrors && Array.isArray(rateErrors)) {
             rateErrors.forEach((rateError, index) => {
@@ -353,8 +297,8 @@
                         //rateProgramIDs error message needs a # proceeding the key name because this is the only way to be able to link to the Select component element see comments in ErrorSummaryMessage component.
                         const errorKey =
                             field === 'rateProgramIDs'
-                                ? `#rates.${index}.${field}`
-                                : `rates.${index}.${field}`
+                                ? `#rateForms.${index}.${field}`
+                                : `rateForms.${index}.${field}`
                         errorObject[errorKey] = value
                     }
                     // If the field is actuaryContacts then the value should be an array with at least one object of errors
@@ -368,7 +312,7 @@
                         Object.entries(actuaryContact).forEach(
                             ([contactField, contactValue]) => {
                                 if (typeof contactValue === 'string') {
-                                    const errorKey = `rates.${index}.actuaryContacts.0.${contactField}`
+                                    const errorKey = `rateForms.${index}.actuaryContacts.0.${contactField}`
                                     errorObject[errorKey] = contactValue
                                 }
                             }
@@ -410,7 +354,7 @@
                 initialValues={initialValues}
                 onSubmit={(rateFormValues, { setSubmitting }) => {
                     return handlePageAction(
-                        rateFormValues.rates,
+                        rateFormValues.rateForms,
                         setSubmitting,
                         {
                             type: 'CONTINUE',
@@ -423,7 +367,7 @@
                 validationSchema={rateDetailsFormSchema}
             >
                 {({
-                    values: { rates },
+                    values: { rateForms },
                     errors,
                     dirty,
                     handleSubmit,
@@ -455,13 +399,13 @@
                                             headingRef={errorSummaryHeadingRef}
                                         />
                                     )}
-                                    <FieldArray name="rates">
+                                    <FieldArray name="rateForms">
                                         {({
                                             remove,
                                             push,
                                         }: FieldArrayRenderProps) => (
                                             <>
-                                                {rates.map(
+                                                {rateForms.map(
                                                     (rate, index = 0) => (
                                                         <SectionCard
                                                             key={index}
@@ -554,7 +498,7 @@
                                     backOnClick={async () => {
                                         if (dirty) {
                                             await handlePageAction(
-                                                rates,
+                                                rateForms,
                                                 setSubmitting,
                                                 {
                                                     type: 'CANCEL',
@@ -573,7 +517,7 @@
                                             ? () => undefined
                                             : async () => {
                                                   await handlePageAction(
-                                                      rates,
+                                                      rateForms,
                                                       setSubmitting,
                                                       {
                                                           type: 'SAVE_AS_DRAFT',
