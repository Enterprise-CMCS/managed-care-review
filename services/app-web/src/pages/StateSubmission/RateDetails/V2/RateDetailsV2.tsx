--- conflicted
+++ resolved
@@ -68,72 +68,12 @@
     actuaryCommunicationPreference: RateRevision['formData']['actuaryCommunicationPreference']
     packagesWithSharedRateCerts: RateRevision['formData']['packagesWithSharedRateCerts']
     linkedRates: linkedRatesDisplay[]
-<<<<<<< HEAD
     ratePreviouslySubmitted: string
 }
 
 export type linkedRatesDisplay = {
     rateId?: string
     rateName?: string
-}
-
-// We have a list of rates to enable multi-rate behavior
-export type RateDetailFormConfig = {
-    rates: RateDetailFormValues[]
-}
-
-const generateFormValues = (
-    getKey: S3ClientT['getKey'],
-    rateRev?: RateRevision,
-    rateID?: string,
-    rateStatus?: HealthPlanPackageStatus
-): RateDetailFormValues => {
-    const rateInfo = rateRev?.formData
-
-    return {
-        id: rateID,
-        status: rateStatus,
-        rateType: rateInfo?.rateType ?? undefined,
-        rateCapitationType: rateInfo?.rateCapitationType ?? undefined,
-        rateDateStart: formatForForm(rateInfo?.rateDateStart),
-        rateDateEnd: formatForForm(rateInfo?.rateDateEnd),
-        rateDateCertified: formatForForm(rateInfo?.rateDateCertified),
-        effectiveDateStart: formatForForm(
-            rateInfo?.amendmentEffectiveDateStart
-        ),
-        effectiveDateEnd: formatForForm(rateInfo?.amendmentEffectiveDateEnd),
-        rateProgramIDs: rateInfo?.rateProgramIDs ?? [],
-        rateDocuments: formatDocumentsForForm({
-            documents: rateInfo?.rateDocuments,
-            getKey: getKey,
-        }),
-        supportingDocuments: formatDocumentsForForm({
-            documents: rateInfo?.supportingDocuments,
-            getKey: getKey,
-        }),
-        actuaryContacts: formatActuaryContactsForForm(
-            rateInfo?.certifyingActuaryContacts
-        ),
-        addtlActuaryContacts: formatActuaryContactsForForm(
-            rateInfo?.certifyingActuaryContacts
-        ),
-        actuaryCommunicationPreference:
-            rateInfo?.actuaryCommunicationPreference ?? undefined,
-        packagesWithSharedRateCerts:
-            rateInfo?.packagesWithSharedRateCerts ?? [],
-        linkedRates: [],
-        ratePreviouslySubmitted: rateInfo
-            ? formatForForm(rateInfo.ratePreviouslySubmitted)
-            : '',
-    }
-=======
-    ratePreviouslySubmitted?: 'YES' | 'NO'
-}
-
-export type linkedRatesDisplay = {
-    rateId?: string
-    rateName?: string
->>>>>>> 96ec4126
 }
 
 // We have a list of rates to enable multi-rate behavior
