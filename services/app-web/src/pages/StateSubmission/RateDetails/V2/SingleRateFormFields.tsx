--- conflicted
+++ resolved
@@ -25,12 +25,7 @@
 
 import { FormikErrors, getIn, useFormikContext } from 'formik'
 import { ActuaryContactFields } from '../../Contacts'
-<<<<<<< HEAD
-import { RateDetailFormValues, RateDetailFormConfig } from './RateDetailsV2'
-import { LinkYourRates } from '../../../LinkYourRates/LinkYourRates'
-=======
 import { FormikRateForm, RateDetailFormConfig } from './RateDetailsV2'
->>>>>>> 96ec4126
 
 const isRateTypeEmpty = (rateForm: FormikRateForm): boolean =>
     rateForm.rateType === undefined
@@ -103,249 +98,280 @@
 
     return (
         <>
-            <LinkYourRates fieldNamePrefix={fieldNamePrefix} index={index} />
-            {rateForm.ratePreviouslySubmitted && (
+            <FormGroup error={Boolean(showFieldErrors('rateDocuments'))}>
+                <FileUpload
+                    id={`${fieldNamePrefix}.rateDocuments`}
+                    name={`${fieldNamePrefix}.rateDocuments`}
+                    label="Upload one rate certification document"
+                    aria-required
+                    allowMultipleUploads={false}
+                    error={showFieldErrors('rateDocuments')}
+                    hint={
+                        <span className={styles.guidanceTextBlockNoPadding}>
+                            <Link
+                                aria-label="Document definitions and requirements (opens in new window)"
+                                href={'/help#key-documents'}
+                                variant="external"
+                                target="_blank"
+                            >
+                                Document definitions and requirements
+                            </Link>
+                            <span className="padding-top-2">
+                                {`Upload only one rate certification document. Additional rates can be added later.`}
+                            </span>
+
+                            <span className="padding-top-1">
+                                This input only accepts one file in PDF, DOC, or
+                                DOCX format.
+                            </span>
+                        </span>
+                    }
+                    accept={ACCEPTED_RATE_CERTIFICATION_FILE_TYPES}
+                    initialItems={rateForm.rateDocuments}
+                    uploadFile={(file) =>
+                        handleUploadFile(file, 'HEALTH_PLAN_DOCS')
+                    }
+                    scanFile={(key) => handleScanFile(key, 'HEALTH_PLAN_DOCS')}
+                    deleteFile={(key) =>
+                        handleDeleteFile(
+                            key,
+                            'HEALTH_PLAN_DOCS',
+                            previousDocuments
+                        )
+                    }
+                    onFileItemsUpdate={({ fileItems }) =>
+                        setFieldValue(
+                            `${fieldNamePrefix}.rateDocuments`,
+                            fileItems
+                        )
+                    }
+                />
+            </FormGroup>
+
+            <FormGroup error={Boolean(showFieldErrors('supportingDocuments'))}>
+                <FileUpload
+                    id={`${fieldNamePrefix}.supportingDocuments`}
+                    name={`${fieldNamePrefix}.supportingDocuments`}
+                    label="Upload supporting documents"
+                    aria-required={false}
+                    error={showFieldErrors('supportingDocuments')}
+                    hint={
+                        <span className={styles.guidanceTextBlockNoPadding}>
+                            <Link
+                                aria-label="Document definitions and requirements (opens in new window)"
+                                href={'/help#key-documents'}
+                                variant="external"
+                                target="_blank"
+                            >
+                                Document definitions and requirements
+                            </Link>
+                            <span className="padding-top-1">
+                                {`Upload any supporting documents for Rate certification ${index + 1}`}
+                            </span>
+                            <span>Additional rates can be added later.</span>
+
+                            <span className="padding-top-1">
+                                This input only accepts PDF, CSV, DOC, DOCX,
+                                XLS, XLSX files.
+                            </span>
+                        </span>
+                    }
+                    accept={ACCEPTED_RATE_SUPPORTING_DOCS_FILE_TYPES}
+                    initialItems={rateForm.supportingDocuments}
+                    uploadFile={(file) =>
+                        handleUploadFile(file, 'HEALTH_PLAN_DOCS')
+                    }
+                    scanFile={(key) => handleScanFile(key, 'HEALTH_PLAN_DOCS')}
+                    deleteFile={(key) =>
+                        handleDeleteFile(
+                            key,
+                            'HEALTH_PLAN_DOCS',
+                            previousDocuments
+                        )
+                    }
+                    onFileItemsUpdate={({ fileItems }) =>
+                        setFieldValue(
+                            `${fieldNamePrefix}.supportingDocuments`,
+                            fileItems
+                        )
+                    }
+                />
+            </FormGroup>
+            <FormGroup error={Boolean(showFieldErrors('rateProgramIDs'))}>
+                <Label htmlFor={`${fieldNamePrefix}.rateProgramIDs`}>
+                    Programs this rate certification covers
+                </Label>
+                <span className={styles.requiredOptionalText}>Required</span>
+                <PoliteErrorMessage>
+                    {showFieldErrors('rateProgramIDs')}
+                </PoliteErrorMessage>
+                <ProgramSelect
+                    name={`${fieldNamePrefix}.rateProgramIDs`}
+                    inputId={`${fieldNamePrefix}.rateProgramIDs`}
+                    programIDs={rateForm.rateProgramIDs}
+                    aria-label="programs (required)"
+                />
+            </FormGroup>
+
+            <FormGroup error={Boolean(showFieldErrors('rateType'))}>
+                <Fieldset
+                    className={styles.radioGroup}
+                    legend="Rate certification type"
+                    role="radiogroup"
+                    aria-required
+                >
+                    <span className={styles.requiredOptionalText}>
+                        Required
+                    </span>
+                    <PoliteErrorMessage>
+                        {showFieldErrors('rateType')}
+                    </PoliteErrorMessage>
+
+                    <Link
+                        aria-label="Rate certification type definitions (opens in new window)"
+                        href={'/help#rate-cert-type-definitions'}
+                        variant="external"
+                        target="_blank"
+                    >
+                        Rate certification type definitions
+                    </Link>
+                    <FieldRadio
+                        id={`newRate-${index}`}
+                        name={`${fieldNamePrefix}.rateType`}
+                        label="New rate certification"
+                        value={'NEW'}
+                    />
+                    <FieldRadio
+                        id={`amendmentRate-${index}`}
+                        name={`${fieldNamePrefix}.rateType`}
+                        label="Amendment to prior rate certification"
+                        value={'AMENDMENT'}
+                    />
+                </Fieldset>
+            </FormGroup>
+
+            <FormGroup error={Boolean(showFieldErrors('rateCapitationType'))}>
+                <Fieldset
+                    className={styles.radioGroup}
+                    legend={
+                        <div className={styles.capitationLegend}>
+                            <p className="margin-bottom-0">
+                                Does the actuary certify capitation rates
+                                specific to each rate cell or a rate range?
+                            </p>
+                            <span
+                                className={classnames(
+                                    styles.legendSubHeader,
+                                    styles.requiredOptionalText
+                                )}
+                            >
+                                Required
+                            </span>
+                            <p
+                                className={classnames(
+                                    'margin-bottom-0',
+                                    styles.legendSubHeader
+                                )}
+                            >
+                                See 42 CFR §§ 438.4(b) and 438.4(c)
+                            </p>
+                        </div>
+                    }
+                    role="radiogroup"
+                    aria-required
+                >
+                    <PoliteErrorMessage>
+                        {showFieldErrors('rateCapitationType')}
+                    </PoliteErrorMessage>
+                    <FieldRadio
+                        id={`rateCell-${index}`}
+                        name={`${fieldNamePrefix}.rateCapitationType`}
+                        label="Certification of capitation rates specific to each rate cell"
+                        value={'RATE_CELL'}
+                    />
+                    <FieldRadio
+                        id={`rateRange-${index}`}
+                        name={`${fieldNamePrefix}.rateCapitationType`}
+                        label="Certification of rate ranges of capitation rates per rate cell"
+                        value={'RATE_RANGE'}
+                    />
+                </Fieldset>
+            </FormGroup>
+
+            {!isRateTypeEmpty(rateForm) && (
                 <>
                     <FormGroup
-                        error={Boolean(showFieldErrors('rateDocuments'))}
+                        error={Boolean(
+                            showFieldErrors('rateDateStart') ??
+                                showFieldErrors('rateDateEnd')
+                        )}
                     >
-                        <FileUpload
-                            id={`${fieldNamePrefix}.rateDocuments`}
-                            name={`${fieldNamePrefix}.rateDocuments`}
-                            label="Upload one rate certification document"
+                        <Fieldset
                             aria-required
-                            allowMultipleUploads={false}
-                            error={showFieldErrors('rateDocuments')}
-                            hint={
-                                <span
-                                    className={
-                                        styles.guidanceTextBlockNoPadding
-                                    }
-                                >
-                                    <Link
-                                        aria-label="Document definitions and requirements (opens in new window)"
-                                        href={'/help#key-documents'}
-                                        variant="external"
-                                        target="_blank"
-                                    >
-                                        Document definitions and requirements
-                                    </Link>
-                                    <span className="padding-top-2">
-                                        {`Upload only one rate certification document. Additional rates can be added later.`}
-                                    </span>
-
-                                    <span className="padding-top-1">
-                                        This input only accepts one file in PDF,
-                                        DOC, or DOCX format.
-                                    </span>
-                                </span>
+                            legend={
+                                isRateTypeAmendment(rateForm)
+                                    ? 'Rating period of original rate certification'
+                                    : 'Rating period'
                             }
-                            accept={ACCEPTED_RATE_CERTIFICATION_FILE_TYPES}
-                            initialItems={rateForm.rateDocuments}
-                            uploadFile={(file) =>
-                                handleUploadFile(file, 'HEALTH_PLAN_DOCS')
-                            }
-                            scanFile={(key) =>
-                                handleScanFile(key, 'HEALTH_PLAN_DOCS')
-                            }
-                            deleteFile={(key) =>
-                                handleDeleteFile(
-                                    key,
-                                    'HEALTH_PLAN_DOCS',
-                                    previousDocuments
-                                )
-                            }
-                            onFileItemsUpdate={({ fileItems }) =>
-                                setFieldValue(
-                                    `${fieldNamePrefix}.rateDocuments`,
-                                    fileItems
-                                )
-                            }
-                        />
-                    </FormGroup>
-
-                    <FormGroup
-                        error={Boolean(showFieldErrors('supportingDocuments'))}
-                    >
-                        <FileUpload
-                            id={`${fieldNamePrefix}.supportingDocuments`}
-                            name={`${fieldNamePrefix}.supportingDocuments`}
-                            label="Upload supporting documents"
-                            aria-required={false}
-                            error={showFieldErrors('supportingDocuments')}
-                            hint={
-                                <span
-                                    className={
-                                        styles.guidanceTextBlockNoPadding
-                                    }
-                                >
-                                    <Link
-                                        aria-label="Document definitions and requirements (opens in new window)"
-                                        href={'/help#key-documents'}
-                                        variant="external"
-                                        target="_blank"
-                                    >
-                                        Document definitions and requirements
-                                    </Link>
-                                    <span className="padding-top-1">
-                                        {`Upload any supporting documents for Rate certification ${index + 1}`}
-                                    </span>
-                                    <span>
-                                        Additional rates can be added later.
-                                    </span>
-
-                                    <span className="padding-top-1">
-                                        This input only accepts PDF, CSV, DOC,
-                                        DOCX, XLS, XLSX files.
-                                    </span>
-                                </span>
-                            }
-                            accept={ACCEPTED_RATE_SUPPORTING_DOCS_FILE_TYPES}
-                            initialItems={rateForm.supportingDocuments}
-                            uploadFile={(file) =>
-                                handleUploadFile(file, 'HEALTH_PLAN_DOCS')
-                            }
-                            scanFile={(key) =>
-                                handleScanFile(key, 'HEALTH_PLAN_DOCS')
-                            }
-                            deleteFile={(key) =>
-                                handleDeleteFile(
-                                    key,
-                                    'HEALTH_PLAN_DOCS',
-                                    previousDocuments
-                                )
-                            }
-                            onFileItemsUpdate={({ fileItems }) =>
-                                setFieldValue(
-                                    `${fieldNamePrefix}.supportingDocuments`,
-                                    fileItems
-                                )
-                            }
-                        />
-                    </FormGroup>
-                    <FormGroup
-                        error={Boolean(showFieldErrors('rateProgramIDs'))}
-                    >
-                        <Label htmlFor={`${fieldNamePrefix}.rateProgramIDs`}>
-                            Programs this rate certification covers
-                        </Label>
-                        <span className={styles.requiredOptionalText}>
-                            Required
-                        </span>
-                        <PoliteErrorMessage>
-                            {showFieldErrors('rateProgramIDs')}
-                        </PoliteErrorMessage>
-                        <ProgramSelect
-                            name={`${fieldNamePrefix}.rateProgramIDs`}
-                            inputId={`${fieldNamePrefix}.rateProgramIDs`}
-                            programIDs={rateForm.rateProgramIDs}
-                            aria-label="programs (required)"
-                        />
-                    </FormGroup>
-
-                    <FormGroup error={Boolean(showFieldErrors('rateType'))}>
-                        <Fieldset
-                            className={styles.radioGroup}
-                            legend="Rate certification type"
-                            role="radiogroup"
-                            aria-required
                         >
                             <span className={styles.requiredOptionalText}>
                                 Required
                             </span>
-                            <PoliteErrorMessage>
-                                {showFieldErrors('rateType')}
-                            </PoliteErrorMessage>
-
-                            <Link
-                                aria-label="Rate certification type definitions (opens in new window)"
-                                href={'/help#rate-cert-type-definitions'}
-                                variant="external"
-                                target="_blank"
-                            >
-                                Rate certification type definitions
-                            </Link>
-                            <FieldRadio
-                                id={`newRate-${index}`}
-                                name={`${fieldNamePrefix}.rateType`}
-                                label="New rate certification"
-                                value={'NEW'}
+                            <RateDatesErrorMessage
+                                startDate={rateForm.rateDateStart}
+                                endDate={rateForm.rateDateEnd}
+                                startDateError={showFieldErrors(
+                                    'rateDateStart'
+                                )}
+                                endDateError={showFieldErrors('rateDateEnd')}
+                                shouldValidate={shouldValidate}
                             />
-                            <FieldRadio
-                                id={`amendmentRate-${index}`}
-                                name={`${fieldNamePrefix}.rateType`}
-                                label="Amendment to prior rate certification"
-                                value={'AMENDMENT'}
+
+                            <DateRangePicker
+                                className={styles.dateRangePicker}
+                                startDateHint="mm/dd/yyyy"
+                                startDateLabel="Start date"
+                                startDatePickerProps={{
+                                    disabled: false,
+                                    id: `${fieldNamePrefix}.rateDateStart`,
+                                    name: `${fieldNamePrefix}.rateDateStart`,
+                                    'aria-required': true,
+                                    defaultValue: rateForm.rateDateStart,
+                                    onChange: (val) =>
+                                        setFieldValue(
+                                            `${fieldNamePrefix}.rateDateStart`,
+                                            formatUserInputDate(val)
+                                        ),
+                                }}
+                                endDateHint="mm/dd/yyyy"
+                                endDateLabel="End date"
+                                endDatePickerProps={{
+                                    disabled: false,
+                                    id: `${fieldNamePrefix}.rateDateEnd`,
+                                    name: `${fieldNamePrefix}.rateDateEnd`,
+                                    'aria-required': true,
+                                    defaultValue: rateForm.rateDateEnd,
+                                    onChange: (val) =>
+                                        setFieldValue(
+                                            `${fieldNamePrefix}.rateDateEnd`,
+                                            formatUserInputDate(val)
+                                        ),
+                                }}
                             />
                         </Fieldset>
                     </FormGroup>
 
-                    <FormGroup
-                        error={Boolean(showFieldErrors('rateCapitationType'))}
-                    >
-                        <Fieldset
-                            className={styles.radioGroup}
-                            legend={
-                                <div className={styles.capitationLegend}>
-                                    <p className="margin-bottom-0">
-                                        Does the actuary certify capitation
-                                        rates specific to each rate cell or a
-                                        rate range?
-                                    </p>
-                                    <span
-                                        className={classnames(
-                                            styles.legendSubHeader,
-                                            styles.requiredOptionalText
-                                        )}
-                                    >
-                                        Required
-                                    </span>
-                                    <p
-                                        className={classnames(
-                                            'margin-bottom-0',
-                                            styles.legendSubHeader
-                                        )}
-                                    >
-                                        See 42 CFR §§ 438.4(b) and 438.4(c)
-                                    </p>
-                                </div>
-                            }
-                            role="radiogroup"
-                            aria-required
-                        >
-                            <PoliteErrorMessage>
-                                {showFieldErrors('rateCapitationType')}
-                            </PoliteErrorMessage>
-                            <FieldRadio
-                                id={`rateCell-${index}`}
-                                name={`${fieldNamePrefix}.rateCapitationType`}
-                                label="Certification of capitation rates specific to each rate cell"
-                                value={'RATE_CELL'}
-                            />
-                            <FieldRadio
-                                id={`rateRange-${index}`}
-                                name={`${fieldNamePrefix}.rateCapitationType`}
-                                label="Certification of rate ranges of capitation rates per rate cell"
-                                value={'RATE_RANGE'}
-                            />
-                        </Fieldset>
-                    </FormGroup>
-
-                    {!isRateTypeEmpty(rateForm) && (
+                    {isRateTypeAmendment(rateForm) && (
                         <>
                             <FormGroup
                                 error={Boolean(
-                                    showFieldErrors('rateDateStart') ??
-                                        showFieldErrors('rateDateEnd')
+                                    showFieldErrors('effectiveDateStart') ??
+                                        showFieldErrors('effectiveDateEnd')
                                 )}
                             >
                                 <Fieldset
                                     aria-required
-                                    legend={
-                                        isRateTypeAmendment(rateForm)
-                                            ? 'Rating period of original rate certification'
-                                            : 'Rating period'
-                                    }
+                                    legend="Effective dates of rate amendment"
                                 >
                                     <span
                                         className={styles.requiredOptionalText}
@@ -353,13 +379,13 @@
                                         Required
                                     </span>
                                     <RateDatesErrorMessage
-                                        startDate={rateForm.rateDateStart}
-                                        endDate={rateForm.rateDateEnd}
+                                        startDate={rateForm.effectiveDateStart}
+                                        endDate={rateForm.effectiveDateEnd}
                                         startDateError={showFieldErrors(
-                                            'rateDateStart'
+                                            'effectiveDateStart'
                                         )}
                                         endDateError={showFieldErrors(
-                                            'rateDateEnd'
+                                            'effectiveDateEnd'
                                         )}
                                         shouldValidate={shouldValidate}
                                     />
@@ -370,14 +396,14 @@
                                         startDateLabel="Start date"
                                         startDatePickerProps={{
                                             disabled: false,
-                                            id: `${fieldNamePrefix}.rateDateStart`,
-                                            name: `${fieldNamePrefix}.rateDateStart`,
+                                            id: `${fieldNamePrefix}.effectiveDateStart`,
+                                            name: `${fieldNamePrefix}.effectiveDateStart`,
                                             'aria-required': true,
                                             defaultValue:
-                                                rateForm.rateDateStart,
+                                                rateForm.effectiveDateStart,
                                             onChange: (val) =>
                                                 setFieldValue(
-                                                    `${fieldNamePrefix}.rateDateStart`,
+                                                    `${fieldNamePrefix}.effectiveDateStart`,
                                                     formatUserInputDate(val)
                                                 ),
                                         }}
@@ -385,153 +411,69 @@
                                         endDateLabel="End date"
                                         endDatePickerProps={{
                                             disabled: false,
-                                            id: `${fieldNamePrefix}.rateDateEnd`,
-                                            name: `${fieldNamePrefix}.rateDateEnd`,
+                                            id: `${fieldNamePrefix}.effectiveDateEnd`,
+                                            name: `${fieldNamePrefix}.effectiveDateEnd`,
                                             'aria-required': true,
-                                            defaultValue: rateForm.rateDateEnd,
+                                            defaultValue:
+                                                rateForm.effectiveDateEnd,
                                             onChange: (val) =>
                                                 setFieldValue(
-                                                    `${fieldNamePrefix}.rateDateEnd`,
+                                                    `${fieldNamePrefix}.effectiveDateEnd`,
                                                     formatUserInputDate(val)
                                                 ),
                                         }}
                                     />
                                 </Fieldset>
                             </FormGroup>
-
-                            {isRateTypeAmendment(rateForm) && (
-                                <>
-                                    <FormGroup
-                                        error={Boolean(
-                                            showFieldErrors(
-                                                'effectiveDateStart'
-                                            ) ??
-                                                showFieldErrors(
-                                                    'effectiveDateEnd'
-                                                )
-                                        )}
-                                    >
-                                        <Fieldset
-                                            aria-required
-                                            legend="Effective dates of rate amendment"
-                                        >
-                                            <span
-                                                className={
-                                                    styles.requiredOptionalText
-                                                }
-                                            >
-                                                Required
-                                            </span>
-                                            <RateDatesErrorMessage
-                                                startDate={
-                                                    rateForm.effectiveDateStart
-                                                }
-                                                endDate={
-                                                    rateForm.effectiveDateEnd
-                                                }
-                                                startDateError={showFieldErrors(
-                                                    'effectiveDateStart'
-                                                )}
-                                                endDateError={showFieldErrors(
-                                                    'effectiveDateEnd'
-                                                )}
-                                                shouldValidate={shouldValidate}
-                                            />
-
-                                            <DateRangePicker
-                                                className={
-                                                    styles.dateRangePicker
-                                                }
-                                                startDateHint="mm/dd/yyyy"
-                                                startDateLabel="Start date"
-                                                startDatePickerProps={{
-                                                    disabled: false,
-                                                    id: `${fieldNamePrefix}.effectiveDateStart`,
-                                                    name: `${fieldNamePrefix}.effectiveDateStart`,
-                                                    'aria-required': true,
-                                                    defaultValue:
-                                                        rateForm.effectiveDateStart,
-                                                    onChange: (val) =>
-                                                        setFieldValue(
-                                                            `${fieldNamePrefix}.effectiveDateStart`,
-                                                            formatUserInputDate(
-                                                                val
-                                                            )
-                                                        ),
-                                                }}
-                                                endDateHint="mm/dd/yyyy"
-                                                endDateLabel="End date"
-                                                endDatePickerProps={{
-                                                    disabled: false,
-                                                    id: `${fieldNamePrefix}.effectiveDateEnd`,
-                                                    name: `${fieldNamePrefix}.effectiveDateEnd`,
-                                                    'aria-required': true,
-                                                    defaultValue:
-                                                        rateForm.effectiveDateEnd,
-                                                    onChange: (val) =>
-                                                        setFieldValue(
-                                                            `${fieldNamePrefix}.effectiveDateEnd`,
-                                                            formatUserInputDate(
-                                                                val
-                                                            )
-                                                        ),
-                                                }}
-                                            />
-                                        </Fieldset>
-                                    </FormGroup>
-                                </>
-                            )}
-                            <FormGroup
-                                error={Boolean(
-                                    showFieldErrors('rateDateCertified')
-                                )}
-                            >
-                                <Label
-                                    htmlFor={`${fieldNamePrefix}.rateDateCertified`}
-                                    id={`rateDateCertifiedLabel.${index}`}
-                                >
-                                    {isRateTypeAmendment(rateForm)
-                                        ? 'Date certified for rate amendment'
-                                        : 'Date certified'}
-                                </Label>
-                                <span className={styles.requiredOptionalText}>
-                                    Required
-                                </span>
-                                <div
-                                    className="usa-hint"
-                                    id={`rateDateCertifiedHint.${index}`}
-                                >
-                                    mm/dd/yyyy
-                                </div>
-                                <PoliteErrorMessage>
-                                    {showFieldErrors('rateDateCertified')}
-                                </PoliteErrorMessage>
-
-                                <DatePicker
-                                    aria-required
-                                    aria-describedby={`rateDateCertifiedLabel.${index} rateDateCertifiedHint.${index}`}
-                                    id={`${fieldNamePrefix}.rateDateCertified`}
-                                    name={`${fieldNamePrefix}.rateDateCertified`}
-                                    defaultValue={rateForm.rateDateCertified}
-                                    onChange={(val) =>
-                                        setFieldValue(
-                                            `${fieldNamePrefix}.rateDateCertified`,
-                                            formatUserInputDate(val)
-                                        )
-                                    }
-                                />
-                            </FormGroup>
                         </>
                     )}
-                    <FormGroup>
-                        <ActuaryContactFields
-                            shouldValidate={shouldValidate}
-                            fieldNamePrefix={`${fieldNamePrefix}.actuaryContacts.0`}
-                            fieldSetLegend="Certifying Actuary"
+                    <FormGroup
+                        error={Boolean(showFieldErrors('rateDateCertified'))}
+                    >
+                        <Label
+                            htmlFor={`${fieldNamePrefix}.rateDateCertified`}
+                            id={`rateDateCertifiedLabel.${index}`}
+                        >
+                            {isRateTypeAmendment(rateForm)
+                                ? 'Date certified for rate amendment'
+                                : 'Date certified'}
+                        </Label>
+                        <span className={styles.requiredOptionalText}>
+                            Required
+                        </span>
+                        <div
+                            className="usa-hint"
+                            id={`rateDateCertifiedHint.${index}`}
+                        >
+                            mm/dd/yyyy
+                        </div>
+                        <PoliteErrorMessage>
+                            {showFieldErrors('rateDateCertified')}
+                        </PoliteErrorMessage>
+
+                        <DatePicker
+                            aria-required
+                            aria-describedby={`rateDateCertifiedLabel.${index} rateDateCertifiedHint.${index}`}
+                            id={`${fieldNamePrefix}.rateDateCertified`}
+                            name={`${fieldNamePrefix}.rateDateCertified`}
+                            defaultValue={rateForm.rateDateCertified}
+                            onChange={(val) =>
+                                setFieldValue(
+                                    `${fieldNamePrefix}.rateDateCertified`,
+                                    formatUserInputDate(val)
+                                )
+                            }
                         />
                     </FormGroup>
                 </>
             )}
+            <FormGroup>
+                <ActuaryContactFields
+                    shouldValidate={shouldValidate}
+                    fieldNamePrefix={`${fieldNamePrefix}.actuaryContacts.0`}
+                    fieldSetLegend="Certifying Actuary"
+                />
+            </FormGroup>
         </>
     )
 }