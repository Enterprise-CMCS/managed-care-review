--- conflicted
+++ resolved
@@ -22,11 +22,7 @@
 // ensure we link, create, and update the proper rates
 const generateUpdatedRates = (
     newRateForms: FormikRateForm[],
-<<<<<<< HEAD
-    dsnpPopulated?: Boolean | null
-=======
     dsnpPopulated?: Boolean
->>>>>>> ccc41371
 ): UpdateContractRateInput[] => {
     const updatedRates: UpdateContractRateInput[] = newRateForms.map((form) => {
         const { id, ...rateFormData } = form
@@ -46,11 +42,7 @@
 // convert from FormikRateForm to GQL RateFormData used in API
 const convertRateFormToGQLRateFormData = (
     rateForm: FormikRateForm,
-<<<<<<< HEAD
-    dsnpPopulated?: Boolean | null
-=======
     dsnpPopulated?: Boolean
->>>>>>> ccc41371
 ): RateFormDataInput => {
     return {
         // intentionally do not map backend calculated fields on submit such status and rateCertificationName
@@ -70,13 +62,9 @@
             rateForm.effectiveDateEnd
         ),
         rateProgramIDs: rateForm.rateProgramIDs,
-<<<<<<< HEAD
-        rateMedicaidPopulations: dsnpPopulated ? rateForm.rateMedicaidPopulations : [],
-=======
         rateMedicaidPopulations: dsnpPopulated
             ? rateForm.rateMedicaidPopulations
             : [],
->>>>>>> ccc41371
         deprecatedRateProgramIDs: [],
         certifyingActuaryContacts: rateForm.actuaryContacts,
         addtlActuaryContacts: rateForm.addtlActuaryContacts,
@@ -96,17 +84,6 @@
                 actuary.email
         )
 
-<<<<<<< HEAD
-    return Boolean(rate.rateDocuments.length ||
-        rate.supportingDocuments.length ||
-        rate.rateProgramIDs.length ||
-        rate.rateMedicaidPopulations ||
-        rate.rateType ||
-        rate.rateCapitationType ||
-        hasActuaryContacts(rate.certifyingActuaryContacts) ||
-        hasActuaryContacts(rate.addtlActuaryContacts) ||
-        rate.actuaryCommunicationPreference)
-=======
     return Boolean(
         rate.rateDocuments.length ||
             rate.supportingDocuments.length ||
@@ -118,7 +95,6 @@
             hasActuaryContacts(rate.addtlActuaryContacts) ||
             rate.actuaryCommunicationPreference
     )
->>>>>>> ccc41371
 }
 
 type RateRevisionWithoutContracts = Omit<RateRevision, 'contractRevisions'>
