import React, { useEffect } from 'react'
import {
    ErrorMessage,
    Form as UswdsForm,
    FormGroup,
    Fieldset,
    Link,
    DateRangePicker,
    DatePicker,
    Label,
} from '@trussworks/react-uswds'
import { Formik, FormikErrors } from 'formik'
import { useHistory } from 'react-router-dom'
import { v4 as uuidv4 } from 'uuid'

import styles from '../StateSubmissionForm.module.scss'

import {
    DraftSubmission,
    RateType,
    UpdateDraftSubmissionInput,
} from '../../../gen/gqlClient'

import { ErrorSummary, FieldRadio } from '../../../components/Form'
import {
    FileUpload,
    S3FileData,
    FileItemT,
} from '../../../components/FileUpload'
import {
    formatForForm,
    isDateRangeEmpty,
    formatUserInputDate,
} from '../../../formHelpers'
import { isS3Error } from '../../../s3'
import { RateDetailsFormSchema } from './RateDetailsSchema'
import { updatesFromSubmission } from '../updateSubmissionTransform'
import { useS3 } from '../../../contexts/S3Context'
import { PageActions } from '../PageActions'
type FormError =
    FormikErrors<RateDetailsFormValues>[keyof FormikErrors<RateDetailsFormValues>]

const RateDatesErrorMessage = ({
    startDate,
    endDate,
    validationErrorMessage,
}: {
    startDate: string
    endDate: string
    validationErrorMessage: string
}): React.ReactElement => (
    <ErrorMessage>
        {isDateRangeEmpty(startDate, endDate)
            ? 'You must provide a start and an end date'
            : validationErrorMessage}
    </ErrorMessage>
)
export interface RateDetailsFormValues {
    rateType: RateType | undefined
    rateDateStart: string
    rateDateEnd: string
    rateDateCertified: string
    effectiveDateStart: string
    effectiveDateEnd: string
}
export const RateDetails = ({
    draftSubmission,
    showValidations = false,
    updateDraft,
    formAlert = undefined,
}: {
    draftSubmission: DraftSubmission
    showValidations?: boolean
    formAlert?: React.ReactElement
    updateDraft: (
        input: UpdateDraftSubmissionInput
    ) => Promise<DraftSubmission | undefined>
}): React.ReactElement => {
    const [shouldValidate, setShouldValidate] = React.useState(showValidations)
    const history = useHistory()

    // Rate documents state management
    const { deleteFile, getKey, getS3URL, scanFile, uploadFile } = useS3()
    const [fileItems, setFileItems] = React.useState<FileItemT[]>([])
    const [focusErrorSummaryHeading, setFocusErrorSummaryHeading] = React.useState(false)
    const errorSummaryHeadingRef = React.useRef<HTMLHeadingElement>(null)

    const hasValidFiles =
        fileItems.length > 0 &&
        fileItems.every((item) => item.status === 'UPLOAD_COMPLETE')
    const hasLoadingFiles =
        fileItems.some((item) => item.status === 'PENDING') ||
        fileItems.some((item) => item.status === 'SCANNING')
    const showFileUploadError = shouldValidate && !hasValidFiles

    const documentsErrorMessage =
        showFileUploadError && hasLoadingFiles
            ? 'You must wait for all documents to finish uploading before continuing'
            : showFileUploadError && fileItems.length === 0
            ? ' You must upload at least one document'
            : showFileUploadError && !hasValidFiles
            ? ' You must remove all documents with error messages before continuing'
            : undefined

    const fileItemsFromDraftSubmission: FileItemT[] | undefined =
        (draftSubmission?.rateDocuments &&
            draftSubmission?.rateDocuments.map((doc) => {
                const key = getKey(doc.s3URL)
                if (!key) {
                    // If there is no key, this means the file saved on a submission cannot be parsed or does not exist on s3.
                    // We still include the file in the list displayed to the user, but with an error. .
                    return {
                        id: uuidv4(),
                        name: doc.name,
                        key: 'INVALID_KEY',
                        s3URL: undefined,
                        status: 'UPLOAD_ERROR',
                    }
                }
                return {
                    id: uuidv4(),
                    name: doc.name,
                    key: key,
                    s3URL: doc.s3URL,
                    status: 'UPLOAD_COMPLETE',
                }
            })) ||
        undefined

    const onFileItemsUpdate = async ({
        fileItems,
    }: {
        fileItems: FileItemT[]
    }) => {
        setFileItems(fileItems)
    }
    const handleDeleteFile = async (key: string) => {
        const result = await deleteFile(key)
        if (isS3Error(result)) {
            throw new Error(`Error in S3 key: ${key}`)
        }

        return
    }

    const handleUploadFile = async (file: File): Promise<S3FileData> => {
        const s3Key = await uploadFile(file)

        if (isS3Error(s3Key)) {
            throw new Error(`Error in S3: ${file.name}`)
        }

        const s3URL = await getS3URL(s3Key, file.name)
        return { key: s3Key, s3URL: s3URL }
    }

    const handleScanFile = async (key: string): Promise<void | Error> => {
        try {
            await scanFile(key)
        } catch (e) {
            if (isS3Error(e)) {
                throw new Error(`Error in S3: ${key}`)
            }
            throw new Error('Scanning error: Scanning retry timed out')
        }
    }

    useEffect(() => {
        // Focus the error summary heading only if we are displaying
        // validation errors and the heading element exists
        if (focusErrorSummaryHeading && errorSummaryHeadingRef.current) {
            errorSummaryHeadingRef.current.focus()
        }
        setFocusErrorSummaryHeading(false)
    }, [focusErrorSummaryHeading])

    // Rate details form setup
    const showFieldErrors = (error?: FormError) =>
        shouldValidate && Boolean(error)

    const rateDetailsInitialValues: RateDetailsFormValues = {
        rateType: draftSubmission?.rateType ?? undefined,
        rateDateStart:
            (draftSubmission && formatForForm(draftSubmission.rateDateStart)) ??
            '',
        rateDateEnd:
            (draftSubmission && formatForForm(draftSubmission.rateDateEnd)) ??
            '',
        rateDateCertified:
            (draftSubmission &&
                formatForForm(draftSubmission.rateDateCertified)) ??
            '',
        effectiveDateStart:
            (draftSubmission &&
                formatForForm(
                    draftSubmission.rateAmendmentInfo?.effectiveDateStart
                )) ??
            '',
        effectiveDateEnd:
            (draftSubmission &&
                formatForForm(
                    draftSubmission.rateAmendmentInfo?.effectiveDateEnd
                )) ??
            '',
    }

    const isRateTypeEmpty = (values: RateDetailsFormValues): boolean =>
        values.rateType === undefined

    const isRateTypeAmendment = (values: RateDetailsFormValues): boolean =>
        values.rateType === 'AMENDMENT'

    const handleFormSubmit = async (
        values: RateDetailsFormValues,
        setSubmitting: (isSubmitting: boolean) => void, // formik setSubmitting
        options: {
            shouldValidateDocuments: boolean
            redirectPath: string
        }
    ) => {
        // Currently documents validation happens (outside of the yup schema, which only handles the formik form data)
        // if there are any errors present in the documents list and we are in a validation state (relevant for Save as Draft) force user to clear validations to continue
        if (options.shouldValidateDocuments) {
            if (!hasValidFiles) {
                setShouldValidate(true)
                setFocusErrorSummaryHeading(true)
                return
            }
        }

        const rateDocuments = fileItems.reduce(
            (formDataDocuments, fileItem) => {
                if (fileItem.status === 'UPLOAD_ERROR') {
                    console.log(
                        'Attempting to save files that failed upload, discarding invalid files'
                    )
                } else if (fileItem.status === 'SCANNING_ERROR') {
                    console.log(
                        'Attempting to save files that failed scanning, discarding invalid files'
                    )
                } else if (fileItem.status === 'DUPLICATE_NAME_ERROR') {
                    console.log(
                        'Attempting to save files that are duplicate names, discarding duplicate'
                    )
                } else if (!fileItem.s3URL)
                    console.log(
                        'Attempting to save a seemingly valid file item is not yet uploaded to S3, this should not happen on form submit. Discarding file.'
                    )
                else {
                    formDataDocuments.push({
                        name: fileItem.name,
                        s3URL: fileItem.s3URL,
                    })
                }
                return formDataDocuments
            },
            [] as { name: string; s3URL: string }[]
        )

        const updatedDraft = updatesFromSubmission(draftSubmission)
        updatedDraft.rateType = values.rateType
        updatedDraft.rateDateStart = values.rateDateStart || null
        updatedDraft.rateDateEnd = values.rateDateEnd || null
        updatedDraft.rateDateCertified = values.rateDateCertified || null
        updatedDraft.rateDocuments = rateDocuments

        if (values.rateType === 'AMENDMENT') {
            updatedDraft.rateAmendmentInfo = {
                effectiveDateStart: values.effectiveDateStart,
                effectiveDateEnd: values.effectiveDateEnd,
            }
        } else {
            updatedDraft.rateAmendmentInfo = null
        }

        try {
            const updatedSubmission = await updateDraft({
                submissionID: draftSubmission.id,
                draftSubmissionUpdates: updatedDraft,
            })
            if (updatedSubmission) {
                history.push(options.redirectPath)
            }
        } catch (serverError) {
            setSubmitting(false)
        }
    }

    return (
        <>
            <Formik
                initialValues={rateDetailsInitialValues}
                onSubmit={(values, { setSubmitting }) => {
                    return handleFormSubmit(values, setSubmitting, {
                        shouldValidateDocuments: true,
                        redirectPath: 'contacts',
                    })
                }}
                validationSchema={RateDetailsFormSchema}
            >
                {({
                    values,
                    errors,
                    handleSubmit,
                    isSubmitting,
                    setSubmitting,
                    setFieldValue,
                }) => (
                    <>
                        <UswdsForm
                            className={styles.formContainer}
                            id="RateDetailsForm"
                            aria-label="Rate Details Form"
                            aria-describedby="form-guidance"
                            onSubmit={(e) => {
                                setShouldValidate(true)
                                setFocusErrorSummaryHeading(true)
                                handleSubmit(e)
                            }}
                        >
                            <fieldset className="usa-fieldset">
                                <legend className="srOnly">Rate Details</legend>
                                {formAlert && formAlert}
<<<<<<< HEAD
                                <span id="form-guidance">
                                    All fields are required
                                </span>

                                {shouldValidate && (
                                    <ErrorSummary
                                        errors={
                                            documentsError
                                                ? {
                                                      documents: documentsError,
                                                      ...errors,
                                                  }
                                                : errors
                                        }
                                        headingRef={errorSummaryHeadingRef}
                                    />
                                )}

                                <FormGroup error={showDocumentErrors}>
=======
                                <span>All fields are required</span>

                                <FormGroup error={showFileUploadError}>
                                    {shouldValidate && (
                                        <ErrorSummary
                                            errors={
                                                documentsErrorMessage
                                                    ? {
                                                          documents:
                                                              documentsErrorMessage,
                                                          ...errors,
                                                      }
                                                    : errors
                                            }
                                            headingRef={errorSummaryHeadingRef}
                                        />
                                    )}
>>>>>>> ea8e6428
                                    <FileUpload
                                        id="rateDocuments"
                                        name="rateDocuments"
                                        label="Upload rate certification"
<<<<<<< HEAD
                                        aria-required
                                        error={documentsError}
=======
                                        error={documentsErrorMessage}
>>>>>>> ea8e6428
                                        hint={
                                            <>
                                                <Link
                                                    aria-label="Document definitions and requirements (opens in new window)"
                                                    href={
                                                        'https://www.medicaid.gov/federal-policy-guidance/downloads/cib110819.pdf'
                                                    }
                                                    variant="external"
                                                    target="_blank"
                                                >
                                                    Document definitions and
                                                    requirements
                                                </Link>
                                                <span className="srOnly">
                                                    This input only accepts PDF,
                                                    CSV, DOC, DOCX, XLS, XLSX
                                                    files.
                                                </span>
                                            </>
                                        }
                                        accept="application/pdf,text/csv,application/msword,application/vnd.openxmlformats-officedocument.wordprocessingml.document,application/vnd.ms-excel,application/vnd.openxmlformats-officedocument.spreadsheetml.sheet"
                                        initialItems={
                                            fileItemsFromDraftSubmission
                                        }
                                        uploadFile={handleUploadFile}
                                        scanFile={handleScanFile}
                                        deleteFile={handleDeleteFile}
                                        onFileItemsUpdate={onFileItemsUpdate}
                                    />
                                </FormGroup>
                                <FormGroup
                                    error={showFieldErrors(errors.rateType)}
                                >
                                    <Fieldset
                                        className={styles.radioGroup}
                                        legend="Rate certification type"
                                        aria-required
                                    >
                                        {showFieldErrors(errors.rateType) && (
                                            <ErrorMessage>
                                                {errors.rateType}
                                            </ErrorMessage>
                                        )}
                                        <FieldRadio
                                            id="newRate"
                                            name="rateType"
                                            label="New rate certification"
                                            value={'NEW'}
                                            checked={values.rateType === 'NEW'}
                                        />
                                        <FieldRadio
                                            id="amendmentRate"
                                            name="rateType"
                                            label="Amendment to prior rate certification"
                                            value={'AMENDMENT'}
                                            checked={
                                                values.rateType === 'AMENDMENT'
                                            }
                                        />
                                    </Fieldset>
                                </FormGroup>

                                {!isRateTypeEmpty(values) && (
                                    <>
                                        <FormGroup
                                            error={
                                                showFieldErrors(
                                                    errors.rateDateStart
                                                ) ||
                                                showFieldErrors(
                                                    errors.rateDateEnd
                                                )
                                            }
                                        >
                                            <Fieldset
                                                aria-required
                                                legend={
                                                    isRateTypeAmendment(values)
                                                        ? 'Rating period of original rate certification'
                                                        : 'Rating period'
                                                }
                                            >
                                                {showFieldErrors(
                                                    errors.rateDateStart ||
                                                        errors.rateDateEnd
                                                ) && (
                                                    <RateDatesErrorMessage
                                                        startDate={
                                                            values.rateDateStart
                                                        }
                                                        endDate={
                                                            values.rateDateEnd
                                                        }
                                                        validationErrorMessage={
                                                            errors.rateDateStart ||
                                                            errors.rateDateEnd ||
                                                            'Invalid date'
                                                        }
                                                    />
                                                )}

                                                <DateRangePicker
                                                    className={
                                                        styles.dateRangePicker
                                                    }
                                                    startDateHint="mm/dd/yyyy"
                                                    startDateLabel="Start date"
                                                    startDatePickerProps={{
                                                        disabled: false,
                                                        id: 'rateDateStart',
                                                        name: 'rateDateStart',
                                                        defaultValue:
                                                            values.rateDateStart,
                                                        onChange: (val) =>
                                                            setFieldValue(
                                                                'rateDateStart',
                                                                formatUserInputDate(
                                                                    val
                                                                )
                                                            ),
                                                    }}
                                                    endDateHint="mm/dd/yyyy"
                                                    endDateLabel="End date"
                                                    endDatePickerProps={{
                                                        disabled: false,
                                                        id: 'rateDateEnd',
                                                        name: 'rateDateEnd',
                                                        defaultValue:
                                                            values.rateDateEnd,
                                                        onChange: (val) =>
                                                            setFieldValue(
                                                                'rateDateEnd',
                                                                formatUserInputDate(
                                                                    val
                                                                )
                                                            ),
                                                    }}
                                                />
                                            </Fieldset>
                                        </FormGroup>

                                        {isRateTypeAmendment(values) && (
                                            <>
                                                <FormGroup>
                                                    <Fieldset
                                                        aria-required
                                                        legend="Effective dates of rate amendment"
                                                    >
                                                        {showFieldErrors(
                                                            errors.effectiveDateStart ||
                                                                errors.effectiveDateEnd
                                                        ) && (
                                                            <RateDatesErrorMessage
                                                                startDate={
                                                                    values.effectiveDateStart
                                                                }
                                                                endDate={
                                                                    values.effectiveDateEnd
                                                                }
                                                                validationErrorMessage={
                                                                    errors.effectiveDateStart ||
                                                                    errors.effectiveDateEnd ||
                                                                    'Invalid date'
                                                                }
                                                            />
                                                        )}

                                                        <DateRangePicker
                                                            className={
                                                                styles.dateRangePicker
                                                            }
                                                            startDateHint="mm/dd/yyyy"
                                                            startDateLabel="Start date"
                                                            startDatePickerProps={{
                                                                disabled: false,
                                                                id: 'effectiveDateStart',
                                                                name: 'effectiveDateStart',
                                                                defaultValue:
                                                                    values.effectiveDateStart,
                                                                onChange: (
                                                                    val
                                                                ) =>
                                                                    setFieldValue(
                                                                        'effectiveDateStart',
                                                                        formatUserInputDate(
                                                                            val
                                                                        )
                                                                    ),
                                                            }}
                                                            endDateHint="mm/dd/yyyy"
                                                            endDateLabel="End date"
                                                            endDatePickerProps={{
                                                                disabled: false,
                                                                id: 'effectiveDateEnd',
                                                                name: 'effectiveDateEnd',
                                                                defaultValue:
                                                                    values.effectiveDateEnd,
                                                                onChange: (
                                                                    val
                                                                ) =>
                                                                    setFieldValue(
                                                                        'effectiveDateEnd',
                                                                        formatUserInputDate(
                                                                            val
                                                                        )
                                                                    ),
                                                            }}
                                                        />
                                                    </Fieldset>
                                                </FormGroup>
                                            </>
                                        )}
                                        <FormGroup
                                            error={showFieldErrors(
                                                errors.rateDateCertified
                                            )}
                                        >
                                            <Label
                                                htmlFor="rateDateCertified"
                                                id="rateDateCertifiedLabel"
                                            >
                                                {isRateTypeAmendment(values)
                                                    ? 'Date certified for rate amendment'
                                                    : 'Date certified'}
                                            </Label>
                                            <div
                                                className="usa-hint"
                                                id="rateDateCertifiedHint"
                                            >
                                                mm/dd/yyyy
                                            </div>
                                            {showFieldErrors(
                                                errors.rateDateCertified
                                            ) && (
                                                <ErrorMessage>
                                                    {errors.rateDateCertified}
                                                </ErrorMessage>
                                            )}
                                            <DatePicker
                                                aria-required
                                                aria-describedby="rateDateCertifiedLabel rateDateCertifiedHint"
                                                id="rateDateCertified"
                                                name="rateDateCertified"
                                                defaultValue={
                                                    values.rateDateCertified
                                                }
                                                onChange={(val) =>
                                                    setFieldValue(
                                                        'rateDateCertified',
                                                        formatUserInputDate(val)
                                                    )
                                                }
                                            />
                                        </FormGroup>
                                    </>
                                )}
                            </fieldset>
                            <PageActions
                                backOnClick={async () => {
                                    // do not need to validate or submit if no documents are uploaded
                                    if (fileItems.length === 0) {
                                        history.push('contract-details')
                                    } else {
                                        await handleFormSubmit(
                                            values,
                                            setSubmitting,
                                            {
                                                shouldValidateDocuments: false,
                                                redirectPath:
                                                    'contract-details',
                                            }
                                        )
                                    }
                                }}
                                saveAsDraftOnClick={async () => {
                                    // do not need to trigger validations if file list is empty
                                    if (fileItems.length === 0) {
                                        await handleFormSubmit(
                                            values,
                                            setSubmitting,
                                            {
                                                shouldValidateDocuments: false,
                                                redirectPath: '/dashboard',
                                            }
                                        )
                                    } else {
                                        setFocusErrorSummaryHeading(true)
                                        await handleFormSubmit(
                                            values,
                                            setSubmitting,
                                            {
                                                shouldValidateDocuments: true,
                                                redirectPath: '/dashboard',
                                            }
                                        )
                                    }
                                }}
                                continueDisabled={Boolean(
                                    isSubmitting || showFileUploadError
                                )}
                            />
                        </UswdsForm>
                    </>
                )}
            </Formik>
        </>
    )
}<|MERGE_RESOLUTION|>--- conflicted
+++ resolved
@@ -321,28 +321,9 @@
                             <fieldset className="usa-fieldset">
                                 <legend className="srOnly">Rate Details</legend>
                                 {formAlert && formAlert}
-<<<<<<< HEAD
                                 <span id="form-guidance">
                                     All fields are required
                                 </span>
-
-                                {shouldValidate && (
-                                    <ErrorSummary
-                                        errors={
-                                            documentsError
-                                                ? {
-                                                      documents: documentsError,
-                                                      ...errors,
-                                                  }
-                                                : errors
-                                        }
-                                        headingRef={errorSummaryHeadingRef}
-                                    />
-                                )}
-
-                                <FormGroup error={showDocumentErrors}>
-=======
-                                <span>All fields are required</span>
 
                                 <FormGroup error={showFileUploadError}>
                                     {shouldValidate && (
@@ -359,17 +340,12 @@
                                             headingRef={errorSummaryHeadingRef}
                                         />
                                     )}
->>>>>>> ea8e6428
                                     <FileUpload
                                         id="rateDocuments"
                                         name="rateDocuments"
                                         label="Upload rate certification"
-<<<<<<< HEAD
                                         aria-required
-                                        error={documentsError}
-=======
                                         error={documentsErrorMessage}
->>>>>>> ea8e6428
                                         hint={
                                             <>
                                                 <Link
