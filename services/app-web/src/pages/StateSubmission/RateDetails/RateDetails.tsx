--- conflicted
+++ resolved
@@ -67,18 +67,7 @@
     previousDocuments,
     showValidations = false,
     updateDraft,
-<<<<<<< HEAD
 }: HealthPlanFormPageProps): React.ReactElement => {
-=======
-}: {
-    draftSubmission: UnlockedHealthPlanFormDataType
-    previousDocuments: string[]
-    showValidations?: boolean
-    updateDraft: (
-        input: UnlockedHealthPlanFormDataType
-    ) => Promise<HealthPlanPackage | Error>
-}): React.ReactElement => {
->>>>>>> b4fbf5b5
     const [shouldValidate, setShouldValidate] = React.useState(showValidations)
     const history = useHistory()
 
