import React, { useEffect } from 'react'
import {
    Form as UswdsForm,
    FormGroup,
    Fieldset,
    Link,
    DateRangePicker,
    DatePicker,
    Label,
} from '@trussworks/react-uswds'
import { Formik, FormikErrors } from 'formik'
import { useHistory } from 'react-router-dom'
import { v4 as uuidv4 } from 'uuid'

import styles from '../StateSubmissionForm.module.scss'

<<<<<<< HEAD
import { Document, RateType } from '../../../gen/gqlClient'
=======
import {
    Document,
    RateType,
    HealthPlanPackage,
    RateCapitationType,
} from '../../../gen/gqlClient'
>>>>>>> 30401d09

import {
    FileUpload,
    S3FileData,
    FileItemT,
    ErrorSummary,
    FieldRadio,
    PoliteErrorMessage,
} from '../../../components'
import {
    formatForForm,
    isDateRangeEmpty,
    formatUserInputDate,
    formatFormDateForDomain,
} from '../../../formHelpers'
import { isS3Error } from '../../../s3'
import { RateDetailsFormSchema } from './RateDetailsSchema'
import { useS3 } from '../../../contexts/S3Context'
import { PageActions } from '../PageActions'
import type { HealthPlanFormPageProps } from '../StateSubmissionForm'

type FormError =
    FormikErrors<RateDetailsFormValues>[keyof FormikErrors<RateDetailsFormValues>]

const RateDatesErrorMessage = ({
    startDate,
    endDate,
    validationErrorMessage,
}: {
    startDate: string
    endDate: string
    validationErrorMessage: string
}): React.ReactElement => (
    <PoliteErrorMessage>
        {isDateRangeEmpty(startDate, endDate)
            ? 'You must provide a start and an end date'
            : validationErrorMessage}
    </PoliteErrorMessage>
)
export interface RateDetailsFormValues {
    rateType: RateType | undefined
    rateCapitationType: RateCapitationType | undefined
    rateDateStart: string
    rateDateEnd: string
    rateDateCertified: string
    effectiveDateStart: string
    effectiveDateEnd: string
}
export const RateDetails = ({
    draftSubmission,
    previousDocuments,
    showValidations = false,
    updateDraft,
}: HealthPlanFormPageProps): React.ReactElement => {
    const [shouldValidate, setShouldValidate] = React.useState(showValidations)
    const history = useHistory()

    // Rate documents state management
    const { deleteFile, getKey, getS3URL, scanFile, uploadFile } = useS3()
    const [fileItems, setFileItems] = React.useState<FileItemT[]>([])
    const [focusErrorSummaryHeading, setFocusErrorSummaryHeading] =
        React.useState(false)
    const errorSummaryHeadingRef = React.useRef<HTMLHeadingElement>(null)

    const hasValidFiles =
        fileItems.length > 0 &&
        fileItems.every((item) => item.status === 'UPLOAD_COMPLETE')
    const hasLoadingFiles =
        fileItems.some((item) => item.status === 'PENDING') ||
        fileItems.some((item) => item.status === 'SCANNING')
    const showFileUploadError = shouldValidate && !hasValidFiles

    const documentsErrorMessage =
        showFileUploadError && hasLoadingFiles
            ? 'You must wait for all documents to finish uploading before continuing'
            : showFileUploadError && fileItems.length === 0
            ? ' You must upload at least one document'
            : showFileUploadError && !hasValidFiles
            ? ' You must remove all documents with error messages before continuing'
            : undefined
    const documentsErrorKey =
        fileItems.length === 0 ? 'rateDocuments' : '#file-items-list'

    const fileItemsFromDraftSubmission: FileItemT[] | undefined =
        (draftSubmission?.rateDocuments &&
            draftSubmission?.rateDocuments.map((doc) => {
                const key = getKey(doc.s3URL)
                if (!key) {
                    // If there is no key, this means the file saved on a submission cannot be parsed or does not exist on s3.
                    // We still include the file in the list displayed to the user, but with an error. .
                    return {
                        id: uuidv4(),
                        name: doc.name,
                        key: 'INVALID_KEY',
                        s3URL: undefined,
                        status: 'UPLOAD_ERROR',
                        documentCategories: doc.documentCategories,
                    }
                }
                return {
                    id: uuidv4(),
                    name: doc.name,
                    key: key,
                    s3URL: doc.s3URL,
                    status: 'UPLOAD_COMPLETE',
                    documentCategories: doc.documentCategories,
                }
            })) ||
        undefined

    const onFileItemsUpdate = async ({
        fileItems,
    }: {
        fileItems: FileItemT[]
    }) => {
        setFileItems(fileItems)
    }

    const handleDeleteFile = async (key: string) => {
        const isSubmittedFile =
            previousDocuments &&
            Boolean(
                previousDocuments.some((previousKey) => previousKey === key)
            )

        if (!isSubmittedFile) {
            const result = await deleteFile(key)
            if (isS3Error(result)) {
                throw new Error(`Error in S3 key: ${key}`)
            }
        }
        return
    }

    const handleUploadFile = async (file: File): Promise<S3FileData> => {
        const s3Key = await uploadFile(file)

        if (isS3Error(s3Key)) {
            throw new Error(`Error in S3: ${file.name}`)
        }

        const s3URL = await getS3URL(s3Key, file.name)
        return { key: s3Key, s3URL: s3URL }
    }

    const handleScanFile = async (key: string): Promise<void | Error> => {
        try {
            await scanFile(key)
        } catch (e) {
            if (isS3Error(e)) {
                throw new Error(`Error in S3: ${key}`)
            }
            throw new Error('Scanning error: Scanning retry timed out')
        }
    }

    useEffect(() => {
        // Focus the error summary heading only if we are displaying
        // validation errors and the heading element exists
        if (focusErrorSummaryHeading && errorSummaryHeadingRef.current) {
            errorSummaryHeadingRef.current.focus()
        }
        setFocusErrorSummaryHeading(false)
    }, [focusErrorSummaryHeading])

    // Rate details form setup
    const showFieldErrors = (error?: FormError) =>
        shouldValidate && Boolean(error)

    const rateDetailsInitialValues: RateDetailsFormValues = {
        rateType: draftSubmission?.rateType ?? undefined,
        rateCapitationType: draftSubmission?.rateCapitationType ?? undefined,
        rateDateStart:
            (draftSubmission && formatForForm(draftSubmission.rateDateStart)) ??
            '',
        rateDateEnd:
            (draftSubmission && formatForForm(draftSubmission.rateDateEnd)) ??
            '',
        rateDateCertified:
            (draftSubmission &&
                formatForForm(draftSubmission.rateDateCertified)) ??
            '',
        effectiveDateStart:
            (draftSubmission &&
                formatForForm(
                    draftSubmission.rateAmendmentInfo?.effectiveDateStart
                )) ??
            '',
        effectiveDateEnd:
            (draftSubmission &&
                formatForForm(
                    draftSubmission.rateAmendmentInfo?.effectiveDateEnd
                )) ??
            '',
    }

    const isRateTypeEmpty = (values: RateDetailsFormValues): boolean =>
        values.rateType === undefined

    const isRateTypeAmendment = (values: RateDetailsFormValues): boolean =>
        values.rateType === 'AMENDMENT'

    const handleFormSubmit = async (
        values: RateDetailsFormValues,
        setSubmitting: (isSubmitting: boolean) => void, // formik setSubmitting
        options: {
            shouldValidateDocuments: boolean
            redirectPath: string
        }
    ) => {
        // Currently documents validation happens (outside of the yup schema, which only handles the formik form data)
        // if there are any errors present in the documents list and we are in a validation state (relevant for Save as Draft) force user to clear validations to continue
        if (options.shouldValidateDocuments) {
            if (!hasValidFiles) {
                setShouldValidate(true) // set inline field errors
                setFocusErrorSummaryHeading(true) // set errors in form-wide error summary
                setSubmitting(false) // reset formik submit
                return
            }
        }

        const rateDocuments = fileItems.reduce(
            (formDataDocuments, fileItem) => {
                if (fileItem.status === 'UPLOAD_ERROR') {
                    console.log(
                        'Attempting to save files that failed upload, discarding invalid files'
                    )
                } else if (fileItem.status === 'SCANNING_ERROR') {
                    console.log(
                        'Attempting to save files that failed scanning, discarding invalid files'
                    )
                } else if (fileItem.status === 'DUPLICATE_NAME_ERROR') {
                    console.log(
                        'Attempting to save files that are duplicate names, discarding duplicate'
                    )
                } else if (!fileItem.s3URL)
                    console.log(
                        'Attempting to save a seemingly valid file item is not yet uploaded to S3, this should not happen on form submit. Discarding file.'
                    )
                else {
                    formDataDocuments.push({
                        name: fileItem.name,
                        s3URL: fileItem.s3URL,
                        documentCategories: ['RATES'],
                    })
                }
                return formDataDocuments
            },
            [] as Document[]
        )

        // const updatedDraft = updatesFromSubmission(draftSubmission)
        draftSubmission.rateType = values.rateType
        draftSubmission.rateCapitationType = values.rateCapitationType
        draftSubmission.rateDateStart = formatFormDateForDomain(
            values.rateDateStart
        )
        draftSubmission.rateDateEnd = formatFormDateForDomain(
            values.rateDateEnd
        )
        draftSubmission.rateDateCertified = formatFormDateForDomain(
            values.rateDateCertified
        )
        draftSubmission.rateDocuments = rateDocuments

        if (values.rateType === 'AMENDMENT') {
            draftSubmission.rateAmendmentInfo = {
                effectiveDateStart: formatFormDateForDomain(
                    values.effectiveDateStart
                ),
                effectiveDateEnd: formatFormDateForDomain(
                    values.effectiveDateEnd
                ),
            }
        } else {
            draftSubmission.rateAmendmentInfo = undefined
        }

        try {
            const updatedSubmission = await updateDraft(draftSubmission)
            if (updatedSubmission instanceof Error) {
                setSubmitting(false)
                console.log(
                    'Error updating draft submission: ',
                    updatedSubmission
                )
            } else if (updatedSubmission) {
                history.push(options.redirectPath)
            }
        } catch (serverError) {
            setSubmitting(false)
        }
    }

    return (
        <>
            <Formik
                initialValues={rateDetailsInitialValues}
                onSubmit={(values, { setSubmitting }) => {
                    return handleFormSubmit(values, setSubmitting, {
                        shouldValidateDocuments: true,
                        redirectPath: 'contacts',
                    })
                }}
                validationSchema={RateDetailsFormSchema}
            >
                {({
                    values,
                    errors,
                    handleSubmit,
                    isSubmitting,
                    setSubmitting,
                    setFieldValue,
                }) => (
                    <>
                        <UswdsForm
                            className={styles.formContainer}
                            id="RateDetailsForm"
                            aria-label="Rate Details Form"
                            aria-describedby="form-guidance"
                            onSubmit={(e) => {
                                setShouldValidate(true)
                                setFocusErrorSummaryHeading(true)
                                handleSubmit(e)
                            }}
                        >
                            <fieldset className="usa-fieldset">
                                <legend className="srOnly">Rate Details</legend>
                                <span id="form-guidance">
                                    All fields are required
                                </span>

                                <FormGroup error={showFileUploadError}>
                                    {shouldValidate && (
                                        <ErrorSummary
                                            errors={
                                                documentsErrorMessage
                                                    ? {
                                                          [documentsErrorKey]:
                                                              documentsErrorMessage,
                                                          ...errors,
                                                      }
                                                    : errors
                                            }
                                            headingRef={errorSummaryHeadingRef}
                                        />
                                    )}
                                    <FileUpload
                                        id="rateDocuments"
                                        name="rateDocuments"
                                        label="Upload rate certification"
                                        renderMode="list"
                                        aria-required
                                        error={documentsErrorMessage}
                                        hint={
                                            <>
                                                <Link
                                                    aria-label="Document definitions and requirements (opens in new window)"
                                                    href={'/help#key-documents'}
                                                    variant="external"
                                                    target="_blank"
                                                >
                                                    Document definitions and
                                                    requirements
                                                </Link>
                                                <span>
                                                    This input only accepts PDF,
                                                    CSV, DOC, DOCX, XLS, XLSX
                                                    files.
                                                </span>
                                            </>
                                        }
                                        accept="application/pdf,text/csv,application/msword,application/vnd.openxmlformats-officedocument.wordprocessingml.document,application/vnd.ms-excel,application/vnd.openxmlformats-officedocument.spreadsheetml.sheet"
                                        initialItems={
                                            fileItemsFromDraftSubmission
                                        }
                                        uploadFile={handleUploadFile}
                                        scanFile={handleScanFile}
                                        deleteFile={handleDeleteFile}
                                        onFileItemsUpdate={onFileItemsUpdate}
                                    />
                                </FormGroup>
                                <FormGroup
                                    error={showFieldErrors(errors.rateType)}
                                >
                                    <Fieldset
                                        className={styles.radioGroup}
                                        legend="Rate certification type"
                                        role="radiogroup"
                                        aria-required
                                    >
                                        {showFieldErrors(errors.rateType) && (
                                            <PoliteErrorMessage>
                                                {errors.rateType}
                                            </PoliteErrorMessage>
                                        )}
                                        <Link
                                            aria-label="Rate certification type defintions (opens in new window)"
                                            href={
                                                '/help#rate-cert-type-definitions'
                                            }
                                            variant="external"
                                            target="_blank"
                                        >
                                            Rate certification type definitions
                                        </Link>
                                        <FieldRadio
                                            id="newRate"
                                            name="rateType"
                                            label="New rate certification"
                                            value={'NEW'}
                                            checked={values.rateType === 'NEW'}
                                        />
                                        <FieldRadio
                                            id="amendmentRate"
                                            name="rateType"
                                            label="Amendment to prior rate certification"
                                            value={'AMENDMENT'}
                                            checked={
                                                values.rateType === 'AMENDMENT'
                                            }
                                        />
                                    </Fieldset>
                                </FormGroup>

                                <FormGroup
                                    error={showFieldErrors(
                                        errors.rateCapitationType
                                    )}
                                >
                                    <Fieldset
                                        className={styles.radioGroup}
                                        legend={
                                            <div
                                                className={
                                                    styles.capitationLegend
                                                }
                                            >
                                                <p>
                                                    Does the actuary certify
                                                    capitation rates specific to
                                                    each rate cell or a rate
                                                    range?
                                                </p>
                                                <p
                                                    className={
                                                        styles.legendSubHeader
                                                    }
                                                >
                                                    See 42 CFR §§ 438.4(b) and
                                                    438.4(c)
                                                </p>
                                            </div>
                                        }
                                        role="radiogroup"
                                        aria-required
                                    >
                                        {showFieldErrors(
                                            errors.rateCapitationType
                                        ) && (
                                            <PoliteErrorMessage>
                                                {errors.rateCapitationType}
                                            </PoliteErrorMessage>
                                        )}
                                        <FieldRadio
                                            id="rateCell"
                                            name="rateCapitationType"
                                            label="Certification of capitation rates specific to each rate cell"
                                            value={'RATE_CELL'}
                                            checked={
                                                values.rateCapitationType ===
                                                'RATE_CELL'
                                            }
                                        />
                                        <FieldRadio
                                            id="rateRange"
                                            name="rateCapitationType"
                                            label="Certification of rate ranges of capitation rates per rate cell"
                                            value={'RATE_RANGE'}
                                            checked={
                                                values.rateCapitationType ===
                                                'RATE_RANGE'
                                            }
                                        />
                                    </Fieldset>
                                </FormGroup>

                                {!isRateTypeEmpty(values) && (
                                    <>
                                        <FormGroup
                                            error={
                                                showFieldErrors(
                                                    errors.rateDateStart
                                                ) ||
                                                showFieldErrors(
                                                    errors.rateDateEnd
                                                )
                                            }
                                        >
                                            <Fieldset
                                                aria-required
                                                legend={
                                                    isRateTypeAmendment(values)
                                                        ? 'Rating period of original rate certification'
                                                        : 'Rating period'
                                                }
                                            >
                                                {showFieldErrors(
                                                    errors.rateDateStart ||
                                                        errors.rateDateEnd
                                                ) && (
                                                    <RateDatesErrorMessage
                                                        startDate={
                                                            values.rateDateStart
                                                        }
                                                        endDate={
                                                            values.rateDateEnd
                                                        }
                                                        validationErrorMessage={
                                                            errors.rateDateStart ||
                                                            errors.rateDateEnd ||
                                                            'Invalid date'
                                                        }
                                                    />
                                                )}

                                                <DateRangePicker
                                                    className={
                                                        styles.dateRangePicker
                                                    }
                                                    startDateHint="mm/dd/yyyy"
                                                    startDateLabel="Start date"
                                                    startDatePickerProps={{
                                                        disabled: false,
                                                        id: 'rateDateStart',
                                                        name: 'rateDateStart',
                                                        'aria-required': true,
                                                        defaultValue:
                                                            values.rateDateStart,
                                                        onChange: (val) =>
                                                            setFieldValue(
                                                                'rateDateStart',
                                                                formatUserInputDate(
                                                                    val
                                                                )
                                                            ),
                                                    }}
                                                    endDateHint="mm/dd/yyyy"
                                                    endDateLabel="End date"
                                                    endDatePickerProps={{
                                                        disabled: false,
                                                        id: 'rateDateEnd',
                                                        name: 'rateDateEnd',
                                                        'aria-required': true,
                                                        defaultValue:
                                                            values.rateDateEnd,
                                                        onChange: (val) =>
                                                            setFieldValue(
                                                                'rateDateEnd',
                                                                formatUserInputDate(
                                                                    val
                                                                )
                                                            ),
                                                    }}
                                                />
                                            </Fieldset>
                                        </FormGroup>

                                        {isRateTypeAmendment(values) && (
                                            <>
                                                <FormGroup>
                                                    <Fieldset
                                                        aria-required
                                                        legend="Effective dates of rate amendment"
                                                    >
                                                        {showFieldErrors(
                                                            errors.effectiveDateStart ||
                                                                errors.effectiveDateEnd
                                                        ) && (
                                                            <RateDatesErrorMessage
                                                                startDate={
                                                                    values.effectiveDateStart
                                                                }
                                                                endDate={
                                                                    values.effectiveDateEnd
                                                                }
                                                                validationErrorMessage={
                                                                    errors.effectiveDateStart ||
                                                                    errors.effectiveDateEnd ||
                                                                    'Invalid date'
                                                                }
                                                            />
                                                        )}

                                                        <DateRangePicker
                                                            className={
                                                                styles.dateRangePicker
                                                            }
                                                            startDateHint="mm/dd/yyyy"
                                                            startDateLabel="Start date"
                                                            startDatePickerProps={{
                                                                disabled: false,
                                                                id: 'effectiveDateStart',
                                                                name: 'effectiveDateStart',
                                                                'aria-required':
                                                                    true,
                                                                defaultValue:
                                                                    values.effectiveDateStart,
                                                                onChange: (
                                                                    val
                                                                ) =>
                                                                    setFieldValue(
                                                                        'effectiveDateStart',
                                                                        formatUserInputDate(
                                                                            val
                                                                        )
                                                                    ),
                                                            }}
                                                            endDateHint="mm/dd/yyyy"
                                                            endDateLabel="End date"
                                                            endDatePickerProps={{
                                                                disabled: false,
                                                                id: 'effectiveDateEnd',
                                                                name: 'effectiveDateEnd',
                                                                'aria-required':
                                                                    true,
                                                                defaultValue:
                                                                    values.effectiveDateEnd,
                                                                onChange: (
                                                                    val
                                                                ) =>
                                                                    setFieldValue(
                                                                        'effectiveDateEnd',
                                                                        formatUserInputDate(
                                                                            val
                                                                        )
                                                                    ),
                                                            }}
                                                        />
                                                    </Fieldset>
                                                </FormGroup>
                                            </>
                                        )}
                                        <FormGroup
                                            error={showFieldErrors(
                                                errors.rateDateCertified
                                            )}
                                        >
                                            <Label
                                                htmlFor="rateDateCertified"
                                                id="rateDateCertifiedLabel"
                                            >
                                                {isRateTypeAmendment(values)
                                                    ? 'Date certified for rate amendment'
                                                    : 'Date certified'}
                                            </Label>
                                            <div
                                                className="usa-hint"
                                                id="rateDateCertifiedHint"
                                            >
                                                mm/dd/yyyy
                                            </div>
                                            {showFieldErrors(
                                                errors.rateDateCertified
                                            ) && (
                                                <PoliteErrorMessage>
                                                    {errors.rateDateCertified}
                                                </PoliteErrorMessage>
                                            )}
                                            <DatePicker
                                                aria-required
                                                aria-describedby="rateDateCertifiedLabel rateDateCertifiedHint"
                                                id="rateDateCertified"
                                                name="rateDateCertified"
                                                defaultValue={
                                                    values.rateDateCertified
                                                }
                                                onChange={(val) =>
                                                    setFieldValue(
                                                        'rateDateCertified',
                                                        formatUserInputDate(val)
                                                    )
                                                }
                                            />
                                        </FormGroup>
                                    </>
                                )}
                            </fieldset>
                            <PageActions
                                backOnClick={async () => {
                                    // do not need to validate or submit if no documents are uploaded
                                    if (fileItems.length === 0) {
                                        history.push('contract-details')
                                    } else {
                                        await handleFormSubmit(
                                            values,
                                            setSubmitting,
                                            {
                                                shouldValidateDocuments: false,
                                                redirectPath:
                                                    'contract-details',
                                            }
                                        )
                                    }
                                }}
                                saveAsDraftOnClick={async () => {
                                    // do not need to trigger validations if file list is empty
                                    if (fileItems.length === 0) {
                                        await handleFormSubmit(
                                            values,
                                            setSubmitting,
                                            {
                                                shouldValidateDocuments: false,
                                                redirectPath: '/dashboard',
                                            }
                                        )
                                    } else {
                                        setFocusErrorSummaryHeading(true)
                                        await handleFormSubmit(
                                            values,
                                            setSubmitting,
                                            {
                                                shouldValidateDocuments: true,
                                                redirectPath: '/dashboard',
                                            }
                                        )
                                    }
                                }}
                                disableContinue={showFileUploadError}
                                actionInProgress={isSubmitting}
                            />
                        </UswdsForm>
                    </>
                )}
            </Formik>
        </>
    )
}<|MERGE_RESOLUTION|>--- conflicted
+++ resolved
@@ -14,16 +14,7 @@
 
 import styles from '../StateSubmissionForm.module.scss'
 
-<<<<<<< HEAD
-import { Document, RateType } from '../../../gen/gqlClient'
-=======
-import {
-    Document,
-    RateType,
-    HealthPlanPackage,
-    RateCapitationType,
-} from '../../../gen/gqlClient'
->>>>>>> 30401d09
+import { Document, RateType, RateCapitationType } from '../../../gen/gqlClient'
 
 import {
     FileUpload,
