import React, { useEffect } from 'react'
import {
    Form as UswdsForm,
    FormGroup,
    Fieldset,
    Link,
    DateRangePicker,
    DatePicker,
    Label,
    Button,
} from '@trussworks/react-uswds'
import { Field, FieldArray, Formik, FormikErrors, getIn } from 'formik'
import { useNavigate } from 'react-router-dom'
import { v4 as uuidv4 } from 'uuid'

import styles from '../StateSubmissionForm.module.scss'

import {
    SubmissionDocument,
    RateType,
    RateCapitationType,
    RateInfoType,
} from '../../../common-code/healthPlanFormDataType'

import {
    FileUpload,
    S3FileData,
    FileItemT,
    ErrorSummary,
    FieldRadio,
    PoliteErrorMessage,
    ProgramSelect,
} from '../../../components'
import {
    formatForForm,
    isDateRangeEmpty,
    formatUserInputDate,
    formatFormDateForDomain,
} from '../../../formHelpers'
import { isS3Error } from '../../../s3'
import { RateDetailsFormSchema } from './RateDetailsSchema'
import { useS3 } from '../../../contexts/S3Context'
import { PageActions } from '../PageActions'
import type { HealthPlanFormPageProps } from '../StateSubmissionForm'
import { ACCEPTED_SUBMISSION_FILE_TYPES } from '../../../components/FileUpload'
import { useStatePrograms } from '../../../hooks/useStatePrograms'
import { useLDClient } from 'launchdarkly-react-client-sdk'
import { featureFlags } from '../../../common-code/featureFlags'
import * as Yup from 'yup'
import { useFocus } from '../../../hooks'

const RateDatesErrorMessage = ({
    startDate,
    endDate,
    validationErrorMessage,
}: {
    startDate: string
    endDate: string
    validationErrorMessage: string
}): React.ReactElement => (
    <PoliteErrorMessage>
        {isDateRangeEmpty(startDate, endDate)
            ? 'You must provide a start and an end date'
            : validationErrorMessage}
    </PoliteErrorMessage>
)

interface RateInfoArrayType {
    rateInfos: RateInfoFormType[]
}

export interface RateInfoFormType {
    uuid: string
    rateType: RateType | undefined
    rateCapitationType: RateCapitationType | undefined
    rateDateStart: string
    rateDateEnd: string
    rateDateCertified: string
    effectiveDateStart: string
    effectiveDateEnd: string
    rateProgramIDs: string[]
    rateDocuments: SubmissionDocument[]
}

type FormError =
    FormikErrors<RateInfoFormType>[keyof FormikErrors<RateInfoFormType>]

const rateErrorHandling = (
    error: string | FormikErrors<RateInfoFormType> | undefined
): FormikErrors<RateInfoFormType> | undefined => {
    if (typeof error === 'string') {
        return undefined
    }
    return error
}

export const RateDetails = ({
    draftSubmission,
    previousDocuments,
    showValidations = false,
    updateDraft,
}: HealthPlanFormPageProps): React.ReactElement => {
    const { deleteFile, getKey, getS3URL, scanFile, uploadFile } = useS3()
    const navigate = useNavigate()
    const statePrograms = useStatePrograms()

    // Launch Darkly
    const ldClient = useLDClient()
    const showMultiRates = ldClient?.variation(
        featureFlags.MULTI_RATE_SUBMISSIONS.flag,
        featureFlags.MULTI_RATE_SUBMISSIONS.defaultValue
    )

    // Rate documents state management
    const [focusErrorSummaryHeading, setFocusErrorSummaryHeading] =
        React.useState(false)
    const errorSummaryHeadingRef = React.useRef<HTMLHeadingElement>(null)
    const [shouldValidate, setShouldValidate] = React.useState(showValidations)
    const [focusNewRate, setFocusNewRate] = React.useState(false)
    const newRateNameRef = React.useRef<HTMLElement | null>(null)
    const [newRateButtonRef, setNewRateButtonFocus] = useFocus() // This ref.current is always the same element

    const rateDetailsFormSchema = Yup.object().shape({
        rateInfos: RateDetailsFormSchema,
    })

    const fileItemsFromRateInfo = (rateInfo: RateInfoFormType): FileItemT[] => {
        return (
            (rateInfo?.rateDocuments &&
                rateInfo?.rateDocuments.map((doc) => {
                    const key = getKey(doc.s3URL)
                    if (!key) {
                        // If there is no key, this means the file saved on a submission cannot be parsed or does not exist on s3.
                        // We still include the file in the list displayed to the user, but with an error. .
                        return {
                            id: uuidv4(),
                            name: doc.name,
                            key: 'INVALID_KEY',
                            s3URL: undefined,
                            status: 'UPLOAD_ERROR',
                            documentCategories: doc.documentCategories,
                        }
                    }
                    return {
                        id: uuidv4(),
                        name: doc.name,
                        key: key,
                        s3URL: doc.s3URL,
                        status: 'UPLOAD_COMPLETE',
                        documentCategories: doc.documentCategories,
                    }
                })) ||
            []
        )
    }

    const rateInfoFormValues = (rateInfo?: RateInfoType): RateInfoFormType => ({
        //UUID is needed here as a unique component key prop to track mapped rateInfo in Formik Field array. This ensures we remove the correct FileUpload component when removing a rate.
        uuid: uuidv4(),
        rateType: rateInfo?.rateType ?? undefined,
        rateCapitationType: rateInfo?.rateCapitationType ?? undefined,
        rateDateStart:
            (rateInfo && formatForForm(rateInfo.rateDateStart)) ?? '',
        rateDateEnd: (rateInfo && formatForForm(rateInfo.rateDateEnd)) ?? '',
        rateDateCertified:
            (rateInfo && formatForForm(rateInfo.rateDateCertified)) ?? '',
        effectiveDateStart:
            (rateInfo &&
                formatForForm(
                    rateInfo.rateAmendmentInfo?.effectiveDateStart
                )) ??
            '',
        effectiveDateEnd:
            (rateInfo &&
                formatForForm(rateInfo.rateAmendmentInfo?.effectiveDateEnd)) ??
            '',
        rateProgramIDs: rateInfo?.rateProgramIDs ?? [],
        rateDocuments: rateInfo?.rateDocuments ?? [],
    })

    const getDocumentsError = (
        fileItems: FileItemT[],
        index: number
    ): { key: string; error: string } | undefined => {
        const hasValidFiles =
            fileItems.length > 0 &&
            fileItems.every((fileItem) => fileItem.status === 'UPLOAD_COMPLETE')
        const hasLoadingFiles =
            fileItems.some((fileItem) => fileItem.status === 'PENDING') ||
            fileItems.some((fileItem) => fileItem.status === 'SCANNING')

        const documentsErrorMessage = hasLoadingFiles
            ? 'You must wait for all documents to finish uploading before continuing'
            : fileItems.length === 0
            ? 'You must upload at least one document'
            : !hasValidFiles
            ? 'You must remove all documents with error messages before continuing'
            : undefined

        if (documentsErrorMessage) {
            return {
                key: `rateInfos.${index}.rateDocuments`,
                error: documentsErrorMessage,
            }
        }
        return undefined
    }

    const initialFileItemsMatrix: FileItemT[][] = draftSubmission.rateInfos.map(
        (rateInfo) => fileItemsFromRateInfo(rateInfoFormValues(rateInfo))
    )

    const [fileItemsMatrix, setFileItemsMatrix] = React.useState<FileItemT[][]>(
        initialFileItemsMatrix
    )

    const allRatesHasValidFiles =
        fileItemsMatrix.every((fileItems) => fileItems.length > 0) &&
        fileItemsMatrix
            .flat()
            .every((fileItems) => fileItems.status === 'UPLOAD_COMPLETE')

    const showFileUploadError = shouldValidate && !allRatesHasValidFiles

    const handleDeleteFile = async (key: string) => {
        const isSubmittedFile =
            previousDocuments &&
            Boolean(
                previousDocuments.some((previousKey) => previousKey === key)
            )

        if (!isSubmittedFile) {
            const result = await deleteFile(key)
            if (isS3Error(result)) {
                throw new Error(`Error in S3 key: ${key}`)
            }
        }
        return
    }

    const handleUploadFile = async (file: File): Promise<S3FileData> => {
        const s3Key = await uploadFile(file)

        if (isS3Error(s3Key)) {
            throw new Error(`Error in S3: ${file.name}`)
        }

        const s3URL = await getS3URL(s3Key, file.name)
        return { key: s3Key, s3URL: s3URL }
    }

    const handleScanFile = async (key: string): Promise<void | Error> => {
        try {
            await scanFile(key)
        } catch (e) {
            if (isS3Error(e)) {
                throw new Error(`Error in S3: ${key}`)
            }
            throw new Error('Scanning error: Scanning retry timed out')
        }
    }

    React.useEffect(() => {
        if (focusNewRate) {
            newRateNameRef.current && newRateNameRef.current.focus()
            setFocusNewRate(false)
            newRateNameRef.current = null
        }
    }, [focusNewRate])

    useEffect(() => {
        // Focus the error summary heading only if we are displaying
        // validation errors and the heading element exists
        if (focusErrorSummaryHeading && errorSummaryHeadingRef.current) {
            errorSummaryHeadingRef.current.focus()
        }
        setFocusErrorSummaryHeading(false)
    }, [focusErrorSummaryHeading])

    const showFieldErrors = (error?: FormError) =>
        shouldValidate && Boolean(error)

    //Return only the first-rate info if multi-rate submission feature flag is off
    const rateInfosInitialValues: RateInfoArrayType = showMultiRates
        ? {
              rateInfos:
                  draftSubmission.rateInfos.length > 0
                      ? draftSubmission.rateInfos.map((rateInfo) =>
                            rateInfoFormValues(rateInfo)
                        )
                      : [rateInfoFormValues()],
          }
        : {
              rateInfos: [rateInfoFormValues(draftSubmission.rateInfos[0])],
          }

    const processFileItems = (fileItems: FileItemT[]): SubmissionDocument[] => {
        return fileItems.reduce((formDataDocuments, fileItem) => {
            if (fileItem.status === 'UPLOAD_ERROR') {
                console.log(
                    'Attempting to save files that failed upload, discarding invalid files'
                )
            } else if (fileItem.status === 'SCANNING_ERROR') {
                console.log(
                    'Attempting to save files that failed scanning, discarding invalid files'
                )
            } else if (fileItem.status === 'DUPLICATE_NAME_ERROR') {
                console.log(
                    'Attempting to save files that are duplicate names, discarding duplicate'
                )
            } else if (!fileItem.s3URL)
                console.log(
                    'Attempting to save a seemingly valid file item is not yet uploaded to S3, this should not happen on form submit. Discarding file.'
                )
            else {
                formDataDocuments.push({
                    name: fileItem.name,
                    s3URL: fileItem.s3URL,
                    documentCategories: ['RATES'],
                })
            }
            return formDataDocuments
        }, [] as SubmissionDocument[])
    }

    const isRateTypeEmpty = (values: RateInfoFormType): boolean =>
        values.rateType === undefined

    const isRateTypeAmendment = (values: RateInfoFormType): boolean =>
        values.rateType === 'AMENDMENT'

    const handleFormSubmit = async (
        rateInfos: RateInfoFormType[],
        setSubmitting: (isSubmitting: boolean) => void, // formik setSubmitting
        options: {
            shouldValidateDocuments: boolean
            redirectPath: string
        }
    ) => {
        // Currently documents validation happens (outside of the yup schema, which only handles the formik form data)
        // if there are any errors present in the documents list and we are in a validation state (relevant for Save as Draft) force user to clear validations to continue
        if (options.shouldValidateDocuments) {
            if (!allRatesHasValidFiles) {
                setShouldValidate(true) // set inline field errors
                setFocusErrorSummaryHeading(true) // set errors in form-wide error summary
                setSubmitting(false) // reset formik submit
                return
            }
        }

        draftSubmission.rateInfos = rateInfos.map((rateInfo, index) => {
            return {
                rateType: rateInfo.rateType,
                rateCapitationType: rateInfo.rateCapitationType,
                rateDocuments: processFileItems(fileItemsMatrix[index]),
                rateDateStart: formatFormDateForDomain(rateInfo.rateDateStart),
                rateDateEnd: formatFormDateForDomain(rateInfo.rateDateEnd),
                rateDateCertified: formatFormDateForDomain(
                    rateInfo.rateDateCertified
                ),
                rateAmendmentInfo:
                    rateInfo.rateType === 'AMENDMENT'
                        ? {
                              effectiveDateStart: formatFormDateForDomain(
                                  rateInfo.effectiveDateStart
                              ),
                              effectiveDateEnd: formatFormDateForDomain(
                                  rateInfo.effectiveDateEnd
                              ),
                          }
                        : undefined,
                rateProgramIDs: rateInfo.rateProgramIDs,
            }
        })

        try {
            const updatedSubmission = await updateDraft(draftSubmission)
            if (updatedSubmission instanceof Error) {
                setSubmitting(false)
                console.log(
                    'Error updating draft submission: ',
                    updatedSubmission
                )
            } else if (updatedSubmission) {
                navigate(options.redirectPath)
            }
        } catch (serverError) {
            setSubmitting(false)
        }
    }

    const generateErrorSummaryErrors = (
        errors: FormikErrors<RateInfoArrayType>
    ) => {
        const rateErrors = errors.rateInfos
        const errorObject: { [field: string]: string } = {}
        const documentErrors: { [field: string]: string }[] = []
        fileItemsMatrix.forEach((fileItems, index) => {
            const error = getDocumentsError(fileItems, index)
            if (error?.key && error?.error) {
                documentErrors.push({
                    [error.key]: error.error,
                })
            }
        })

        if (documentErrors) {
            Object.assign(errorObject, ...documentErrors)
        }

        if (rateErrors && Array.isArray(rateErrors)) {
            rateErrors.forEach((rateError, index) => {
                if (!rateError) return
                Object.entries(rateError).forEach(([field, value]) => {
                    if (typeof value === 'string') {
                        //rateProgramIDs error message needs a # proceeding the key name because this is the only way to be able to link to the ProgramSelect component element see comments in ErrorSummaryMessage component.
                        const errorKey =
                            field === 'rateProgramIDs'
                                ? `#rateInfos.${index}.${field}`
                                : `rateInfos.${index}.${field}`
                        errorObject[errorKey] = value
                    }
                })
            })
        }

        return errorObject
    }

    const handleRateInfoLegend = (index: number) => {
        return index === 0
            ? 'Rate certification'
            : `Additional rate certification ${index}`
    }

    return (
        <Formik
            initialValues={rateInfosInitialValues}
            onSubmit={(values, { setSubmitting }) => {
                return handleFormSubmit(values.rateInfos, setSubmitting, {
                    shouldValidateDocuments: true,
                    redirectPath: `../contacts`,
                })
            }}
            validationSchema={rateDetailsFormSchema}
        >
            {({
                values: { rateInfos },
                errors,
                handleSubmit,
                isSubmitting,
                setSubmitting,
                setFieldValue,
            }) => {
                return (
                    <>
                        <UswdsForm
                            className={styles.formContainer}
                            id="RateDetailsForm"
                            aria-label="Rate Details Form"
                            aria-describedby="form-guidance"
                            onSubmit={(e) => {
                                setShouldValidate(true)
                                setFocusErrorSummaryHeading(true)
                                handleSubmit(e)
                            }}
                        >
                            <fieldset className="usa-fieldset">
                                <legend className="srOnly">Rate Details</legend>
                                <span id="form-guidance">
                                    All fields are required
                                </span>

                                {shouldValidate && (
                                    <ErrorSummary
                                        errors={generateErrorSummaryErrors(
                                            errors
                                        )}
                                        headingRef={errorSummaryHeadingRef}
                                    />
                                )}
                                <FieldArray name="rateInfos">
                                    {({ remove, push }) => (
                                        <>
                                            {rateInfos.map(
<<<<<<< HEAD
                                                (rateInfo, index, arr) => (
                                                    <Fieldset
                                                        data-testid={`rate-certification-form`}
=======
                                                (rateInfo, index) => (
                                                    <div
>>>>>>> a14e1c26
                                                        key={rateInfo.uuid}
                                                        id={`rateInfos.${index}.container.${rateInfo.uuid}`}
                                                        legend={handleRateInfoLegend(
                                                            index
                                                        )}
                                                        className={
                                                            styles.rateCertContainer
                                                        }
                                                    >
                                                        <FormGroup
                                                            error={
                                                                showFileUploadError &&
                                                                !!getDocumentsError(
                                                                    fileItemsMatrix[
                                                                        index
                                                                    ],
                                                                    index
                                                                )
                                                            }
                                                        >
                                                            <FileUpload
                                                                id={`rateInfos.${index}.rateDocuments`}
                                                                name={`rateInfos.${index}.rateDocuments`}
                                                                label="Upload rate certification"
                                                                renderMode="list"
                                                                aria-required
                                                                error={
                                                                    (showFileUploadError &&
                                                                        getDocumentsError(
                                                                            fileItemsMatrix[
                                                                                index
                                                                            ],
                                                                            index
                                                                        )
                                                                            ?.error) ||
                                                                    undefined
                                                                }
                                                                hint={
                                                                    <>
                                                                        <Link
                                                                            aria-label="Document definitions and requirements (opens in new window)"
                                                                            href={
                                                                                '/help#key-documents'
                                                                            }
                                                                            variant="external"
                                                                            target="_blank"
                                                                        >
                                                                            Document
                                                                            definitions
                                                                            and
                                                                            requirements
                                                                        </Link>
                                                                        <span>
                                                                            This
                                                                            input
                                                                            only
                                                                            accepts
                                                                            PDF,
                                                                            CSV,
                                                                            DOC,
                                                                            DOCX,
                                                                            XLS,
                                                                            XLSX,
                                                                            XLSM
                                                                            files.
                                                                        </span>
                                                                    </>
                                                                }
                                                                accept={
                                                                    ACCEPTED_SUBMISSION_FILE_TYPES
                                                                }
                                                                initialItems={
                                                                    fileItemsMatrix[
                                                                        index
                                                                    ]
                                                                }
                                                                uploadFile={
                                                                    handleUploadFile
                                                                }
                                                                scanFile={
                                                                    handleScanFile
                                                                }
                                                                deleteFile={
                                                                    handleDeleteFile
                                                                }
                                                                onFileItemsUpdate={({
                                                                    fileItems,
                                                                }) =>
                                                                    setFileItemsMatrix(
                                                                        (
                                                                            fileMatrix
                                                                        ) => {
                                                                            const newMatrix =
                                                                                [
                                                                                    ...fileMatrix,
                                                                                ]
                                                                            newMatrix.splice(
                                                                                index,
                                                                                1,
                                                                                fileItems
                                                                            )
                                                                            return newMatrix
                                                                        }
                                                                    )
                                                                }
                                                                innerInputRef={(
                                                                    el
                                                                ) =>
                                                                    (newRateNameRef.current =
                                                                        el)
                                                                }
                                                            />
                                                        </FormGroup>
                                                        <FormGroup
                                                            error={showFieldErrors(
                                                                rateErrorHandling(
                                                                    errors
                                                                        ?.rateInfos?.[
                                                                        index
                                                                    ]
                                                                )
                                                                    ?.rateProgramIDs
                                                            )}
                                                        >
                                                            <Label
                                                                htmlFor={`rateInfos.${index}.rateProgramIDs`}
                                                            >
                                                                Programs this
                                                                rate
                                                                certification
                                                                covers
                                                            </Label>
                                                            {showFieldErrors(
                                                                rateErrorHandling(
                                                                    errors
                                                                        ?.rateInfos?.[
                                                                        index
                                                                    ]
                                                                )
                                                                    ?.rateProgramIDs
                                                            ) && (
                                                                <PoliteErrorMessage>
                                                                    {getIn(
                                                                        errors,
                                                                        `rateInfos.${index}.rateProgramIDs`
                                                                    )}
                                                                </PoliteErrorMessage>
                                                            )}
                                                            <Field
                                                                name={`rateInfos.${index}.rateProgramIDs`}
                                                            >
                                                                {({
                                                                    /* eslint-disable-next-line @typescript-eslint/ban-ts-comment */
                                                                    /* @ts-ignore */
                                                                    form,
                                                                }) => (
                                                                    <ProgramSelect
                                                                        name={`rateInfos.${index}.rateProgramIDs`}
                                                                        inputId={`rateInfos.${index}.rateProgramIDs`}
                                                                        statePrograms={
                                                                            statePrograms
                                                                        }
                                                                        programIDs={
                                                                            rateInfo.rateProgramIDs
                                                                        }
                                                                        aria-label="programs (required)"
                                                                        onChange={(
                                                                            selectedOption
                                                                        ) =>
                                                                            form.setFieldValue(
                                                                                `rateInfos.${index}.rateProgramIDs`,
                                                                                selectedOption.map(
                                                                                    (item: {
                                                                                        value: string
                                                                                    }) =>
                                                                                        item.value
                                                                                )
                                                                            )
                                                                        }
                                                                    />
                                                                )}
                                                            </Field>
                                                        </FormGroup>
                                                        <FormGroup
                                                            error={showFieldErrors(
                                                                rateErrorHandling(
                                                                    errors
                                                                        ?.rateInfos?.[
                                                                        index
                                                                    ]
                                                                )?.rateType
                                                            )}
                                                        >
                                                            <Fieldset
                                                                className={
                                                                    styles.radioGroup
                                                                }
                                                                legend="Rate certification type"
                                                                role="radiogroup"
                                                                aria-required
                                                            >
                                                                {showFieldErrors(
                                                                    rateErrorHandling(
                                                                        errors
                                                                            ?.rateInfos?.[
                                                                            index
                                                                        ]
                                                                    )?.rateType
                                                                ) && (
                                                                    <PoliteErrorMessage>
                                                                        {getIn(
                                                                            errors,
                                                                            `rateInfos.${index}.rateType`
                                                                        )}
                                                                    </PoliteErrorMessage>
                                                                )}
                                                                <Link
                                                                    aria-label="Rate certification type defintions (opens in new window)"
                                                                    href={
                                                                        '/help#rate-cert-type-definitions'
                                                                    }
                                                                    variant="external"
                                                                    target="_blank"
                                                                >
                                                                    Rate
                                                                    certification
                                                                    type
                                                                    definitions
                                                                </Link>
                                                                <FieldRadio
                                                                    id={`newRate-${index}`}
                                                                    name={`rateInfos.${index}.rateType`}
                                                                    label="New rate certification"
                                                                    value={
                                                                        'NEW'
                                                                    }
                                                                />
                                                                <FieldRadio
                                                                    id={`amendmentRate-${index}`}
                                                                    name={`rateInfos.${index}.rateType`}
                                                                    label="Amendment to prior rate certification"
                                                                    value={
                                                                        'AMENDMENT'
                                                                    }
                                                                />
                                                            </Fieldset>
                                                        </FormGroup>

                                                        <FormGroup
                                                            error={showFieldErrors(
                                                                rateErrorHandling(
                                                                    errors
                                                                        ?.rateInfos?.[
                                                                        index
                                                                    ]
                                                                )
                                                                    ?.rateCapitationType
                                                            )}
                                                        >
                                                            <Fieldset
                                                                className={
                                                                    styles.radioGroup
                                                                }
                                                                legend={
                                                                    <div
                                                                        className={
                                                                            styles.capitationLegend
                                                                        }
                                                                    >
                                                                        <p>
                                                                            Does
                                                                            the
                                                                            actuary
                                                                            certify
                                                                            capitation
                                                                            rates
                                                                            specific
                                                                            to
                                                                            each
                                                                            rate
                                                                            cell
                                                                            or a
                                                                            rate
                                                                            range?
                                                                        </p>
                                                                        <p
                                                                            className={
                                                                                styles.legendSubHeader
                                                                            }
                                                                        >
                                                                            See
                                                                            42
                                                                            CFR
                                                                            §§
                                                                            438.4(b)
                                                                            and
                                                                            438.4(c)
                                                                        </p>
                                                                    </div>
                                                                }
                                                                role="radiogroup"
                                                                aria-required
                                                            >
                                                                {showFieldErrors(
                                                                    rateErrorHandling(
                                                                        errors
                                                                            ?.rateInfos?.[
                                                                            index
                                                                        ]
                                                                    )
                                                                        ?.rateCapitationType
                                                                ) && (
                                                                    <PoliteErrorMessage>
                                                                        {getIn(
                                                                            errors,
                                                                            `rateInfos.${index}.rateCapitationType`
                                                                        )}
                                                                    </PoliteErrorMessage>
                                                                )}
                                                                <FieldRadio
                                                                    id={`rateCell-${index}`}
                                                                    name={`rateInfos.${index}.rateCapitationType`}
                                                                    label="Certification of capitation rates specific to each rate cell"
                                                                    value={
                                                                        'RATE_CELL'
                                                                    }
                                                                />
                                                                <FieldRadio
                                                                    id={`rateRange-${index}`}
                                                                    name={`rateInfos.${index}.rateCapitationType`}
                                                                    label="Certification of rate ranges of capitation rates per rate cell"
                                                                    value={
                                                                        'RATE_RANGE'
                                                                    }
                                                                />
                                                            </Fieldset>
                                                        </FormGroup>

                                                        {!isRateTypeEmpty(
                                                            rateInfo
                                                        ) && (
                                                            <>
                                                                <FormGroup
                                                                    error={
                                                                        showFieldErrors(
                                                                            rateErrorHandling(
                                                                                errors
                                                                                    ?.rateInfos?.[
                                                                                    index
                                                                                ]
                                                                            )
                                                                                ?.rateDateStart
                                                                        ) ||
                                                                        showFieldErrors(
                                                                            rateErrorHandling(
                                                                                errors
                                                                                    ?.rateInfos?.[
                                                                                    index
                                                                                ]
                                                                            )
                                                                                ?.rateDateEnd
                                                                        )
                                                                    }
                                                                >
                                                                    <Fieldset
                                                                        aria-required
                                                                        legend={
                                                                            isRateTypeAmendment(
                                                                                rateInfo
                                                                            )
                                                                                ? 'Rating period of original rate certification'
                                                                                : 'Rating period'
                                                                        }
                                                                    >
                                                                        {showFieldErrors(
                                                                            rateErrorHandling(
                                                                                errors
                                                                                    ?.rateInfos?.[
                                                                                    index
                                                                                ]
                                                                            )
                                                                                ?.rateDateStart ||
                                                                                rateErrorHandling(
                                                                                    errors
                                                                                        ?.rateInfos?.[
                                                                                        index
                                                                                    ]
                                                                                )
                                                                                    ?.rateDateEnd
                                                                        ) && (
                                                                            <RateDatesErrorMessage
                                                                                startDate={
                                                                                    rateInfo.rateDateStart
                                                                                }
                                                                                endDate={
                                                                                    rateInfo.rateDateEnd
                                                                                }
                                                                                validationErrorMessage={
                                                                                    getIn(
                                                                                        errors,
                                                                                        `rateInfos.${index}.rateDateStart`
                                                                                    ) ||
                                                                                    getIn(
                                                                                        errors,
                                                                                        `rateInfos.${index}.rateDateEnd`
                                                                                    ) ||
                                                                                    'Invalid date'
                                                                                }
                                                                            />
                                                                        )}

                                                                        <DateRangePicker
                                                                            className={
                                                                                styles.dateRangePicker
                                                                            }
                                                                            startDateHint="mm/dd/yyyy"
                                                                            startDateLabel="Start date"
                                                                            startDatePickerProps={{
                                                                                disabled:
                                                                                    false,
                                                                                id: `rateInfos.${index}.rateDateStart`,
                                                                                name: `rateInfos.${index}.rateDateStart`,
                                                                                'aria-required':
                                                                                    true,
                                                                                defaultValue:
                                                                                    rateInfo.rateDateStart,
                                                                                onChange:
                                                                                    (
                                                                                        val
                                                                                    ) =>
                                                                                        setFieldValue(
                                                                                            `rateInfos.${index}.rateDateStart`,
                                                                                            formatUserInputDate(
                                                                                                val
                                                                                            )
                                                                                        ),
                                                                            }}
                                                                            endDateHint="mm/dd/yyyy"
                                                                            endDateLabel="End date"
                                                                            endDatePickerProps={{
                                                                                disabled:
                                                                                    false,
                                                                                id: `rateInfos.${index}.rateDateEnd`,
                                                                                name: `rateInfos.${index}.rateDateEnd`,
                                                                                'aria-required':
                                                                                    true,
                                                                                defaultValue:
                                                                                    rateInfo.rateDateEnd,
                                                                                onChange:
                                                                                    (
                                                                                        val
                                                                                    ) =>
                                                                                        setFieldValue(
                                                                                            `rateInfos.${index}.rateDateEnd`,
                                                                                            formatUserInputDate(
                                                                                                val
                                                                                            )
                                                                                        ),
                                                                            }}
                                                                        />
                                                                    </Fieldset>
                                                                </FormGroup>

                                                                {isRateTypeAmendment(
                                                                    rateInfo
                                                                ) && (
                                                                    <>
                                                                        <FormGroup
                                                                            error={
                                                                                showFieldErrors(
                                                                                    rateErrorHandling(
                                                                                        errors
                                                                                            ?.rateInfos?.[
                                                                                            index
                                                                                        ]
                                                                                    )
                                                                                        ?.effectiveDateStart
                                                                                ) ||
                                                                                showFieldErrors(
                                                                                    rateErrorHandling(
                                                                                        errors
                                                                                            ?.rateInfos?.[
                                                                                            index
                                                                                        ]
                                                                                    )
                                                                                        ?.effectiveDateEnd
                                                                                )
                                                                            }
                                                                        >
                                                                            <Fieldset
                                                                                aria-required
                                                                                legend="Effective dates of rate amendment"
                                                                            >
                                                                                {showFieldErrors(
                                                                                    rateErrorHandling(
                                                                                        errors
                                                                                            ?.rateInfos?.[
                                                                                            index
                                                                                        ]
                                                                                    )
                                                                                        ?.effectiveDateStart ||
                                                                                        rateErrorHandling(
                                                                                            errors
                                                                                                ?.rateInfos?.[
                                                                                                index
                                                                                            ]
                                                                                        )
                                                                                            ?.effectiveDateEnd
                                                                                ) && (
                                                                                    <RateDatesErrorMessage
                                                                                        startDate={
                                                                                            rateInfo.effectiveDateStart
                                                                                        }
                                                                                        endDate={
                                                                                            rateInfo.effectiveDateEnd
                                                                                        }
                                                                                        validationErrorMessage={
                                                                                            getIn(
                                                                                                errors,
                                                                                                `rateInfos.${index}.effectiveDateStart`
                                                                                            ) ||
                                                                                            getIn(
                                                                                                errors,
                                                                                                `rateInfos.${index}.effectiveDateEnd`
                                                                                            ) ||
                                                                                            'Invalid date'
                                                                                        }
                                                                                    />
                                                                                )}

                                                                                <DateRangePicker
                                                                                    className={
                                                                                        styles.dateRangePicker
                                                                                    }
                                                                                    startDateHint="mm/dd/yyyy"
                                                                                    startDateLabel="Start date"
                                                                                    startDatePickerProps={{
                                                                                        disabled:
                                                                                            false,
                                                                                        id: `rateInfos.${index}.effectiveDateStart`,
                                                                                        name: `rateInfos.${index}.effectiveDateStart`,
                                                                                        'aria-required':
                                                                                            true,
                                                                                        defaultValue:
                                                                                            rateInfo.effectiveDateStart,
                                                                                        onChange:
                                                                                            (
                                                                                                val
                                                                                            ) =>
                                                                                                setFieldValue(
                                                                                                    `rateInfos.${index}.effectiveDateStart`,
                                                                                                    formatUserInputDate(
                                                                                                        val
                                                                                                    )
                                                                                                ),
                                                                                    }}
                                                                                    endDateHint="mm/dd/yyyy"
                                                                                    endDateLabel="End date"
                                                                                    endDatePickerProps={{
                                                                                        disabled:
                                                                                            false,
                                                                                        id: `rateInfos.${index}.effectiveDateEnd`,
                                                                                        name: `rateInfos.${index}.effectiveDateEnd`,
                                                                                        'aria-required':
                                                                                            true,
                                                                                        defaultValue:
                                                                                            rateInfo.effectiveDateEnd,
                                                                                        onChange:
                                                                                            (
                                                                                                val
                                                                                            ) =>
                                                                                                setFieldValue(
                                                                                                    `rateInfos.${index}.effectiveDateEnd`,
                                                                                                    formatUserInputDate(
                                                                                                        val
                                                                                                    )
                                                                                                ),
                                                                                    }}
                                                                                />
                                                                            </Fieldset>
                                                                        </FormGroup>
                                                                    </>
                                                                )}
                                                                <FormGroup
                                                                    error={showFieldErrors(
                                                                        rateErrorHandling(
                                                                            errors
                                                                                ?.rateInfos?.[
                                                                                index
                                                                            ]
                                                                        )
                                                                            ?.rateDateCertified
                                                                    )}
                                                                >
                                                                    <Label
                                                                        htmlFor={`rateInfos.${index}.rateDateCertified`}
                                                                        id={`rateDateCertifiedLabel.${index}`}
                                                                    >
                                                                        {isRateTypeAmendment(
                                                                            rateInfo
                                                                        )
                                                                            ? 'Date certified for rate amendment'
                                                                            : 'Date certified'}
                                                                    </Label>
                                                                    <div
                                                                        className="usa-hint"
                                                                        id={`rateDateCertifiedHint.${index}`}
                                                                    >
                                                                        mm/dd/yyyy
                                                                    </div>
                                                                    {showFieldErrors(
                                                                        rateErrorHandling(
                                                                            errors
                                                                                ?.rateInfos?.[
                                                                                index
                                                                            ]
                                                                        )
                                                                            ?.rateDateCertified
                                                                    ) && (
                                                                        <PoliteErrorMessage>
                                                                            {getIn(
                                                                                errors,
                                                                                `rateInfos.${index}.rateDateCertified`
                                                                            )}
                                                                        </PoliteErrorMessage>
                                                                    )}
                                                                    <DatePicker
                                                                        aria-required
                                                                        aria-describedby={`rateDateCertifiedLabel.${index} rateDateCertifiedHint.${index}`}
                                                                        id={`rateInfos.${index}.rateDateCertified`}
                                                                        name={`rateInfos.${index}.rateDateCertified`}
                                                                        defaultValue={
                                                                            rateInfo.rateDateCertified
                                                                        }
                                                                        onChange={(
                                                                            val
                                                                        ) =>
                                                                            setFieldValue(
                                                                                `rateInfos.${index}.rateDateCertified`,
                                                                                formatUserInputDate(
                                                                                    val
                                                                                )
                                                                            )
                                                                        }
                                                                    />
                                                                </FormGroup>
                                                            </>
                                                        )}
                                                        {index >= 1 &&
                                                            showMultiRates && (
                                                                <Button
                                                                    type="button"
                                                                    unstyled
                                                                    className={
                                                                        styles.removeContactBtn
                                                                    }
                                                                    onClick={() => {
                                                                        setFileItemsMatrix(
                                                                            (
                                                                                fileMatrix
                                                                            ) => {
                                                                                const newMatrix =
                                                                                    [
                                                                                        ...fileMatrix,
                                                                                    ]
                                                                                newMatrix.splice(
                                                                                    index,
                                                                                    1
                                                                                )
                                                                                return newMatrix
                                                                            }
                                                                        )
                                                                        remove(
                                                                            index
                                                                        )
                                                                        setNewRateButtonFocus()
                                                                    }}
                                                                >
                                                                    Remove rate
                                                                    certification
                                                                </Button>
                                                            )}
                                                    </Fieldset>
                                                )
                                            )}
                                            {showMultiRates && (
                                                <button
                                                    type="button"
                                                    className={`usa-button usa-button--outline ${styles.addContactBtn}`}
                                                    onClick={() => {
                                                        const newRate =
                                                            rateInfoFormValues()
                                                        push(newRate)
                                                        setFileItemsMatrix(
                                                            (fileMatrix) => {
                                                                const newMatrix =
                                                                    [
                                                                        ...fileMatrix,
                                                                    ]
                                                                newMatrix.push(
                                                                    []
                                                                )
                                                                return newMatrix
                                                            }
                                                        )
                                                        setFocusNewRate(true)
                                                    }}
                                                    ref={newRateButtonRef}
                                                >
                                                    Add another rate
                                                    certification
                                                </button>
                                            )}
                                        </>
                                    )}
                                </FieldArray>
                            </fieldset>
                            <PageActions
                                backOnClick={async () => {
                                    // do not need to validate or submit if no documents are uploaded
                                    if (fileItemsMatrix.flat().length === 0) {
                                        navigate('../contract-details')
                                    } else {
                                        await handleFormSubmit(
                                            rateInfos,
                                            setSubmitting,
                                            {
                                                shouldValidateDocuments: false,
                                                redirectPath: `../contract-details`,
                                            }
                                        )
                                    }
                                }}
                                saveAsDraftOnClick={async () => {
                                    // do not need to trigger validations if file list is empty
                                    if (fileItemsMatrix.flat().length === 0) {
                                        await handleFormSubmit(
                                            rateInfos,
                                            setSubmitting,
                                            {
                                                shouldValidateDocuments: false,
                                                redirectPath: '/dashboard',
                                            }
                                        )
                                    } else {
                                        setFocusErrorSummaryHeading(true)
                                        await handleFormSubmit(
                                            rateInfos,
                                            setSubmitting,
                                            {
                                                shouldValidateDocuments: true,
                                                redirectPath: '/dashboard',
                                            }
                                        )
                                    }
                                }}
                                disableContinue={showFileUploadError}
                                actionInProgress={isSubmitting}
                            />
                        </UswdsForm>
                    </>
                )
            }}
        </Formik>
    )
}<|MERGE_RESOLUTION|>--- conflicted
+++ resolved
@@ -483,14 +483,9 @@
                                     {({ remove, push }) => (
                                         <>
                                             {rateInfos.map(
-<<<<<<< HEAD
-                                                (rateInfo, index, arr) => (
+                                                (rateInfo, index) => (
                                                     <Fieldset
                                                         data-testid={`rate-certification-form`}
-=======
-                                                (rateInfo, index) => (
-                                                    <div
->>>>>>> a14e1c26
                                                         key={rateInfo.uuid}
                                                         id={`rateInfos.${index}.container.${rateInfo.uuid}`}
                                                         legend={handleRateInfoLegend(
