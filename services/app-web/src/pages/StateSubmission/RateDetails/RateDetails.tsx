import React, { useEffect } from 'react'
import {
    Form as UswdsForm,
    FormGroup,
    Fieldset,
    Link,
    DateRangePicker,
    DatePicker,
    Label,
    Button,
} from '@trussworks/react-uswds'
import { Field, FieldArray, Formik, FormikErrors, getIn } from 'formik'
import { useNavigate } from 'react-router-dom'
import { v4 as uuidv4 } from 'uuid'

import styles from '../StateSubmissionForm.module.scss'

import {
    SubmissionDocument,
    RateType,
    RateCapitationType,
    RateInfoType,
    ActuaryContact,
    ActuaryCommunicationType,
} from '../../../common-code/healthPlanFormDataType'

import {
    FileUpload,
    S3FileData,
    FileItemT,
    ErrorSummary,
    FieldRadio,
    PoliteErrorMessage,
    ProgramSelect,
} from '../../../components'
import {
    formatForForm,
    isDateRangeEmpty,
    formatUserInputDate,
    formatFormDateForDomain,
} from '../../../formHelpers'
import { isS3Error } from '../../../s3'
import {
    RateDetailsFormSchema,
    ActuaryContactSchema,
} from './RateDetailsSchema'
import { useS3 } from '../../../contexts/S3Context'
import { PageActions } from '../PageActions'
import type { HealthPlanFormPageProps } from '../StateSubmissionForm'
import { ACCEPTED_SUBMISSION_FILE_TYPES } from '../../../components/FileUpload'
import { useStatePrograms } from '../../../hooks/useStatePrograms'
import { useLDClient } from 'launchdarkly-react-client-sdk'
import { featureFlags } from '../../../common-code/featureFlags'
import * as Yup from 'yup'
import { useFocus } from '../../../hooks'
import { ActuaryContactFields } from '../Contacts'

/**
 * TODO
 * ▢ Refactor Contact page actuary contact to save to first rate info actuary contact
 * ▢ Review API tests for update in toProtobuffer and toDomain
 * ▢ Make ActuaryContactFields more reusable
 * ▢ Refactor Contacts page to use ActuaryContactFields for actuary contact fields
 * ▢ Check screen reader for actuary contact inputs on rate details page
 * ▢ Wait for Hana's mutli-rate unit and cypress tests to merge into main then merge main into this branch
 * ▢ Add Unit Tests
 * ▢ Add Cypress Tests
 */

const RateDatesErrorMessage = ({
    startDate,
    endDate,
    validationErrorMessage,
}: {
    startDate: string
    endDate: string
    validationErrorMessage: string
}): React.ReactElement => (
    <PoliteErrorMessage>
        {isDateRangeEmpty(startDate, endDate)
            ? 'You must provide a start and an end date'
            : validationErrorMessage}
    </PoliteErrorMessage>
)

interface RateInfoArrayType {
    rateInfos: RateInfoFormType[]
}

export interface RateInfoFormType {
    key: string
    rateType: RateType | undefined
    rateCapitationType: RateCapitationType | undefined
    rateDateStart: string
    rateDateEnd: string
    rateDateCertified: string
    effectiveDateStart: string
    effectiveDateEnd: string
    rateProgramIDs: string[]
    rateDocuments: SubmissionDocument[]
    actuaryContacts: ActuaryContact[]
    actuaryCommunicationPreference?: ActuaryCommunicationType
}

type FormError =
    FormikErrors<RateInfoFormType>[keyof FormikErrors<RateInfoFormType>]

export const rateErrorHandling = (
    error: string | FormikErrors<RateInfoFormType> | undefined
): FormikErrors<RateInfoFormType> | undefined => {
    if (typeof error === 'string') {
        return undefined
    }
    return error
}

export const RateDetails = ({
    draftSubmission,
    previousDocuments,
    showValidations = false,
    updateDraft,
}: HealthPlanFormPageProps): React.ReactElement => {
    const { deleteFile, getKey, getS3URL, scanFile, uploadFile } = useS3()
    const navigate = useNavigate()
    const statePrograms = useStatePrograms()

    // Launch Darkly
    const ldClient = useLDClient()
    const showMultiRates = ldClient?.variation(
        featureFlags.MULTI_RATE_SUBMISSIONS.flag,
        featureFlags.MULTI_RATE_SUBMISSIONS.defaultValue
    )

    // Rate documents state management
    const [focusErrorSummaryHeading, setFocusErrorSummaryHeading] =
        React.useState(false)
    const errorSummaryHeadingRef = React.useRef<HTMLHeadingElement>(null)
    const [shouldValidate, setShouldValidate] = React.useState(showValidations)
    const [focusNewRate, setFocusNewRate] = React.useState(false)
    const newRateNameRef = React.useRef<HTMLElement | null>(null)
    const [newRateButtonRef, setNewRateButtonFocus] = useFocus() // This ref.current is always the same element

    const rateDetailsFormSchema = showMultiRates
        ? Yup.object().shape({
              rateInfos:
                  RateDetailsFormSchema.defined().concat(ActuaryContactSchema),
          })
        : Yup.object().shape({
              rateInfos: RateDetailsFormSchema,
          })

    console.log(rateDetailsFormSchema)

    const fileItemsFromRateInfo = (rateInfo: RateInfoFormType): FileItemT[] => {
        return (
            (rateInfo?.rateDocuments &&
                rateInfo?.rateDocuments.map((doc) => {
                    const key = getKey(doc.s3URL)
                    if (!key) {
                        // If there is no key, this means the file saved on a submission cannot be parsed or does not exist on s3.
                        // We still include the file in the list displayed to the user, but with an error. .
                        return {
                            id: uuidv4(),
                            name: doc.name,
                            key: 'INVALID_KEY',
                            s3URL: undefined,
                            status: 'UPLOAD_ERROR',
                            documentCategories: doc.documentCategories,
                        }
                    }
                    return {
                        id: uuidv4(),
                        name: doc.name,
                        key: key,
                        s3URL: doc.s3URL,
                        status: 'UPLOAD_COMPLETE',
                        documentCategories: doc.documentCategories,
                    }
                })) ||
            []
        )
    }

    const rateInfoFormValues = (rateInfo?: RateInfoType): RateInfoFormType => ({
        //UUID is needed here as a unique component key prop to track mapped rateInfo in Formik Field array. This ensures we remove the correct FileUpload component when removing a rate.
        key: uuidv4(),
        rateType: rateInfo?.rateType ?? undefined,
        rateCapitationType: rateInfo?.rateCapitationType ?? undefined,
        rateDateStart:
            (rateInfo && formatForForm(rateInfo.rateDateStart)) ?? '',
        rateDateEnd: (rateInfo && formatForForm(rateInfo.rateDateEnd)) ?? '',
        rateDateCertified:
            (rateInfo && formatForForm(rateInfo.rateDateCertified)) ?? '',
        effectiveDateStart:
            (rateInfo &&
                formatForForm(
                    rateInfo.rateAmendmentInfo?.effectiveDateStart
                )) ??
            '',
        effectiveDateEnd:
            (rateInfo &&
                formatForForm(rateInfo.rateAmendmentInfo?.effectiveDateEnd)) ??
            '',
        rateProgramIDs: rateInfo?.rateProgramIDs ?? [],
        rateDocuments: rateInfo?.rateDocuments ?? [],
        actuaryContacts:
            rateInfo?.actuaryContacts && rateInfo?.actuaryContacts.length > 0
                ? rateInfo.actuaryContacts
                : [
                      {
                          name: '',
                          titleRole: '',
                          email: '',
                          actuarialFirm: undefined,
                          actuarialFirmOther: '',
                      },
                  ],
        actuaryCommunicationPreference:
            rateInfo?.actuaryCommunicationPreference ?? undefined,
    })

    const getDocumentsError = (
        fileItems: FileItemT[],
        index: number
    ): { key: string; error: string } | undefined => {
        const hasValidFiles =
            fileItems.length > 0 &&
            fileItems.every((fileItem) => fileItem.status === 'UPLOAD_COMPLETE')
        const hasLoadingFiles =
            fileItems.some((fileItem) => fileItem.status === 'PENDING') ||
            fileItems.some((fileItem) => fileItem.status === 'SCANNING')

        const documentsErrorMessage = hasLoadingFiles
            ? 'You must wait for all documents to finish uploading before continuing'
            : fileItems.length === 0
            ? 'You must upload at least one document'
            : !hasValidFiles
            ? 'You must remove all documents with error messages before continuing'
            : undefined

        if (documentsErrorMessage) {
            return {
                key: `rateInfos.${index}.rateDocuments`,
                error: documentsErrorMessage,
            }
        }
        return undefined
    }

    const initialFileItemsMatrix: FileItemT[][] = draftSubmission.rateInfos.map(
        (rateInfo) => fileItemsFromRateInfo(rateInfoFormValues(rateInfo))
    )

    const [fileItemsMatrix, setFileItemsMatrix] = React.useState<FileItemT[][]>(
        initialFileItemsMatrix
    )

    const allRatesHasValidFiles =
        fileItemsMatrix.every((fileItems) => fileItems.length > 0) &&
        fileItemsMatrix
            .flat()
            .every((fileItems) => fileItems.status === 'UPLOAD_COMPLETE')

    const showFileUploadError = shouldValidate && !allRatesHasValidFiles

    const handleDeleteFile = async (key: string) => {
        const isSubmittedFile =
            previousDocuments &&
            Boolean(
                previousDocuments.some((previousKey) => previousKey === key)
            )

        if (!isSubmittedFile) {
            const result = await deleteFile(key)
            if (isS3Error(result)) {
                throw new Error(`Error in S3 key: ${key}`)
            }
        }
        return
    }

    const handleUploadFile = async (file: File): Promise<S3FileData> => {
        const s3Key = await uploadFile(file)

        if (isS3Error(s3Key)) {
            throw new Error(`Error in S3: ${file.name}`)
        }

        const s3URL = await getS3URL(s3Key, file.name)
        return { key: s3Key, s3URL: s3URL }
    }

    const handleScanFile = async (key: string): Promise<void | Error> => {
        try {
            await scanFile(key)
        } catch (e) {
            if (isS3Error(e)) {
                throw new Error(`Error in S3: ${key}`)
            }
            throw new Error('Scanning error: Scanning retry timed out')
        }
    }

    React.useEffect(() => {
        if (focusNewRate) {
            newRateNameRef.current && newRateNameRef.current.focus()
            setFocusNewRate(false)
            newRateNameRef.current = null
        }
    }, [focusNewRate])

    useEffect(() => {
        // Focus the error summary heading only if we are displaying
        // validation errors and the heading element exists
        if (focusErrorSummaryHeading && errorSummaryHeadingRef.current) {
            errorSummaryHeadingRef.current.focus()
        }
        setFocusErrorSummaryHeading(false)
    }, [focusErrorSummaryHeading])

    const showFieldErrors = (error?: FormError) =>
        shouldValidate && Boolean(error)

    //Return only the first-rate info if multi-rate submission feature flag is off
    const rateInfosInitialValues: RateInfoArrayType = showMultiRates
        ? {
              rateInfos:
                  draftSubmission.rateInfos.length > 0
                      ? draftSubmission.rateInfos.map((rateInfo) =>
                            rateInfoFormValues(rateInfo)
                        )
                      : [rateInfoFormValues()],
          }
        : {
              rateInfos: [rateInfoFormValues(draftSubmission.rateInfos[0])],
          }

    const processFileItems = (fileItems: FileItemT[]): SubmissionDocument[] => {
        return fileItems.reduce((formDataDocuments, fileItem) => {
            if (fileItem.status === 'UPLOAD_ERROR') {
                console.log(
                    'Attempting to save files that failed upload, discarding invalid files'
                )
            } else if (fileItem.status === 'SCANNING_ERROR') {
                console.log(
                    'Attempting to save files that failed scanning, discarding invalid files'
                )
            } else if (fileItem.status === 'DUPLICATE_NAME_ERROR') {
                console.log(
                    'Attempting to save files that are duplicate names, discarding duplicate'
                )
            } else if (!fileItem.s3URL)
                console.log(
                    'Attempting to save a seemingly valid file item is not yet uploaded to S3, this should not happen on form submit. Discarding file.'
                )
            else {
                formDataDocuments.push({
                    name: fileItem.name,
                    s3URL: fileItem.s3URL,
                    documentCategories: ['RATES'],
                })
            }
            return formDataDocuments
        }, [] as SubmissionDocument[])
    }

    const isRateTypeEmpty = (values: RateInfoFormType): boolean =>
        values.rateType === undefined

    const isRateTypeAmendment = (values: RateInfoFormType): boolean =>
        values.rateType === 'AMENDMENT'

    const handleFormSubmit = async (
        rateInfos: RateInfoFormType[],
        setSubmitting: (isSubmitting: boolean) => void, // formik setSubmitting
        options: {
            shouldValidateDocuments: boolean
            redirectPath: string
        }
    ) => {
        // Currently documents validation happens (outside of the yup schema, which only handles the formik form data)
        // if there are any errors present in the documents list and we are in a validation state (relevant for Save as Draft) force user to clear validations to continue
        if (options.shouldValidateDocuments) {
            if (!allRatesHasValidFiles) {
                setShouldValidate(true) // set inline field errors
                setFocusErrorSummaryHeading(true) // set errors in form-wide error summary
                setSubmitting(false) // reset formik submit
                return
            }
        }

        draftSubmission.rateInfos = rateInfos.map((rateInfo, index) => {
            return {
                rateType: rateInfo.rateType,
                rateCapitationType: rateInfo.rateCapitationType,
                rateDocuments: processFileItems(fileItemsMatrix[index]),
                rateDateStart: formatFormDateForDomain(rateInfo.rateDateStart),
                rateDateEnd: formatFormDateForDomain(rateInfo.rateDateEnd),
                rateDateCertified: formatFormDateForDomain(
                    rateInfo.rateDateCertified
                ),
                rateAmendmentInfo:
                    rateInfo.rateType === 'AMENDMENT'
                        ? {
                              effectiveDateStart: formatFormDateForDomain(
                                  rateInfo.effectiveDateStart
                              ),
                              effectiveDateEnd: formatFormDateForDomain(
                                  rateInfo.effectiveDateEnd
                              ),
                          }
                        : undefined,
                rateProgramIDs: rateInfo.rateProgramIDs,
                actuaryContacts: rateInfo.actuaryContacts,
                actuaryCommunicationPreference:
                    rateInfo.actuaryCommunicationPreference,
            }
        })

        try {
            const updatedSubmission = await updateDraft(draftSubmission)
            if (updatedSubmission instanceof Error) {
                setSubmitting(false)
                console.log(
                    'Error updating draft submission: ',
                    updatedSubmission
                )
            } else if (updatedSubmission) {
                navigate(options.redirectPath)
            }
        } catch (serverError) {
            setSubmitting(false)
        }
    }

    const generateErrorSummaryErrors = (
        errors: FormikErrors<RateInfoArrayType>
    ) => {
        const rateErrors = errors.rateInfos
        const errorObject: { [field: string]: string } = {}
        const documentErrors: { [field: string]: string }[] = []
        fileItemsMatrix.forEach((fileItems, index) => {
            const error = getDocumentsError(fileItems, index)
            if (error?.key && error?.error) {
                documentErrors.push({
                    [error.key]: error.error,
                })
            }
        })

        if (documentErrors) {
            Object.assign(errorObject, ...documentErrors)
        }

        if (rateErrors && Array.isArray(rateErrors)) {
            rateErrors.forEach((rateError, index) => {
                if (!rateError) return
                Object.entries(rateError).forEach(([field, value]) => {
                    if (typeof value === 'string') {
                        //rateProgramIDs error message needs a # proceeding the key name because this is the only way to be able to link to the ProgramSelect component element see comments in ErrorSummaryMessage component.
                        const errorKey =
                            field === 'rateProgramIDs'
                                ? `#rateInfos.${index}.${field}`
                                : `rateInfos.${index}.${field}`
                        errorObject[errorKey] = value
                    }
                    //If the field is actuaryContacts then the value should be an array with at least one object of errors
                    if (
                        field === 'actuaryContacts' &&
                        Array.isArray(value) &&
                        Array.length > 0
                    ) {
                        //Currently, rate certifications only have 1 actuary contact
                        const actuaryContact = value[0]
                        Object.entries(actuaryContact).forEach(
                            ([contactField, contactValue]) => {
                                if (typeof contactValue === 'string') {
                                    const errorKey = `rateInfos.${index}.actuaryContacts.0.${contactField}`
                                    errorObject[errorKey] = contactValue
                                }
                            }
                        )
                    }
                })
            })
        }

        return errorObject
    }

    const handleRateInfoLegend = (index: number) => {
        return index === 0
            ? 'Rate certification'
            : `Additional rate certification ${index}`
    }

    return (
        <Formik
            initialValues={rateInfosInitialValues}
            onSubmit={(values, { setSubmitting }) => {
                return handleFormSubmit(values.rateInfos, setSubmitting, {
                    shouldValidateDocuments: true,
                    redirectPath: `../contacts`,
                })
            }}
            validationSchema={rateDetailsFormSchema}
        >
            {({
                values: { rateInfos },
                errors,
                handleSubmit,
                isSubmitting,
                setSubmitting,
                setFieldValue,
            }) => {
                return (
                    <>
                        <UswdsForm
                            className={styles.formContainer}
                            id="RateDetailsForm"
                            aria-label="Rate Details Form"
                            aria-describedby="form-guidance"
                            onSubmit={(e) => {
                                setShouldValidate(true)
                                setFocusErrorSummaryHeading(true)
                                handleSubmit(e)
                            }}
                        >
                            <fieldset className="usa-fieldset">
                                <legend className="srOnly">Rate Details</legend>
                                <span id="form-guidance">
                                    All fields are required
                                </span>

                                {shouldValidate && (
                                    <ErrorSummary
                                        errors={generateErrorSummaryErrors(
                                            errors
                                        )}
                                        headingRef={errorSummaryHeadingRef}
                                    />
                                )}
                                <FieldArray name="rateInfos">
                                    {({ remove, push }) => (
                                        <>
                                            {rateInfos.map(
                                                (rateInfo, index) => (
<<<<<<< HEAD
                                                    <div
                                                        key={rateInfo.key}
                                                        id={rateInfo.key}
                                                    >
                                                        <Label
                                                            htmlFor={
                                                                rateInfo.key
                                                            }
                                                        >
                                                            {index === 0
                                                                ? 'Rate certification'
                                                                : `Additional rate certification ${index}`}
                                                        </Label>
=======
                                                    <Fieldset
                                                        data-testid={`rate-certification-form`}
                                                        key={rateInfo.uuid}
                                                        id={`rateInfos.${index}.container.${rateInfo.uuid}`}
                                                        legend={handleRateInfoLegend(
                                                            index
                                                        )}
                                                        className={
                                                            styles.rateCertContainer
                                                        }
                                                    >
>>>>>>> db831989
                                                        <FormGroup
                                                            error={
                                                                showFileUploadError &&
                                                                !!getDocumentsError(
                                                                    fileItemsMatrix[
                                                                        index
                                                                    ],
                                                                    index
                                                                )
                                                            }
                                                        >
                                                            <FileUpload
                                                                id={`rateInfos.${index}.rateDocuments`}
                                                                name={`rateInfos.${index}.rateDocuments`}
                                                                label="Upload rate certification"
                                                                renderMode="list"
                                                                aria-required
                                                                error={
                                                                    (showFileUploadError &&
                                                                        getDocumentsError(
                                                                            fileItemsMatrix[
                                                                                index
                                                                            ],
                                                                            index
                                                                        )
                                                                            ?.error) ||
                                                                    undefined
                                                                }
                                                                hint={
                                                                    <>
                                                                        <Link
                                                                            aria-label="Document definitions and requirements (opens in new window)"
                                                                            href={
                                                                                '/help#key-documents'
                                                                            }
                                                                            variant="external"
                                                                            target="_blank"
                                                                        >
                                                                            Document
                                                                            definitions
                                                                            and
                                                                            requirements
                                                                        </Link>
                                                                        <span>
                                                                            This
                                                                            input
                                                                            only
                                                                            accepts
                                                                            PDF,
                                                                            CSV,
                                                                            DOC,
                                                                            DOCX,
                                                                            XLS,
                                                                            XLSX,
                                                                            XLSM
                                                                            files.
                                                                        </span>
                                                                    </>
                                                                }
                                                                accept={
                                                                    ACCEPTED_SUBMISSION_FILE_TYPES
                                                                }
                                                                initialItems={
                                                                    fileItemsMatrix[
                                                                        index
                                                                    ]
                                                                }
                                                                uploadFile={
                                                                    handleUploadFile
                                                                }
                                                                scanFile={
                                                                    handleScanFile
                                                                }
                                                                deleteFile={
                                                                    handleDeleteFile
                                                                }
                                                                onFileItemsUpdate={({
                                                                    fileItems,
                                                                }) =>
                                                                    setFileItemsMatrix(
                                                                        (
                                                                            fileMatrix
                                                                        ) => {
                                                                            const newMatrix =
                                                                                [
                                                                                    ...fileMatrix,
                                                                                ]
                                                                            newMatrix.splice(
                                                                                index,
                                                                                1,
                                                                                fileItems
                                                                            )
                                                                            return newMatrix
                                                                        }
                                                                    )
                                                                }
                                                                innerInputRef={(
                                                                    el
                                                                ) =>
                                                                    (newRateNameRef.current =
                                                                        el)
                                                                }
                                                            />
                                                        </FormGroup>
                                                        <FormGroup
                                                            error={showFieldErrors(
                                                                rateErrorHandling(
                                                                    errors
                                                                        ?.rateInfos?.[
                                                                        index
                                                                    ]
                                                                )
                                                                    ?.rateProgramIDs
                                                            )}
                                                        >
                                                            <Label
                                                                htmlFor={`rateInfos.${index}.rateProgramIDs`}
                                                            >
                                                                Programs this
                                                                rate
                                                                certification
                                                                covers
                                                            </Label>
                                                            {showFieldErrors(
                                                                rateErrorHandling(
                                                                    errors
                                                                        ?.rateInfos?.[
                                                                        index
                                                                    ]
                                                                )
                                                                    ?.rateProgramIDs
                                                            ) && (
                                                                <PoliteErrorMessage>
                                                                    {getIn(
                                                                        errors,
                                                                        `rateInfos.${index}.rateProgramIDs`
                                                                    )}
                                                                </PoliteErrorMessage>
                                                            )}
                                                            <Field
                                                                name={`rateInfos.${index}.rateProgramIDs`}
                                                            >
                                                                {({
                                                                    /* eslint-disable-next-line @typescript-eslint/ban-ts-comment */
                                                                    /* @ts-ignore */
                                                                    form,
                                                                }) => (
                                                                    <ProgramSelect
                                                                        name={`rateInfos.${index}.rateProgramIDs`}
                                                                        inputId={`rateInfos.${index}.rateProgramIDs`}
                                                                        statePrograms={
                                                                            statePrograms
                                                                        }
                                                                        programIDs={
                                                                            rateInfo.rateProgramIDs
                                                                        }
                                                                        aria-label="programs (required)"
                                                                        onChange={(
                                                                            selectedOption
                                                                        ) =>
                                                                            form.setFieldValue(
                                                                                `rateInfos.${index}.rateProgramIDs`,
                                                                                selectedOption.map(
                                                                                    (item: {
                                                                                        value: string
                                                                                    }) =>
                                                                                        item.value
                                                                                )
                                                                            )
                                                                        }
                                                                    />
                                                                )}
                                                            </Field>
                                                        </FormGroup>
                                                        <FormGroup
                                                            error={showFieldErrors(
                                                                rateErrorHandling(
                                                                    errors
                                                                        ?.rateInfos?.[
                                                                        index
                                                                    ]
                                                                )?.rateType
                                                            )}
                                                        >
                                                            <Fieldset
                                                                className={
                                                                    styles.radioGroup
                                                                }
                                                                legend="Rate certification type"
                                                                role="radiogroup"
                                                                aria-required
                                                            >
                                                                {showFieldErrors(
                                                                    rateErrorHandling(
                                                                        errors
                                                                            ?.rateInfos?.[
                                                                            index
                                                                        ]
                                                                    )?.rateType
                                                                ) && (
                                                                    <PoliteErrorMessage>
                                                                        {getIn(
                                                                            errors,
                                                                            `rateInfos.${index}.rateType`
                                                                        )}
                                                                    </PoliteErrorMessage>
                                                                )}
                                                                <Link
                                                                    aria-label="Rate certification type defintions (opens in new window)"
                                                                    href={
                                                                        '/help#rate-cert-type-definitions'
                                                                    }
                                                                    variant="external"
                                                                    target="_blank"
                                                                >
                                                                    Rate
                                                                    certification
                                                                    type
                                                                    definitions
                                                                </Link>
                                                                <FieldRadio
                                                                    id={`newRate-${index}`}
                                                                    name={`rateInfos.${index}.rateType`}
                                                                    label="New rate certification"
                                                                    value={
                                                                        'NEW'
                                                                    }
                                                                />
                                                                <FieldRadio
                                                                    id={`amendmentRate-${index}`}
                                                                    name={`rateInfos.${index}.rateType`}
                                                                    label="Amendment to prior rate certification"
                                                                    value={
                                                                        'AMENDMENT'
                                                                    }
                                                                />
                                                            </Fieldset>
                                                        </FormGroup>

                                                        <FormGroup
                                                            error={showFieldErrors(
                                                                rateErrorHandling(
                                                                    errors
                                                                        ?.rateInfos?.[
                                                                        index
                                                                    ]
                                                                )
                                                                    ?.rateCapitationType
                                                            )}
                                                        >
                                                            <Fieldset
                                                                className={
                                                                    styles.radioGroup
                                                                }
                                                                legend={
                                                                    <div
                                                                        className={
                                                                            styles.capitationLegend
                                                                        }
                                                                    >
                                                                        <p>
                                                                            Does
                                                                            the
                                                                            actuary
                                                                            certify
                                                                            capitation
                                                                            rates
                                                                            specific
                                                                            to
                                                                            each
                                                                            rate
                                                                            cell
                                                                            or a
                                                                            rate
                                                                            range?
                                                                        </p>
                                                                        <p
                                                                            className={
                                                                                styles.legendSubHeader
                                                                            }
                                                                        >
                                                                            See
                                                                            42
                                                                            CFR
                                                                            §§
                                                                            438.4(b)
                                                                            and
                                                                            438.4(c)
                                                                        </p>
                                                                    </div>
                                                                }
                                                                role="radiogroup"
                                                                aria-required
                                                            >
                                                                {showFieldErrors(
                                                                    rateErrorHandling(
                                                                        errors
                                                                            ?.rateInfos?.[
                                                                            index
                                                                        ]
                                                                    )
                                                                        ?.rateCapitationType
                                                                ) && (
                                                                    <PoliteErrorMessage>
                                                                        {getIn(
                                                                            errors,
                                                                            `rateInfos.${index}.rateCapitationType`
                                                                        )}
                                                                    </PoliteErrorMessage>
                                                                )}
                                                                <FieldRadio
                                                                    id={`rateCell-${index}`}
                                                                    name={`rateInfos.${index}.rateCapitationType`}
                                                                    label="Certification of capitation rates specific to each rate cell"
                                                                    value={
                                                                        'RATE_CELL'
                                                                    }
                                                                />
                                                                <FieldRadio
                                                                    id={`rateRange-${index}`}
                                                                    name={`rateInfos.${index}.rateCapitationType`}
                                                                    label="Certification of rate ranges of capitation rates per rate cell"
                                                                    value={
                                                                        'RATE_RANGE'
                                                                    }
                                                                />
                                                            </Fieldset>
                                                        </FormGroup>

                                                        {!isRateTypeEmpty(
                                                            rateInfo
                                                        ) && (
                                                            <>
                                                                <FormGroup
                                                                    error={
                                                                        showFieldErrors(
                                                                            rateErrorHandling(
                                                                                errors
                                                                                    ?.rateInfos?.[
                                                                                    index
                                                                                ]
                                                                            )
                                                                                ?.rateDateStart
                                                                        ) ||
                                                                        showFieldErrors(
                                                                            rateErrorHandling(
                                                                                errors
                                                                                    ?.rateInfos?.[
                                                                                    index
                                                                                ]
                                                                            )
                                                                                ?.rateDateEnd
                                                                        )
                                                                    }
                                                                >
                                                                    <Fieldset
                                                                        aria-required
                                                                        legend={
                                                                            isRateTypeAmendment(
                                                                                rateInfo
                                                                            )
                                                                                ? 'Rating period of original rate certification'
                                                                                : 'Rating period'
                                                                        }
                                                                    >
                                                                        {showFieldErrors(
                                                                            rateErrorHandling(
                                                                                errors
                                                                                    ?.rateInfos?.[
                                                                                    index
                                                                                ]
                                                                            )
                                                                                ?.rateDateStart ||
                                                                                rateErrorHandling(
                                                                                    errors
                                                                                        ?.rateInfos?.[
                                                                                        index
                                                                                    ]
                                                                                )
                                                                                    ?.rateDateEnd
                                                                        ) && (
                                                                            <RateDatesErrorMessage
                                                                                startDate={
                                                                                    rateInfo.rateDateStart
                                                                                }
                                                                                endDate={
                                                                                    rateInfo.rateDateEnd
                                                                                }
                                                                                validationErrorMessage={
                                                                                    getIn(
                                                                                        errors,
                                                                                        `rateInfos.${index}.rateDateStart`
                                                                                    ) ||
                                                                                    getIn(
                                                                                        errors,
                                                                                        `rateInfos.${index}.rateDateEnd`
                                                                                    ) ||
                                                                                    'Invalid date'
                                                                                }
                                                                            />
                                                                        )}

                                                                        <DateRangePicker
                                                                            className={
                                                                                styles.dateRangePicker
                                                                            }
                                                                            startDateHint="mm/dd/yyyy"
                                                                            startDateLabel="Start date"
                                                                            startDatePickerProps={{
                                                                                disabled:
                                                                                    false,
                                                                                id: `rateInfos.${index}.rateDateStart`,
                                                                                name: `rateInfos.${index}.rateDateStart`,
                                                                                'aria-required':
                                                                                    true,
                                                                                defaultValue:
                                                                                    rateInfo.rateDateStart,
                                                                                onChange:
                                                                                    (
                                                                                        val
                                                                                    ) =>
                                                                                        setFieldValue(
                                                                                            `rateInfos.${index}.rateDateStart`,
                                                                                            formatUserInputDate(
                                                                                                val
                                                                                            )
                                                                                        ),
                                                                            }}
                                                                            endDateHint="mm/dd/yyyy"
                                                                            endDateLabel="End date"
                                                                            endDatePickerProps={{
                                                                                disabled:
                                                                                    false,
                                                                                id: `rateInfos.${index}.rateDateEnd`,
                                                                                name: `rateInfos.${index}.rateDateEnd`,
                                                                                'aria-required':
                                                                                    true,
                                                                                defaultValue:
                                                                                    rateInfo.rateDateEnd,
                                                                                onChange:
                                                                                    (
                                                                                        val
                                                                                    ) =>
                                                                                        setFieldValue(
                                                                                            `rateInfos.${index}.rateDateEnd`,
                                                                                            formatUserInputDate(
                                                                                                val
                                                                                            )
                                                                                        ),
                                                                            }}
                                                                        />
                                                                    </Fieldset>
                                                                </FormGroup>

                                                                {isRateTypeAmendment(
                                                                    rateInfo
                                                                ) && (
                                                                    <>
                                                                        <FormGroup
                                                                            error={
                                                                                showFieldErrors(
                                                                                    rateErrorHandling(
                                                                                        errors
                                                                                            ?.rateInfos?.[
                                                                                            index
                                                                                        ]
                                                                                    )
                                                                                        ?.effectiveDateStart
                                                                                ) ||
                                                                                showFieldErrors(
                                                                                    rateErrorHandling(
                                                                                        errors
                                                                                            ?.rateInfos?.[
                                                                                            index
                                                                                        ]
                                                                                    )
                                                                                        ?.effectiveDateEnd
                                                                                )
                                                                            }
                                                                        >
                                                                            <Fieldset
                                                                                aria-required
                                                                                legend="Effective dates of rate amendment"
                                                                            >
                                                                                {showFieldErrors(
                                                                                    rateErrorHandling(
                                                                                        errors
                                                                                            ?.rateInfos?.[
                                                                                            index
                                                                                        ]
                                                                                    )
                                                                                        ?.effectiveDateStart ||
                                                                                        rateErrorHandling(
                                                                                            errors
                                                                                                ?.rateInfos?.[
                                                                                                index
                                                                                            ]
                                                                                        )
                                                                                            ?.effectiveDateEnd
                                                                                ) && (
                                                                                    <RateDatesErrorMessage
                                                                                        startDate={
                                                                                            rateInfo.effectiveDateStart
                                                                                        }
                                                                                        endDate={
                                                                                            rateInfo.effectiveDateEnd
                                                                                        }
                                                                                        validationErrorMessage={
                                                                                            getIn(
                                                                                                errors,
                                                                                                `rateInfos.${index}.effectiveDateStart`
                                                                                            ) ||
                                                                                            getIn(
                                                                                                errors,
                                                                                                `rateInfos.${index}.effectiveDateEnd`
                                                                                            ) ||
                                                                                            'Invalid date'
                                                                                        }
                                                                                    />
                                                                                )}

                                                                                <DateRangePicker
                                                                                    className={
                                                                                        styles.dateRangePicker
                                                                                    }
                                                                                    startDateHint="mm/dd/yyyy"
                                                                                    startDateLabel="Start date"
                                                                                    startDatePickerProps={{
                                                                                        disabled:
                                                                                            false,
                                                                                        id: `rateInfos.${index}.effectiveDateStart`,
                                                                                        name: `rateInfos.${index}.effectiveDateStart`,
                                                                                        'aria-required':
                                                                                            true,
                                                                                        defaultValue:
                                                                                            rateInfo.effectiveDateStart,
                                                                                        onChange:
                                                                                            (
                                                                                                val
                                                                                            ) =>
                                                                                                setFieldValue(
                                                                                                    `rateInfos.${index}.effectiveDateStart`,
                                                                                                    formatUserInputDate(
                                                                                                        val
                                                                                                    )
                                                                                                ),
                                                                                    }}
                                                                                    endDateHint="mm/dd/yyyy"
                                                                                    endDateLabel="End date"
                                                                                    endDatePickerProps={{
                                                                                        disabled:
                                                                                            false,
                                                                                        id: `rateInfos.${index}.effectiveDateEnd`,
                                                                                        name: `rateInfos.${index}.effectiveDateEnd`,
                                                                                        'aria-required':
                                                                                            true,
                                                                                        defaultValue:
                                                                                            rateInfo.effectiveDateEnd,
                                                                                        onChange:
                                                                                            (
                                                                                                val
                                                                                            ) =>
                                                                                                setFieldValue(
                                                                                                    `rateInfos.${index}.effectiveDateEnd`,
                                                                                                    formatUserInputDate(
                                                                                                        val
                                                                                                    )
                                                                                                ),
                                                                                    }}
                                                                                />
                                                                            </Fieldset>
                                                                        </FormGroup>
                                                                    </>
                                                                )}
                                                                <FormGroup
                                                                    error={showFieldErrors(
                                                                        rateErrorHandling(
                                                                            errors
                                                                                ?.rateInfos?.[
                                                                                index
                                                                            ]
                                                                        )
                                                                            ?.rateDateCertified
                                                                    )}
                                                                >
                                                                    <Label
                                                                        htmlFor={`rateInfos.${index}.rateDateCertified`}
                                                                        id={`rateDateCertifiedLabel.${index}`}
                                                                    >
                                                                        {isRateTypeAmendment(
                                                                            rateInfo
                                                                        )
                                                                            ? 'Date certified for rate amendment'
                                                                            : 'Date certified'}
                                                                    </Label>
                                                                    <div
                                                                        className="usa-hint"
                                                                        id={`rateDateCertifiedHint.${index}`}
                                                                    >
                                                                        mm/dd/yyyy
                                                                    </div>
                                                                    {showFieldErrors(
                                                                        rateErrorHandling(
                                                                            errors
                                                                                ?.rateInfos?.[
                                                                                index
                                                                            ]
                                                                        )
                                                                            ?.rateDateCertified
                                                                    ) && (
                                                                        <PoliteErrorMessage>
                                                                            {getIn(
                                                                                errors,
                                                                                `rateInfos.${index}.rateDateCertified`
                                                                            )}
                                                                        </PoliteErrorMessage>
                                                                    )}
                                                                    <DatePicker
                                                                        aria-required
                                                                        aria-describedby={`rateDateCertifiedLabel.${index} rateDateCertifiedHint.${index}`}
                                                                        id={`rateInfos.${index}.rateDateCertified`}
                                                                        name={`rateInfos.${index}.rateDateCertified`}
                                                                        defaultValue={
                                                                            rateInfo.rateDateCertified
                                                                        }
                                                                        onChange={(
                                                                            val
                                                                        ) =>
                                                                            setFieldValue(
                                                                                `rateInfos.${index}.rateDateCertified`,
                                                                                formatUserInputDate(
                                                                                    val
                                                                                )
                                                                            )
                                                                        }
                                                                    />
                                                                </FormGroup>
                                                            </>
                                                        )}
                                                        {showMultiRates && (
                                                            <FormGroup>
                                                                <ActuaryContactFields
                                                                    actuaryContacts={
                                                                        rateInfo.actuaryContacts
                                                                    }
                                                                    rateIndex={
                                                                        index
                                                                    }
                                                                    errors={
                                                                        errors
                                                                    }
                                                                    shouldValidate={
                                                                        shouldValidate
                                                                    }
                                                                />
                                                            </FormGroup>
                                                        )}
                                                        {index >= 1 &&
                                                            showMultiRates && (
                                                                <Button
                                                                    type="button"
                                                                    unstyled
                                                                    className={
                                                                        styles.removeContactBtn
                                                                    }
                                                                    onClick={() => {
                                                                        setFileItemsMatrix(
                                                                            (
                                                                                fileMatrix
                                                                            ) => {
                                                                                const newMatrix =
                                                                                    [
                                                                                        ...fileMatrix,
                                                                                    ]
                                                                                newMatrix.splice(
                                                                                    index,
                                                                                    1
                                                                                )
                                                                                return newMatrix
                                                                            }
                                                                        )
                                                                        remove(
                                                                            index
                                                                        )
                                                                        setNewRateButtonFocus()
                                                                    }}
                                                                >
                                                                    Remove rate
                                                                    certification
                                                                </Button>
                                                            )}
                                                    </Fieldset>
                                                )
                                            )}
                                            {showMultiRates && (
                                                <button
                                                    type="button"
                                                    className={`usa-button usa-button--outline ${styles.addContactBtn}`}
                                                    onClick={() => {
                                                        const newRate =
                                                            rateInfoFormValues()
                                                        push(newRate)
                                                        setFileItemsMatrix(
                                                            (fileMatrix) => {
                                                                const newMatrix =
                                                                    [
                                                                        ...fileMatrix,
                                                                    ]
                                                                newMatrix.push(
                                                                    []
                                                                )
                                                                return newMatrix
                                                            }
                                                        )
                                                        setFocusNewRate(true)
                                                    }}
                                                    ref={newRateButtonRef}
                                                >
                                                    Add another rate
                                                    certification
                                                </button>
                                            )}
                                        </>
                                    )}
                                </FieldArray>
                            </fieldset>
                            <PageActions
                                backOnClick={async () => {
                                    // do not need to validate or submit if no documents are uploaded
                                    if (fileItemsMatrix.flat().length === 0) {
                                        navigate('../contract-details')
                                    } else {
                                        await handleFormSubmit(
                                            rateInfos,
                                            setSubmitting,
                                            {
                                                shouldValidateDocuments: false,
                                                redirectPath: `../contract-details`,
                                            }
                                        )
                                    }
                                }}
                                saveAsDraftOnClick={async () => {
                                    // do not need to trigger validations if file list is empty
                                    if (fileItemsMatrix.flat().length === 0) {
                                        await handleFormSubmit(
                                            rateInfos,
                                            setSubmitting,
                                            {
                                                shouldValidateDocuments: false,
                                                redirectPath: '/dashboard',
                                            }
                                        )
                                    } else {
                                        setFocusErrorSummaryHeading(true)
                                        await handleFormSubmit(
                                            rateInfos,
                                            setSubmitting,
                                            {
                                                shouldValidateDocuments: true,
                                                redirectPath: '/dashboard',
                                            }
                                        )
                                    }
                                }}
                                disableContinue={showFileUploadError}
                                actionInProgress={isSubmitting}
                            />
                        </UswdsForm>
                    </>
                )
            }}
        </Formik>
    )
}<|MERGE_RESOLUTION|>--- conflicted
+++ resolved
@@ -545,25 +545,10 @@
                                         <>
                                             {rateInfos.map(
                                                 (rateInfo, index) => (
-<<<<<<< HEAD
-                                                    <div
-                                                        key={rateInfo.key}
-                                                        id={rateInfo.key}
-                                                    >
-                                                        <Label
-                                                            htmlFor={
-                                                                rateInfo.key
-                                                            }
-                                                        >
-                                                            {index === 0
-                                                                ? 'Rate certification'
-                                                                : `Additional rate certification ${index}`}
-                                                        </Label>
-=======
                                                     <Fieldset
                                                         data-testid={`rate-certification-form`}
-                                                        key={rateInfo.uuid}
-                                                        id={`rateInfos.${index}.container.${rateInfo.uuid}`}
+                                                        key={rateInfo.key}
+                                                        id={`rateInfos.${index}.container.${rateInfo.key}`}
                                                         legend={handleRateInfoLegend(
                                                             index
                                                         )}
@@ -571,7 +556,6 @@
                                                             styles.rateCertContainer
                                                         }
                                                     >
->>>>>>> db831989
                                                         <FormGroup
                                                             error={
                                                                 showFileUploadError &&
