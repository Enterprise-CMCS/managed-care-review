--- conflicted
+++ resolved
@@ -44,13 +44,10 @@
 import type { HealthPlanFormPageProps } from '../StateSubmissionForm'
 import { ACCEPTED_SUBMISSION_FILE_TYPES } from '../../../components/FileUpload'
 import { useStatePrograms } from '../../../hooks/useStatePrograms'
-<<<<<<< HEAD
 import { useLDClient } from 'launchdarkly-react-client-sdk'
 import { featureFlags } from '../../../common-code/featureFlags'
 import * as Yup from 'yup'
 import { useFocus } from '../../../hooks'
-=======
->>>>>>> d3b3cb22
 
 /**
  * TODO: Still needs done
@@ -128,7 +125,6 @@
     const navigate = useNavigate()
     const statePrograms = useStatePrograms()
 
-<<<<<<< HEAD
     // Launch Darkly
     const ldClient = useLDClient()
     const showMultiRates = ldClient?.variation(
@@ -136,8 +132,6 @@
         featureFlags.MULTI_RATE_SUBMISSIONS.defaultValue
     )
 
-=======
->>>>>>> d3b3cb22
     // Rate documents state management
     const [focusErrorSummaryHeading, setFocusErrorSummaryHeading] =
         React.useState(false)
@@ -148,7 +142,7 @@
     const [newRateButtonRef, setNewRateButtonFocus] = useFocus() // This ref.current is always the same element
 
     const rateDetailsFormSchema = Yup.object().shape({
-        rateInfos: Yup.array().of(RateDetailsFormSchema),
+        rateInfos: RateDetailsFormSchema
     })
 
     const fileItemsFromRateInfo = (rateInfo: RateInfoFormType): FileItemT[] => {
@@ -503,262 +497,12 @@
                                 <FieldArray name="rateInfos">
                                     {({ remove, push }) => (
                                         <>
-<<<<<<< HEAD
                                             {rateInfos.map(
                                                 (rateInfo, index, arr) => (
                                                     <div key={rateInfo.uuid}>
                                                         <FormGroup
                                                             error={
                                                                 showFileUploadError
-=======
-                                            <Link
-                                                aria-label="Document definitions and requirements (opens in new window)"
-                                                href={'/help#key-documents'}
-                                                variant="external"
-                                                target="_blank"
-                                            >
-                                                Document definitions and
-                                                requirements
-                                            </Link>
-                                            <span>
-                                                This input only accepts PDF,
-                                                CSV, DOC, DOCX, XLS, XLSX, XLSM
-                                                files.
-                                            </span>
-                                        </>
-                                    }
-                                    accept={ACCEPTED_SUBMISSION_FILE_TYPES}
-                                    initialItems={fileItemsFromDraftSubmission}
-                                    uploadFile={handleUploadFile}
-                                    scanFile={handleScanFile}
-                                    deleteFile={handleDeleteFile}
-                                    onFileItemsUpdate={onFileItemsUpdate}
-                                />
-                            </FormGroup>
-                            <FormGroup
-                                error={showFieldErrors(errors.rateProgramIDs)}
-                            >
-                                <Label htmlFor="rateProgramIDs">
-                                    Programs this rate certification covers
-                                </Label>
-                                {showFieldErrors(errors.rateProgramIDs) && (
-                                    <PoliteErrorMessage>
-                                        {errors.rateProgramIDs}
-                                    </PoliteErrorMessage>
-                                )}
-                                <Field name="rateProgramIDs">
-                                    {/* eslint-disable-next-line @typescript-eslint/ban-ts-comment */}
-                                    {/* @ts-ignore */}
-                                    {({ form }) => (
-                                        <ProgramSelect
-                                            name="rateProgramIDs"
-                                            inputId="rateProgramIDs"
-                                            statePrograms={statePrograms}
-                                            programIDs={values.rateProgramIDs}
-                                            aria-label="programs (required)"
-                                            onChange={(selectedOption) =>
-                                                form.setFieldValue(
-                                                    'rateProgramIDs',
-                                                    selectedOption.map(
-                                                        (item: {
-                                                            value: string
-                                                        }) => item.value
-                                                    )
-                                                )
-                                            }
-                                        />
-                                    )}
-                                </Field>
-                            </FormGroup>
-
-                            <FormGroup error={showFieldErrors(errors.rateType)}>
-                                <Fieldset
-                                    className={styles.radioGroup}
-                                    legend="Rate certification type"
-                                    role="radiogroup"
-                                    aria-required
-                                >
-                                    {showFieldErrors(errors.rateType) && (
-                                        <PoliteErrorMessage>
-                                            {errors.rateType}
-                                        </PoliteErrorMessage>
-                                    )}
-                                    <Link
-                                        aria-label="Rate certification type defintions (opens in new window)"
-                                        href={
-                                            '/help#rate-cert-type-definitions'
-                                        }
-                                        variant="external"
-                                        target="_blank"
-                                    >
-                                        Rate certification type definitions
-                                    </Link>
-                                    <FieldRadio
-                                        id="newRate"
-                                        name="rateType"
-                                        label="New rate certification"
-                                        value={'NEW'}
-                                    />
-                                    <FieldRadio
-                                        id="amendmentRate"
-                                        name="rateType"
-                                        label="Amendment to prior rate certification"
-                                        value={'AMENDMENT'}
-                                    />
-                                </Fieldset>
-                            </FormGroup>
-
-                            <FormGroup
-                                error={showFieldErrors(
-                                    errors.rateCapitationType
-                                )}
-                            >
-                                <Fieldset
-                                    className={styles.radioGroup}
-                                    legend={
-                                        <div
-                                            className={styles.capitationLegend}
-                                        >
-                                            <p>
-                                                Does the actuary certify
-                                                capitation rates specific to
-                                                each rate cell or a rate range?
-                                            </p>
-                                            <p
-                                                className={
-                                                    styles.legendSubHeader
-                                                }
-                                            >
-                                                See 42 CFR §§ 438.4(b) and
-                                                438.4(c)
-                                            </p>
-                                        </div>
-                                    }
-                                    role="radiogroup"
-                                    aria-required
-                                >
-                                    {showFieldErrors(
-                                        errors.rateCapitationType
-                                    ) && (
-                                        <PoliteErrorMessage>
-                                            {errors.rateCapitationType}
-                                        </PoliteErrorMessage>
-                                    )}
-                                    <FieldRadio
-                                        id="rateCell"
-                                        name="rateCapitationType"
-                                        label="Certification of capitation rates specific to each rate cell"
-                                        value={'RATE_CELL'}
-                                    />
-                                    <FieldRadio
-                                        id="rateRange"
-                                        name="rateCapitationType"
-                                        label="Certification of rate ranges of capitation rates per rate cell"
-                                        value={'RATE_RANGE'}
-                                    />
-                                </Fieldset>
-                            </FormGroup>
-
-                            {!isRateTypeEmpty(values) && (
-                                <>
-                                    <FormGroup
-                                        error={
-                                            showFieldErrors(
-                                                errors.rateDateStart
-                                            ) ||
-                                            showFieldErrors(errors.rateDateEnd)
-                                        }
-                                    >
-                                        <Fieldset
-                                            aria-required
-                                            legend={
-                                                isRateTypeAmendment(values)
-                                                    ? 'Rating period of original rate certification'
-                                                    : 'Rating period'
-                                            }
-                                        >
-                                            {showFieldErrors(
-                                                errors.rateDateStart ||
-                                                    errors.rateDateEnd
-                                            ) && (
-                                                <RateDatesErrorMessage
-                                                    startDate={
-                                                        values.rateDateStart
-                                                    }
-                                                    endDate={values.rateDateEnd}
-                                                    validationErrorMessage={
-                                                        errors.rateDateStart ||
-                                                        errors.rateDateEnd ||
-                                                        'Invalid date'
-                                                    }
-                                                />
-                                            )}
-
-                                            <DateRangePicker
-                                                className={
-                                                    styles.dateRangePicker
-                                                }
-                                                startDateHint="mm/dd/yyyy"
-                                                startDateLabel="Start date"
-                                                startDatePickerProps={{
-                                                    disabled: false,
-                                                    id: 'rateDateStart',
-                                                    name: 'rateDateStart',
-                                                    'aria-required': true,
-                                                    defaultValue:
-                                                        values.rateDateStart,
-                                                    onChange: (val) =>
-                                                        setFieldValue(
-                                                            'rateDateStart',
-                                                            formatUserInputDate(
-                                                                val
-                                                            )
-                                                        ),
-                                                }}
-                                                endDateHint="mm/dd/yyyy"
-                                                endDateLabel="End date"
-                                                endDatePickerProps={{
-                                                    disabled: false,
-                                                    id: 'rateDateEnd',
-                                                    name: 'rateDateEnd',
-                                                    'aria-required': true,
-                                                    defaultValue:
-                                                        values.rateDateEnd,
-                                                    onChange: (val) =>
-                                                        setFieldValue(
-                                                            'rateDateEnd',
-                                                            formatUserInputDate(
-                                                                val
-                                                            )
-                                                        ),
-                                                }}
-                                            />
-                                        </Fieldset>
-                                    </FormGroup>
-
-                                    {isRateTypeAmendment(values) && (
-                                        <>
-                                            <FormGroup>
-                                                <Fieldset
-                                                    aria-required
-                                                    legend="Effective dates of rate amendment"
-                                                >
-                                                    {showFieldErrors(
-                                                        errors.effectiveDateStart ||
-                                                            errors.effectiveDateEnd
-                                                    ) && (
-                                                        <RateDatesErrorMessage
-                                                            startDate={
-                                                                values.effectiveDateStart
-                                                            }
-                                                            endDate={
-                                                                values.effectiveDateEnd
-                                                            }
-                                                            validationErrorMessage={
-                                                                errors.effectiveDateStart ||
-                                                                errors.effectiveDateEnd ||
-                                                                'Invalid date'
->>>>>>> d3b3cb22
                                                             }
                                                         >
                                                             <FileUpload
