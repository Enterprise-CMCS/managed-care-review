--- conflicted
+++ resolved
@@ -1,11 +1,11 @@
 @import '../../styles/uswdsImports.scss';
 @import '../../styles/custom';
 
-<<<<<<< HEAD
 .tableContainer {
     max-width: 100%;
     width: 66rem;
-=======
+}
+
 .stepIndicator {
     @include grid-container;
     width: 100%;
@@ -13,7 +13,6 @@
     > [class^='usa-step-indicator'] {
         width: 100%;
     }
->>>>>>> c070a600
 }
 
 .formHeader {
