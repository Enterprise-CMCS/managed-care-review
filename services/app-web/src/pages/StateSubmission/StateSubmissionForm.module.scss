--- conflicted
+++ resolved
@@ -133,15 +133,10 @@
 
 .legendSubHeader {
     font-weight: normal;
-<<<<<<< HEAD
     &.requiredOptionalText {
         margin-bottom: units(2);
     }
-
 }
-=======
-} 
->>>>>>> 3952528b
 
 .guidanceTextBlock{
     padding-top: 0;
