--- conflicted
+++ resolved
@@ -116,16 +116,24 @@
     // Contract documents state management
     const { deleteFile, uploadFile, scanFile, getKey, getS3URL } = useS3()
     const [fileItems, setFileItems] = useState<FileItemT[]>([]) // eventually this will include files from api
-<<<<<<< HEAD
+
     const hasValidFiles =
         fileItems.length > 0 &&
         fileItems.every((item) => item.status === 'UPLOAD_COMPLETE')
     const showFileUploadError = shouldValidate && !hasValidFiles
-=======
-    const showDocumentErrors = shouldValidate && !hasValidFiles
     const errorSummaryHeadingRef = React.useRef<HTMLHeadingElement>(null)
     const [focusErrorSummaryHeading, setFocusErrorSummaryHeading] = React.useState(false)
->>>>>>> 4e568e6b
+
+
+    useEffect(() => {
+        // Focus the error summary heading only if we are displaying
+        // validation errors and the heading element exists
+        if (focusErrorSummaryHeading && errorSummaryHeadingRef.current) {
+            errorSummaryHeadingRef.current.focus()
+        }
+        setFocusErrorSummaryHeading(false);
+    }, [focusErrorSummaryHeading])
+
 
     const fileItemsFromDraftSubmission: FileItemT[] | undefined =
         draftSubmission &&
@@ -242,7 +250,10 @@
         // instead, force user to clear validations to continue
         if (options.shouldValidate) {
             setShouldValidate(true)
-            if (!hasValidFiles) return
+            if (!hasValidFiles) {
+                   setFocusErrorSummaryHeading(true)
+                   return
+                }
         }
 
         const contractDocuments = fileItems.reduce(
@@ -323,20 +334,7 @@
         }
     }
 
-<<<<<<< HEAD
     const documentsErrorMessage = showFileUploadError &&
-=======
-    useEffect(() => {
-        // Focus the error summary heading only if we are displaying
-        // validation errors and the heading element exists
-        if (focusErrorSummaryHeading && errorSummaryHeadingRef.current) {
-            errorSummaryHeadingRef.current.focus()
-        }
-        setFocusErrorSummaryHeading(false);
-    }, [focusErrorSummaryHeading])
-
-    const documentsError = showDocumentErrors &&
->>>>>>> 4e568e6b
         fileItems.length === 0
             ? ' You must upload at least one document'
             : showFileUploadError &&
@@ -371,15 +369,8 @@
                         className={styles.formContainer}
                         id="ContractDetailsForm"
                         aria-label="Contract Details Form"
-<<<<<<< HEAD
                         onSubmit={() => {
                             return
-=======
-                        onSubmit={(e) => {
-                            setShouldValidate(true)
-                            setFocusErrorSummaryHeading(true)
-                            handleSubmit(e)
->>>>>>> 4e568e6b
                         }}
                     >
                         <fieldset className="usa-fieldset">
@@ -387,14 +378,11 @@
                             {formAlert && formAlert}
                             <span>All fields are required</span>
 
-<<<<<<< HEAD
                             <ErrorSummary errors={documentsErrorMessage ? {documents: documentsErrorMessage, ...errors} : errors} />
-=======
                             { shouldValidate && <ErrorSummary
-                                errors={documentsError ? {documents: documentsError, ...errors} : errors}
+                                errors={documentsErrorMessage ? {documents: documentsErrorMessage, ...errors} : errors}
                                 headingRef={errorSummaryHeadingRef}
                             /> }
->>>>>>> 4e568e6b
 
                             <FormGroup error={showFileUploadError}>
                                 <FileUpload
