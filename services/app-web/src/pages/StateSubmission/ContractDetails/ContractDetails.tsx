<<<<<<< HEAD
import React, { useState } from 'react'
=======
import React, { useState, useEffect } from 'react'
>>>>>>> 2bbe891c
import dayjs from 'dayjs'
import {
    Form as UswdsForm,
    FormGroup,
    Fieldset,
    DateRangePicker,
    Link,
} from '@trussworks/react-uswds'
import { v4 as uuidv4 } from 'uuid'
import { generatePath, useNavigate } from 'react-router-dom'
import { Formik, FormikErrors, getIn } from 'formik'
import styles from '../StateSubmissionForm.module.scss'

import {
    FileUpload,
    FileItemT,
    FieldRadio,
    FieldCheckbox,
    ErrorSummary,
    PoliteErrorMessage,
    FieldYesNo,
    FieldTextarea,
    DynamicStepIndicator,
    LinkWithLogging,
    ReactRouterLinkWithLogging,
    FormNotificationContainer,
    FormContainer,
} from '../../../components'
import { formatForForm, isDateRangeEmpty } from '../../../formHelpers'
import { formatUserInputDate } from '@mc-review/dates'
import { useS3 } from '../../../contexts/S3Context'

import { ContractDetailsFormSchema } from './ContractDetailsSchema'
import { PageActions } from '../PageActions'
import {
    activeFormPages,
    type ContractFormPageProps,
} from '../StateSubmissionForm'
import {
    formatYesNoForProto,
    formatDocumentsForGQL,
    formatDocumentsForForm,
    formatFormDateForGQL,
} from '../../../formHelpers/formatters'
import { ACCEPTED_SUBMISSION_FILE_TYPES } from '../../../components/FileUpload'
import {
    federalAuthorityKeysForCHIP,
    federalAuthorityKeys,
    ManagedCareEntityRecord,
    FederalAuthorityRecord,
    type ManagedCareEntity,
    type ContractExecutionStatus,
    type FederalAuthority,
} from '@mc-review/hpp'
import {
    generateProvisionLabel,
    generateApplicableProvisionsList,
} from '@mc-review/common-code'
import {
    isBaseContract,
    isCHIPOnly,
    isContractAmendment,
    isContractWithProvisions,
    featureFlags,
} from '@mc-review/common-code'
<<<<<<< HEAD
import { RoutesRecord, RouteT } from '@mc-review/constants'
import { useLDClient } from 'launchdarkly-react-client-sdk'
import { featureFlags } from '@mc-review/common-code'
import {
    booleanAsYesNoFormValue,
    yesNoFormValueAsBoolean,
} from '../../../components/Form/FieldYesNo/FieldYesNo'
=======
>>>>>>> 2bbe891c
import {
    RoutesRecord,
    RouteT,
    StatutoryRegulatoryAttestation,
    StatutoryRegulatoryAttestationDescription,
    StatutoryRegulatoryAttestationQuestion,
} from '@mc-review/constants'
import { useLDClient } from 'launchdarkly-react-client-sdk'
import {
    booleanAsYesNoFormValue,
    yesNoFormValueAsBoolean,
} from '../../../components/Form/FieldYesNo'
import { useCurrentRoute, useRouteParams } from '../../../hooks'
import { useAuth } from '../../../contexts/AuthContext'
import { ErrorOrLoadingPage } from '../ErrorOrLoadingPage'
import { PageBannerAlerts } from '../PageBannerAlerts'
import { useErrorSummary } from '../../../hooks/useErrorSummary'
import { useContractForm } from '../../../hooks/useContractForm'
import {
    UpdateContractDraftRevisionInput,
    ContractDraftRevisionFormDataInput,
} from '../../../gen/gqlClient'
import { useFocusOnRender } from '../../../hooks/useFocusOnRender'
<<<<<<< HEAD
=======
import { usePage } from '../../../contexts/PageContext'
>>>>>>> 2bbe891c

function formattedDatePlusOneDay(initialValue: string): string {
    const dayjsValue = dayjs(initialValue)
    return initialValue && dayjsValue.isValid()
        ? dayjsValue.add(1, 'day').format('YYYY-MM-DD')
        : initialValue // preserve undefined to show validations later
}

function formattedDateMinusOneDay(initialValue: string): string {
    const dayjsValue = dayjs(initialValue)
    return initialValue && dayjsValue.isValid()
        ? dayjsValue.subtract(1, 'day').format('YYYY-MM-DD')
        : initialValue // preserve undefined to show validations later
}

const ContractDatesErrorMessage = ({
    values,
    validationErrorMessage,
    formFieldLabel,
}: {
    values: ContractDetailsFormValues
    validationErrorMessage: string
    formFieldLabel: string
}): React.ReactElement => (
    <PoliteErrorMessage formFieldLabel={formFieldLabel}>
        {isDateRangeEmpty(values.contractDateStart, values.contractDateEnd)
            ? 'You must provide a start and an end date'
            : validationErrorMessage}
    </PoliteErrorMessage>
)

export type ContractDetailsFormValues = {
    contractDocuments: FileItemT[]
    supportingDocuments: FileItemT[]
    contractExecutionStatus: ContractExecutionStatus | undefined
    contractDateStart: string
    contractDateEnd: string
    managedCareEntities: ManagedCareEntity[]
    federalAuthorities: FederalAuthority[]
    dsnpContract: string | undefined
    inLieuServicesAndSettings: string | undefined
    modifiedBenefitsProvided: string | undefined
    modifiedGeoAreaServed: string | undefined
    modifiedMedicaidBeneficiaries: string | undefined
    modifiedRiskSharingStrategy: string | undefined
    modifiedIncentiveArrangements: string | undefined
    modifiedWitholdAgreements: string | undefined
    modifiedStateDirectedPayments: string | undefined
    modifiedPassThroughPayments: string | undefined
    modifiedPaymentsForMentalDiseaseInstitutions: string | undefined
    modifiedMedicalLossRatioStandards: string | undefined
    modifiedOtherFinancialPaymentIncentive: string | undefined
    modifiedEnrollmentProcess: string | undefined
    modifiedGrevienceAndAppeal: string | undefined
    modifiedNetworkAdequacyStandards: string | undefined
    modifiedLengthOfContract: string | undefined
    modifiedNonRiskPaymentArrangements: string | undefined
    statutoryRegulatoryAttestation: string | undefined
    statutoryRegulatoryAttestationDescription: string | undefined
}
export type FormError =
    FormikErrors<ContractDetailsFormValues>[keyof FormikErrors<ContractDetailsFormValues>]

export const ContractDetails = ({
    showValidations = false,
}: ContractFormPageProps): React.ReactElement => {
    const [shouldValidate, setShouldValidate] = useState(showValidations)
    const [draftSaved, setDraftSaved] = useState(false)
    useFocusOnRender(draftSaved, '[data-testid="saveAsDraftSuccessBanner"]')
    const navigate = useNavigate()
    const ldClient = useLDClient()
    const { setFocusErrorSummaryHeading, errorSummaryHeadingRef } =
        useErrorSummary()

    // set up API handling and HPP data
    const { loggedInUser } = useAuth()
    const { currentRoute } = useCurrentRoute()
    const { id } = useRouteParams()
    const { updateActiveMainContent } = usePage()
    const { draftSubmission, interimState, updateDraft, showPageErrorMessage } =
        useContractForm(id)

    const activeMainContentId = 'contractDetailsPageMainContent'

    // Set the active main content to focus when click the Skip to main content button.
    useEffect(() => {
        updateActiveMainContent(activeMainContentId)
    }, [activeMainContentId, updateActiveMainContent])

    const contract438Attestation = ldClient?.variation(
        featureFlags.CONTRACT_438_ATTESTATION.flag,
        featureFlags.CONTRACT_438_ATTESTATION.defaultValue
    )

    const hideSupportingDocs = ldClient?.variation(
        featureFlags.HIDE_SUPPORTING_DOCS_PAGE.flag,
        featureFlags.HIDE_SUPPORTING_DOCS_PAGE.defaultValue
    )

    const enableDSNPs = ldClient?.variation(
        featureFlags.DSNP.flag,
        featureFlags.DSNP.defaultValue
    )

    // Contract documents state management
    const { getKey, handleUploadFile, handleScanFile } = useS3()
    if (interimState || !draftSubmission)
        return <ErrorOrLoadingPage state={interimState || 'GENERIC_ERROR'} />

    const fileItemsFromDraftSubmission = (
        docType: string
    ): FileItemT[] | undefined => {
        if (
            (draftSubmission &&
                docType === 'contract' &&
                !draftSubmission.draftRevision.formData.contractDocuments) ||
            (draftSubmission &&
                docType === 'supporting' &&
                !draftSubmission.draftRevision.formData.supportingDocuments)
        )
            return undefined
        const docs =
            docType === 'contract'
                ? draftSubmission.draftRevision.formData.contractDocuments
                : draftSubmission.draftRevision.formData.supportingDocuments
        return docs.map((doc) => {
            const key = getKey(doc.s3URL)
            if (!key) {
                return {
                    id: uuidv4(),
                    name: doc.name,
                    key: 'INVALID_KEY',
                    s3URL: undefined,
                    status: 'UPLOAD_ERROR',
                    sha256: doc.sha256,
                }
            }
            return {
                id: uuidv4(),
                name: doc.name,
                key: key,
                s3URL: doc.s3URL,
                status: 'UPLOAD_COMPLETE',
                sha256: doc.sha256,
            }
        })
    }
    const applicableProvisions =
        generateApplicableProvisionsList(draftSubmission)

    const applicableFederalAuthorities = isCHIPOnly(draftSubmission)
        ? federalAuthorityKeysForCHIP
        : federalAuthorityKeys

    const contractDetailsInitialValues: ContractDetailsFormValues = {
        contractDocuments: formatDocumentsForForm({
            documents: draftSubmission.draftRevision.formData.contractDocuments,
            getKey: getKey,
        }),
        supportingDocuments: formatDocumentsForForm({
            documents:
                draftSubmission.draftRevision.formData.supportingDocuments,
            getKey: getKey,
        }),
        contractExecutionStatus:
            draftSubmission.draftRevision.formData.contractExecutionStatus ??
            undefined,
        contractDateStart:
            (draftSubmission &&
                formatForForm(
                    draftSubmission.draftRevision.formData.contractDateStart
                )) ??
            '',
        contractDateEnd:
            (draftSubmission &&
                formatForForm(
                    draftSubmission.draftRevision.formData.contractDateEnd
                )) ??
            '',
        managedCareEntities:
            (draftSubmission.draftRevision.formData
                .managedCareEntities as ManagedCareEntity[]) ?? [],
        federalAuthorities:
            draftSubmission.draftRevision.formData.federalAuthorities ?? [],
        dsnpContract:
            booleanAsYesNoFormValue(
                draftSubmission.draftRevision.formData.dsnpContract
            ) ?? '',
        inLieuServicesAndSettings:
            booleanAsYesNoFormValue(
                draftSubmission.draftRevision.formData.inLieuServicesAndSettings
            ) ?? '',
        modifiedBenefitsProvided:
            booleanAsYesNoFormValue(
                draftSubmission.draftRevision.formData.modifiedBenefitsProvided
            ) ?? '',
        modifiedGeoAreaServed:
            booleanAsYesNoFormValue(
                draftSubmission.draftRevision.formData.modifiedGeoAreaServed
            ) ?? '',
        modifiedMedicaidBeneficiaries:
            booleanAsYesNoFormValue(
                draftSubmission.draftRevision.formData
                    .modifiedMedicaidBeneficiaries
            ) ?? '',
        modifiedRiskSharingStrategy:
            booleanAsYesNoFormValue(
                draftSubmission.draftRevision.formData
                    .modifiedRiskSharingStrategy
            ) ?? '',
        modifiedIncentiveArrangements:
            booleanAsYesNoFormValue(
                draftSubmission.draftRevision.formData
                    .modifiedIncentiveArrangements
            ) ?? '',
        modifiedWitholdAgreements:
            booleanAsYesNoFormValue(
                draftSubmission.draftRevision.formData.modifiedWitholdAgreements
            ) ?? '',
        modifiedStateDirectedPayments:
            booleanAsYesNoFormValue(
                draftSubmission.draftRevision.formData
                    .modifiedStateDirectedPayments
            ) ?? '',
        modifiedPassThroughPayments:
            booleanAsYesNoFormValue(
                draftSubmission.draftRevision.formData
                    .modifiedPassThroughPayments
            ) ?? '',
        modifiedPaymentsForMentalDiseaseInstitutions:
            booleanAsYesNoFormValue(
                draftSubmission.draftRevision.formData
                    .modifiedPaymentsForMentalDiseaseInstitutions
            ) ?? '',
        modifiedMedicalLossRatioStandards:
            booleanAsYesNoFormValue(
                draftSubmission.draftRevision.formData
                    .modifiedMedicalLossRatioStandards
            ) ?? '',
        modifiedOtherFinancialPaymentIncentive:
            booleanAsYesNoFormValue(
                draftSubmission.draftRevision.formData
                    .modifiedOtherFinancialPaymentIncentive
            ) ?? '',
        modifiedEnrollmentProcess:
            booleanAsYesNoFormValue(
                draftSubmission.draftRevision.formData.modifiedEnrollmentProcess
            ) ?? '',
        modifiedGrevienceAndAppeal:
            booleanAsYesNoFormValue(
                draftSubmission.draftRevision.formData
                    .modifiedGrevienceAndAppeal
            ) ?? '',
        modifiedNetworkAdequacyStandards:
            booleanAsYesNoFormValue(
                draftSubmission.draftRevision.formData
                    .modifiedNetworkAdequacyStandards
            ) ?? '',
        modifiedLengthOfContract:
            booleanAsYesNoFormValue(
                draftSubmission.draftRevision.formData.modifiedLengthOfContract
            ) ?? '',
        modifiedNonRiskPaymentArrangements:
            booleanAsYesNoFormValue(
                draftSubmission.draftRevision.formData
                    .modifiedNonRiskPaymentArrangements
            ) ?? '',
        statutoryRegulatoryAttestation:
            booleanAsYesNoFormValue(
                draftSubmission.draftRevision.formData
                    .statutoryRegulatoryAttestation
            ) ?? '',
        statutoryRegulatoryAttestationDescription:
            draftSubmission.draftRevision.formData
                .statutoryRegulatoryAttestationDescription ?? '',
    }

    const showFieldErrors = (
        fieldName: keyof ContractDetailsFormValues,
        errors: FormikErrors<ContractDetailsFormValues>
    ): string | undefined => {
        if (!shouldValidate) return undefined
        return getIn(errors, `${fieldName}`)
    }

    const genecontractErrorsummaryErrors = (
        errors: FormikErrors<ContractDetailsFormValues>,
        values: ContractDetailsFormValues
    ) => {
        const errorsObject: { [field: string]: string } = {}
        Object.entries(errors).forEach(([field, value]) => {
            if (typeof value === 'string') {
                errorsObject[field] = value
            }
            if (Array.isArray(value) && Array.length > 0) {
                Object.entries(value).forEach(
                    ([arrItemField, arrItemValue]) => {
                        if (typeof arrItemValue === 'string') {
                            errorsObject[arrItemField] = arrItemValue
                        }
                    }
                )
            }
        })
        values.contractDocuments.forEach((item) => {
            const key = 'contractDocuments'
            if (item.status === 'DUPLICATE_NAME_ERROR') {
                errorsObject[key] =
                    'You must remove all documents with error messages before continuing'
            } else if (item.status === 'SCANNING_ERROR') {
                errorsObject[key] =
                    'You must remove files that failed the security scan'
            } else if (item.status === 'UPLOAD_ERROR') {
                errorsObject[key] =
                    'You must remove or retry files that failed to upload'
            }
        })
        // return errors
        return errorsObject
    }

    const handleFormSubmit = async (
        values: ContractDetailsFormValues,
        setSubmitting: (isSubmitting: boolean) => void, // formik setSubmitting
        options: {
            type: 'SAVE_AS_DRAFT' | 'BACK' | 'CONTINUE'
            redirectPath?: RouteT
        }
    ) => {
        if (options.type === 'SAVE_AS_DRAFT' && draftSaved) {
            setDraftSaved(false)
        }

        const dsnpTrigger = values.federalAuthorities.some((type) =>
            dsnpTriggers.includes(type)
        )

        const updatedDraftSubmissionFormData: ContractDraftRevisionFormDataInput =
            {
                contractExecutionStatus: values.contractExecutionStatus,
                contractDateStart: formatFormDateForGQL(
                    values.contractDateStart
                ),
                contractDateEnd: formatFormDateForGQL(values.contractDateEnd),
                riskBasedContract:
                    draftSubmission.draftRevision.formData.riskBasedContract,
                populationCovered:
                    draftSubmission.draftRevision.formData.populationCovered,
                programIDs:
                    draftSubmission.draftRevision.formData.programIDs || [],
                stateContacts:
                    draftSubmission.draftRevision.formData.stateContacts || [],
                contractDocuments:
                    formatDocumentsForGQL(values.contractDocuments) || [],
                supportingDocuments:
                    formatDocumentsForGQL(values.supportingDocuments) || [],
                managedCareEntities: values.managedCareEntities,
                federalAuthorities: values.federalAuthorities,
                // Clear dsnpContract if all dsnp trigger federalAuthorities are removed after a value was previously selected for dsnpContract
                dsnpContract:
                    values.dsnpContract && dsnpTrigger
                        ? yesNoFormValueAsBoolean(values.dsnpContract)
                        : undefined,
                submissionType:
                    draftSubmission.draftRevision.formData.submissionType,
                statutoryRegulatoryAttestation: formatYesNoForProto(
                    values.statutoryRegulatoryAttestation
                ),
                // If contract is in compliance, we set the description to undefined. This clears out previous non-compliance description
                statutoryRegulatoryAttestationDescription:
                    values.statutoryRegulatoryAttestationDescription,
            }

        if (
            draftSubmission === undefined ||
            !updateDraft ||
            !draftSubmission.draftRevision
        ) {
            console.info(draftSubmission, updateDraft)
            console.info(
                'ERROR, SubmissionType for does not have props needed to update a draft.'
            )
            return
        }
        if (isContractWithProvisions(draftSubmission)) {
            updatedDraftSubmissionFormData.inLieuServicesAndSettings =
                yesNoFormValueAsBoolean(values.inLieuServicesAndSettings)
            updatedDraftSubmissionFormData.modifiedBenefitsProvided =
                yesNoFormValueAsBoolean(values.modifiedBenefitsProvided)
            updatedDraftSubmissionFormData.modifiedGeoAreaServed =
                yesNoFormValueAsBoolean(values.modifiedGeoAreaServed)
            updatedDraftSubmissionFormData.modifiedMedicaidBeneficiaries =
                yesNoFormValueAsBoolean(values.modifiedMedicaidBeneficiaries)
            updatedDraftSubmissionFormData.modifiedRiskSharingStrategy =
                yesNoFormValueAsBoolean(values.modifiedRiskSharingStrategy)
            updatedDraftSubmissionFormData.modifiedIncentiveArrangements =
                yesNoFormValueAsBoolean(values.modifiedIncentiveArrangements)
            updatedDraftSubmissionFormData.modifiedWitholdAgreements =
                yesNoFormValueAsBoolean(values.modifiedWitholdAgreements)
            updatedDraftSubmissionFormData.modifiedStateDirectedPayments =
                yesNoFormValueAsBoolean(values.modifiedStateDirectedPayments)
            updatedDraftSubmissionFormData.modifiedPassThroughPayments =
                yesNoFormValueAsBoolean(values.modifiedPassThroughPayments)
            updatedDraftSubmissionFormData.modifiedPaymentsForMentalDiseaseInstitutions =
                yesNoFormValueAsBoolean(
                    values.modifiedPaymentsForMentalDiseaseInstitutions
                )
            updatedDraftSubmissionFormData.modifiedMedicalLossRatioStandards =
                yesNoFormValueAsBoolean(
                    values.modifiedMedicalLossRatioStandards
                )
            updatedDraftSubmissionFormData.modifiedOtherFinancialPaymentIncentive =
                yesNoFormValueAsBoolean(
                    values.modifiedOtherFinancialPaymentIncentive
                )
            updatedDraftSubmissionFormData.modifiedEnrollmentProcess =
                yesNoFormValueAsBoolean(values.modifiedEnrollmentProcess)
            updatedDraftSubmissionFormData.modifiedGrevienceAndAppeal =
                yesNoFormValueAsBoolean(values.modifiedGrevienceAndAppeal)
            updatedDraftSubmissionFormData.modifiedNetworkAdequacyStandards =
                yesNoFormValueAsBoolean(values.modifiedNetworkAdequacyStandards)
            updatedDraftSubmissionFormData.modifiedLengthOfContract =
                yesNoFormValueAsBoolean(values.modifiedLengthOfContract)
            updatedDraftSubmissionFormData.modifiedNonRiskPaymentArrangements =
                yesNoFormValueAsBoolean(
                    values.modifiedNonRiskPaymentArrangements
                )
        } else {
            updatedDraftSubmissionFormData.inLieuServicesAndSettings = undefined
            updatedDraftSubmissionFormData.modifiedBenefitsProvided = undefined
            updatedDraftSubmissionFormData.modifiedGeoAreaServed = undefined
            updatedDraftSubmissionFormData.modifiedMedicaidBeneficiaries =
                undefined
            updatedDraftSubmissionFormData.modifiedRiskSharingStrategy =
                undefined
            updatedDraftSubmissionFormData.modifiedIncentiveArrangements =
                undefined
            updatedDraftSubmissionFormData.modifiedWitholdAgreements = undefined
            updatedDraftSubmissionFormData.modifiedStateDirectedPayments =
                undefined
            updatedDraftSubmissionFormData.modifiedPassThroughPayments =
                undefined
            updatedDraftSubmissionFormData.modifiedPaymentsForMentalDiseaseInstitutions =
                undefined
            updatedDraftSubmissionFormData.modifiedMedicalLossRatioStandards =
                undefined
            updatedDraftSubmissionFormData.modifiedOtherFinancialPaymentIncentive =
                undefined
            updatedDraftSubmissionFormData.modifiedEnrollmentProcess = undefined
            updatedDraftSubmissionFormData.modifiedGrevienceAndAppeal =
                undefined
            updatedDraftSubmissionFormData.modifiedNetworkAdequacyStandards =
                undefined
            updatedDraftSubmissionFormData.modifiedLengthOfContract = undefined
            updatedDraftSubmissionFormData.modifiedNonRiskPaymentArrangements =
                undefined
        }

        const updatedContract: UpdateContractDraftRevisionInput = {
            formData: updatedDraftSubmissionFormData,
            contractID: draftSubmission.id,
            lastSeenUpdatedAt: draftSubmission.draftRevision.updatedAt,
        }

        const updatedSubmission = await updateDraft(updatedContract)
        if (updatedSubmission instanceof Error) {
            setSubmitting(false)
            console.info('Error updating draft submission: ', updatedSubmission)
        } else if (options.type === 'SAVE_AS_DRAFT' && updatedSubmission) {
            setDraftSaved(true)
            setSubmitting(false)
        } else {
            //Can assume back or continue was clicked at this point
            if (options.redirectPath) {
                navigate(
                    generatePath(RoutesRecord[options.redirectPath], {
                        id: id,
                    })
                )
            }
        }
    }

    const formHeading = 'Contract Details Form'

    const dsnpTriggers = [
        'STATE_PLAN',
        'WAIVER_1915B',
        'WAIVER_1115',
        'VOLUNTARY',
    ]

    return (
        <div id={activeMainContentId}>
            <FormNotificationContainer>
                <DynamicStepIndicator
                    formPages={activeFormPages(
                        draftSubmission.draftRevision.formData,
                        hideSupportingDocs
                    )}
                    currentFormPage={currentRoute}
                />
                <PageBannerAlerts
                    loggedInUser={loggedInUser}
                    unlockedInfo={draftSubmission.draftRevision.unlockInfo}
                    showPageErrorMessage={showPageErrorMessage ?? false}
                    draftSaved={draftSaved}
                />
            </FormNotificationContainer>
            <FormContainer id="ContactDetails">
                <Formik
                    initialValues={contractDetailsInitialValues}
                    onSubmit={(values, { setSubmitting }) => {
                        return handleFormSubmit(values, setSubmitting, {
                            type: 'CONTINUE',
                            redirectPath:
                                draftSubmission.draftRevision.formData
                                    .submissionType === 'CONTRACT_ONLY'
                                    ? 'SUBMISSIONS_CONTACTS'
                                    : 'SUBMISSIONS_RATE_DETAILS',
                        })
                    }}
                    validationSchema={() =>
                        ContractDetailsFormSchema(
                            draftSubmission,
                            ldClient?.allFlags()
                        )
                    }
                >
                    {({
                        values,
                        errors,
                        handleSubmit,
                        setSubmitting,
                        isSubmitting,
                        setFieldValue,
                    }) => (
                        <>
                            <UswdsForm
                                className={styles.formContainer}
                                id="ContractDetailsForm"
                                onSubmit={(e) => {
                                    setShouldValidate(true)
                                    setFocusErrorSummaryHeading(true)
                                    handleSubmit(e)
                                }}
                            >
                                <fieldset className="usa-fieldset">
                                    <legend className="srOnly">
                                        Contract Details
                                    </legend>

                                    {shouldValidate && (
                                        <ErrorSummary
                                            errors={genecontractErrorsummaryErrors(
                                                errors,
                                                values
                                            )}
                                            headingRef={errorSummaryHeadingRef}
                                        />
                                    )}

                                    <FormGroup
                                        error={Boolean(
                                            showFieldErrors(
                                                'contractDocuments',
                                                errors
                                            )
                                        )}
                                        className="margin-top-0"
                                    >
                                        <FileUpload
                                            id="contractDocuments"
                                            name="contractDocuments"
                                            label="Upload contract"
                                            aria-required
                                            error={showFieldErrors(
                                                'contractDocuments',
                                                errors
                                            )}
                                            hint={
                                                <span
                                                    className={
                                                        styles.guidanceTextBlock
                                                    }
                                                >
                                                    <LinkWithLogging
                                                        aria-label="Document definitions and requirements (opens in new window)"
                                                        href={
                                                            '/help#key-documents'
                                                        }
                                                        variant="external"
                                                        target="_blank"
                                                    >
                                                        Document definitions and
                                                        requirements
                                                    </LinkWithLogging>
                                                    <span className="mcr-note padding-top-05">
                                                        Supporting documents can
                                                        be added later. If you
                                                        have additional contract
                                                        actions, you must submit
                                                        them in a separate
                                                        submission.
                                                    </span>
                                                    <span className="usa-hint padding-top-1">
                                                        This input only accepts
                                                        PDF, CSV, DOC, DOCX,
                                                        XLS, XLSX files.
                                                    </span>
                                                </span>
                                            }
                                            accept={
                                                ACCEPTED_SUBMISSION_FILE_TYPES
                                            }
                                            initialItems={fileItemsFromDraftSubmission(
                                                'contract'
                                            )}
                                            uploadFile={(file) =>
                                                handleUploadFile(
                                                    file,
                                                    'HEALTH_PLAN_DOCS'
                                                )
                                            }
                                            scanFile={(key) =>
                                                handleScanFile(
                                                    key,
                                                    'HEALTH_PLAN_DOCS'
                                                )
                                            }
                                            onFileItemsUpdate={({
                                                fileItems,
                                            }) =>
                                                setFieldValue(
                                                    `contractDocuments`,
                                                    fileItems
                                                )
                                            }
                                        />
                                    </FormGroup>
                                    {hideSupportingDocs && (
                                        <FormGroup
                                            error={Boolean(
                                                showFieldErrors(
                                                    'supportingDocuments',
                                                    errors
                                                )
                                            )}
                                        >
                                            <FileUpload
                                                id="supportingDocuments"
                                                name="supportingDocuments"
                                                label="Upload contract-supporting documents"
                                                error={showFieldErrors(
                                                    'supportingDocuments',
                                                    errors
                                                )}
                                                hint={
                                                    <span
                                                        className={
                                                            styles.guidanceTextBlock
                                                        }
                                                    >
                                                        <LinkWithLogging
                                                            aria-label="Document definitions and requirements (opens in new window)"
                                                            href={
                                                                '/help#supporting-documents'
                                                            }
                                                            variant="external"
                                                            target="_blank"
                                                        >
                                                            Document definitions
                                                            and requirements
                                                        </LinkWithLogging>
                                                        <span className="mcr-note padding-top-05">
                                                            Upload any
                                                            supporting documents
                                                            related to the
                                                            contract.
                                                        </span>
                                                        <span className="usa-hint padding-top-1">
                                                            This input only
                                                            accepts PDF, CSV,
                                                            DOC, DOCX, XLS, XLSX
                                                            files.
                                                        </span>
                                                    </span>
                                                }
                                                accept={
                                                    ACCEPTED_SUBMISSION_FILE_TYPES
                                                }
                                                initialItems={fileItemsFromDraftSubmission(
                                                    'supporting'
                                                )}
                                                uploadFile={(file) =>
                                                    handleUploadFile(
                                                        file,
                                                        'HEALTH_PLAN_DOCS'
                                                    )
                                                }
                                                scanFile={(key) =>
                                                    handleScanFile(
                                                        key,
                                                        'HEALTH_PLAN_DOCS'
                                                    )
                                                }
                                                onFileItemsUpdate={({
                                                    fileItems,
                                                }) =>
                                                    setFieldValue(
                                                        `supportingDocuments`,
                                                        fileItems
                                                    )
                                                }
                                            />
                                        </FormGroup>
                                    )}
                                    {contract438Attestation && (
                                        <FormGroup
                                            error={Boolean(
                                                showFieldErrors(
                                                    'statutoryRegulatoryAttestation',
                                                    errors
                                                )
                                            )}
                                        >
                                            <Fieldset
                                                role="radiogroup"
                                                aria-required
                                                className={
                                                    styles.contractAttestation
                                                }
                                                legend={
                                                    StatutoryRegulatoryAttestationQuestion
                                                }
                                            >
                                                <div role="note">
                                                    <span
                                                        className={
                                                            styles.requiredOptionalText
                                                        }
                                                    >
                                                        Required
                                                    </span>
                                                    <span>
                                                        <Link
                                                            aria-label="Managed Care Contract Review and Approval State Guide (opens in new window)"
                                                            href={
                                                                'https://www.medicaid.gov/sites/default/files/2022-01/mce-checklist-state-user-guide.pdf'
                                                            }
                                                            variant="external"
                                                            target="_blank"
                                                        >
                                                            Managed Care
                                                            Contract Review and
                                                            Approval State Guide
                                                        </Link>
                                                        <Link
                                                            aria-label="CHIP Managed Care Contract Review and Approval State Guide (opens in new window)"
                                                            href={
                                                                'https://www.medicaid.gov/sites/default/files/2022-04/chip-managed-care-contract-guide_0.pdf'
                                                            }
                                                            variant="external"
                                                            target="_blank"
                                                        >
                                                            CHIP Managed Care
                                                            Contract Review and
                                                            Approval State Guide
                                                        </Link>
                                                    </span>
                                                </div>
                                                {Boolean(
                                                    showFieldErrors(
                                                        'statutoryRegulatoryAttestation',
                                                        errors
                                                    )
                                                ) && (
                                                    <PoliteErrorMessage
                                                        formFieldLabel={
                                                            StatutoryRegulatoryAttestationQuestion
                                                        }
                                                    >
                                                        {
                                                            errors.statutoryRegulatoryAttestation
                                                        }
                                                    </PoliteErrorMessage>
                                                )}
                                                <FieldRadio
                                                    name="statutoryRegulatoryAttestation"
                                                    label={
                                                        StatutoryRegulatoryAttestation.YES
                                                    }
                                                    id="statutoryRegulatoryAttestationYes"
                                                    value={'YES'}
                                                    aria-required
                                                    list_position={1}
                                                    list_options={2}
                                                    parent_component_heading={
                                                        StatutoryRegulatoryAttestationQuestion
                                                    }
                                                    radio_button_title={
                                                        StatutoryRegulatoryAttestation.YES
                                                    }
                                                />
                                                <FieldRadio
                                                    name="statutoryRegulatoryAttestation"
                                                    label={
                                                        StatutoryRegulatoryAttestation.NO
                                                    }
                                                    id="statutoryRegulatoryAttestationNo"
                                                    value={'NO'}
                                                    aria-required
                                                    list_position={2}
                                                    list_options={2}
                                                    parent_component_heading={
                                                        StatutoryRegulatoryAttestationQuestion
                                                    }
                                                    radio_button_title={
                                                        StatutoryRegulatoryAttestation.NO
                                                    }
                                                />
                                            </Fieldset>
                                        </FormGroup>
                                    )}
                                    {contract438Attestation &&
                                        values.statutoryRegulatoryAttestation ===
                                            'NO' && (
                                            <div
                                                className={
                                                    styles.contractAttestation
                                                }
                                            >
                                                <FieldTextarea
                                                    label={
                                                        StatutoryRegulatoryAttestationDescription
                                                    }
                                                    id="statutoryRegulatoryAttestationDescription"
                                                    name="statutoryRegulatoryAttestationDescription"
                                                    aria-required
                                                    showError={Boolean(
                                                        showFieldErrors(
                                                            'statutoryRegulatoryAttestationDescription',
                                                            errors
                                                        )
                                                    )}
                                                    hint={
                                                        <ReactRouterLinkWithLogging
                                                            variant="external"
                                                            className={
                                                                'margin-bottom-1'
                                                            }
                                                            to={{
                                                                pathname:
                                                                    '/help',
                                                                hash: '#non-compliance-guidance',
                                                            }}
                                                            target="_blank"
                                                        >
                                                            Non-compliance
                                                            definitions and
                                                            examples
                                                        </ReactRouterLinkWithLogging>
                                                    }
                                                />
                                            </div>
                                        )}
                                    <FormGroup
                                        error={Boolean(
                                            showFieldErrors(
                                                'contractExecutionStatus',
                                                errors
                                            )
                                        )}
                                    >
                                        <Fieldset
                                            role="radiogroup"
                                            aria-required
                                            className={styles.radioGroup}
                                            legend="Contract status"
                                        >
                                            <span
                                                className={
                                                    styles.requiredOptionalText
                                                }
                                            >
                                                Required
                                            </span>
                                            {Boolean(
                                                showFieldErrors(
                                                    'contractExecutionStatus',
                                                    errors
                                                )
                                            ) && (
                                                <PoliteErrorMessage formFieldLabel="Contract status">
                                                    {
                                                        errors.contractExecutionStatus
                                                    }
                                                </PoliteErrorMessage>
                                            )}
                                            <FieldRadio
                                                id="executedContract"
                                                name="contractExecutionStatus"
                                                label="Fully executed"
                                                aria-required
                                                value={'EXECUTED'}
                                                list_position={1}
                                                list_options={2}
                                                parent_component_heading="Contract status"
                                                radio_button_title="Fully executed"
                                            />
                                            <FieldRadio
                                                id="unexecutedContract"
                                                name="contractExecutionStatus"
                                                label="Unexecuted by some or all parties"
                                                aria-required
                                                value={'UNEXECUTED'}
                                                list_position={2}
                                                list_options={2}
                                                parent_component_heading="Contract status"
                                                radio_button_title="Unexecuted by some or all parties"
                                            />
                                        </Fieldset>
                                    </FormGroup>
                                    {
                                        <>
                                            <FormGroup
                                                error={
                                                    Boolean(
                                                        showFieldErrors(
                                                            'contractDateStart',
                                                            errors
                                                        )
                                                    ) ||
                                                    Boolean(
                                                        showFieldErrors(
                                                            'contractDateEnd',
                                                            errors
                                                        )
                                                    )
                                                }
                                            >
                                                <Fieldset
                                                    aria-required
                                                    legend={
                                                        isContractAmendment(
                                                            draftSubmission
                                                        )
                                                            ? 'Amendment effective dates'
                                                            : 'Contract effective dates'
                                                    }
                                                >
                                                    <span
                                                        className={
                                                            styles.requiredOptionalText
                                                        }
                                                    >
                                                        Required
                                                    </span>
                                                    {Boolean(
                                                        showFieldErrors(
                                                            'contractDateStart',
                                                            errors
                                                        ) ||
                                                            Boolean(
                                                                showFieldErrors(
                                                                    'contractDateEnd',
                                                                    errors
                                                                )
                                                            )
                                                    ) && (
                                                        <ContractDatesErrorMessage
                                                            values={values}
                                                            validationErrorMessage={
                                                                errors.contractDateStart ||
                                                                errors.contractDateEnd ||
                                                                'Invalid date'
                                                            }
                                                            formFieldLabel={
                                                                isContractAmendment(
                                                                    draftSubmission
                                                                )
                                                                    ? 'Amendment effective dates'
                                                                    : 'Contract effective dates'
                                                            }
                                                        />
                                                    )}
                                                    <LinkWithLogging
                                                        aria-label="Effective date guidance (opens in new window)"
                                                        href={
                                                            '/help#effective-date-guidance'
                                                        }
                                                        variant="external"
                                                        target="_blank"
                                                    >
                                                        Effective date guidance
                                                    </LinkWithLogging>
                                                    <DateRangePicker
                                                        className={
                                                            styles.dateRangePicker
                                                        }
                                                        startDateHint="mm/dd/yyyy"
                                                        startDateLabel="Start date"
                                                        startDatePickerProps={{
                                                            id: 'contractDateStart',
                                                            name: 'contractDateStart',
                                                            'aria-required':
                                                                true,
                                                            disabled: false,
                                                            defaultValue:
                                                                values.contractDateStart,
                                                            maxDate:
                                                                formattedDateMinusOneDay(
                                                                    values.contractDateEnd
                                                                ),
                                                            onChange: (val) =>
                                                                setFieldValue(
                                                                    'contractDateStart',
                                                                    formatUserInputDate(
                                                                        val
                                                                    )
                                                                ),
                                                        }}
                                                        endDateHint="mm/dd/yyyy"
                                                        endDateLabel="End date"
                                                        endDatePickerProps={{
                                                            disabled: false,
                                                            id: 'contractDateEnd',
                                                            name: 'contractDateEnd',
                                                            'aria-required':
                                                                true,
                                                            defaultValue:
                                                                values.contractDateEnd,
                                                            minDate:
                                                                formattedDatePlusOneDay(
                                                                    values.contractDateStart
                                                                ),
                                                            onChange: (val) =>
                                                                setFieldValue(
                                                                    'contractDateEnd',
                                                                    formatUserInputDate(
                                                                        val
                                                                    )
                                                                ),
                                                        }}
                                                    />
                                                </Fieldset>
                                            </FormGroup>
                                            <FormGroup
                                                error={Boolean(
                                                    showFieldErrors(
                                                        'managedCareEntities',
                                                        errors
                                                    )
                                                )}
                                            >
                                                <Fieldset
                                                    aria-required
                                                    legend="Managed Care entities"
                                                >
                                                    <span
                                                        className={
                                                            styles.requiredOptionalText
                                                        }
                                                    >
                                                        Required
                                                    </span>
                                                    <Link
                                                        variant="external"
                                                        href={
                                                            'https://www.medicaid.gov/medicaid/managed-care/managed-care-entities/index.html'
                                                        }
                                                        target="_blank"
                                                    >
                                                        Managed Care entity
                                                        definitions
                                                    </Link>
                                                    <div className="usa-hint">
                                                        <span>
                                                            Check all that apply
                                                        </span>
                                                    </div>
                                                    {Boolean(
                                                        showFieldErrors(
                                                            'managedCareEntities',
                                                            errors
                                                        )
                                                    ) && (
                                                        <PoliteErrorMessage formFieldLabel="Managed Care entities">
                                                            {
                                                                errors.managedCareEntities
                                                            }
                                                        </PoliteErrorMessage>
                                                    )}
                                                    <FieldCheckbox
                                                        id="managedCareOrganization"
                                                        name="managedCareEntities"
                                                        label={
                                                            ManagedCareEntityRecord.MCO
                                                        }
                                                        value="MCO"
                                                        heading="Managed Care entities"
                                                        parent_component_heading={
                                                            formHeading
                                                        }
                                                    />
                                                    <FieldCheckbox
                                                        id="prepaidInpatientHealthPlan"
                                                        name="managedCareEntities"
                                                        label={
                                                            ManagedCareEntityRecord.PIHP
                                                        }
                                                        value="PIHP"
                                                        heading="Managed Care entities"
                                                        parent_component_heading={
                                                            formHeading
                                                        }
                                                    />
                                                    <FieldCheckbox
                                                        id="prepaidAmbulatoryHealthPlans"
                                                        name="managedCareEntities"
                                                        label={
                                                            ManagedCareEntityRecord.PAHP
                                                        }
                                                        value="PAHP"
                                                        heading="Managed Care entities"
                                                        parent_component_heading={
                                                            formHeading
                                                        }
                                                    />
                                                    <FieldCheckbox
                                                        id="primaryCareCaseManagementEntity"
                                                        name="managedCareEntities"
                                                        label={
                                                            ManagedCareEntityRecord.PCCM
                                                        }
                                                        value="PCCM"
                                                        heading="Managed Care entities"
                                                        parent_component_heading={
                                                            formHeading
                                                        }
                                                    />
                                                </Fieldset>
                                            </FormGroup>

                                            <FormGroup
                                                error={Boolean(
                                                    showFieldErrors(
                                                        'federalAuthorities',
                                                        errors
                                                    )
                                                )}
                                            >
                                                <Fieldset
                                                    aria-required
                                                    legend="Active federal operating authority"
                                                >
                                                    <span
                                                        className={
                                                            styles.requiredOptionalText
                                                        }
                                                    >
                                                        Required
                                                    </span>
                                                    <Link
                                                        variant="external"
                                                        href={
                                                            'https://www.medicaid.gov/medicaid/managed-care/managed-care-authorities/index.html'
                                                        }
                                                        target="_blank"
                                                    >
                                                        Managed Care authority
                                                        definitions
                                                    </Link>
                                                    <div className="usa-hint">
                                                        <span>
                                                            Check all that apply
                                                        </span>
                                                    </div>
                                                    {Boolean(
                                                        showFieldErrors(
                                                            'federalAuthorities',
                                                            errors
                                                        )
                                                    ) && (
                                                        <PoliteErrorMessage formFieldLabel="Active federal operating authority">
                                                            {
                                                                errors.federalAuthorities
                                                            }
                                                        </PoliteErrorMessage>
                                                    )}
                                                    {applicableFederalAuthorities.map(
                                                        (federalAuthority) => (
                                                            <FieldCheckbox
                                                                id={federalAuthority.toLowerCase()}
                                                                key={federalAuthority.toLowerCase()}
                                                                name="federalAuthorities"
                                                                label={
                                                                    FederalAuthorityRecord[
                                                                        federalAuthority
                                                                    ]
                                                                }
                                                                value={
                                                                    federalAuthority
                                                                }
                                                                heading="Managed Care entities"
                                                                parent_component_heading={
                                                                    formHeading
                                                                }
                                                            />
                                                        )
                                                    )}
                                                </Fieldset>
                                            </FormGroup>
                                            {enableDSNPs &&
                                                values.federalAuthorities.some(
                                                    (type) =>
                                                        dsnpTriggers.includes(
                                                            type
                                                        )
                                                ) && (
                                                    <FormGroup
                                                        error={Boolean(
                                                            showFieldErrors(
                                                                'dsnpContract',
                                                                errors
                                                            )
                                                        )}
                                                    >
                                                        <Fieldset
                                                            aria-required
<<<<<<< HEAD
=======
                                                            id="dsnpContract"
>>>>>>> 2bbe891c
                                                            legend="Is this contract associated with a Dual-Eligible Special Needs Plan (D-SNP) that covers Medicaid benefits?"
                                                        >
                                                            <span
                                                                className={
                                                                    styles.requiredOptionalText
                                                                }
                                                            >
                                                                Required
                                                            </span>
<<<<<<< HEAD
                                                            <span
                                                                className={
                                                                    styles.requiredOptionalText
                                                                }
                                                                style={{
                                                                    color: '#1B1B1B',
                                                                }}
                                                            >
                                                                See 42 CFR §
                                                                422.2
                                                            </span>
=======
                                                            <div
                                                                role="note"
                                                                aria-labelledby="dsnpContract"
                                                                className="mcr-note margin-top-1"
                                                            >
                                                                See 42 CFR §
                                                                422.2
                                                            </div>
>>>>>>> 2bbe891c
                                                            <LinkWithLogging
                                                                variant="external"
                                                                href={
                                                                    '/help#dual-eligible-special-needs-plans'
                                                                }
                                                                target="_blank"
                                                                data-testid="dsnpGuidanceLink"
<<<<<<< HEAD
=======
                                                                aria-label="D-SNP guidance (opens in new window)"
>>>>>>> 2bbe891c
                                                            >
                                                                D-SNP guidance
                                                            </LinkWithLogging>
                                                            <FieldYesNo
                                                                id="dsnpContract"
                                                                name="dsnpContract"
                                                                label="Is this contract associated with a Dual-Eligible Special Needs Plan (D-SNP) that covers Medicaid benefits?"
                                                                showError={Boolean(
                                                                    showFieldErrors(
                                                                        'dsnpContract',
                                                                        errors
                                                                    )
                                                                )}
                                                                legendStyle="srOnly"
                                                            />
                                                        </Fieldset>
                                                    </FormGroup>
                                                )}
                                            {isContractWithProvisions(
                                                draftSubmission
                                            ) && (
                                                <FormGroup data-testid="yes-no-group">
                                                    <Fieldset
                                                        aria-required
                                                        legend={
                                                            isBaseContract(
                                                                draftSubmission
                                                            )
                                                                ? 'Does this contract action include provisions related to any of the following'
                                                                : 'Does this contract action include new or modified provisions related to any of the following'
                                                        }
                                                    >
                                                        <span
                                                            className={
                                                                styles.requiredOptionalText
                                                            }
                                                        >
                                                            Required
                                                        </span>
                                                        {applicableProvisions.map(
                                                            (
                                                                modifiedProvisionName
                                                            ) => (
                                                                <FieldYesNo
                                                                    id={
                                                                        modifiedProvisionName
                                                                    }
                                                                    key={
                                                                        modifiedProvisionName
                                                                    }
                                                                    name={
                                                                        modifiedProvisionName
                                                                    }
                                                                    label={generateProvisionLabel(
                                                                        draftSubmission,
                                                                        modifiedProvisionName
                                                                    )}
                                                                    showError={Boolean(
                                                                        showFieldErrors(
                                                                            modifiedProvisionName,
                                                                            errors
                                                                        )
                                                                    )}
                                                                    variant="SUBHEAD"
                                                                />
                                                            )
                                                        )}
                                                    </Fieldset>
                                                </FormGroup>
                                            )}
                                        </>
                                    }
                                </fieldset>

                                <PageActions
                                    saveAsDraftOnClick={async () => {
                                        await handleFormSubmit(
                                            values,
                                            setSubmitting,
                                            {
                                                type: 'SAVE_AS_DRAFT',
                                            }
                                        )
                                    }}
                                    backOnClick={async () => {
                                        // do not need to validate or resubmit if no documents are uploaded
                                        if (
                                            values.contractDocuments.length ===
                                            0
                                        ) {
                                            navigate('../type')
                                        } else {
                                            await handleFormSubmit(
                                                values,
                                                setSubmitting,
                                                {
                                                    type: 'BACK',
                                                    redirectPath:
                                                        'SUBMISSIONS_TYPE',
                                                }
                                            )
                                        }
                                    }}
                                    disableContinue={
                                        shouldValidate &&
                                        !!Object.keys(errors).length
                                    }
                                    actionInProgress={isSubmitting}
                                    backOnClickUrl={generatePath(
                                        RoutesRecord.SUBMISSIONS_TYPE,
                                        { id }
                                    )}
                                    continueOnClickUrl={
                                        draftSubmission.draftRevision.formData
                                            .submissionType === 'CONTRACT_ONLY'
                                            ? generatePath(
                                                  RoutesRecord.SUBMISSIONS_RATE_DETAILS,
                                                  { id }
                                              )
                                            : generatePath(
                                                  RoutesRecord.SUBMISSIONS_CONTACTS,
                                                  { id }
                                              )
                                    }
                                />
                            </UswdsForm>
                        </>
                    )}
                </Formik>
            </FormContainer>
        </div>
    )
}<|MERGE_RESOLUTION|>--- conflicted
+++ resolved
@@ -1,8 +1,4 @@
-<<<<<<< HEAD
-import React, { useState } from 'react'
-=======
 import React, { useState, useEffect } from 'react'
->>>>>>> 2bbe891c
 import dayjs from 'dayjs'
 import {
     Form as UswdsForm,
@@ -68,16 +64,6 @@
     isContractWithProvisions,
     featureFlags,
 } from '@mc-review/common-code'
-<<<<<<< HEAD
-import { RoutesRecord, RouteT } from '@mc-review/constants'
-import { useLDClient } from 'launchdarkly-react-client-sdk'
-import { featureFlags } from '@mc-review/common-code'
-import {
-    booleanAsYesNoFormValue,
-    yesNoFormValueAsBoolean,
-} from '../../../components/Form/FieldYesNo/FieldYesNo'
-=======
->>>>>>> 2bbe891c
 import {
     RoutesRecord,
     RouteT,
@@ -101,10 +87,7 @@
     ContractDraftRevisionFormDataInput,
 } from '../../../gen/gqlClient'
 import { useFocusOnRender } from '../../../hooks/useFocusOnRender'
-<<<<<<< HEAD
-=======
 import { usePage } from '../../../contexts/PageContext'
->>>>>>> 2bbe891c
 
 function formattedDatePlusOneDay(initialValue: string): string {
     const dayjsValue = dayjs(initialValue)
@@ -1335,10 +1318,7 @@
                                                     >
                                                         <Fieldset
                                                             aria-required
-<<<<<<< HEAD
-=======
                                                             id="dsnpContract"
->>>>>>> 2bbe891c
                                                             legend="Is this contract associated with a Dual-Eligible Special Needs Plan (D-SNP) that covers Medicaid benefits?"
                                                         >
                                                             <span
@@ -1348,19 +1328,6 @@
                                                             >
                                                                 Required
                                                             </span>
-<<<<<<< HEAD
-                                                            <span
-                                                                className={
-                                                                    styles.requiredOptionalText
-                                                                }
-                                                                style={{
-                                                                    color: '#1B1B1B',
-                                                                }}
-                                                            >
-                                                                See 42 CFR §
-                                                                422.2
-                                                            </span>
-=======
                                                             <div
                                                                 role="note"
                                                                 aria-labelledby="dsnpContract"
@@ -1369,7 +1336,6 @@
                                                                 See 42 CFR §
                                                                 422.2
                                                             </div>
->>>>>>> 2bbe891c
                                                             <LinkWithLogging
                                                                 variant="external"
                                                                 href={
@@ -1377,10 +1343,7 @@
                                                                 }
                                                                 target="_blank"
                                                                 data-testid="dsnpGuidanceLink"
-<<<<<<< HEAD
-=======
                                                                 aria-label="D-SNP guidance (opens in new window)"
->>>>>>> 2bbe891c
                                                             >
                                                                 D-SNP guidance
                                                             </LinkWithLogging>
