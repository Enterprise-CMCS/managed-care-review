--- conflicted
+++ resolved
@@ -8,11 +8,7 @@
     DateRangePicker,
 } from '@trussworks/react-uswds'
 import { v4 as uuidv4 } from 'uuid'
-<<<<<<< HEAD
-import { useHistory } from 'react-router-dom'
-=======
-import { Link as ReactRouterLink, useNavigate } from 'react-router-dom'
->>>>>>> 889a77a1
+import { useNavigate } from 'react-router-dom'
 import { Formik, FormikErrors } from 'formik'
 
 import styles from '../StateSubmissionForm.module.scss'
