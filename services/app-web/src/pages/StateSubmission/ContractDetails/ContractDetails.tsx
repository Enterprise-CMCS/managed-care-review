import React, { useEffect, useState } from 'react'
import dayjs from 'dayjs'
import {
    Form as UswdsForm,
    FormGroup,
    Fieldset,
    Link,
    DateRangePicker,
    ErrorMessage,
} from '@trussworks/react-uswds'
import { v4 as uuidv4 } from 'uuid'
import { Link as ReactRouterLink, useHistory } from 'react-router-dom'
import { Formik, FormikErrors } from 'formik'

import styles from '../StateSubmissionForm.module.scss'

import {
    FieldRadio,
    FieldCheckbox,
    FieldTextInput,
    ErrorSummary,
} from '../../../components/Form'
import {
    FileUpload,
    S3FileData,
    FileItemT,
} from '../../../components/FileUpload'
import {
    formatForApi,
    formatForForm,
    formatUserInputDate,
    isDateRangeEmpty,
} from '../../../formHelpers'
import {
    DraftSubmission,
    ContractType,
    FederalAuthority,
    CapitationRatesAmendedInfo,
    CapitationRatesAmendmentReason,
    UpdateDraftSubmissionInput,
} from '../../../gen/gqlClient'
import { useS3 } from '../../../contexts/S3Context'
import { isS3Error } from '../../../s3'

import { ContractDetailsFormSchema } from './ContractDetailsSchema'
import { ManagedCareEntity } from '../../../common-code/domain-models/DraftSubmissionType'
import { updatesFromSubmission } from '../updateSubmissionTransform'
import {
    AmendableItemsRecord,
    RateChangeReasonRecord,
    ManagedCareEntityRecord,
    FederalAuthorityRecord,
} from '../../../constants/submissions'
import { PageActions } from '../PageActions'

function formattedDatePlusOneDay(initialValue: string): string {
    const dayjsValue = dayjs(initialValue)
    return initialValue && dayjsValue.isValid()
        ? dayjsValue.add(1, 'day').format('YYYY-MM-DD')
        : initialValue // preserve undefined to show validations later
}

function formattedDateMinusOneDay(initialValue: string): string {
    const dayjsValue = dayjs(initialValue)
    return initialValue && dayjsValue.isValid()
        ? dayjsValue.subtract(1, 'day').format('YYYY-MM-DD')
        : initialValue // preserve undefined to show validations later
}

const ContractDatesErrorMessage = ({
    values,
    validationErrorMessage,
}: {
    values: ContractDetailsFormValues
    validationErrorMessage: string
}): React.ReactElement => (
    <ErrorMessage>
        {isDateRangeEmpty(values.contractDateStart, values.contractDateEnd)
            ? 'You must provide a start and an end date'
            : validationErrorMessage}
    </ErrorMessage>
)

export interface ContractDetailsFormValues {
    contractType: ContractType | undefined
    contractDateStart: string
    contractDateEnd: string
    managedCareEntities: ManagedCareEntity[]
    itemsAmended: string[]
    otherItemAmended: string
    capitationRates: CapitationRatesAmendmentReason | undefined
    capitationRatesOther: string
    relatedToCovid19: string
    relatedToVaccination: string
    federalAuthorities: FederalAuthority[]
}
type FormError =
    FormikErrors<ContractDetailsFormValues>[keyof FormikErrors<ContractDetailsFormValues>]

export const ContractDetails = ({
    draftSubmission,
    showValidations = false,
    updateDraft,
    formAlert = undefined,
}: {
    draftSubmission: DraftSubmission
    showValidations?: boolean
    updateDraft: (
        input: UpdateDraftSubmissionInput
    ) => Promise<DraftSubmission | undefined>
    formAlert?: React.ReactElement
}): React.ReactElement => {
    const [shouldValidate, setShouldValidate] = React.useState(showValidations)
    const history = useHistory()

    // Contract documents state management
    const { deleteFile, uploadFile, scanFile, getKey, getS3URL } = useS3()
    const [fileItems, setFileItems] = useState<FileItemT[]>([]) // eventually this will include files from api
    const hasValidFiles =
        fileItems.length > 0 &&
        fileItems.every((item) => item.status === 'UPLOAD_COMPLETE')
    const hasLoadingFiles =
        fileItems.some((item) => item.status === 'PENDING') ||
        fileItems.some((item) => item.status === 'SCANNING')
    const showFileUploadError = shouldValidate && !hasValidFiles
    const documentsErrorMessage =
        showFileUploadError && hasLoadingFiles
            ? 'You must wait for all documents to finish uploading before continuing'
            : showFileUploadError && fileItems.length === 0
            ? ' You must upload at least one document'
            : showFileUploadError && !hasValidFiles
            ? ' You must remove all documents with error messages before continuing'
            : undefined
    // Error summary state management
    const errorSummaryHeadingRef = React.useRef<HTMLHeadingElement>(null)
    const [focusErrorSummaryHeading, setFocusErrorSummaryHeading] =
        React.useState(false)

    useEffect(() => {
        // Focus the error summary heading only if we are displaying
        // validation errors and the heading element exists
        if (focusErrorSummaryHeading && errorSummaryHeadingRef.current) {
            errorSummaryHeadingRef.current.focus()
        }
        setFocusErrorSummaryHeading(false)
    }, [focusErrorSummaryHeading])

    const fileItemsFromDraftSubmission: FileItemT[] | undefined =
        draftSubmission &&
        draftSubmission.contractDocuments.map((doc) => {
            const key = getKey(doc.s3URL)
            if (!key) {
                return {
                    id: uuidv4(),
                    name: doc.name,
                    key: 'INVALID_KEY',
                    s3URL: undefined,
                    status: 'UPLOAD_ERROR',
                }
            }
            return {
                id: uuidv4(),
                name: doc.name,
                key: key,
                s3URL: doc.s3URL,
                status: 'UPLOAD_COMPLETE',
            }
        })

    const onFileItemsUpdate = async ({
        fileItems,
    }: {
        fileItems: FileItemT[]
    }) => {
        setFileItems(fileItems)
    }
    const handleDeleteFile = async (key: string) => {
        const result = await deleteFile(key)
        if (isS3Error(result)) {
            throw new Error(`Error in S3 key: ${key}`)
        }

        return
    }

    const handleUploadFile = async (file: File): Promise<S3FileData> => {
        const s3Key = await uploadFile(file)

        if (isS3Error(s3Key)) {
            throw new Error(`Error in S3: ${file.name}`)
        }

        const s3URL = await getS3URL(s3Key, file.name)
        return { key: s3Key, s3URL: s3URL }
    }

    const handleScanFile = async (key: string): Promise<void | Error> => {
        try {
            await scanFile(key)
        } catch (e) {
            if (isS3Error(e)) {
                throw new Error(`Error in S3: ${key}`)
            }
            throw new Error('Scanning error: Scanning retry timed out')
        }
    }

    const contractDetailsInitialValues: ContractDetailsFormValues = {
        contractType: draftSubmission?.contractType ?? undefined,
        contractDateStart:
            (draftSubmission &&
                formatForForm(draftSubmission.contractDateStart)) ??
            '',
        contractDateEnd:
            (draftSubmission &&
                formatForForm(draftSubmission.contractDateEnd)) ??
            '',
        managedCareEntities:
            (draftSubmission?.managedCareEntities as ManagedCareEntity[]) ?? [],
        itemsAmended:
            draftSubmission.contractAmendmentInfo?.itemsBeingAmended ?? [],
        otherItemAmended:
            draftSubmission.contractAmendmentInfo?.otherItemBeingAmended ?? '',
        capitationRates:
            draftSubmission.contractAmendmentInfo?.capitationRatesAmendedInfo
                ?.reason ?? undefined,
        capitationRatesOther:
            draftSubmission.contractAmendmentInfo?.capitationRatesAmendedInfo
                ?.otherReason ?? '',
        relatedToCovid19: formatForForm(
            draftSubmission.contractAmendmentInfo?.relatedToCovid19 ?? null
        ),
        relatedToVaccination: formatForForm(
            draftSubmission.contractAmendmentInfo?.relatedToVaccination ?? null
        ),
        federalAuthorities: draftSubmission?.federalAuthorities ?? [],
    }

    const showFieldErrors = (error?: FormError) =>
        shouldValidate && Boolean(error)

    const isContractTypeEmpty = (values: ContractDetailsFormValues): boolean =>
        values.contractType === undefined

    const isContractAmendmentSelected = (
        values: ContractDetailsFormValues
    ): boolean => values.contractType === 'AMENDMENT'

    const handleFormSubmit = async (
        values: ContractDetailsFormValues,
        setSubmitting: (isSubmitting: boolean) => void, // formik setSubmitting
        options: {
            shouldValidateDocuments: boolean
            redirectPath: string
        }
    ) => {
        // Currently documents validation happens (outside of the yup schema, which only handles the formik form data)
        // if there are any errors present in the documents list and we are in a validation state (relevant for Save as Draft) force user to clear validations to continue
        if (options.shouldValidateDocuments) {
            if (!hasValidFiles) {
                setShouldValidate(true)
                setFocusErrorSummaryHeading(true)
                return
            }
        }

        const contractDocuments = fileItems.reduce(
            (formDataDocuments, fileItem) => {
                if (fileItem.status === 'UPLOAD_ERROR') {
                    console.log(
                        'Attempting to save files that failed upload, discarding invalid files'
                    )
                } else if (fileItem.status === 'SCANNING_ERROR') {
                    console.log(
                        'Attempting to save files that failed scanning, discarding invalid files'
                    )
                } else if (fileItem.status === 'DUPLICATE_NAME_ERROR') {
                    console.log(
                        'Attempting to save files that are duplicate names, discarding duplicate'
                    )
                } else if (!fileItem.s3URL)
                    console.log(
                        'Attempting to save a seemingly valid file item is not yet uploaded to S3, this should not happen on form submit. Discarding file.'
                    )
                else {
                    formDataDocuments.push({
                        name: fileItem.name,
                        s3URL: fileItem.s3URL,
                    })
                }
                return formDataDocuments
            },
            [] as { name: string; s3URL: string }[]
        )

        const updatedDraft = updatesFromSubmission(draftSubmission)
        updatedDraft.contractType = values.contractType
        updatedDraft.contractDateStart = values.contractDateStart || null
        updatedDraft.contractDateEnd = values.contractDateEnd || null
        updatedDraft.managedCareEntities = values.managedCareEntities
        updatedDraft.federalAuthorities = values.federalAuthorities
        updatedDraft.contractDocuments = contractDocuments

        if (values.contractType === 'AMENDMENT') {
            const relatedToCovid = values.relatedToCovid19 === 'YES'
            const relatedToVaccine = relatedToCovid
                ? values.relatedToVaccination === 'YES'
                : null

            const amendedOther = formatForApi(values.otherItemAmended)

            let capitationInfo: CapitationRatesAmendedInfo | undefined =
                undefined
            if (values.itemsAmended.includes('CAPITATION_RATES')) {
                capitationInfo = {
                    reason: values.capitationRates,
                    otherReason: formatForApi(values.capitationRatesOther),
                }
            }

            updatedDraft.contractAmendmentInfo = {
                itemsBeingAmended: values.itemsAmended,
                otherItemBeingAmended: amendedOther,
                capitationRatesAmendedInfo: capitationInfo,
                relatedToCovid19: relatedToCovid,
                relatedToVaccination: relatedToVaccine,
            }
        } else {
            updatedDraft.contractAmendmentInfo = null
        }

        try {
            const updatedSubmission = await updateDraft({
                submissionID: draftSubmission.id,
                draftSubmissionUpdates: updatedDraft,
            })
            if (updatedSubmission) {
                history.push(options.redirectPath)
            }
        } catch (serverError) {
            setSubmitting(false)
        }
    }

    return (
        <Formik
            initialValues={contractDetailsInitialValues}
            onSubmit={(values, { setSubmitting }) => {
                return handleFormSubmit(values, setSubmitting, {
                    shouldValidateDocuments: true,
                    redirectPath:
                        draftSubmission.submissionType === 'CONTRACT_ONLY'
                            ? 'contacts'
                            : 'rate-details',
                })
            }}
            validationSchema={ContractDetailsFormSchema}
        >
            {({
                values,
                errors,
                handleSubmit,
                setSubmitting,
                isSubmitting,
                setFieldValue,
            }) => (
                <>
                    <UswdsForm
                        className={styles.formContainer}
                        id="ContractDetailsForm"
                        aria-label="Contract Details Form"
                        aria-describedby='form-guidance'
                        onSubmit={(e) => {
                            setShouldValidate(true)
                            setFocusErrorSummaryHeading(true)
                            handleSubmit(e)
                        }}
                    >
                        <fieldset className="usa-fieldset">
                            <legend className="srOnly">Contract Details</legend>
                            {formAlert && formAlert}
                            <span id="form-guidance">All fields are required</span>

                            {shouldValidate && (
                                <ErrorSummary
                                    errors={
<<<<<<< HEAD
                                        documentsError
                                            ? {
                                                  documents: documentsError,
=======
                                        documentsErrorMessage
                                            ? {
                                                  documents:
                                                      documentsErrorMessage,
>>>>>>> ea8e6428
                                                  ...errors,
                                              }
                                            : errors
                                    }
                                    headingRef={errorSummaryHeadingRef}
                                />
                            )}

                            <FormGroup error={showFileUploadError}>
                                <FileUpload
                                    id="documents"
                                    name="documents"
                                    label="Upload contract"
<<<<<<< HEAD
                                    aria-required
                                    error={documentsError}
=======
                                    error={documentsErrorMessage}
>>>>>>> ea8e6428
                                    hint={
                                        <>
                                            <Link
                                                aria-label="Document definitions and requirements (opens in new window)"
                                                href={
                                                    '/help#document-definitions-requirements'
                                                }
                                                variant="external"
                                                target="_blank"
                                            >
                                                Document definitions and
                                                requirements
                                            </Link>
                                            <span className="srOnly">
                                                This input only accepts PDF,
                                                CSV, DOC, DOCX, XLS, XLSX files.
                                            </span>
                                        </>
                                    }
                                    accept="application/pdf,text/csv,application/msword,application/vnd.openxmlformats-officedocument.wordprocessingml.document,application/vnd.ms-excel,application/vnd.openxmlformats-officedocument.spreadsheetml.sheet"
                                    initialItems={fileItemsFromDraftSubmission}
                                    uploadFile={handleUploadFile}
                                    scanFile={handleScanFile}
                                    deleteFile={handleDeleteFile}
                                    onFileItemsUpdate={onFileItemsUpdate}
                                />
                            </FormGroup>
                            <FormGroup
                                error={showFieldErrors(errors.contractType)}
                            >
                                <Fieldset
                                    aria-required
                                    className={styles.radioGroup}
                                    legend="Contract action type"
                                >
                                    {showFieldErrors(errors.contractType) && (
                                        <ErrorMessage>
                                            {errors.contractType}
                                        </ErrorMessage>
                                    )}
                                    <FieldRadio
                                        id="baseContract"
                                        name="contractType"
                                        label="Base contract"
                                        aria-required
                                        value={'BASE'}
                                        checked={values.contractType === 'BASE'}
                                    />
                                    <FieldRadio
                                        id="amendmentContract"
                                        name="contractType"
                                        label="Amendment to base contract"
                                        aria-required
                                        value={'AMENDMENT'}
                                        checked={
                                            values.contractType === 'AMENDMENT'
                                        }
                                    />
                                </Fieldset>
                            </FormGroup>

                            {!isContractTypeEmpty(values) && (
                                <>
                                    <FormGroup
                                        error={
                                            showFieldErrors(
                                                errors.contractDateStart
                                            ) ||
                                            showFieldErrors(
                                                errors.contractDateEnd
                                            )
                                        }
                                    >
                                        <Fieldset
                                            aria-required
                                            legend={
                                                isContractAmendmentSelected(
                                                    values
                                                )
                                                    ? 'Amendment effective dates'
                                                    : 'Contract effective dates'
                                            }
                                        >
                                            {showFieldErrors(
                                                errors.contractDateStart ||
                                                    errors.contractDateEnd
                                            ) && (
                                                <ContractDatesErrorMessage
                                                    values={values}
                                                    validationErrorMessage={
                                                        errors.contractDateStart ||
                                                        errors.contractDateEnd ||
                                                        'Invalid date'
                                                    }
                                                />
                                            )}
                                            <DateRangePicker
                                                className={
                                                    styles.dateRangePicker
                                                }
                                                startDateHint="mm/dd/yyyy"
                                                startDateLabel="Start date"
                                                startDatePickerProps={{
                                                    id: 'contractDateStart',
                                                    name: 'contractDateStart',
                                                    'aria-required': true,
                                                    disabled: false,
                                                    defaultValue:
                                                        values.contractDateStart,
                                                    maxDate:
                                                        formattedDateMinusOneDay(
                                                            values.contractDateEnd
                                                        ),
                                                    onChange: (val) =>
                                                        setFieldValue(
                                                            'contractDateStart',
                                                            formatUserInputDate(
                                                                val
                                                            )
                                                        ),
                                                }}
                                                endDateHint="mm/dd/yyyy"
                                                endDateLabel="End date"
                                                endDatePickerProps={{
                                                    disabled: false,
                                                    id: 'contractDateEnd',
                                                    name: 'contractDateEnd',
                                                    'aria-required': true,
                                                    defaultValue:
                                                        values.contractDateEnd,
                                                    minDate:
                                                        formattedDatePlusOneDay(
                                                            values.contractDateStart
                                                        ),
                                                    onChange: (val) =>
                                                        setFieldValue(
                                                            'contractDateEnd',
                                                            formatUserInputDate(
                                                                val
                                                            )
                                                        ),
                                                }}
                                            />
                                        </Fieldset>
                                    </FormGroup>
                                    <FormGroup
                                        error={showFieldErrors(
                                            errors.managedCareEntities
                                        )}
                                    >
                                        <Fieldset
                                            aria-required
                                            legend="Managed Care entities"
                                        >
                                            <Link
                                                variant="external"
                                                href={
                                                    'https://www.medicaid.gov/medicaid/managed-care/managed-care-entities/index.html'
                                                }
                                                target="_blank"
                                            >
                                                Managed Care entity definitions
                                            </Link>
                                            <div className="usa-hint">
                                                <span>
                                                    Check all that apply
                                                </span>
                                            </div>
                                            {showFieldErrors(
                                                errors.managedCareEntities
                                            ) && (
                                                <ErrorMessage>
                                                    {errors.managedCareEntities}
                                                </ErrorMessage>
                                            )}
                                            <FieldCheckbox
                                                id="managedCareOrganization"
                                                name="managedCareEntities"
                                                label={
                                                    ManagedCareEntityRecord.MCO
                                                }
                                                value="MCO"
                                                checked={values.managedCareEntities.includes(
                                                    'MCO'
                                                )}
                                            />
                                            <FieldCheckbox
                                                id="prepaidInpatientHealthPlan"
                                                name="managedCareEntities"
                                                label={
                                                    ManagedCareEntityRecord.PIHP
                                                }
                                                value="PIHP"
                                                checked={values.managedCareEntities.includes(
                                                    'PIHP'
                                                )}
                                            />
                                            <FieldCheckbox
                                                id="prepaidAmbulatoryHealthPlans"
                                                name="managedCareEntities"
                                                label={
                                                    ManagedCareEntityRecord.PAHP
                                                }
                                                value="PAHP"
                                                checked={values.managedCareEntities.includes(
                                                    'PAHP'
                                                )}
                                            />
                                            <FieldCheckbox
                                                id="primaryCareCaseManagementEntity"
                                                name="managedCareEntities"
                                                label={
                                                    ManagedCareEntityRecord.PCCM
                                                }
                                                value="PCCM"
                                                checked={values.managedCareEntities.includes(
                                                    'PCCM'
                                                )}
                                            />
                                        </Fieldset>
                                    </FormGroup>

                                    <FormGroup
                                        error={showFieldErrors(
                                            errors.federalAuthorities
                                        )}
                                    >
                                        <Fieldset
                                            aria-required
                                            legend="Federal authority your program operates under"
                                        >
                                            <Link
                                                variant="external"
                                                href={
                                                    'https://www.medicaid.gov/medicaid/managed-care/managed-care-authorities/index.html'
                                                }
                                                target="_blank"
                                            >
                                                Managed Care authority
                                                definitions
                                            </Link>
                                            <div className="usa-hint">
                                                <span>
                                                    Check all that apply
                                                </span>
                                            </div>
                                            {showFieldErrors(
                                                errors.federalAuthorities
                                            ) && (
                                                <ErrorMessage>
                                                    {errors.federalAuthorities}
                                                </ErrorMessage>
                                            )}
                                            <FieldCheckbox
                                                id="1932aStatePlanAuthority"
                                                name="federalAuthorities"
                                                label={
                                                    FederalAuthorityRecord.STATE_PLAN
                                                }
                                                value={'STATE_PLAN'}
                                                checked={values.federalAuthorities.includes(
                                                    'STATE_PLAN'
                                                )}
                                            />
                                            <FieldCheckbox
                                                id="1915bWaiverAuthority"
                                                name="federalAuthorities"
                                                label={
                                                    FederalAuthorityRecord.WAIVER_1915B
                                                }
                                                value={'WAIVER_1915B'}
                                                checked={values.federalAuthorities.includes(
                                                    'WAIVER_1915B'
                                                )}
                                            />
                                            <FieldCheckbox
                                                id="1115WaiverAuthority"
                                                name="federalAuthorities"
                                                label={
                                                    FederalAuthorityRecord.WAIVER_1115
                                                }
                                                value={'WAIVER_1115'}
                                                checked={values.federalAuthorities.includes(
                                                    'WAIVER_1115'
                                                )}
                                            />
                                            <FieldCheckbox
                                                id="1915aVoluntaryAuthority"
                                                name="federalAuthorities"
                                                label={
                                                    FederalAuthorityRecord.VOLUNTARY
                                                }
                                                value={'VOLUNTARY'}
                                                checked={values.federalAuthorities.includes(
                                                    'VOLUNTARY'
                                                )}
                                            />
                                            <FieldCheckbox
                                                id="1937BenchmarkAuthority"
                                                name="federalAuthorities"
                                                label={
                                                    FederalAuthorityRecord.BENCHMARK
                                                }
                                                value={'BENCHMARK'}
                                                checked={values.federalAuthorities.includes(
                                                    'BENCHMARK'
                                                )}
                                            />
                                            <FieldCheckbox
                                                id="titleXXISeparateChipStatePlanAuthority"
                                                name="federalAuthorities"
                                                label={
                                                    FederalAuthorityRecord.TITLE_XXI
                                                }
                                                value={'TITLE_XXI'}
                                                checked={values.federalAuthorities.includes(
                                                    'TITLE_XXI'
                                                )}
                                            />
                                        </Fieldset>
                                    </FormGroup>
                                    {isContractAmendmentSelected(values) && (
                                        <>
                                            <FormGroup
                                                error={showFieldErrors(
                                                    errors.itemsAmended
                                                )}
                                            >
                                                <Fieldset
                                                    aria-required
                                                    legend="Items being amended"
                                                >
                                                    <Link
                                                        variant="external"
                                                        asCustom={
                                                            ReactRouterLink
                                                        }
                                                        to={{
                                                            pathname: '/help',
                                                            hash: '#items-being-amended-definitions',
                                                        }}
                                                        target="_blank"
                                                    >
                                                        Items being amended
                                                        definitions
                                                    </Link>
                                                    <div className="usa-hint">
                                                        <span>
                                                            Check all that apply
                                                        </span>
                                                    </div>
                                                    {showFieldErrors(
                                                        errors.itemsAmended
                                                    ) && (
                                                        <ErrorMessage>
                                                            {
                                                                errors.itemsAmended
                                                            }
                                                        </ErrorMessage>
                                                    )}
                                                    <FieldCheckbox
                                                        id="benefitsProvided"
                                                        name="itemsAmended"
                                                        label={
                                                            AmendableItemsRecord.BENEFITS_PROVIDED
                                                        }
                                                        value="BENEFITS_PROVIDED"
                                                        checked={values.itemsAmended.includes(
                                                            'BENEFITS_PROVIDED'
                                                        )}
                                                    />
                                                    <FieldCheckbox
                                                        id="capitationRates"
                                                        name="itemsAmended"
                                                        label={
                                                            AmendableItemsRecord.CAPITATION_RATES
                                                        }
                                                        value="CAPITATION_RATES"
                                                        checked={values.itemsAmended.includes(
                                                            'CAPITATION_RATES'
                                                        )}
                                                    />
                                                    {values.itemsAmended.includes(
                                                        'CAPITATION_RATES'
                                                    ) && (
                                                        <div>
                                                            <FormGroup
                                                                className={
                                                                    showFieldErrors(
                                                                        errors.capitationRates
                                                                    )
                                                                        ? styles.nestedOptionsError
                                                                        : styles.nestedOptions
                                                                }
                                                            >
                                                                <Fieldset
                                                                    aria-required
                                                                    legend="Select reason for capitation rate change"
                                                                >
                                                                    {showFieldErrors(
                                                                        errors.capitationRates
                                                                    ) && (
                                                                        <ErrorMessage>
                                                                            {
                                                                                errors.capitationRates
                                                                            }
                                                                        </ErrorMessage>
                                                                    )}
                                                                    <FieldRadio
                                                                        id="annualRateUpdate"
                                                                        name="capitationRates"
                                                                        label={
                                                                            RateChangeReasonRecord.ANNUAL
                                                                        }
                                                                        value={
                                                                            'ANNUAL'
                                                                        }
                                                                        checked={
                                                                            values.capitationRates ===
                                                                            'ANNUAL'
                                                                        }
                                                                    />
                                                                    <FieldRadio
                                                                        id="midYearUpdate"
                                                                        name="capitationRates"
                                                                        label={
                                                                            RateChangeReasonRecord.MIDYEAR
                                                                        }
                                                                        value={
                                                                            'MIDYEAR'
                                                                        }
                                                                        checked={
                                                                            values.capitationRates ===
                                                                            'MIDYEAR'
                                                                        }
                                                                    />
                                                                    <FieldRadio
                                                                        id="capitation-other"
                                                                        name="capitationRates"
                                                                        label={
                                                                            RateChangeReasonRecord.OTHER
                                                                        }
                                                                        value={
                                                                            'OTHER'
                                                                        }
                                                                        checked={
                                                                            values.capitationRates ===
                                                                            'OTHER'
                                                                        }
                                                                    />
                                                                    {values.capitationRates ===
                                                                        'OTHER' && (
                                                                        <FieldTextInput
                                                                            id="other-rates"
                                                                            label="Other capitation rate description"
                                                                            showError={showFieldErrors(
                                                                                errors.capitationRatesOther
                                                                            )}
                                                                            name="capitationRatesOther"
                                                                            type="text"
                                                                        />
                                                                    )}
                                                                </Fieldset>
                                                            </FormGroup>
                                                        </div>
                                                    )}
                                                    <FieldCheckbox
                                                        id="encounterData"
                                                        name="itemsAmended"
                                                        label={
                                                            AmendableItemsRecord.ENCOUNTER_DATA
                                                        }
                                                        value="ENCOUNTER_DATA"
                                                        checked={values.itemsAmended.includes(
                                                            'ENCOUNTER_DATA'
                                                        )}
                                                    />
                                                    <FieldCheckbox
                                                        id="enrolleeAccess"
                                                        name="itemsAmended"
                                                        label={
                                                            AmendableItemsRecord.ENROLLE_ACCESS
                                                        }
                                                        value="ENROLLE_ACCESS"
                                                        checked={values.itemsAmended.includes(
                                                            'ENROLLE_ACCESS'
                                                        )}
                                                    />
                                                    <FieldCheckbox
                                                        id="enrollmentDisenrollementProcess"
                                                        name="itemsAmended"
                                                        label={
                                                            AmendableItemsRecord.ENROLLMENT_PROCESS
                                                        }
                                                        value="ENROLLMENT_PROCESS"
                                                        checked={values.itemsAmended.includes(
                                                            'ENROLLMENT_PROCESS'
                                                        )}
                                                    />
                                                    <FieldCheckbox
                                                        id="financialIncentives"
                                                        name="itemsAmended"
                                                        label={
                                                            AmendableItemsRecord.FINANCIAL_INCENTIVES
                                                        }
                                                        value="FINANCIAL_INCENTIVES"
                                                        checked={values.itemsAmended.includes(
                                                            'FINANCIAL_INCENTIVES'
                                                        )}
                                                    />
                                                    <FieldCheckbox
                                                        id="geographicAreaServed"
                                                        name="itemsAmended"
                                                        label={
                                                            AmendableItemsRecord.GEO_AREA_SERVED
                                                        }
                                                        value="GEO_AREA_SERVED"
                                                        checked={values.itemsAmended.includes(
                                                            'GEO_AREA_SERVED'
                                                        )}
                                                    />
                                                    <FieldCheckbox
                                                        id="grievancesAndAppealsSystem"
                                                        name="itemsAmended"
                                                        label={
                                                            AmendableItemsRecord.GRIEVANCES_AND_APPEALS_SYSTEM
                                                        }
                                                        value="GRIEVANCES_AND_APPEALS_SYSTEM"
                                                        checked={values.itemsAmended.includes(
                                                            'GRIEVANCES_AND_APPEALS_SYSTEM'
                                                        )}
                                                    />
                                                    <FieldCheckbox
                                                        id="lengthOfContractPeriod"
                                                        name="itemsAmended"
                                                        label={
                                                            AmendableItemsRecord.LENGTH_OF_CONTRACT_PERIOD
                                                        }
                                                        value="LENGTH_OF_CONTRACT_PERIOD"
                                                        checked={values.itemsAmended.includes(
                                                            'LENGTH_OF_CONTRACT_PERIOD'
                                                        )}
                                                    />
                                                    <FieldCheckbox
                                                        id="nonriskPayment"
                                                        name="itemsAmended"
                                                        label={
                                                            AmendableItemsRecord.NON_RISK_PAYMENT
                                                        }
                                                        value="NON_RISK_PAYMENT"
                                                        checked={values.itemsAmended.includes(
                                                            'NON_RISK_PAYMENT'
                                                        )}
                                                    />
                                                    <FieldCheckbox
                                                        id="programIntegrity"
                                                        name="itemsAmended"
                                                        label={
                                                            AmendableItemsRecord.PROGRAM_INTEGRITY
                                                        }
                                                        value="PROGRAM_INTEGRITY"
                                                        checked={values.itemsAmended.includes(
                                                            'PROGRAM_INTEGRITY'
                                                        )}
                                                    />
                                                    <FieldCheckbox
                                                        id="qualityStandards"
                                                        name="itemsAmended"
                                                        label={
                                                            AmendableItemsRecord.QUALITY_STANDARDS
                                                        }
                                                        value="QUALITY_STANDARDS"
                                                        checked={values.itemsAmended.includes(
                                                            'QUALITY_STANDARDS'
                                                        )}
                                                    />
                                                    <FieldCheckbox
                                                        id="riskSharingMechanisms"
                                                        name="itemsAmended"
                                                        label={
                                                            AmendableItemsRecord.RISK_SHARING_MECHANISM
                                                        }
                                                        value="RISK_SHARING_MECHANISM"
                                                        checked={values.itemsAmended.includes(
                                                            'RISK_SHARING_MECHANISM'
                                                        )}
                                                    />
                                                    <FieldCheckbox
                                                        id="items-other"
                                                        name="itemsAmended"
                                                        label="Other (please describe)"
                                                        value="OTHER"
                                                        checked={values.itemsAmended.includes(
                                                            'OTHER'
                                                        )}
                                                    />
                                                    {values.itemsAmended.includes(
                                                        'OTHER'
                                                    ) && (
                                                        <div
                                                            className={
                                                                styles.nestedOptions
                                                            }
                                                        >
                                                            <FieldTextInput
                                                                id="other-items-amended"
                                                                name="otherItemAmended"
                                                                label="Other item description"
                                                                aria-required
                                                                showError={showFieldErrors(
                                                                    errors.otherItemAmended
                                                                )}
                                                                type="text"
                                                            />
                                                        </div>
                                                    )}
                                                </Fieldset>
                                            </FormGroup>
                                            {values.contractType ===
                                                'AMENDMENT' && (
                                                <>
                                                    <FormGroup
                                                        error={showFieldErrors(
                                                            errors.relatedToCovid19
                                                        )}
                                                    >
                                                        <Fieldset
                                                            aria-required
                                                            legend="Is this contract action related to the COVID-19 public health emergency?"
                                                        >
                                                            {showFieldErrors(
                                                                errors.relatedToCovid19
                                                            ) && (
                                                                <ErrorMessage>
                                                                    {
                                                                        errors.relatedToCovid19
                                                                    }
                                                                </ErrorMessage>
                                                            )}
                                                            <FieldRadio
                                                                id="covidYes"
                                                                name="relatedToCovid19"
                                                                label="Yes"
                                                                value="YES"
                                                                checked={
                                                                    values.relatedToCovid19 ===
                                                                    'YES'
                                                                }
                                                            />
                                                            <FieldRadio
                                                                id="covidNo"
                                                                name="relatedToCovid19"
                                                                label="No"
                                                                value="NO"
                                                                checked={
                                                                    values.relatedToCovid19 ===
                                                                    'NO'
                                                                }
                                                            />
                                                        </Fieldset>
                                                    </FormGroup>
                                                    {values.relatedToCovid19 ===
                                                        'YES' && (
                                                        <FormGroup
                                                            error={showFieldErrors(
                                                                errors.relatedToVaccination
                                                            )}
                                                        >
                                                            <Fieldset
                                                                aria-required
                                                                legend="Is this related to coverage and reimbursement for vaccine administration?"
                                                            >
                                                                {showFieldErrors(
                                                                    errors.relatedToVaccination
                                                                ) && (
                                                                    <ErrorMessage>
                                                                        {
                                                                            errors.relatedToVaccination
                                                                        }
                                                                    </ErrorMessage>
                                                                )}
                                                                <FieldRadio
                                                                    id="vaccineYes"
                                                                    name="relatedToVaccination"
                                                                    label="Yes"
                                                                    value="YES"
                                                                    checked={
                                                                        values.relatedToVaccination ===
                                                                        'YES'
                                                                    }
                                                                />
                                                                <FieldRadio
                                                                    id="vaccineNo"
                                                                    name="relatedToVaccination"
                                                                    label="No"
                                                                    value="NO"
                                                                    checked={
                                                                        values.relatedToVaccination ===
                                                                        'NO'
                                                                    }
                                                                />
                                                            </Fieldset>
                                                        </FormGroup>
                                                    )}
                                                </>
                                            )}
                                        </>
                                    )}
                                </>
                            )}
                        </fieldset>

                        <PageActions
                            saveAsDraftOnClick={async () => {
                                // do not need to trigger validations if file list is empty
                                if (fileItems.length === 0) {
                                    await handleFormSubmit(
                                        values,
                                        setSubmitting,
                                        {
                                            shouldValidateDocuments: false,
                                            redirectPath: '/dashboard',
                                        }
                                    )
                                } else {
                                    await handleFormSubmit(
                                        values,
                                        setSubmitting,
                                        {
                                            shouldValidateDocuments: true,
                                            redirectPath: '/dashboard',
                                        }
                                    )
                                }
                            }}
                            backOnClick={async () => {
                                // do not need to validate or resubmit if no documents are uploaded
                                if (fileItems.length === 0) {
                                    history.push('type')
                                } else {
                                    await handleFormSubmit(
                                        values,
                                        setSubmitting,
                                        {
                                            shouldValidateDocuments: false,
                                            redirectPath: 'type',
                                        }
                                    )
                                }
                            }}
                            continueDisabled={
                                isSubmitting || showFileUploadError
                            }
                        />
                    </UswdsForm>
                </>
            )}
        </Formik>
    )
}<|MERGE_RESOLUTION|>--- conflicted
+++ resolved
@@ -384,16 +384,10 @@
                             {shouldValidate && (
                                 <ErrorSummary
                                     errors={
-<<<<<<< HEAD
-                                        documentsError
-                                            ? {
-                                                  documents: documentsError,
-=======
                                         documentsErrorMessage
                                             ? {
                                                   documents:
                                                       documentsErrorMessage,
->>>>>>> ea8e6428
                                                   ...errors,
                                               }
                                             : errors
@@ -407,12 +401,8 @@
                                     id="documents"
                                     name="documents"
                                     label="Upload contract"
-<<<<<<< HEAD
                                     aria-required
-                                    error={documentsError}
-=======
                                     error={documentsErrorMessage}
->>>>>>> ea8e6428
                                     hint={
                                         <>
                                             <Link
