import React from 'react'
import dayjs from 'dayjs'
import {
    Form as UswdsForm,
    FormGroup,
    Fieldset,
    DateRangePicker,
    Link,
} from '@trussworks/react-uswds'
import { v4 as uuidv4 } from 'uuid'
import { generatePath, useNavigate } from 'react-router-dom'
import { Formik, FormikErrors, getIn } from 'formik'
import styles from '../StateSubmissionForm.module.scss'

import {
    FileUpload,
    FileItemT,
    FieldRadio,
    FieldCheckbox,
    ErrorSummary,
    PoliteErrorMessage,
    FieldYesNo,
    FieldTextarea,
    DynamicStepIndicator,
    LinkWithLogging,
    ReactRouterLinkWithLogging,
} from '../../../components'
import {
    formatForForm,
    formatUserInputDate,
    isDateRangeEmpty,
} from '../../../formHelpers'
import { useS3 } from '../../../contexts/S3Context'

import { ContractDetailsFormSchema } from './ContractDetailsSchema'
import {
    ManagedCareEntityRecord,
    FederalAuthorityRecord,
} from '../../../constants/healthPlanPackages'
import { PageActions } from '../PageActions'
import {
    activeFormPages,
    type ContractFormPageProps,
} from '../StateSubmissionForm'
import {
    formatYesNoForProto,
    formatDocumentsForGQL,
    formatDocumentsForForm,
    formatFormDateForGQL,
} from '../../../formHelpers/formatters'
import { ACCEPTED_SUBMISSION_FILE_TYPES } from '../../../components/FileUpload'
import {
    federalAuthorityKeysForCHIP,
    federalAuthorityKeys,
} from '../../../common-code/healthPlanFormDataType'
import {
    generateProvisionLabel,
    generateApplicableProvisionsList,
} from '../../../common-code/ContractTypeProvisions'
import type {
    ManagedCareEntity,
    ContractExecutionStatus,
    FederalAuthority,
} from '../../../common-code/healthPlanFormDataType'
import {
    isBaseContract,
    isCHIPOnly,
    isContractAmendment,
    isContractWithProvisions,
} from '../../../common-code/ContractType'
import { RoutesRecord } from '../../../constants'
import { useLDClient } from 'launchdarkly-react-client-sdk'
import { featureFlags } from '../../../common-code/featureFlags'
import {
    booleanAsYesNoFormValue,
    yesNoFormValueAsBoolean,
} from '../../../components/Form/FieldYesNo/FieldYesNo'
import {
    StatutoryRegulatoryAttestation,
    StatutoryRegulatoryAttestationDescription,
    StatutoryRegulatoryAttestationQuestion,
} from '../../../constants/statutoryRegulatoryAttestation'
<<<<<<< HEAD
import { FormContainer } from '../../../components/FormContainer/FormContainer'
import {
    useCurrentRoute,
    useHealthPlanPackageForm,
    useRouteParams,
} from '../../../hooks'
=======
import { FormContainer } from '../FormContainer'
import { useCurrentRoute, useRouteParams } from '../../../hooks'
>>>>>>> bdd4c061
import { useAuth } from '../../../contexts/AuthContext'
import { ErrorOrLoadingPage } from '../ErrorOrLoadingPage'
import { PageBannerAlerts } from '../PageBannerAlerts'
import { useErrorSummary } from '../../../hooks/useErrorSummary'
import { useContractForm } from '../../../hooks/useContractForm'
import {
    UpdateContractDraftRevisionInput,
    ContractDraftRevisionFormDataInput,
} from '../../../gen/gqlClient'

function formattedDatePlusOneDay(initialValue: string): string {
    const dayjsValue = dayjs(initialValue)
    return initialValue && dayjsValue.isValid()
        ? dayjsValue.add(1, 'day').format('YYYY-MM-DD')
        : initialValue // preserve undefined to show validations later
}

function formattedDateMinusOneDay(initialValue: string): string {
    const dayjsValue = dayjs(initialValue)
    return initialValue && dayjsValue.isValid()
        ? dayjsValue.subtract(1, 'day').format('YYYY-MM-DD')
        : initialValue // preserve undefined to show validations later
}

const ContractDatesErrorMessage = ({
    values,
    validationErrorMessage,
    formFieldLabel,
}: {
    values: ContractDetailsFormValues
    validationErrorMessage: string
    formFieldLabel: string
}): React.ReactElement => (
    <PoliteErrorMessage formFieldLabel={formFieldLabel}>
        {isDateRangeEmpty(values.contractDateStart, values.contractDateEnd)
            ? 'You must provide a start and an end date'
            : validationErrorMessage}
    </PoliteErrorMessage>
)

export type ContractDetailsFormValues = {
    contractDocuments: FileItemT[]
    supportingDocuments: FileItemT[]
    contractExecutionStatus: ContractExecutionStatus | undefined
    contractDateStart: string
    contractDateEnd: string
    managedCareEntities: ManagedCareEntity[]
    federalAuthorities: FederalAuthority[]
    inLieuServicesAndSettings: string | undefined
    modifiedBenefitsProvided: string | undefined
    modifiedGeoAreaServed: string | undefined
    modifiedMedicaidBeneficiaries: string | undefined
    modifiedRiskSharingStrategy: string | undefined
    modifiedIncentiveArrangements: string | undefined
    modifiedWitholdAgreements: string | undefined
    modifiedStateDirectedPayments: string | undefined
    modifiedPassThroughPayments: string | undefined
    modifiedPaymentsForMentalDiseaseInstitutions: string | undefined
    modifiedMedicalLossRatioStandards: string | undefined
    modifiedOtherFinancialPaymentIncentive: string | undefined
    modifiedEnrollmentProcess: string | undefined
    modifiedGrevienceAndAppeal: string | undefined
    modifiedNetworkAdequacyStandards: string | undefined
    modifiedLengthOfContract: string | undefined
    modifiedNonRiskPaymentArrangements: string | undefined
    statutoryRegulatoryAttestation: string | undefined
    statutoryRegulatoryAttestationDescription: string | undefined
}
export type FormError =
    FormikErrors<ContractDetailsFormValues>[keyof FormikErrors<ContractDetailsFormValues>]

export const ContractDetails = ({
    showValidations = false,
}: ContractFormPageProps): React.ReactElement => {
    const [shouldValidate, setShouldValidate] = React.useState(showValidations)
    const navigate = useNavigate()
    const ldClient = useLDClient()
    const { setFocusErrorSummaryHeading, errorSummaryHeadingRef } =
        useErrorSummary()

    // set up API handling and HPP data
    const { loggedInUser } = useAuth()
    const { currentRoute } = useCurrentRoute()
    const { id } = useRouteParams()
    const {
        draftSubmission,
        interimState,
        updateDraft,
        previousDocuments,
        showPageErrorMessage,
    } = useContractForm(id)

    const contract438Attestation = ldClient?.variation(
        featureFlags.CONTRACT_438_ATTESTATION.flag,
        featureFlags.CONTRACT_438_ATTESTATION.defaultValue
    )

    // Contract documents state management
    const { getKey, handleDeleteFile, handleUploadFile, handleScanFile } =
        useS3()
    if (interimState || !draftSubmission)
        return <ErrorOrLoadingPage state={interimState || 'GENERIC_ERROR'} />

    const fileItemsFromDraftSubmission: FileItemT[] | undefined =
        draftSubmission &&
        draftSubmission.draftRevision.formData.contractDocuments.map((doc) => {
            const key = getKey(doc.s3URL)
            if (!key) {
                return {
                    id: uuidv4(),
                    name: doc.name,
                    key: 'INVALID_KEY',
                    s3URL: undefined,
                    status: 'UPLOAD_ERROR',
                    sha256: doc.sha256,
                }
            }
            return {
                id: uuidv4(),
                name: doc.name,
                key: key,
                s3URL: doc.s3URL,
                status: 'UPLOAD_COMPLETE',
                sha256: doc.sha256,
            }
        })

    const applicableProvisions =
        generateApplicableProvisionsList(draftSubmission)

    const applicableFederalAuthorities = isCHIPOnly(draftSubmission)
        ? federalAuthorityKeysForCHIP
        : federalAuthorityKeys

    const contractDetailsInitialValues: ContractDetailsFormValues = {
        contractDocuments: formatDocumentsForForm({
            documents: draftSubmission.draftRevision.formData.contractDocuments,
            getKey: getKey,
        }),
        supportingDocuments: formatDocumentsForForm({
            documents:
                draftSubmission.draftRevision.formData.supportingDocuments,
            getKey: getKey,
        }),
        contractExecutionStatus:
            draftSubmission.draftRevision.formData.contractExecutionStatus ??
            undefined,
        contractDateStart:
            (draftSubmission &&
                formatForForm(
                    draftSubmission.draftRevision.formData.contractDateStart
                )) ??
            '',
        contractDateEnd:
            (draftSubmission &&
                formatForForm(
                    draftSubmission.draftRevision.formData.contractDateEnd
                )) ??
            '',
        managedCareEntities:
            (draftSubmission.draftRevision.formData
                .managedCareEntities as ManagedCareEntity[]) ?? [],
        federalAuthorities:
            draftSubmission.draftRevision.formData.federalAuthorities ?? [],
        inLieuServicesAndSettings:
            booleanAsYesNoFormValue(
                draftSubmission.draftRevision.formData.inLieuServicesAndSettings
            ) ?? '',
        modifiedBenefitsProvided:
            booleanAsYesNoFormValue(
                draftSubmission.draftRevision.formData.modifiedBenefitsProvided
            ) ?? '',
        modifiedGeoAreaServed:
            booleanAsYesNoFormValue(
                draftSubmission.draftRevision.formData.modifiedGeoAreaServed
            ) ?? '',
        modifiedMedicaidBeneficiaries:
            booleanAsYesNoFormValue(
                draftSubmission.draftRevision.formData
                    .modifiedMedicaidBeneficiaries
            ) ?? '',
        modifiedRiskSharingStrategy:
            booleanAsYesNoFormValue(
                draftSubmission.draftRevision.formData
                    .modifiedRiskSharingStrategy
            ) ?? '',
        modifiedIncentiveArrangements:
            booleanAsYesNoFormValue(
                draftSubmission.draftRevision.formData
                    .modifiedIncentiveArrangements
            ) ?? '',
        modifiedWitholdAgreements:
            booleanAsYesNoFormValue(
                draftSubmission.draftRevision.formData.modifiedWitholdAgreements
            ) ?? '',
        modifiedStateDirectedPayments:
            booleanAsYesNoFormValue(
                draftSubmission.draftRevision.formData
                    .modifiedStateDirectedPayments
            ) ?? '',
        modifiedPassThroughPayments:
            booleanAsYesNoFormValue(
                draftSubmission.draftRevision.formData
                    .modifiedPassThroughPayments
            ) ?? '',
        modifiedPaymentsForMentalDiseaseInstitutions:
            booleanAsYesNoFormValue(
                draftSubmission.draftRevision.formData
                    .modifiedPaymentsForMentalDiseaseInstitutions
            ) ?? '',
        modifiedMedicalLossRatioStandards:
            booleanAsYesNoFormValue(
                draftSubmission.draftRevision.formData
                    .modifiedMedicalLossRatioStandards
            ) ?? '',
        modifiedOtherFinancialPaymentIncentive:
            booleanAsYesNoFormValue(
                draftSubmission.draftRevision.formData
                    .modifiedOtherFinancialPaymentIncentive
            ) ?? '',
        modifiedEnrollmentProcess:
            booleanAsYesNoFormValue(
                draftSubmission.draftRevision.formData.modifiedEnrollmentProcess
            ) ?? '',
        modifiedGrevienceAndAppeal:
            booleanAsYesNoFormValue(
                draftSubmission.draftRevision.formData
                    .modifiedGrevienceAndAppeal
            ) ?? '',
        modifiedNetworkAdequacyStandards:
            booleanAsYesNoFormValue(
                draftSubmission.draftRevision.formData
                    .modifiedNetworkAdequacyStandards
            ) ?? '',
        modifiedLengthOfContract:
            booleanAsYesNoFormValue(
                draftSubmission.draftRevision.formData.modifiedLengthOfContract
            ) ?? '',
        modifiedNonRiskPaymentArrangements:
            booleanAsYesNoFormValue(
                draftSubmission.draftRevision.formData
                    .modifiedNonRiskPaymentArrangements
            ) ?? '',
        statutoryRegulatoryAttestation:
            booleanAsYesNoFormValue(
                draftSubmission.draftRevision.formData
                    .statutoryRegulatoryAttestation
            ) ?? '',
        statutoryRegulatoryAttestationDescription:
            draftSubmission.draftRevision.formData
                .statutoryRegulatoryAttestationDescription ?? '',
    }

    const showFieldErrors = (
        fieldName: keyof ContractDetailsFormValues,
        errors: FormikErrors<ContractDetailsFormValues>
    ): string | undefined => {
        if (!shouldValidate) return undefined
        return getIn(errors, `${fieldName}`)
    }

    const genecontractErrorsummaryErrors = (
        errors: FormikErrors<ContractDetailsFormValues>,
        values: ContractDetailsFormValues
    ) => {
        const errorsObject: { [field: string]: string } = {}
        Object.entries(errors).forEach(([field, value]) => {
            if (typeof value === 'string') {
                errorsObject[field] = value
            }
            if (Array.isArray(value) && Array.length > 0) {
                Object.entries(value).forEach(
                    ([arrItemField, arrItemValue]) => {
                        if (typeof arrItemValue === 'string') {
                            errorsObject[arrItemField] = arrItemValue
                        }
                    }
                )
            }
        })
        values.contractDocuments.forEach((item) => {
            const key = 'contractDocuments'
            if (item.status === 'DUPLICATE_NAME_ERROR') {
                errorsObject[key] =
                    'You must remove all documents with error messages before continuing'
            } else if (item.status === 'SCANNING_ERROR') {
                errorsObject[key] =
                    'You must remove files that failed the security scan'
            } else if (item.status === 'UPLOAD_ERROR') {
                errorsObject[key] =
                    'You must remove or retry files that failed to upload'
            }
        })
        // return errors
        return errorsObject
    }

    const handleFormSubmit = async (
        values: ContractDetailsFormValues,
        setSubmitting: (isSubmitting: boolean) => void, // formik setSubmitting
        options: {
            redirectPath: string
        }
    ) => {
        const updatedDraftSubmissionFormData: ContractDraftRevisionFormDataInput =
            {
                contractExecutionStatus: values.contractExecutionStatus,
                contractDateStart: formatFormDateForGQL(
                    values.contractDateStart
                ),
                contractDateEnd: formatFormDateForGQL(values.contractDateEnd),
                riskBasedContract:
                    draftSubmission.draftRevision.formData.riskBasedContract,
                populationCovered:
                    draftSubmission.draftRevision.formData.populationCovered,
                programIDs:
                    draftSubmission.draftRevision.formData.programIDs || [],
                stateContacts:
                    draftSubmission.draftRevision.formData.stateContacts || [],
                contractDocuments:
                    formatDocumentsForGQL(values.contractDocuments) || [],
                supportingDocuments:
                    formatDocumentsForGQL(values.supportingDocuments) || [],
                managedCareEntities: values.managedCareEntities,
                federalAuthorities: values.federalAuthorities,
                submissionType:
                    draftSubmission.draftRevision.formData.submissionType,
                statutoryRegulatoryAttestation: formatYesNoForProto(
                    values.statutoryRegulatoryAttestation
                ),
                // If contract is in compliance, we set the description to undefined. This clears out previous non-compliance description
                statutoryRegulatoryAttestationDescription:
                    values.statutoryRegulatoryAttestationDescription,
            }

        if (
            draftSubmission === undefined ||
            !updateDraft ||
            !draftSubmission.draftRevision
        ) {
            console.info(draftSubmission, updateDraft)
            console.info(
                'ERROR, SubmissionType for does not have props needed to update a draft.'
            )
            return
        }
        if (isContractWithProvisions(draftSubmission)) {
            updatedDraftSubmissionFormData.inLieuServicesAndSettings =
                yesNoFormValueAsBoolean(values.inLieuServicesAndSettings)
            updatedDraftSubmissionFormData.modifiedBenefitsProvided =
                yesNoFormValueAsBoolean(values.modifiedBenefitsProvided)
            updatedDraftSubmissionFormData.modifiedGeoAreaServed =
                yesNoFormValueAsBoolean(values.modifiedGeoAreaServed)
            updatedDraftSubmissionFormData.modifiedMedicaidBeneficiaries =
                yesNoFormValueAsBoolean(values.modifiedMedicaidBeneficiaries)
            updatedDraftSubmissionFormData.modifiedRiskSharingStrategy =
                yesNoFormValueAsBoolean(values.modifiedRiskSharingStrategy)
            updatedDraftSubmissionFormData.modifiedIncentiveArrangements =
                yesNoFormValueAsBoolean(values.modifiedIncentiveArrangements)
            updatedDraftSubmissionFormData.modifiedWitholdAgreements =
                yesNoFormValueAsBoolean(values.modifiedWitholdAgreements)
            updatedDraftSubmissionFormData.modifiedStateDirectedPayments =
                yesNoFormValueAsBoolean(values.modifiedStateDirectedPayments)
            updatedDraftSubmissionFormData.modifiedPassThroughPayments =
                yesNoFormValueAsBoolean(values.modifiedPassThroughPayments)
            updatedDraftSubmissionFormData.modifiedPaymentsForMentalDiseaseInstitutions =
                yesNoFormValueAsBoolean(
                    values.modifiedPaymentsForMentalDiseaseInstitutions
                )
            updatedDraftSubmissionFormData.modifiedMedicalLossRatioStandards =
                yesNoFormValueAsBoolean(
                    values.modifiedMedicalLossRatioStandards
                )
            updatedDraftSubmissionFormData.modifiedOtherFinancialPaymentIncentive =
                yesNoFormValueAsBoolean(
                    values.modifiedOtherFinancialPaymentIncentive
                )
            updatedDraftSubmissionFormData.modifiedEnrollmentProcess =
                yesNoFormValueAsBoolean(values.modifiedEnrollmentProcess)
            updatedDraftSubmissionFormData.modifiedGrevienceAndAppeal =
                yesNoFormValueAsBoolean(values.modifiedGrevienceAndAppeal)
            updatedDraftSubmissionFormData.modifiedNetworkAdequacyStandards =
                yesNoFormValueAsBoolean(values.modifiedNetworkAdequacyStandards)
            updatedDraftSubmissionFormData.modifiedLengthOfContract =
                yesNoFormValueAsBoolean(values.modifiedLengthOfContract)
            updatedDraftSubmissionFormData.modifiedNonRiskPaymentArrangements =
                yesNoFormValueAsBoolean(
                    values.modifiedNonRiskPaymentArrangements
                )
        } else {
            updatedDraftSubmissionFormData.inLieuServicesAndSettings = undefined
            updatedDraftSubmissionFormData.modifiedBenefitsProvided = undefined
            updatedDraftSubmissionFormData.modifiedGeoAreaServed = undefined
            updatedDraftSubmissionFormData.modifiedMedicaidBeneficiaries =
                undefined
            updatedDraftSubmissionFormData.modifiedRiskSharingStrategy =
                undefined
            updatedDraftSubmissionFormData.modifiedIncentiveArrangements =
                undefined
            updatedDraftSubmissionFormData.modifiedWitholdAgreements = undefined
            updatedDraftSubmissionFormData.modifiedStateDirectedPayments =
                undefined
            updatedDraftSubmissionFormData.modifiedPassThroughPayments =
                undefined
            updatedDraftSubmissionFormData.modifiedPaymentsForMentalDiseaseInstitutions =
                undefined
            updatedDraftSubmissionFormData.modifiedMedicalLossRatioStandards =
                undefined
            updatedDraftSubmissionFormData.modifiedOtherFinancialPaymentIncentive =
                undefined
            updatedDraftSubmissionFormData.modifiedEnrollmentProcess = undefined
            updatedDraftSubmissionFormData.modifiedGrevienceAndAppeal =
                undefined
            updatedDraftSubmissionFormData.modifiedNetworkAdequacyStandards =
                undefined
            updatedDraftSubmissionFormData.modifiedLengthOfContract = undefined
            updatedDraftSubmissionFormData.modifiedNonRiskPaymentArrangements =
                undefined
        }

        const updatedContract: UpdateContractDraftRevisionInput = {
            formData: updatedDraftSubmissionFormData,
            contractID: draftSubmission.id,
            lastSeenUpdatedAt: draftSubmission.draftRevision.updatedAt,
        }

        const updatedSubmission = await updateDraft(updatedContract)
        if (updatedSubmission instanceof Error) {
            setSubmitting(false)
            console.info('Error updating draft submission: ', updatedSubmission)
        } else if (updatedSubmission) {
            navigate(options.redirectPath)
        }
    }

    const formHeading = 'Contract Details Form'

    return (
        <>
            <div>
                <DynamicStepIndicator
                    formPages={activeFormPages(
                        draftSubmission.draftRevision.formData
                    )}
                    currentFormPage={currentRoute}
                />
                <PageBannerAlerts
                    loggedInUser={loggedInUser}
                    unlockedInfo={draftSubmission.draftRevision.unlockInfo}
                    showPageErrorMessage={showPageErrorMessage ?? false}
                />
            </div>
            <FormContainer id="ContactDetails">
                <Formik
                    initialValues={contractDetailsInitialValues}
                    onSubmit={(values, { setSubmitting }) => {
                        return handleFormSubmit(values, setSubmitting, {
                            redirectPath:
                                draftSubmission.draftRevision.formData
                                    .submissionType === 'CONTRACT_ONLY'
                                    ? `../contacts`
                                    : `../rate-details`,
                        })
                    }}
                    validationSchema={() =>
                        ContractDetailsFormSchema(
                            draftSubmission,
                            ldClient?.allFlags()
                        )
                    }
                >
                    {({
                        values,
                        errors,
                        handleSubmit,
                        setSubmitting,
                        isSubmitting,
                        setFieldValue,
                    }) => (
                        <>
                            <UswdsForm
                                className={styles.formContainer}
                                id="ContractDetailsForm"
                                aria-label={formHeading}
                                aria-describedby="form-guidance"
                                onSubmit={(e) => {
                                    setShouldValidate(true)
                                    setFocusErrorSummaryHeading(true)
                                    handleSubmit(e)
                                }}
                            >
                                <fieldset className="usa-fieldset">
                                    <legend className="srOnly">
                                        Contract Details
                                    </legend>

                                    {shouldValidate && (
                                        <ErrorSummary
                                            errors={genecontractErrorsummaryErrors(
                                                errors,
                                                values
                                            )}
                                            headingRef={errorSummaryHeadingRef}
                                        />
                                    )}

                                    <FormGroup
                                        error={Boolean(
                                            showFieldErrors(
                                                'contractDocuments',
                                                errors
                                            )
                                        )}
                                        className="margin-top-0"
                                    >
                                        <FileUpload
                                            id="contractDocuments"
                                            name="contractDocuments"
                                            label="Upload contract"
                                            aria-required
                                            error={showFieldErrors(
                                                'contractDocuments',
                                                errors
                                            )}
                                            hint={
                                                <span
                                                    className={
                                                        styles.guidanceTextBlock
                                                    }
                                                >
                                                    <LinkWithLogging
                                                        aria-label="Document definitions and requirements (opens in new window)"
                                                        href={
                                                            '/help#key-documents'
                                                        }
                                                        variant="external"
                                                        target="_blank"
                                                    >
                                                        Document definitions and
                                                        requirements
                                                    </LinkWithLogging>
                                                    <span className="padding-top-05">
                                                        Supporting documents can
                                                        be added later. If you
                                                        have additional contract
                                                        actions, you must submit
                                                        them in a separate
                                                        submission.
                                                    </span>
                                                    <span className="padding-top-1">
                                                        This input only accepts
                                                        PDF, CSV, DOC, DOCX,
                                                        XLS, XLSX files.
                                                    </span>
                                                </span>
                                            }
                                            accept={
                                                ACCEPTED_SUBMISSION_FILE_TYPES
                                            }
                                            initialItems={
                                                fileItemsFromDraftSubmission
                                            }
                                            uploadFile={(file) =>
                                                handleUploadFile(
                                                    file,
                                                    'HEALTH_PLAN_DOCS'
                                                )
                                            }
                                            scanFile={(key) =>
                                                handleScanFile(
                                                    key,
                                                    'HEALTH_PLAN_DOCS'
                                                )
                                            }
                                            deleteFile={(key) =>
                                                handleDeleteFile(
                                                    key,
                                                    'HEALTH_PLAN_DOCS',
                                                    previousDocuments
                                                )
                                            }
                                            onFileItemsUpdate={({
                                                fileItems,
                                            }) =>
                                                setFieldValue(
                                                    `contractDocuments`,
                                                    fileItems
                                                )
                                            }
                                        />
                                    </FormGroup>
                                    {contract438Attestation && (
                                        <FormGroup
                                            error={Boolean(
                                                showFieldErrors(
                                                    'statutoryRegulatoryAttestation',
                                                    errors
                                                )
                                            )}
                                        >
                                            <Fieldset
                                                role="radiogroup"
                                                aria-required
                                                className={
                                                    styles.contractAttestation
                                                }
                                                legend={
                                                    StatutoryRegulatoryAttestationQuestion
                                                }
                                            >
                                                <div role="note">
                                                    <span
                                                        className={
                                                            styles.requiredOptionalText
                                                        }
                                                    >
                                                        Required
                                                    </span>
                                                    <span>
                                                        <Link
                                                            aria-label="Managed Care Contract Review and Approval State Guide (opens in new window)"
                                                            href={
                                                                'https://www.medicaid.gov/sites/default/files/2022-01/mce-checklist-state-user-guide.pdf'
                                                            }
                                                            variant="external"
                                                            target="_blank"
                                                        >
                                                            Managed Care
                                                            Contract Review and
                                                            Approval State Guide
                                                        </Link>
                                                        <Link
                                                            aria-label="CHIP Managed Care Contract Review and Approval State Guide (opens in new window)"
                                                            href={
                                                                'https://www.medicaid.gov/sites/default/files/2022-04/chip-managed-care-contract-guide_0.pdf'
                                                            }
                                                            variant="external"
                                                            target="_blank"
                                                        >
                                                            CHIP Managed Care
                                                            Contract Review and
                                                            Approval State Guide
                                                        </Link>
                                                    </span>
                                                </div>
                                                {Boolean(
                                                    showFieldErrors(
                                                        'statutoryRegulatoryAttestation',
                                                        errors
                                                    )
                                                ) && (
                                                    <PoliteErrorMessage
                                                        formFieldLabel={
                                                            StatutoryRegulatoryAttestationQuestion
                                                        }
                                                    >
                                                        {
                                                            errors.statutoryRegulatoryAttestation
                                                        }
                                                    </PoliteErrorMessage>
                                                )}
                                                <FieldRadio
                                                    name="statutoryRegulatoryAttestation"
                                                    label={
                                                        StatutoryRegulatoryAttestation.YES
                                                    }
                                                    id="statutoryRegulatoryAttestationYes"
                                                    value={'YES'}
                                                    aria-required
                                                    list_position={1}
                                                    list_options={2}
                                                    parent_component_heading={
                                                        StatutoryRegulatoryAttestationQuestion
                                                    }
                                                    radio_button_title={
                                                        StatutoryRegulatoryAttestation.YES
                                                    }
                                                />
                                                <FieldRadio
                                                    name="statutoryRegulatoryAttestation"
                                                    label={
                                                        StatutoryRegulatoryAttestation.NO
                                                    }
                                                    id="statutoryRegulatoryAttestationNo"
                                                    value={'NO'}
                                                    aria-required
                                                    list_position={2}
                                                    list_options={2}
                                                    parent_component_heading={
                                                        StatutoryRegulatoryAttestationQuestion
                                                    }
                                                    radio_button_title={
                                                        StatutoryRegulatoryAttestation.NO
                                                    }
                                                />
                                            </Fieldset>
                                        </FormGroup>
                                    )}
                                    {contract438Attestation &&
                                        values.statutoryRegulatoryAttestation ===
                                            'NO' && (
                                            <div
                                                className={
                                                    styles.contractAttestation
                                                }
                                            >
                                                <FieldTextarea
                                                    label={
                                                        StatutoryRegulatoryAttestationDescription
                                                    }
                                                    id="statutoryRegulatoryAttestationDescription"
                                                    name="statutoryRegulatoryAttestationDescription"
                                                    aria-required
                                                    showError={Boolean(
                                                        showFieldErrors(
                                                            'statutoryRegulatoryAttestationDescription',
                                                            errors
                                                        )
                                                    )}
                                                    hint={
                                                        <ReactRouterLinkWithLogging
                                                            variant="external"
                                                            className={
                                                                'margin-bottom-1'
                                                            }
                                                            to={{
                                                                pathname:
                                                                    '/help',
                                                                hash: '#non-compliance-guidance',
                                                            }}
                                                            target="_blank"
                                                        >
                                                            Non-compliance
                                                            definitions and
                                                            examples
                                                        </ReactRouterLinkWithLogging>
                                                    }
                                                />
                                            </div>
                                        )}
                                    <FormGroup
                                        error={Boolean(
                                            showFieldErrors(
                                                'contractExecutionStatus',
                                                errors
                                            )
                                        )}
                                    >
                                        <Fieldset
                                            role="radiogroup"
                                            aria-required
                                            className={styles.radioGroup}
                                            legend="Contract status"
                                        >
                                            <span
                                                className={
                                                    styles.requiredOptionalText
                                                }
                                            >
                                                Required
                                            </span>
                                            {Boolean(
                                                showFieldErrors(
                                                    'contractExecutionStatus',
                                                    errors
                                                )
                                            ) && (
                                                <PoliteErrorMessage formFieldLabel="Contract status">
                                                    {
                                                        errors.contractExecutionStatus
                                                    }
                                                </PoliteErrorMessage>
                                            )}
                                            <FieldRadio
                                                id="executedContract"
                                                name="contractExecutionStatus"
                                                label="Fully executed"
                                                aria-required
                                                value={'EXECUTED'}
                                                list_position={1}
                                                list_options={2}
                                                parent_component_heading="Contract status"
                                                radio_button_title="Fully executed"
                                            />
                                            <FieldRadio
                                                id="unexecutedContract"
                                                name="contractExecutionStatus"
                                                label="Unexecuted by some or all parties"
                                                aria-required
                                                value={'UNEXECUTED'}
                                                list_position={2}
                                                list_options={2}
                                                parent_component_heading="Contract status"
                                                radio_button_title="Unexecuted by some or all parties"
                                            />
                                        </Fieldset>
                                    </FormGroup>
                                    {
                                        <>
                                            <FormGroup
                                                error={
                                                    Boolean(
                                                        showFieldErrors(
                                                            'contractDateStart',
                                                            errors
                                                        )
                                                    ) ||
                                                    Boolean(
                                                        showFieldErrors(
                                                            'contractDateEnd',
                                                            errors
                                                        )
                                                    )
                                                }
                                            >
                                                <Fieldset
                                                    aria-required
                                                    legend={
                                                        isContractAmendment(
                                                            draftSubmission
                                                        )
                                                            ? 'Amendment effective dates'
                                                            : 'Contract effective dates'
                                                    }
                                                >
                                                    <span
                                                        className={
                                                            styles.requiredOptionalText
                                                        }
                                                    >
                                                        Required
                                                    </span>
                                                    {Boolean(
                                                        showFieldErrors(
                                                            'contractDateStart',
                                                            errors
                                                        ) ||
                                                            Boolean(
                                                                showFieldErrors(
                                                                    'contractDateEnd',
                                                                    errors
                                                                )
                                                            )
                                                    ) && (
                                                        <ContractDatesErrorMessage
                                                            values={values}
                                                            validationErrorMessage={
                                                                errors.contractDateStart ||
                                                                errors.contractDateEnd ||
                                                                'Invalid date'
                                                            }
                                                            formFieldLabel={
                                                                isContractAmendment(
                                                                    draftSubmission
                                                                )
                                                                    ? 'Amendment effective dates'
                                                                    : 'Contract effective dates'
                                                            }
                                                        />
                                                    )}
                                                    <LinkWithLogging
                                                        aria-label="Effective date guidance (opens in new window)"
                                                        href={
                                                            '/help#effective-date-guidance'
                                                        }
                                                        variant="external"
                                                        target="_blank"
                                                    >
                                                        Effective date guidance
                                                    </LinkWithLogging>
                                                    <DateRangePicker
                                                        className={
                                                            styles.dateRangePicker
                                                        }
                                                        startDateHint="mm/dd/yyyy"
                                                        startDateLabel="Start date"
                                                        startDatePickerProps={{
                                                            id: 'contractDateStart',
                                                            name: 'contractDateStart',
                                                            'aria-required':
                                                                true,
                                                            disabled: false,
                                                            defaultValue:
                                                                values.contractDateStart,
                                                            maxDate:
                                                                formattedDateMinusOneDay(
                                                                    values.contractDateEnd
                                                                ),
                                                            onChange: (val) =>
                                                                setFieldValue(
                                                                    'contractDateStart',
                                                                    formatUserInputDate(
                                                                        val
                                                                    )
                                                                ),
                                                        }}
                                                        endDateHint="mm/dd/yyyy"
                                                        endDateLabel="End date"
                                                        endDatePickerProps={{
                                                            disabled: false,
                                                            id: 'contractDateEnd',
                                                            name: 'contractDateEnd',
                                                            'aria-required':
                                                                true,
                                                            defaultValue:
                                                                values.contractDateEnd,
                                                            minDate:
                                                                formattedDatePlusOneDay(
                                                                    values.contractDateStart
                                                                ),
                                                            onChange: (val) =>
                                                                setFieldValue(
                                                                    'contractDateEnd',
                                                                    formatUserInputDate(
                                                                        val
                                                                    )
                                                                ),
                                                        }}
                                                    />
                                                </Fieldset>
                                            </FormGroup>
                                            <FormGroup
                                                error={Boolean(
                                                    showFieldErrors(
                                                        'managedCareEntities',
                                                        errors
                                                    )
                                                )}
                                            >
                                                <Fieldset
                                                    aria-required
                                                    legend="Managed Care entities"
                                                >
                                                    <span
                                                        className={
                                                            styles.requiredOptionalText
                                                        }
                                                    >
                                                        Required
                                                    </span>
                                                    <Link
                                                        variant="external"
                                                        href={
                                                            'https://www.medicaid.gov/medicaid/managed-care/managed-care-entities/index.html'
                                                        }
                                                        target="_blank"
                                                    >
                                                        Managed Care entity
                                                        definitions
                                                    </Link>
                                                    <div className="usa-hint">
                                                        <span>
                                                            Check all that apply
                                                        </span>
                                                    </div>
                                                    {Boolean(
                                                        showFieldErrors(
                                                            'managedCareEntities',
                                                            errors
                                                        )
                                                    ) && (
                                                        <PoliteErrorMessage formFieldLabel="Managed Care entities">
                                                            {
                                                                errors.managedCareEntities
                                                            }
                                                        </PoliteErrorMessage>
                                                    )}
                                                    <FieldCheckbox
                                                        id="managedCareOrganization"
                                                        name="managedCareEntities"
                                                        label={
                                                            ManagedCareEntityRecord.MCO
                                                        }
                                                        value="MCO"
                                                        heading="Managed Care entities"
                                                        parent_component_heading={
                                                            formHeading
                                                        }
                                                    />
                                                    <FieldCheckbox
                                                        id="prepaidInpatientHealthPlan"
                                                        name="managedCareEntities"
                                                        label={
                                                            ManagedCareEntityRecord.PIHP
                                                        }
                                                        value="PIHP"
                                                        heading="Managed Care entities"
                                                        parent_component_heading={
                                                            formHeading
                                                        }
                                                    />
                                                    <FieldCheckbox
                                                        id="prepaidAmbulatoryHealthPlans"
                                                        name="managedCareEntities"
                                                        label={
                                                            ManagedCareEntityRecord.PAHP
                                                        }
                                                        value="PAHP"
                                                        heading="Managed Care entities"
                                                        parent_component_heading={
                                                            formHeading
                                                        }
                                                    />
                                                    <FieldCheckbox
                                                        id="primaryCareCaseManagementEntity"
                                                        name="managedCareEntities"
                                                        label={
                                                            ManagedCareEntityRecord.PCCM
                                                        }
                                                        value="PCCM"
                                                        heading="Managed Care entities"
                                                        parent_component_heading={
                                                            formHeading
                                                        }
                                                    />
                                                </Fieldset>
                                            </FormGroup>

                                            <FormGroup
                                                error={Boolean(
                                                    showFieldErrors(
                                                        'federalAuthorities',
                                                        errors
                                                    )
                                                )}
                                            >
                                                <Fieldset
                                                    aria-required
                                                    legend="Active federal operating authority"
                                                >
                                                    <span
                                                        className={
                                                            styles.requiredOptionalText
                                                        }
                                                    >
                                                        Required
                                                    </span>
                                                    <Link
                                                        variant="external"
                                                        href={
                                                            'https://www.medicaid.gov/medicaid/managed-care/managed-care-authorities/index.html'
                                                        }
                                                        target="_blank"
                                                    >
                                                        Managed Care authority
                                                        definitions
                                                    </Link>
                                                    <div className="usa-hint">
                                                        <span>
                                                            Check all that apply
                                                        </span>
                                                    </div>
                                                    {Boolean(
                                                        showFieldErrors(
                                                            'federalAuthorities',
                                                            errors
                                                        )
                                                    ) && (
                                                        <PoliteErrorMessage formFieldLabel="Active federal operating authority">
                                                            {
                                                                errors.federalAuthorities
                                                            }
                                                        </PoliteErrorMessage>
                                                    )}
                                                    {applicableFederalAuthorities.map(
                                                        (federalAuthority) => (
                                                            <FieldCheckbox
                                                                id={federalAuthority.toLowerCase()}
                                                                key={federalAuthority.toLowerCase()}
                                                                name="federalAuthorities"
                                                                label={
                                                                    FederalAuthorityRecord[
                                                                        federalAuthority
                                                                    ]
                                                                }
                                                                value={
                                                                    federalAuthority
                                                                }
                                                                heading="Managed Care entities"
                                                                parent_component_heading={
                                                                    formHeading
                                                                }
                                                            />
                                                        )
                                                    )}
                                                </Fieldset>
                                            </FormGroup>
                                            {isContractWithProvisions(
                                                draftSubmission
                                            ) && (
                                                <FormGroup data-testid="yes-no-group">
                                                    <Fieldset
                                                        aria-required
                                                        legend={
                                                            isBaseContract(
                                                                draftSubmission
                                                            )
                                                                ? 'Does this contract action include provisions related to any of the following'
                                                                : 'Does this contract action include new or modified provisions related to any of the following'
                                                        }
                                                    >
                                                        <span
                                                            className={
                                                                styles.requiredOptionalText
                                                            }
                                                        >
                                                            Required
                                                        </span>
                                                        {applicableProvisions.map(
                                                            (
                                                                modifiedProvisionName
                                                            ) => (
                                                                <FieldYesNo
                                                                    id={
                                                                        modifiedProvisionName
                                                                    }
                                                                    key={
                                                                        modifiedProvisionName
                                                                    }
                                                                    name={
                                                                        modifiedProvisionName
                                                                    }
                                                                    label={generateProvisionLabel(
                                                                        draftSubmission,
                                                                        modifiedProvisionName
                                                                    )}
                                                                    showError={Boolean(
                                                                        showFieldErrors(
                                                                            modifiedProvisionName,
                                                                            errors
                                                                        )
                                                                    )}
                                                                    variant="SUBHEAD"
                                                                />
                                                            )
                                                        )}
                                                    </Fieldset>
                                                </FormGroup>
                                            )}
                                        </>
                                    }
                                </fieldset>

                                <PageActions
                                    saveAsDraftOnClick={async () => {
                                        await handleFormSubmit(
                                            values,
                                            setSubmitting,
                                            {
                                                redirectPath:
                                                    RoutesRecord.DASHBOARD_SUBMISSIONS,
                                            }
                                        )
                                    }}
                                    backOnClick={async () => {
                                        // do not need to validate or resubmit if no documents are uploaded
                                        if (
                                            values.contractDocuments.length ===
                                            0
                                        ) {
                                            navigate('../type')
                                        } else {
                                            await handleFormSubmit(
                                                values,
                                                setSubmitting,
                                                {
                                                    redirectPath: '../type',
                                                }
                                            )
                                        }
                                    }}
                                    disableContinue={
                                        shouldValidate &&
                                        !!Object.keys(errors).length
                                    }
                                    actionInProgress={isSubmitting}
                                    backOnClickUrl={generatePath(
                                        RoutesRecord.SUBMISSIONS_TYPE,
                                        { id }
                                    )}
                                    saveAsDraftOnClickUrl={
                                        RoutesRecord.DASHBOARD_SUBMISSIONS
                                    }
                                    continueOnClickUrl={
                                        draftSubmission.draftRevision.formData
                                            .submissionType === 'CONTRACT_ONLY'
                                            ? '/edit/contacts'
                                            : '/edit/rate-details'
                                    }
                                />
                            </UswdsForm>
                        </>
                    )}
                </Formik>
            </FormContainer>
        </>
    )
}<|MERGE_RESOLUTION|>--- conflicted
+++ resolved
@@ -80,17 +80,11 @@
     StatutoryRegulatoryAttestationDescription,
     StatutoryRegulatoryAttestationQuestion,
 } from '../../../constants/statutoryRegulatoryAttestation'
-<<<<<<< HEAD
 import { FormContainer } from '../../../components/FormContainer/FormContainer'
 import {
     useCurrentRoute,
-    useHealthPlanPackageForm,
     useRouteParams,
 } from '../../../hooks'
-=======
-import { FormContainer } from '../FormContainer'
-import { useCurrentRoute, useRouteParams } from '../../../hooks'
->>>>>>> bdd4c061
 import { useAuth } from '../../../contexts/AuthContext'
 import { ErrorOrLoadingPage } from '../ErrorOrLoadingPage'
 import { PageBannerAlerts } from '../PageBannerAlerts'
