--- conflicted
+++ resolved
@@ -411,14 +411,11 @@
         if (options.type === 'SAVE_AS_DRAFT' && draftSaved) {
             setDraftSaved(false)
         }
-<<<<<<< HEAD
-=======
 
         const dsnpTrigger = values.federalAuthorities.some((type) =>
             dsnpTriggers.includes(type)
         )
 
->>>>>>> 69234d6d
         const updatedDraftSubmissionFormData: ContractDraftRevisionFormDataInput =
             {
                 contractExecutionStatus: values.contractExecutionStatus,
