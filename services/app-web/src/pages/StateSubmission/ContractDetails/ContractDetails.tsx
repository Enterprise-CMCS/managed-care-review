import React, { useState, useEffect } from 'react'
import dayjs from 'dayjs'
import {
    Form as UswdsForm,
    FormGroup,
    Fieldset,
    DateRangePicker,
    Link,
} from '@trussworks/react-uswds'
import { v4 as uuidv4 } from 'uuid'
import { generatePath, useNavigate } from 'react-router-dom'
import { Formik, FormikErrors, getIn } from 'formik'
import styles from '../StateSubmissionForm.module.scss'

import {
    FileUpload,
    FileItemT,
    FieldRadio,
    FieldCheckbox,
    ErrorSummary,
    PoliteErrorMessage,
    FieldYesNo,
    FieldTextarea,
    DynamicStepIndicator,
    LinkWithLogging,
    ReactRouterLinkWithLogging,
    FormNotificationContainer,
    FormContainer,
} from '../../../components'
import { formatForForm, isDateRangeEmpty } from '../../../formHelpers'
import { formatUserInputDate } from '@mc-review/dates'
import { useS3 } from '../../../contexts/S3Context'

import { ContractDetailsFormSchema } from './ContractDetailsSchema'
import { PageActions } from '../PageActions'
import {
    activeFormPages,
    type ContractFormPageProps,
} from '../StateSubmissionForm'
import {
    formatYesNoForProto,
    formatDocumentsForGQL,
    formatDocumentsForForm,
    formatFormDateForGQL,
} from '../../../formHelpers/formatters'
import { ACCEPTED_SUBMISSION_FILE_TYPES } from '../../../components/FileUpload'
import {
    federalAuthorityKeysForCHIP,
    federalAuthorityKeys,
    ManagedCareEntityRecord,
    FederalAuthorityRecord,
    type ManagedCareEntity,
    type ContractExecutionStatus,
    type FederalAuthority,
} from '@mc-review/hpp'
import {
    generateProvisionLabel,
    generateApplicableProvisionsList,
} from '@mc-review/common-code'
import {
    isBaseContract,
    isCHIPOnly,
    isContractAmendment,
    isContractWithProvisions,
    featureFlags,
<<<<<<< HEAD
=======
    dsnpTriggers,
>>>>>>> 80d98e02
} from '@mc-review/common-code'
import {
    RoutesRecord,
    RouteT,
    StatutoryRegulatoryAttestation,
    StatutoryRegulatoryAttestationDescription,
    StatutoryRegulatoryAttestationQuestion,
} from '@mc-review/constants'
import { useLDClient } from 'launchdarkly-react-client-sdk'
import {
    booleanAsYesNoFormValue,
    yesNoFormValueAsBoolean,
} from '../../../components/Form/FieldYesNo'
import { useCurrentRoute, useRouteParams } from '../../../hooks'
import { useAuth } from '../../../contexts/AuthContext'
import { ErrorOrLoadingPage } from '../ErrorOrLoadingPage'
import { PageBannerAlerts } from '../PageBannerAlerts'
import { useErrorSummary } from '../../../hooks/useErrorSummary'
import { useContractForm } from '../../../hooks/useContractForm'
import {
    UpdateContractDraftRevisionInput,
    ContractDraftRevisionFormDataInput,
} from '../../../gen/gqlClient'
import { useFocusOnRender } from '../../../hooks/useFocusOnRender'
import { usePage } from '../../../contexts/PageContext'

function formattedDatePlusOneDay(initialValue: string): string {
    const dayjsValue = dayjs(initialValue)
    return initialValue && dayjsValue.isValid()
        ? dayjsValue.add(1, 'day').format('YYYY-MM-DD')
        : initialValue // preserve undefined to show validations later
}

function formattedDateMinusOneDay(initialValue: string): string {
    const dayjsValue = dayjs(initialValue)
    return initialValue && dayjsValue.isValid()
        ? dayjsValue.subtract(1, 'day').format('YYYY-MM-DD')
        : initialValue // preserve undefined to show validations later
}

const ContractDatesErrorMessage = ({
    values,
    validationErrorMessage,
    formFieldLabel,
}: {
    values: ContractDetailsFormValues
    validationErrorMessage: string
    formFieldLabel: string
}): React.ReactElement => (
    <PoliteErrorMessage formFieldLabel={formFieldLabel}>
        {isDateRangeEmpty(values.contractDateStart, values.contractDateEnd)
            ? 'You must provide a start and an end date'
            : validationErrorMessage}
    </PoliteErrorMessage>
)

export type ContractDetailsFormValues = {
    contractDocuments: FileItemT[]
    supportingDocuments: FileItemT[]
    contractExecutionStatus: ContractExecutionStatus | undefined
    contractDateStart: string
    contractDateEnd: string
    managedCareEntities: ManagedCareEntity[]
    federalAuthorities: FederalAuthority[]
    dsnpContract: string | undefined
    inLieuServicesAndSettings: string | undefined
    modifiedBenefitsProvided: string | undefined
    modifiedGeoAreaServed: string | undefined
    modifiedMedicaidBeneficiaries: string | undefined
    modifiedRiskSharingStrategy: string | undefined
    modifiedIncentiveArrangements: string | undefined
    modifiedWitholdAgreements: string | undefined
    modifiedStateDirectedPayments: string | undefined
    modifiedPassThroughPayments: string | undefined
    modifiedPaymentsForMentalDiseaseInstitutions: string | undefined
    modifiedMedicalLossRatioStandards: string | undefined
    modifiedOtherFinancialPaymentIncentive: string | undefined
    modifiedEnrollmentProcess: string | undefined
    modifiedGrevienceAndAppeal: string | undefined
    modifiedNetworkAdequacyStandards: string | undefined
    modifiedLengthOfContract: string | undefined
    modifiedNonRiskPaymentArrangements: string | undefined
    statutoryRegulatoryAttestation: string | undefined
    statutoryRegulatoryAttestationDescription: string | undefined
}
export type FormError =
    FormikErrors<ContractDetailsFormValues>[keyof FormikErrors<ContractDetailsFormValues>]

export const ContractDetails = ({
    showValidations = false,
}: ContractFormPageProps): React.ReactElement => {
    const [shouldValidate, setShouldValidate] = useState(showValidations)
    const [draftSaved, setDraftSaved] = useState(false)
    useFocusOnRender(draftSaved, '[data-testid="saveAsDraftSuccessBanner"]')
    const navigate = useNavigate()
    const ldClient = useLDClient()
    const { setFocusErrorSummaryHeading, errorSummaryHeadingRef } =
        useErrorSummary()

    // set up API handling and HPP data
    const { loggedInUser } = useAuth()
    const { currentRoute } = useCurrentRoute()
    const { id } = useRouteParams()
    const { updateActiveMainContent } = usePage()
    const { draftSubmission, interimState, updateDraft, showPageErrorMessage } =
        useContractForm(id)

    const activeMainContentId = 'contractDetailsPageMainContent'

    // Set the active main content to focus when click the Skip to main content button.
    useEffect(() => {
        updateActiveMainContent(activeMainContentId)
    }, [activeMainContentId, updateActiveMainContent])

    const contract438Attestation = ldClient?.variation(
        featureFlags.CONTRACT_438_ATTESTATION.flag,
        featureFlags.CONTRACT_438_ATTESTATION.defaultValue
    )

    const hideSupportingDocs = ldClient?.variation(
        featureFlags.HIDE_SUPPORTING_DOCS_PAGE.flag,
        featureFlags.HIDE_SUPPORTING_DOCS_PAGE.defaultValue
    )

    const enableDSNPs = ldClient?.variation(
        featureFlags.DSNP.flag,
        featureFlags.DSNP.defaultValue
    )

    // Contract documents state management
    const { getKey, handleUploadFile, handleScanFile } = useS3()
    if (interimState || !draftSubmission)
        return <ErrorOrLoadingPage state={interimState || 'GENERIC_ERROR'} />

    const fileItemsFromDraftSubmission = (
        docType: string
    ): FileItemT[] | undefined => {
        if (
            (draftSubmission &&
                docType === 'contract' &&
                !draftSubmission.draftRevision.formData.contractDocuments) ||
            (draftSubmission &&
                docType === 'supporting' &&
                !draftSubmission.draftRevision.formData.supportingDocuments)
        )
            return undefined
        const docs =
            docType === 'contract'
                ? draftSubmission.draftRevision.formData.contractDocuments
                : draftSubmission.draftRevision.formData.supportingDocuments
        return docs.map((doc) => {
            const key = getKey(doc.s3URL)
            if (!key) {
                return {
                    id: uuidv4(),
                    name: doc.name,
                    key: 'INVALID_KEY',
                    s3URL: undefined,
                    status: 'UPLOAD_ERROR',
                    sha256: doc.sha256,
                }
            }
            return {
                id: uuidv4(),
                name: doc.name,
                key: key,
                s3URL: doc.s3URL,
                status: 'UPLOAD_COMPLETE',
                sha256: doc.sha256,
            }
        })
    }
    const applicableProvisions =
        generateApplicableProvisionsList(draftSubmission)

    const applicableFederalAuthorities = isCHIPOnly(draftSubmission)
        ? federalAuthorityKeysForCHIP
        : federalAuthorityKeys

    const contractDetailsInitialValues: ContractDetailsFormValues = {
        contractDocuments: formatDocumentsForForm({
            documents: draftSubmission.draftRevision.formData.contractDocuments,
            getKey: getKey,
        }),
        supportingDocuments: formatDocumentsForForm({
            documents:
                draftSubmission.draftRevision.formData.supportingDocuments,
            getKey: getKey,
        }),
        contractExecutionStatus:
            draftSubmission.draftRevision.formData.contractExecutionStatus ??
            undefined,
        contractDateStart:
            (draftSubmission &&
                formatForForm(
                    draftSubmission.draftRevision.formData.contractDateStart
                )) ??
            '',
        contractDateEnd:
            (draftSubmission &&
                formatForForm(
                    draftSubmission.draftRevision.formData.contractDateEnd
                )) ??
            '',
        managedCareEntities:
            (draftSubmission.draftRevision.formData
                .managedCareEntities as ManagedCareEntity[]) ?? [],
        federalAuthorities:
            draftSubmission.draftRevision.formData.federalAuthorities ?? [],
        dsnpContract:
            booleanAsYesNoFormValue(
                draftSubmission.draftRevision.formData.dsnpContract
            ) ?? '',
        inLieuServicesAndSettings:
            booleanAsYesNoFormValue(
                draftSubmission.draftRevision.formData.inLieuServicesAndSettings
            ) ?? '',
        modifiedBenefitsProvided:
            booleanAsYesNoFormValue(
                draftSubmission.draftRevision.formData.modifiedBenefitsProvided
            ) ?? '',
        modifiedGeoAreaServed:
            booleanAsYesNoFormValue(
                draftSubmission.draftRevision.formData.modifiedGeoAreaServed
            ) ?? '',
        modifiedMedicaidBeneficiaries:
            booleanAsYesNoFormValue(
                draftSubmission.draftRevision.formData
                    .modifiedMedicaidBeneficiaries
            ) ?? '',
        modifiedRiskSharingStrategy:
            booleanAsYesNoFormValue(
                draftSubmission.draftRevision.formData
                    .modifiedRiskSharingStrategy
            ) ?? '',
        modifiedIncentiveArrangements:
            booleanAsYesNoFormValue(
                draftSubmission.draftRevision.formData
                    .modifiedIncentiveArrangements
            ) ?? '',
        modifiedWitholdAgreements:
            booleanAsYesNoFormValue(
                draftSubmission.draftRevision.formData.modifiedWitholdAgreements
            ) ?? '',
        modifiedStateDirectedPayments:
            booleanAsYesNoFormValue(
                draftSubmission.draftRevision.formData
                    .modifiedStateDirectedPayments
            ) ?? '',
        modifiedPassThroughPayments:
            booleanAsYesNoFormValue(
                draftSubmission.draftRevision.formData
                    .modifiedPassThroughPayments
            ) ?? '',
        modifiedPaymentsForMentalDiseaseInstitutions:
            booleanAsYesNoFormValue(
                draftSubmission.draftRevision.formData
                    .modifiedPaymentsForMentalDiseaseInstitutions
            ) ?? '',
        modifiedMedicalLossRatioStandards:
            booleanAsYesNoFormValue(
                draftSubmission.draftRevision.formData
                    .modifiedMedicalLossRatioStandards
            ) ?? '',
        modifiedOtherFinancialPaymentIncentive:
            booleanAsYesNoFormValue(
                draftSubmission.draftRevision.formData
                    .modifiedOtherFinancialPaymentIncentive
            ) ?? '',
        modifiedEnrollmentProcess:
            booleanAsYesNoFormValue(
                draftSubmission.draftRevision.formData.modifiedEnrollmentProcess
            ) ?? '',
        modifiedGrevienceAndAppeal:
            booleanAsYesNoFormValue(
                draftSubmission.draftRevision.formData
                    .modifiedGrevienceAndAppeal
            ) ?? '',
        modifiedNetworkAdequacyStandards:
            booleanAsYesNoFormValue(
                draftSubmission.draftRevision.formData
                    .modifiedNetworkAdequacyStandards
            ) ?? '',
        modifiedLengthOfContract:
            booleanAsYesNoFormValue(
                draftSubmission.draftRevision.formData.modifiedLengthOfContract
            ) ?? '',
        modifiedNonRiskPaymentArrangements:
            booleanAsYesNoFormValue(
                draftSubmission.draftRevision.formData
                    .modifiedNonRiskPaymentArrangements
            ) ?? '',
        statutoryRegulatoryAttestation:
            booleanAsYesNoFormValue(
                draftSubmission.draftRevision.formData
                    .statutoryRegulatoryAttestation
            ) ?? '',
        statutoryRegulatoryAttestationDescription:
            draftSubmission.draftRevision.formData
                .statutoryRegulatoryAttestationDescription ?? '',
    }

    const showFieldErrors = (
        fieldName: keyof ContractDetailsFormValues,
        errors: FormikErrors<ContractDetailsFormValues>
    ): string | undefined => {
        if (!shouldValidate) return undefined
        return getIn(errors, `${fieldName}`)
    }

    const genecontractErrorsummaryErrors = (
        errors: FormikErrors<ContractDetailsFormValues>,
        values: ContractDetailsFormValues
    ) => {
        const errorsObject: { [field: string]: string } = {}
        Object.entries(errors).forEach(([field, value]) => {
            if (typeof value === 'string') {
                errorsObject[field] = value
            }
            if (Array.isArray(value) && Array.length > 0) {
                Object.entries(value).forEach(
                    ([arrItemField, arrItemValue]) => {
                        if (typeof arrItemValue === 'string') {
                            errorsObject[arrItemField] = arrItemValue
                        }
                    }
                )
            }
        })
        values.contractDocuments.forEach((item) => {
            const key = 'contractDocuments'
            if (item.status === 'DUPLICATE_NAME_ERROR') {
                errorsObject[key] =
                    'You must remove all documents with error messages before continuing'
            } else if (item.status === 'SCANNING_ERROR') {
                errorsObject[key] =
                    'You must remove files that failed the security scan'
            } else if (item.status === 'UPLOAD_ERROR') {
                errorsObject[key] =
                    'You must remove or retry files that failed to upload'
            }
        })
        // return errors
        return errorsObject
    }

    const handleFormSubmit = async (
        values: ContractDetailsFormValues,
        setSubmitting: (isSubmitting: boolean) => void, // formik setSubmitting
        options: {
            type: 'SAVE_AS_DRAFT' | 'BACK' | 'CONTINUE'
            redirectPath?: RouteT
        }
    ) => {
        if (options.type === 'SAVE_AS_DRAFT' && draftSaved) {
            setDraftSaved(false)
        }

        const dsnpTrigger = values.federalAuthorities.some((type) =>
            dsnpTriggers.includes(type)
        )

        const updatedDraftSubmissionFormData: ContractDraftRevisionFormDataInput =
            {
                contractExecutionStatus: values.contractExecutionStatus,
                contractDateStart: formatFormDateForGQL(
                    values.contractDateStart
                ),
                contractDateEnd: formatFormDateForGQL(values.contractDateEnd),
                riskBasedContract:
                    draftSubmission.draftRevision.formData.riskBasedContract,
                populationCovered:
                    draftSubmission.draftRevision.formData.populationCovered,
                programIDs:
                    draftSubmission.draftRevision.formData.programIDs || [],
                stateContacts:
                    draftSubmission.draftRevision.formData.stateContacts || [],
                contractDocuments:
                    formatDocumentsForGQL(values.contractDocuments) || [],
                supportingDocuments:
                    formatDocumentsForGQL(values.supportingDocuments) || [],
                managedCareEntities: values.managedCareEntities,
                federalAuthorities: values.federalAuthorities,
                // Clear dsnpContract if all dsnp trigger federalAuthorities are removed after a value was previously selected for dsnpContract
                dsnpContract:
                    values.dsnpContract && dsnpTrigger
                        ? yesNoFormValueAsBoolean(values.dsnpContract)
                        : undefined,
                submissionType:
                    draftSubmission.draftRevision.formData.submissionType,
                statutoryRegulatoryAttestation: formatYesNoForProto(
                    values.statutoryRegulatoryAttestation
                ),
                // If contract is in compliance, we set the description to undefined. This clears out previous non-compliance description
                statutoryRegulatoryAttestationDescription:
                    values.statutoryRegulatoryAttestationDescription,
            }

        if (
            draftSubmission === undefined ||
            !updateDraft ||
            !draftSubmission.draftRevision
        ) {
            console.info(draftSubmission, updateDraft)
            console.info(
                'ERROR, SubmissionType for does not have props needed to update a draft.'
            )
            return
        }
        if (isContractWithProvisions(draftSubmission)) {
            updatedDraftSubmissionFormData.inLieuServicesAndSettings =
                yesNoFormValueAsBoolean(values.inLieuServicesAndSettings)
            updatedDraftSubmissionFormData.modifiedBenefitsProvided =
                yesNoFormValueAsBoolean(values.modifiedBenefitsProvided)
            updatedDraftSubmissionFormData.modifiedGeoAreaServed =
                yesNoFormValueAsBoolean(values.modifiedGeoAreaServed)
            updatedDraftSubmissionFormData.modifiedMedicaidBeneficiaries =
                yesNoFormValueAsBoolean(values.modifiedMedicaidBeneficiaries)
            updatedDraftSubmissionFormData.modifiedRiskSharingStrategy =
                yesNoFormValueAsBoolean(values.modifiedRiskSharingStrategy)
            updatedDraftSubmissionFormData.modifiedIncentiveArrangements =
                yesNoFormValueAsBoolean(values.modifiedIncentiveArrangements)
            updatedDraftSubmissionFormData.modifiedWitholdAgreements =
                yesNoFormValueAsBoolean(values.modifiedWitholdAgreements)
            updatedDraftSubmissionFormData.modifiedStateDirectedPayments =
                yesNoFormValueAsBoolean(values.modifiedStateDirectedPayments)
            updatedDraftSubmissionFormData.modifiedPassThroughPayments =
                yesNoFormValueAsBoolean(values.modifiedPassThroughPayments)
            updatedDraftSubmissionFormData.modifiedPaymentsForMentalDiseaseInstitutions =
                yesNoFormValueAsBoolean(
                    values.modifiedPaymentsForMentalDiseaseInstitutions
                )
            updatedDraftSubmissionFormData.modifiedMedicalLossRatioStandards =
                yesNoFormValueAsBoolean(
                    values.modifiedMedicalLossRatioStandards
                )
            updatedDraftSubmissionFormData.modifiedOtherFinancialPaymentIncentive =
                yesNoFormValueAsBoolean(
                    values.modifiedOtherFinancialPaymentIncentive
                )
            updatedDraftSubmissionFormData.modifiedEnrollmentProcess =
                yesNoFormValueAsBoolean(values.modifiedEnrollmentProcess)
            updatedDraftSubmissionFormData.modifiedGrevienceAndAppeal =
                yesNoFormValueAsBoolean(values.modifiedGrevienceAndAppeal)
            updatedDraftSubmissionFormData.modifiedNetworkAdequacyStandards =
                yesNoFormValueAsBoolean(values.modifiedNetworkAdequacyStandards)
            updatedDraftSubmissionFormData.modifiedLengthOfContract =
                yesNoFormValueAsBoolean(values.modifiedLengthOfContract)
            updatedDraftSubmissionFormData.modifiedNonRiskPaymentArrangements =
                yesNoFormValueAsBoolean(
                    values.modifiedNonRiskPaymentArrangements
                )
        } else {
            updatedDraftSubmissionFormData.inLieuServicesAndSettings = undefined
            updatedDraftSubmissionFormData.modifiedBenefitsProvided = undefined
            updatedDraftSubmissionFormData.modifiedGeoAreaServed = undefined
            updatedDraftSubmissionFormData.modifiedMedicaidBeneficiaries =
                undefined
            updatedDraftSubmissionFormData.modifiedRiskSharingStrategy =
                undefined
            updatedDraftSubmissionFormData.modifiedIncentiveArrangements =
                undefined
            updatedDraftSubmissionFormData.modifiedWitholdAgreements = undefined
            updatedDraftSubmissionFormData.modifiedStateDirectedPayments =
                undefined
            updatedDraftSubmissionFormData.modifiedPassThroughPayments =
                undefined
            updatedDraftSubmissionFormData.modifiedPaymentsForMentalDiseaseInstitutions =
                undefined
            updatedDraftSubmissionFormData.modifiedMedicalLossRatioStandards =
                undefined
            updatedDraftSubmissionFormData.modifiedOtherFinancialPaymentIncentive =
                undefined
            updatedDraftSubmissionFormData.modifiedEnrollmentProcess = undefined
            updatedDraftSubmissionFormData.modifiedGrevienceAndAppeal =
                undefined
            updatedDraftSubmissionFormData.modifiedNetworkAdequacyStandards =
                undefined
            updatedDraftSubmissionFormData.modifiedLengthOfContract = undefined
            updatedDraftSubmissionFormData.modifiedNonRiskPaymentArrangements =
                undefined
        }

        const updatedContract: UpdateContractDraftRevisionInput = {
            formData: updatedDraftSubmissionFormData,
            contractID: draftSubmission.id,
            lastSeenUpdatedAt: draftSubmission.draftRevision.updatedAt,
        }

        const updatedSubmission = await updateDraft(updatedContract)
        if (updatedSubmission instanceof Error) {
            setSubmitting(false)
            console.info('Error updating draft submission: ', updatedSubmission)
        } else if (options.type === 'SAVE_AS_DRAFT' && updatedSubmission) {
            setDraftSaved(true)
            setSubmitting(false)
        } else {
            //Can assume back or continue was clicked at this point
            if (options.redirectPath) {
                navigate(
                    generatePath(RoutesRecord[options.redirectPath], {
                        id: id,
                    })
                )
            }
        }
    }

    const formHeading = 'Contract Details Form'

    const dsnpTriggers = [
        'STATE_PLAN',
        'WAIVER_1915B',
        'WAIVER_1115',
        'VOLUNTARY',
    ]

    return (
        <div id={activeMainContentId}>
            <FormNotificationContainer>
                <DynamicStepIndicator
                    formPages={activeFormPages(
                        draftSubmission.draftRevision.formData,
                        hideSupportingDocs
                    )}
                    currentFormPage={currentRoute}
                />
                <PageBannerAlerts
                    loggedInUser={loggedInUser}
                    unlockedInfo={draftSubmission.draftRevision.unlockInfo}
                    showPageErrorMessage={showPageErrorMessage ?? false}
                    draftSaved={draftSaved}
                />
            </FormNotificationContainer>
            <FormContainer id="ContactDetails">
                <Formik
                    initialValues={contractDetailsInitialValues}
                    onSubmit={(values, { setSubmitting }) => {
                        return handleFormSubmit(values, setSubmitting, {
                            type: 'CONTINUE',
                            redirectPath:
                                draftSubmission.draftRevision.formData
                                    .submissionType === 'CONTRACT_ONLY'
                                    ? 'SUBMISSIONS_CONTACTS'
                                    : 'SUBMISSIONS_RATE_DETAILS',
                        })
                    }}
                    validationSchema={() =>
                        ContractDetailsFormSchema(
                            draftSubmission,
                            ldClient?.allFlags()
                        )
                    }
                >
                    {({
                        values,
                        errors,
                        handleSubmit,
                        setSubmitting,
                        isSubmitting,
                        setFieldValue,
                    }) => (
                        <>
                            <UswdsForm
                                className={styles.formContainer}
                                id="ContractDetailsForm"
                                onSubmit={(e) => {
                                    setShouldValidate(true)
                                    setFocusErrorSummaryHeading(true)
                                    handleSubmit(e)
                                }}
                            >
                                <fieldset className="usa-fieldset">
                                    <legend className="srOnly">
                                        Contract Details
                                    </legend>

                                    {shouldValidate && (
                                        <ErrorSummary
                                            errors={genecontractErrorsummaryErrors(
                                                errors,
                                                values
                                            )}
                                            headingRef={errorSummaryHeadingRef}
                                        />
                                    )}

                                    <FormGroup
                                        error={Boolean(
                                            showFieldErrors(
                                                'contractDocuments',
                                                errors
                                            )
                                        )}
                                        className="margin-top-0"
                                    >
                                        <FileUpload
                                            id="contractDocuments"
                                            name="contractDocuments"
                                            label="Upload contract"
                                            aria-required
                                            error={showFieldErrors(
                                                'contractDocuments',
                                                errors
                                            )}
                                            hint={
                                                <span
                                                    className={
                                                        styles.guidanceTextBlock
                                                    }
                                                >
                                                    <LinkWithLogging
                                                        aria-label="Document definitions and requirements (opens in new window)"
                                                        href={
                                                            '/help#key-documents'
                                                        }
                                                        variant="external"
                                                        target="_blank"
                                                    >
                                                        Document definitions and
                                                        requirements
                                                    </LinkWithLogging>
                                                    <span className="mcr-note padding-top-05">
                                                        Supporting documents can
                                                        be added later. If you
                                                        have additional contract
                                                        actions, you must submit
                                                        them in a separate
                                                        submission.
                                                    </span>
                                                    <span className="usa-hint padding-top-1">
                                                        This input only accepts
                                                        PDF, CSV, DOC, DOCX,
                                                        XLS, XLSX files.
                                                    </span>
                                                </span>
                                            }
                                            accept={
                                                ACCEPTED_SUBMISSION_FILE_TYPES
                                            }
                                            initialItems={fileItemsFromDraftSubmission(
                                                'contract'
                                            )}
                                            uploadFile={(file) =>
                                                handleUploadFile(
                                                    file,
                                                    'HEALTH_PLAN_DOCS'
                                                )
                                            }
                                            scanFile={(key) =>
                                                handleScanFile(
                                                    key,
                                                    'HEALTH_PLAN_DOCS'
                                                )
                                            }
                                            onFileItemsUpdate={({
                                                fileItems,
                                            }) =>
                                                setFieldValue(
                                                    `contractDocuments`,
                                                    fileItems
                                                )
                                            }
                                        />
                                    </FormGroup>
                                    {hideSupportingDocs && (
                                        <FormGroup
                                            error={Boolean(
                                                showFieldErrors(
                                                    'supportingDocuments',
                                                    errors
                                                )
                                            )}
                                        >
                                            <FileUpload
                                                id="supportingDocuments"
                                                name="supportingDocuments"
                                                label="Upload contract-supporting documents"
                                                error={showFieldErrors(
                                                    'supportingDocuments',
                                                    errors
                                                )}
                                                hint={
                                                    <span
                                                        className={
                                                            styles.guidanceTextBlock
                                                        }
                                                    >
                                                        <LinkWithLogging
                                                            aria-label="Document definitions and requirements (opens in new window)"
                                                            href={
                                                                '/help#supporting-documents'
                                                            }
                                                            variant="external"
                                                            target="_blank"
                                                        >
                                                            Document definitions
                                                            and requirements
                                                        </LinkWithLogging>
                                                        <span className="mcr-note padding-top-05">
                                                            Upload any
                                                            supporting documents
                                                            related to the
                                                            contract.
                                                        </span>
                                                        <span className="usa-hint padding-top-1">
                                                            This input only
                                                            accepts PDF, CSV,
                                                            DOC, DOCX, XLS, XLSX
                                                            files.
                                                        </span>
                                                    </span>
                                                }
                                                accept={
                                                    ACCEPTED_SUBMISSION_FILE_TYPES
                                                }
                                                initialItems={fileItemsFromDraftSubmission(
                                                    'supporting'
                                                )}
                                                uploadFile={(file) =>
                                                    handleUploadFile(
                                                        file,
                                                        'HEALTH_PLAN_DOCS'
                                                    )
                                                }
                                                scanFile={(key) =>
                                                    handleScanFile(
                                                        key,
                                                        'HEALTH_PLAN_DOCS'
                                                    )
                                                }
                                                onFileItemsUpdate={({
                                                    fileItems,
                                                }) =>
                                                    setFieldValue(
                                                        `supportingDocuments`,
                                                        fileItems
                                                    )
                                                }
                                            />
                                        </FormGroup>
                                    )}
                                    {contract438Attestation && (
                                        <FormGroup
                                            error={Boolean(
                                                showFieldErrors(
                                                    'statutoryRegulatoryAttestation',
                                                    errors
                                                )
                                            )}
                                        >
                                            <Fieldset
                                                role="radiogroup"
                                                aria-required
                                                className={
                                                    styles.contractAttestation
                                                }
                                                legend={
                                                    StatutoryRegulatoryAttestationQuestion
                                                }
                                            >
                                                <div role="note">
                                                    <span
                                                        className={
                                                            styles.requiredOptionalText
                                                        }
                                                    >
                                                        Required
                                                    </span>
                                                    <span>
                                                        <Link
                                                            aria-label="Managed Care Contract Review and Approval State Guide (opens in new window)"
                                                            href={
                                                                'https://www.medicaid.gov/sites/default/files/2022-01/mce-checklist-state-user-guide.pdf'
                                                            }
                                                            variant="external"
                                                            target="_blank"
                                                        >
                                                            Managed Care
                                                            Contract Review and
                                                            Approval State Guide
                                                        </Link>
                                                        <Link
                                                            aria-label="CHIP Managed Care Contract Review and Approval State Guide (opens in new window)"
                                                            href={
                                                                'https://www.medicaid.gov/sites/default/files/2022-04/chip-managed-care-contract-guide_0.pdf'
                                                            }
                                                            variant="external"
                                                            target="_blank"
                                                        >
                                                            CHIP Managed Care
                                                            Contract Review and
                                                            Approval State Guide
                                                        </Link>
                                                    </span>
                                                </div>
                                                {Boolean(
                                                    showFieldErrors(
                                                        'statutoryRegulatoryAttestation',
                                                        errors
                                                    )
                                                ) && (
                                                    <PoliteErrorMessage
                                                        formFieldLabel={
                                                            StatutoryRegulatoryAttestationQuestion
                                                        }
                                                    >
                                                        {
                                                            errors.statutoryRegulatoryAttestation
                                                        }
                                                    </PoliteErrorMessage>
                                                )}
                                                <FieldRadio
                                                    name="statutoryRegulatoryAttestation"
                                                    label={
                                                        StatutoryRegulatoryAttestation.YES
                                                    }
                                                    id="statutoryRegulatoryAttestationYes"
                                                    value={'YES'}
                                                    aria-required
                                                    list_position={1}
                                                    list_options={2}
                                                    parent_component_heading={
                                                        StatutoryRegulatoryAttestationQuestion
                                                    }
                                                    radio_button_title={
                                                        StatutoryRegulatoryAttestation.YES
                                                    }
                                                />
                                                <FieldRadio
                                                    name="statutoryRegulatoryAttestation"
                                                    label={
                                                        StatutoryRegulatoryAttestation.NO
                                                    }
                                                    id="statutoryRegulatoryAttestationNo"
                                                    value={'NO'}
                                                    aria-required
                                                    list_position={2}
                                                    list_options={2}
                                                    parent_component_heading={
                                                        StatutoryRegulatoryAttestationQuestion
                                                    }
                                                    radio_button_title={
                                                        StatutoryRegulatoryAttestation.NO
                                                    }
                                                />
                                            </Fieldset>
                                        </FormGroup>
                                    )}
                                    {contract438Attestation &&
                                        values.statutoryRegulatoryAttestation ===
                                            'NO' && (
                                            <div
                                                className={
                                                    styles.contractAttestation
                                                }
                                            >
                                                <FieldTextarea
                                                    label={
                                                        StatutoryRegulatoryAttestationDescription
                                                    }
                                                    id="statutoryRegulatoryAttestationDescription"
                                                    name="statutoryRegulatoryAttestationDescription"
                                                    aria-required
                                                    showError={Boolean(
                                                        showFieldErrors(
                                                            'statutoryRegulatoryAttestationDescription',
                                                            errors
                                                        )
                                                    )}
                                                    hint={
                                                        <ReactRouterLinkWithLogging
                                                            variant="external"
                                                            className={
                                                                'margin-bottom-1'
                                                            }
                                                            to={{
                                                                pathname:
                                                                    '/help',
                                                                hash: '#non-compliance-guidance',
                                                            }}
                                                            target="_blank"
                                                        >
                                                            Non-compliance
                                                            definitions and
                                                            examples
                                                        </ReactRouterLinkWithLogging>
                                                    }
                                                />
                                            </div>
                                        )}
                                    <FormGroup
                                        error={Boolean(
                                            showFieldErrors(
                                                'contractExecutionStatus',
                                                errors
                                            )
                                        )}
                                    >
                                        <Fieldset
                                            role="radiogroup"
                                            aria-required
                                            className={styles.radioGroup}
                                            legend="Contract status"
                                        >
                                            <span
                                                className={
                                                    styles.requiredOptionalText
                                                }
                                            >
                                                Required
                                            </span>
                                            {Boolean(
                                                showFieldErrors(
                                                    'contractExecutionStatus',
                                                    errors
                                                )
                                            ) && (
                                                <PoliteErrorMessage formFieldLabel="Contract status">
                                                    {
                                                        errors.contractExecutionStatus
                                                    }
                                                </PoliteErrorMessage>
                                            )}
                                            <FieldRadio
                                                id="executedContract"
                                                name="contractExecutionStatus"
                                                label="Fully executed"
                                                aria-required
                                                value={'EXECUTED'}
                                                list_position={1}
                                                list_options={2}
                                                parent_component_heading="Contract status"
                                                radio_button_title="Fully executed"
                                            />
                                            <FieldRadio
                                                id="unexecutedContract"
                                                name="contractExecutionStatus"
                                                label="Unexecuted by some or all parties"
                                                aria-required
                                                value={'UNEXECUTED'}
                                                list_position={2}
                                                list_options={2}
                                                parent_component_heading="Contract status"
                                                radio_button_title="Unexecuted by some or all parties"
                                            />
                                        </Fieldset>
                                    </FormGroup>
                                    {
                                        <>
                                            <FormGroup
                                                error={
                                                    Boolean(
                                                        showFieldErrors(
                                                            'contractDateStart',
                                                            errors
                                                        )
                                                    ) ||
                                                    Boolean(
                                                        showFieldErrors(
                                                            'contractDateEnd',
                                                            errors
                                                        )
                                                    )
                                                }
                                            >
                                                <Fieldset
                                                    aria-required
                                                    legend={
                                                        isContractAmendment(
                                                            draftSubmission
                                                        )
                                                            ? 'Amendment effective dates'
                                                            : 'Contract effective dates'
                                                    }
                                                >
                                                    <span
                                                        className={
                                                            styles.requiredOptionalText
                                                        }
                                                    >
                                                        Required
                                                    </span>
                                                    {Boolean(
                                                        showFieldErrors(
                                                            'contractDateStart',
                                                            errors
                                                        ) ||
                                                            Boolean(
                                                                showFieldErrors(
                                                                    'contractDateEnd',
                                                                    errors
                                                                )
                                                            )
                                                    ) && (
                                                        <ContractDatesErrorMessage
                                                            values={values}
                                                            validationErrorMessage={
                                                                errors.contractDateStart ||
                                                                errors.contractDateEnd ||
                                                                'Invalid date'
                                                            }
                                                            formFieldLabel={
                                                                isContractAmendment(
                                                                    draftSubmission
                                                                )
                                                                    ? 'Amendment effective dates'
                                                                    : 'Contract effective dates'
                                                            }
                                                        />
                                                    )}
                                                    <LinkWithLogging
                                                        aria-label="Effective date guidance (opens in new window)"
                                                        href={
                                                            '/help#effective-date-guidance'
                                                        }
                                                        variant="external"
                                                        target="_blank"
                                                    >
                                                        Effective date guidance
                                                    </LinkWithLogging>
                                                    <DateRangePicker
                                                        className={
                                                            styles.dateRangePicker
                                                        }
                                                        startDateHint="mm/dd/yyyy"
                                                        startDateLabel="Start date"
                                                        startDatePickerProps={{
                                                            id: 'contractDateStart',
                                                            name: 'contractDateStart',
                                                            'aria-required':
                                                                true,
                                                            disabled: false,
                                                            defaultValue:
                                                                values.contractDateStart,
                                                            maxDate:
                                                                formattedDateMinusOneDay(
                                                                    values.contractDateEnd
                                                                ),
                                                            onChange: (val) =>
                                                                setFieldValue(
                                                                    'contractDateStart',
                                                                    formatUserInputDate(
                                                                        val
                                                                    )
                                                                ),
                                                        }}
                                                        endDateHint="mm/dd/yyyy"
                                                        endDateLabel="End date"
                                                        endDatePickerProps={{
                                                            disabled: false,
                                                            id: 'contractDateEnd',
                                                            name: 'contractDateEnd',
                                                            'aria-required':
                                                                true,
                                                            defaultValue:
                                                                values.contractDateEnd,
                                                            minDate:
                                                                formattedDatePlusOneDay(
                                                                    values.contractDateStart
                                                                ),
                                                            onChange: (val) =>
                                                                setFieldValue(
                                                                    'contractDateEnd',
                                                                    formatUserInputDate(
                                                                        val
                                                                    )
                                                                ),
                                                        }}
                                                    />
                                                </Fieldset>
                                            </FormGroup>
                                            <FormGroup
                                                error={Boolean(
                                                    showFieldErrors(
                                                        'managedCareEntities',
                                                        errors
                                                    )
                                                )}
                                            >
                                                <Fieldset
                                                    aria-required
                                                    legend="Managed Care entities"
                                                >
                                                    <span
                                                        className={
                                                            styles.requiredOptionalText
                                                        }
                                                    >
                                                        Required
                                                    </span>
                                                    <Link
                                                        variant="external"
                                                        href={
                                                            'https://www.medicaid.gov/medicaid/managed-care/managed-care-entities/index.html'
                                                        }
                                                        target="_blank"
                                                    >
                                                        Managed Care entity
                                                        definitions
                                                    </Link>
                                                    <div className="usa-hint">
                                                        <span>
                                                            Check all that apply
                                                        </span>
                                                    </div>
                                                    {Boolean(
                                                        showFieldErrors(
                                                            'managedCareEntities',
                                                            errors
                                                        )
                                                    ) && (
                                                        <PoliteErrorMessage formFieldLabel="Managed Care entities">
                                                            {
                                                                errors.managedCareEntities
                                                            }
                                                        </PoliteErrorMessage>
                                                    )}
                                                    <FieldCheckbox
                                                        id="managedCareOrganization"
                                                        name="managedCareEntities"
                                                        label={
                                                            ManagedCareEntityRecord.MCO
                                                        }
                                                        value="MCO"
                                                        heading="Managed Care entities"
                                                        parent_component_heading={
                                                            formHeading
                                                        }
                                                    />
                                                    <FieldCheckbox
                                                        id="prepaidInpatientHealthPlan"
                                                        name="managedCareEntities"
                                                        label={
                                                            ManagedCareEntityRecord.PIHP
                                                        }
                                                        value="PIHP"
                                                        heading="Managed Care entities"
                                                        parent_component_heading={
                                                            formHeading
                                                        }
                                                    />
                                                    <FieldCheckbox
                                                        id="prepaidAmbulatoryHealthPlans"
                                                        name="managedCareEntities"
                                                        label={
                                                            ManagedCareEntityRecord.PAHP
                                                        }
                                                        value="PAHP"
                                                        heading="Managed Care entities"
                                                        parent_component_heading={
                                                            formHeading
                                                        }
                                                    />
                                                    <FieldCheckbox
                                                        id="primaryCareCaseManagementEntity"
                                                        name="managedCareEntities"
                                                        label={
                                                            ManagedCareEntityRecord.PCCM
                                                        }
                                                        value="PCCM"
                                                        heading="Managed Care entities"
                                                        parent_component_heading={
                                                            formHeading
                                                        }
                                                    />
                                                </Fieldset>
                                            </FormGroup>

                                            <FormGroup
                                                error={Boolean(
                                                    showFieldErrors(
                                                        'federalAuthorities',
                                                        errors
                                                    )
                                                )}
                                            >
                                                <Fieldset
                                                    aria-required
                                                    legend="Active federal operating authority"
                                                >
                                                    <span
                                                        className={
                                                            styles.requiredOptionalText
                                                        }
                                                    >
                                                        Required
                                                    </span>
                                                    <Link
                                                        variant="external"
                                                        href={
                                                            'https://www.medicaid.gov/medicaid/managed-care/managed-care-authorities/index.html'
                                                        }
                                                        target="_blank"
                                                    >
                                                        Managed Care authority
                                                        definitions
                                                    </Link>
                                                    <div className="usa-hint">
                                                        <span>
                                                            Check all that apply
                                                        </span>
                                                    </div>
                                                    {Boolean(
                                                        showFieldErrors(
                                                            'federalAuthorities',
                                                            errors
                                                        )
                                                    ) && (
                                                        <PoliteErrorMessage formFieldLabel="Active federal operating authority">
                                                            {
                                                                errors.federalAuthorities
                                                            }
                                                        </PoliteErrorMessage>
                                                    )}
                                                    {applicableFederalAuthorities.map(
                                                        (federalAuthority) => (
                                                            <FieldCheckbox
                                                                id={federalAuthority.toLowerCase()}
                                                                key={federalAuthority.toLowerCase()}
                                                                name="federalAuthorities"
                                                                label={
                                                                    FederalAuthorityRecord[
                                                                        federalAuthority
                                                                    ]
                                                                }
                                                                value={
                                                                    federalAuthority
                                                                }
                                                                heading="Managed Care entities"
                                                                parent_component_heading={
                                                                    formHeading
                                                                }
                                                            />
                                                        )
                                                    )}
                                                </Fieldset>
                                            </FormGroup>
                                            {enableDSNPs &&
                                                values.federalAuthorities.some(
                                                    (type) =>
                                                        dsnpTriggers.includes(
                                                            type
                                                        )
                                                ) && (
                                                    <FormGroup
                                                        error={Boolean(
                                                            showFieldErrors(
                                                                'dsnpContract',
                                                                errors
                                                            )
                                                        )}
                                                    >
                                                        <Fieldset
                                                            aria-required
                                                            id="dsnpContract"
                                                            legend="Is this contract associated with a Dual-Eligible Special Needs Plan (D-SNP) that covers Medicaid benefits?"
                                                        >
                                                            <span
                                                                className={
                                                                    styles.requiredOptionalText
                                                                }
                                                            >
                                                                Required
                                                            </span>
                                                            <div
                                                                role="note"
                                                                aria-labelledby="dsnpContract"
                                                                className="mcr-note margin-top-1"
                                                            >
                                                                See 42 CFR §
                                                                422.2
                                                            </div>
                                                            <LinkWithLogging
                                                                variant="external"
                                                                href={
                                                                    '/help#dual-eligible-special-needs-plans'
                                                                }
                                                                target="_blank"
                                                                data-testid="dsnpGuidanceLink"
                                                                aria-label="D-SNP guidance (opens in new window)"
                                                            >
                                                                D-SNP guidance
                                                            </LinkWithLogging>
                                                            <FieldYesNo
                                                                id="dsnpContract"
                                                                name="dsnpContract"
                                                                label="Is this contract associated with a Dual-Eligible Special Needs Plan (D-SNP) that covers Medicaid benefits?"
                                                                showError={Boolean(
                                                                    showFieldErrors(
                                                                        'dsnpContract',
                                                                        errors
                                                                    )
                                                                )}
                                                                legendStyle="srOnly"
                                                            />
                                                        </Fieldset>
                                                    </FormGroup>
                                                )}
                                            {isContractWithProvisions(
                                                draftSubmission
                                            ) && (
                                                <FormGroup data-testid="yes-no-group">
                                                    <Fieldset
                                                        aria-required
                                                        legend={
                                                            isBaseContract(
                                                                draftSubmission
                                                            )
                                                                ? 'Does this contract action include provisions related to any of the following'
                                                                : 'Does this contract action include new or modified provisions related to any of the following'
                                                        }
                                                    >
                                                        <span
                                                            className={
                                                                styles.requiredOptionalText
                                                            }
                                                        >
                                                            Required
                                                        </span>
                                                        {applicableProvisions.map(
                                                            (
                                                                modifiedProvisionName
                                                            ) => (
                                                                <FieldYesNo
                                                                    id={
                                                                        modifiedProvisionName
                                                                    }
                                                                    key={
                                                                        modifiedProvisionName
                                                                    }
                                                                    name={
                                                                        modifiedProvisionName
                                                                    }
                                                                    label={generateProvisionLabel(
                                                                        draftSubmission,
                                                                        modifiedProvisionName
                                                                    )}
                                                                    showError={Boolean(
                                                                        showFieldErrors(
                                                                            modifiedProvisionName,
                                                                            errors
                                                                        )
                                                                    )}
                                                                    variant="SUBHEAD"
                                                                />
                                                            )
                                                        )}
                                                    </Fieldset>
                                                </FormGroup>
                                            )}
                                        </>
                                    }
                                </fieldset>

                                <PageActions
                                    saveAsDraftOnClick={async () => {
                                        await handleFormSubmit(
                                            values,
                                            setSubmitting,
                                            {
                                                type: 'SAVE_AS_DRAFT',
                                            }
                                        )
                                    }}
                                    backOnClick={async () => {
                                        // do not need to validate or resubmit if no documents are uploaded
                                        if (
                                            values.contractDocuments.length ===
                                            0
                                        ) {
                                            navigate('../type')
                                        } else {
                                            await handleFormSubmit(
                                                values,
                                                setSubmitting,
                                                {
                                                    type: 'BACK',
                                                    redirectPath:
                                                        'SUBMISSIONS_TYPE',
                                                }
                                            )
                                        }
                                    }}
                                    disableContinue={
                                        shouldValidate &&
                                        !!Object.keys(errors).length
                                    }
                                    actionInProgress={isSubmitting}
                                    backOnClickUrl={generatePath(
                                        RoutesRecord.SUBMISSIONS_TYPE,
                                        { id }
                                    )}
                                    continueOnClickUrl={
                                        draftSubmission.draftRevision.formData
                                            .submissionType === 'CONTRACT_ONLY'
                                            ? generatePath(
                                                  RoutesRecord.SUBMISSIONS_RATE_DETAILS,
                                                  { id }
                                              )
                                            : generatePath(
                                                  RoutesRecord.SUBMISSIONS_CONTACTS,
                                                  { id }
                                              )
                                    }
                                />
                            </UswdsForm>
                        </>
                    )}
                </Formik>
            </FormContainer>
        </div>
    )
}<|MERGE_RESOLUTION|>--- conflicted
+++ resolved
@@ -63,10 +63,7 @@
     isContractAmendment,
     isContractWithProvisions,
     featureFlags,
-<<<<<<< HEAD
-=======
     dsnpTriggers,
->>>>>>> 80d98e02
 } from '@mc-review/common-code'
 import {
     RoutesRecord,
@@ -576,13 +573,6 @@
     }
 
     const formHeading = 'Contract Details Form'
-
-    const dsnpTriggers = [
-        'STATE_PLAN',
-        'WAIVER_1915B',
-        'WAIVER_1115',
-        'VOLUNTARY',
-    ]
 
     return (
         <div id={activeMainContentId}>
