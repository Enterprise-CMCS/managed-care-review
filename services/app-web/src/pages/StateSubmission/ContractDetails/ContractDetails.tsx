import React, { useState } from 'react'
import dayjs from 'dayjs'
import {
    Form as UswdsForm,
    FormGroup,
    Fieldset,
    Link,
    DateRangePicker,
    ErrorMessage,
} from '@trussworks/react-uswds'
import { v4 as uuidv4 } from 'uuid'
import { Link as ReactRouterLink, useHistory } from 'react-router-dom'
import { Formik, FormikErrors } from 'formik'

import styles from '../StateSubmissionForm.module.scss'

import {
    FieldRadio,
    FieldCheckbox,
    FieldTextInput,
    ErrorSummary,
} from '../../../components/Form'
import {
    FileUpload,
    S3FileData,
    FileItemT,
} from '../../../components/FileUpload'
import {
    formatForApi,
    formatForForm,
    formatUserInputDate,
    isDateRangeEmpty,
} from '../../../formHelpers'
import {
    DraftSubmission,
    ContractType,
    FederalAuthority,
    CapitationRatesAmendedInfo,
    CapitationRatesAmendmentReason,
    UpdateDraftSubmissionInput,
} from '../../../gen/gqlClient'
import { useS3 } from '../../../contexts/S3Context'
import { isS3Error } from '../../../s3'

import { ContractDetailsFormSchema } from './ContractDetailsSchema'
import { ManagedCareEntity } from '../../../common-code/domain-models/DraftSubmissionType'
import { updatesFromSubmission } from '../updateSubmissionTransform'
import {
    AmendableItemsRecord,
    RateChangeReasonRecord,
    ManagedCareEntityRecord,
    FederalAuthorityRecord,
} from '../../../constants/submissions'
import { PageActions } from '../PageActions'

function formattedDatePlusOneDay(initialValue: string): string {
    const dayjsValue = dayjs(initialValue)
    return initialValue && dayjsValue.isValid()
        ? dayjsValue.add(1, 'day').format('YYYY-MM-DD')
        : initialValue // preserve undefined to show validations later
}

function formattedDateMinusOneDay(initialValue: string): string {
    const dayjsValue = dayjs(initialValue)
    return initialValue && dayjsValue.isValid()
        ? dayjsValue.subtract(1, 'day').format('YYYY-MM-DD')
        : initialValue // preserve undefined to show validations later
}

const ContractDatesErrorMessage = ({
    values,
    validationErrorMessage,
}: {
    values: ContractDetailsFormValues
    validationErrorMessage: string
}): React.ReactElement => (
    <ErrorMessage>
        {isDateRangeEmpty(values.contractDateStart, values.contractDateEnd)
            ? 'You must provide a start and an end date'
            : validationErrorMessage}
    </ErrorMessage>
)

export interface ContractDetailsFormValues {
    contractType: ContractType | undefined
    contractDateStart: string
    contractDateEnd: string
    managedCareEntities: ManagedCareEntity[]
    itemsAmended: string[]
    otherItemAmended: string
    capitationRates: CapitationRatesAmendmentReason | undefined
    capitationRatesOther: string
    relatedToCovid19: string
    relatedToVaccination: string
    federalAuthorities: FederalAuthority[]
}
type FormError =
    FormikErrors<ContractDetailsFormValues>[keyof FormikErrors<ContractDetailsFormValues>]

export const ContractDetails = ({
    draftSubmission,
    showValidations = false,
    updateDraft,
    formAlert = undefined,
}: {
    draftSubmission: DraftSubmission
    showValidations?: boolean
    updateDraft: (
        input: UpdateDraftSubmissionInput
    ) => Promise<DraftSubmission | undefined>
    formAlert?: React.ReactElement
}): React.ReactElement => {
    const [shouldValidate, setShouldValidate] = React.useState(showValidations)
    const history = useHistory()

    // Contract documents state management
    const { deleteFile, uploadFile, scanFile, getKey, getS3URL } = useS3()
    const [fileItems, setFileItems] = useState<FileItemT[]>([]) // eventually this will include files from api
    const hasValidFiles =
        fileItems.length > 0 &&
        fileItems.every((item) => item.status === 'UPLOAD_COMPLETE')
    const showFileUploadError = shouldValidate && !hasValidFiles

    const fileItemsFromDraftSubmission: FileItemT[] | undefined =
        draftSubmission &&
        draftSubmission.contractDocuments.map((doc) => {
            const key = getKey(doc.s3URL)
            if (!key) {
                return {
                    id: uuidv4(),
                    name: doc.name,
                    key: 'INVALID_KEY',
                    s3URL: undefined,
                    status: 'UPLOAD_ERROR',
                }
            }
            return {
                id: uuidv4(),
                name: doc.name,
                key: key,
                s3URL: doc.s3URL,
                status: 'UPLOAD_COMPLETE',
            }
        })


    const onFileItemsUpdate = async ({
        fileItems,
    }: {
        fileItems: FileItemT[]
    }) => {
        setFileItems(fileItems)
    }
    const handleDeleteFile = async (key: string) => {
        const result = await deleteFile(key)
        if (isS3Error(result)) {
            throw new Error(`Error in S3 key: ${key}`)
        }

        return
    }

    const handleUploadFile = async (file: File): Promise<S3FileData> => {
        const s3Key = await uploadFile(file)

        if (isS3Error(s3Key)) {
            throw new Error(`Error in S3: ${file.name}`)
        }

        const s3URL = await getS3URL(s3Key, file.name)
        return { key: s3Key, s3URL: s3URL }
    }

    const handleScanFile = async (key: string): Promise<void | Error> => {
        try {
            await scanFile(key)
        } catch (e) {
            if (isS3Error(e)) {
                throw new Error(`Error in S3: ${key}`)
            }
            throw new Error('Scanning error: Scanning retry timed out')
        }
    }

    const contractDetailsInitialValues: ContractDetailsFormValues = {
        contractType: draftSubmission?.contractType ?? undefined,
        contractDateStart:
            (draftSubmission &&
                formatForForm(draftSubmission.contractDateStart)) ??
            '',
        contractDateEnd:
            (draftSubmission &&
                formatForForm(draftSubmission.contractDateEnd)) ??
            '',
        managedCareEntities:
            (draftSubmission?.managedCareEntities as ManagedCareEntity[]) ?? [],
        itemsAmended:
            draftSubmission.contractAmendmentInfo?.itemsBeingAmended ?? [],
        otherItemAmended:
            draftSubmission.contractAmendmentInfo?.otherItemBeingAmended ?? '',
        capitationRates:
            draftSubmission.contractAmendmentInfo?.capitationRatesAmendedInfo
                ?.reason ?? undefined,
        capitationRatesOther:
            draftSubmission.contractAmendmentInfo?.capitationRatesAmendedInfo
                ?.otherReason ?? '',
        relatedToCovid19: formatForForm(
            draftSubmission.contractAmendmentInfo?.relatedToCovid19 ?? null
        ),
        relatedToVaccination: formatForForm(
            draftSubmission.contractAmendmentInfo?.relatedToVaccination ?? null
        ),
        federalAuthorities: draftSubmission?.federalAuthorities ?? [],
    }

    const showFieldErrors = (error?: FormError) =>
        shouldValidate && Boolean(error)

    const isContractTypeEmpty = (values: ContractDetailsFormValues): boolean =>
        values.contractType === undefined

    const isContractAmendmentSelected = (
        values: ContractDetailsFormValues
    ): boolean => values.contractType === 'AMENDMENT'

    const handleFormSubmit = async (
        values: ContractDetailsFormValues,
        setSubmitting: (isSubmitting: boolean) => void, // formik setSubmitting
        options: {
            shouldValidate: boolean
            redirectPath: string
        }
    ) => {
        // This is where documents validation happens (outside of the yup schema, which only handles the formik form data)
        // if there are any errors present in the documents and we are in a validation state (relevant for Save as Draft and Continue buttons) we will never submit
        // instead, force user to clear validations to continue
        if (options.shouldValidate) {
            setShouldValidate(true)
            if (!hasValidFiles) return
        }

        const contractDocuments = fileItems.reduce(
            (formDataDocuments, fileItem) => {
                if (fileItem.status === 'UPLOAD_ERROR') {
                    console.log(
                        'Attempting to save files that failed upload, discarding invalid files'
                    )
                } else if (fileItem.status === 'SCANNING_ERROR') {
                    console.log(
                        'Attempting to save files that failed scanning, discarding invalid files'
                    )
                } else if (fileItem.status === 'DUPLICATE_NAME_ERROR') {
                    console.log(
                        'Attempting to save files that are duplicate names, discarding duplicate'
                    )
                } else if (!fileItem.s3URL)
                    console.log(
                        'Attempting to save a seemingly valid file item is not yet uploaded to S3, this should not happen on form submit. Discarding file.'
                    )
                else {
                    formDataDocuments.push({
                        name: fileItem.name,
                        s3URL: fileItem.s3URL,
                    })
                }
                return formDataDocuments
            },
            [] as { name: string; s3URL: string }[]
        )

        const updatedDraft = updatesFromSubmission(draftSubmission)
        updatedDraft.contractType = values.contractType
        updatedDraft.contractDateStart = values.contractDateStart || null
        updatedDraft.contractDateEnd = values.contractDateEnd || null
        updatedDraft.managedCareEntities = values.managedCareEntities
        updatedDraft.federalAuthorities = values.federalAuthorities
        updatedDraft.contractDocuments = contractDocuments

        if (values.contractType === 'AMENDMENT') {
            const relatedToCovid = values.relatedToCovid19 === 'YES'
            const relatedToVaccine = relatedToCovid
                ? values.relatedToVaccination === 'YES'
                : null

            const amendedOther = formatForApi(values.otherItemAmended)

            let capitationInfo: CapitationRatesAmendedInfo | undefined =
                undefined
            if (values.itemsAmended.includes('CAPITATION_RATES')) {
                capitationInfo = {
                    reason: values.capitationRates,
                    otherReason: formatForApi(values.capitationRatesOther),
                }
            }

            updatedDraft.contractAmendmentInfo = {
                itemsBeingAmended: values.itemsAmended,
                otherItemBeingAmended: amendedOther,
                capitationRatesAmendedInfo: capitationInfo,
                relatedToCovid19: relatedToCovid,
                relatedToVaccination: relatedToVaccine,
            }
        } else {
            updatedDraft.contractAmendmentInfo = null
        }

        try {
            const updatedSubmission = await updateDraft({
                submissionID: draftSubmission.id,
                draftSubmissionUpdates: updatedDraft,
            })
            if (updatedSubmission) {
                history.push(options.redirectPath)
            }
        } catch (serverError) {
            setSubmitting(false)
        }
    }

    const documentsError = showDocumentErrors &&
        fileItems.length === 0
            ? ' You must upload at least one document'
            : showDocumentErrors &&
            !hasValidFiles
            ? ' You must remove all documents with error messages before continuing'
            : undefined;

    return (
        <Formik
            initialValues={contractDetailsInitialValues}
            onSubmit={(values, { setSubmitting }) => {
                return handleFormSubmit(values, setSubmitting, {
                    shouldValidate: true,
                    redirectPath:
                        draftSubmission.submissionType === 'CONTRACT_ONLY'
                            ? 'contacts'
                            : 'rate-details',
                })
            }}
            validationSchema={ContractDetailsFormSchema}
        >
            {({
                values,
                errors,
                handleSubmit,
                setSubmitting,
                isSubmitting,
                setFieldValue,
            }) => (
                <>
                    <UswdsForm
                        className={styles.formContainer}
                        id="ContractDetailsForm"
                        aria-label="Contract Details Form"
                        onSubmit={() => {
                            return
                        }}
                    >
                        <fieldset className="usa-fieldset">
                            <legend className="srOnly">Contract Details</legend>
                            {formAlert && formAlert}
                            <span>All fields are required</span>
<<<<<<< HEAD
                            <FormGroup error={showFileUploadError}>
=======

                            <ErrorSummary errors={documentsError ? {documents: documentsError, ...errors} : errors} />

                            <FormGroup error={showDocumentErrors}>
>>>>>>> cc245909
                                <FileUpload
                                    id="documents"
                                    name="documents"
                                    label="Upload contract"
<<<<<<< HEAD
                                    error={
                                        showFileUploadError &&
                                        fileItems.length === 0
                                            ? ' You must upload at least one document'
                                            : showFileUploadError &&
                                              !hasValidFiles
                                            ? ' You must remove all documents with error messages before continuing'
                                            : undefined
                                    }
=======
                                    error={documentsError}
>>>>>>> cc245909
                                    hint={
                                        <>
                                            <Link
                                                aria-label="Document definitions and requirements (opens in new window)"
                                                href={
                                                    '/help#document-definitions-requirements'
                                                }
                                                variant="external"
                                                target="_blank"
                                            >
                                                Document definitions and
                                                requirements
                                            </Link>
                                        </>
                                    }
                                    accept="application/pdf,text/csv,application/msword,application/vnd.openxmlformats-officedocument.wordprocessingml.document,application/vnd.ms-excel,application/vnd.openxmlformats-officedocument.spreadsheetml.sheet"
                                    initialItems={fileItemsFromDraftSubmission}
                                    uploadFile={handleUploadFile}
                                    scanFile={handleScanFile}
                                    deleteFile={handleDeleteFile}
                                    onFileItemsUpdate={onFileItemsUpdate}
                                />
                            </FormGroup>
                            <FormGroup
                                error={showFieldErrors(errors.contractType)}
                            >
                                <Fieldset
                                    className={styles.radioGroup}
                                    legend="Contract action type"
                                >
                                    {showFieldErrors(errors.contractType) && (
                                        <ErrorMessage>
                                            {errors.contractType}
                                        </ErrorMessage>
                                    )}
                                    <FieldRadio
                                        id="baseContract"
                                        name="contractType"
                                        label="Base contract"
                                        value={'BASE'}
                                        checked={values.contractType === 'BASE'}
                                        aria-required
                                    />
                                    <FieldRadio
                                        id="amendmentContract"
                                        name="contractType"
                                        label="Amendment to base contract"
                                        value={'AMENDMENT'}
                                        checked={
                                            values.contractType === 'AMENDMENT'
                                        }
                                        aria-required
                                    />
                                </Fieldset>
                            </FormGroup>

                            {!isContractTypeEmpty(values) && (
                                <>
                                    <FormGroup
                                        error={
                                            showFieldErrors(
                                                errors.contractDateStart
                                            ) ||
                                            showFieldErrors(
                                                errors.contractDateEnd
                                            )
                                        }
                                    >
                                        <Fieldset
                                            legend={
                                                isContractAmendmentSelected(
                                                    values
                                                )
                                                    ? 'Amendment effective dates'
                                                    : 'Contract effective dates'
                                            }
                                        >
                                            {showFieldErrors(
                                                errors.contractDateStart ||
                                                    errors.contractDateEnd
                                            ) && (
                                                <ContractDatesErrorMessage
                                                    values={values}
                                                    validationErrorMessage={
                                                        errors.contractDateStart ||
                                                        errors.contractDateEnd ||
                                                        'Invalid date'
                                                    }
                                                />
                                            )}
                                            <DateRangePicker
                                                className={
                                                    styles.dateRangePicker
                                                }
                                                startDateHint="mm/dd/yyyy"
                                                startDateLabel="Start date"
                                                startDatePickerProps={{
                                                    disabled: false,
                                                    id: 'contractDateStart',
                                                    name: 'contractDateStart',
                                                    defaultValue:
                                                        values.contractDateStart,
                                                    maxDate:
                                                        formattedDateMinusOneDay(
                                                            values.contractDateEnd
                                                        ),
                                                    onChange: (val) =>
                                                        setFieldValue(
                                                            'contractDateStart',
                                                            formatUserInputDate(
                                                                val
                                                            )
                                                        ),
                                                }}
                                                endDateHint="mm/dd/yyyy"
                                                endDateLabel="End date"
                                                endDatePickerProps={{
                                                    disabled: false,
                                                    id: 'contractDateEnd',
                                                    name: 'contractDateEnd',
                                                    defaultValue:
                                                        values.contractDateEnd,
                                                    minDate:
                                                        formattedDatePlusOneDay(
                                                            values.contractDateStart
                                                        ),
                                                    onChange: (val) =>
                                                        setFieldValue(
                                                            'contractDateEnd',
                                                            formatUserInputDate(
                                                                val
                                                            )
                                                        ),
                                                }}
                                            />
                                        </Fieldset>
                                    </FormGroup>
                                    <FormGroup
                                        error={showFieldErrors(
                                            errors.managedCareEntities
                                        )}
                                    >
                                        <Fieldset legend="Managed Care entities">
                                            <Link
                                                variant="external"
                                                href={
                                                    'https://www.medicaid.gov/medicaid/managed-care/managed-care-entities/index.html'
                                                }
                                                target="_blank"
                                            >
                                                Managed Care entity definitions
                                            </Link>
                                            <div className="usa-hint">
                                                <span>
                                                    Check all that apply
                                                </span>
                                            </div>
                                            {showFieldErrors(
                                                errors.managedCareEntities
                                            ) && (
                                                <ErrorMessage>
                                                    {errors.managedCareEntities}
                                                </ErrorMessage>
                                            )}
                                            <FieldCheckbox
                                                id="managedCareOrganization"
                                                name="managedCareEntities"
                                                label={
                                                    ManagedCareEntityRecord.MCO
                                                }
                                                value="MCO"
                                                checked={values.managedCareEntities.includes(
                                                    'MCO'
                                                )}
                                            />
                                            <FieldCheckbox
                                                id="prepaidInpatientHealthPlan"
                                                name="managedCareEntities"
                                                label={
                                                    ManagedCareEntityRecord.PIHP
                                                }
                                                value="PIHP"
                                                checked={values.managedCareEntities.includes(
                                                    'PIHP'
                                                )}
                                            />
                                            <FieldCheckbox
                                                id="prepaidAmbulatoryHealthPlans"
                                                name="managedCareEntities"
                                                label={
                                                    ManagedCareEntityRecord.PAHP
                                                }
                                                value="PAHP"
                                                checked={values.managedCareEntities.includes(
                                                    'PAHP'
                                                )}
                                            />
                                            <FieldCheckbox
                                                id="primaryCareCaseManagementEntity"
                                                name="managedCareEntities"
                                                label={
                                                    ManagedCareEntityRecord.PCCM
                                                }
                                                value="PCCM"
                                                checked={values.managedCareEntities.includes(
                                                    'PCCM'
                                                )}
                                            />
                                        </Fieldset>
                                    </FormGroup>

                                    <FormGroup
                                        error={showFieldErrors(
                                            errors.federalAuthorities
                                        )}
                                    >
                                        <Fieldset legend="Federal authority your program operates under">
                                            <Link
                                                variant="external"
                                                href={
                                                    'https://www.medicaid.gov/medicaid/managed-care/managed-care-authorities/index.html'
                                                }
                                                target="_blank"
                                            >
                                                Managed Care authority
                                                definitions
                                            </Link>
                                            <div className="usa-hint">
                                                <span>
                                                    Check all that apply
                                                </span>
                                            </div>
                                            {showFieldErrors(
                                                errors.federalAuthorities
                                            ) && (
                                                <ErrorMessage>
                                                    {errors.federalAuthorities}
                                                </ErrorMessage>
                                            )}
                                            <FieldCheckbox
                                                id="1932aStatePlanAuthority"
                                                name="federalAuthorities"
                                                label={
                                                    FederalAuthorityRecord.STATE_PLAN
                                                }
                                                value={'STATE_PLAN'}
                                                checked={values.federalAuthorities.includes(
                                                    'STATE_PLAN'
                                                )}
                                            />
                                            <FieldCheckbox
                                                id="1915bWaiverAuthority"
                                                name="federalAuthorities"
                                                label={
                                                    FederalAuthorityRecord.WAIVER_1915B
                                                }
                                                value={'WAIVER_1915B'}
                                                checked={values.federalAuthorities.includes(
                                                    'WAIVER_1915B'
                                                )}
                                            />
                                            <FieldCheckbox
                                                id="1115WaiverAuthority"
                                                name="federalAuthorities"
                                                label={
                                                    FederalAuthorityRecord.WAIVER_1115
                                                }
                                                value={'WAIVER_1115'}
                                                checked={values.federalAuthorities.includes(
                                                    'WAIVER_1115'
                                                )}
                                            />
                                            <FieldCheckbox
                                                id="1915aVoluntaryAuthority"
                                                name="federalAuthorities"
                                                label={
                                                    FederalAuthorityRecord.VOLUNTARY
                                                }
                                                value={'VOLUNTARY'}
                                                checked={values.federalAuthorities.includes(
                                                    'VOLUNTARY'
                                                )}
                                            />
                                            <FieldCheckbox
                                                id="1937BenchmarkAuthority"
                                                name="federalAuthorities"
                                                label={
                                                    FederalAuthorityRecord.BENCHMARK
                                                }
                                                value={'BENCHMARK'}
                                                checked={values.federalAuthorities.includes(
                                                    'BENCHMARK'
                                                )}
                                            />
                                            <FieldCheckbox
                                                id="titleXXISeparateChipStatePlanAuthority"
                                                name="federalAuthorities"
                                                label={
                                                    FederalAuthorityRecord.TITLE_XXI
                                                }
                                                value={'TITLE_XXI'}
                                                checked={values.federalAuthorities.includes(
                                                    'TITLE_XXI'
                                                )}
                                            />
                                        </Fieldset>
                                    </FormGroup>
                                    {isContractAmendmentSelected(values) && (
                                        <>
                                            <FormGroup
                                                error={showFieldErrors(
                                                    errors.itemsAmended
                                                )}
                                            >
                                                <Fieldset legend="Items being amended">
                                                    <Link
                                                        variant="external"
                                                        asCustom={
                                                            ReactRouterLink
                                                        }
                                                        to={{
                                                            pathname: '/help',
                                                            hash: '#items-being-amended-definitions',
                                                        }}
                                                        target="_blank"
                                                    >
                                                        Items being amended
                                                        definitions
                                                    </Link>
                                                    <div className="usa-hint">
                                                        <span>
                                                            Check all that apply
                                                        </span>
                                                    </div>
                                                    {showFieldErrors(
                                                        errors.itemsAmended
                                                    ) && (
                                                        <ErrorMessage>
                                                            {
                                                                errors.itemsAmended
                                                            }
                                                        </ErrorMessage>
                                                    )}
                                                    <FieldCheckbox
                                                        id="benefitsProvided"
                                                        name="itemsAmended"
                                                        label={
                                                            AmendableItemsRecord.BENEFITS_PROVIDED
                                                        }
                                                        value="BENEFITS_PROVIDED"
                                                        checked={values.itemsAmended.includes(
                                                            'BENEFITS_PROVIDED'
                                                        )}
                                                    />
                                                    <FieldCheckbox
                                                        id="capitationRates"
                                                        name="itemsAmended"
                                                        label={
                                                            AmendableItemsRecord.CAPITATION_RATES
                                                        }
                                                        value="CAPITATION_RATES"
                                                        checked={values.itemsAmended.includes(
                                                            'CAPITATION_RATES'
                                                        )}
                                                    />
                                                    {values.itemsAmended.includes(
                                                        'CAPITATION_RATES'
                                                    ) && (
                                                        <div>
                                                            <FormGroup
                                                                className={
                                                                    showFieldErrors(
                                                                        errors.capitationRates
                                                                    )
                                                                        ? styles.nestedOptionsError
                                                                        : styles.nestedOptions
                                                                }
                                                            >
                                                                <Fieldset legend="Select reason for capitation rate change">
                                                                    {showFieldErrors(
                                                                        errors.capitationRates
                                                                    ) && (
                                                                        <ErrorMessage>
                                                                            {
                                                                                errors.capitationRates
                                                                            }
                                                                        </ErrorMessage>
                                                                    )}
                                                                    <FieldRadio
                                                                        id="annualRateUpdate"
                                                                        name="capitationRates"
                                                                        label={
                                                                            RateChangeReasonRecord.ANNUAL
                                                                        }
                                                                        value={
                                                                            'ANNUAL'
                                                                        }
                                                                        checked={
                                                                            values.capitationRates ===
                                                                            'ANNUAL'
                                                                        }
                                                                    />
                                                                    <FieldRadio
                                                                        id="midYearUpdate"
                                                                        name="capitationRates"
                                                                        label={
                                                                            RateChangeReasonRecord.MIDYEAR
                                                                        }
                                                                        value={
                                                                            'MIDYEAR'
                                                                        }
                                                                        checked={
                                                                            values.capitationRates ===
                                                                            'MIDYEAR'
                                                                        }
                                                                    />
                                                                    <FieldRadio
                                                                        id="capitation-other"
                                                                        name="capitationRates"
                                                                        label={
                                                                            RateChangeReasonRecord.OTHER
                                                                        }
                                                                        value={
                                                                            'OTHER'
                                                                        }
                                                                        checked={
                                                                            values.capitationRates ===
                                                                            'OTHER'
                                                                        }
                                                                    />
                                                                    {values.capitationRates ===
                                                                        'OTHER' && (
                                                                        <FieldTextInput
                                                                            id="other-rates"
                                                                            label="Other capitation rate description"
                                                                            showError={showFieldErrors(
                                                                                errors.capitationRatesOther
                                                                            )}
                                                                            name="capitationRatesOther"
                                                                            type="text"
                                                                        />
                                                                    )}
                                                                </Fieldset>
                                                            </FormGroup>
                                                        </div>
                                                    )}
                                                    <FieldCheckbox
                                                        id="encounterData"
                                                        name="itemsAmended"
                                                        label={
                                                            AmendableItemsRecord.ENCOUNTER_DATA
                                                        }
                                                        value="ENCOUNTER_DATA"
                                                        checked={values.itemsAmended.includes(
                                                            'ENCOUNTER_DATA'
                                                        )}
                                                    />
                                                    <FieldCheckbox
                                                        id="enrolleeAccess"
                                                        name="itemsAmended"
                                                        label={
                                                            AmendableItemsRecord.ENROLLE_ACCESS
                                                        }
                                                        value="ENROLLE_ACCESS"
                                                        checked={values.itemsAmended.includes(
                                                            'ENROLLE_ACCESS'
                                                        )}
                                                    />
                                                    <FieldCheckbox
                                                        id="enrollmentDisenrollementProcess"
                                                        name="itemsAmended"
                                                        label={
                                                            AmendableItemsRecord.ENROLLMENT_PROCESS
                                                        }
                                                        value="ENROLLMENT_PROCESS"
                                                        checked={values.itemsAmended.includes(
                                                            'ENROLLMENT_PROCESS'
                                                        )}
                                                    />
                                                    <FieldCheckbox
                                                        id="financialIncentives"
                                                        name="itemsAmended"
                                                        label={
                                                            AmendableItemsRecord.FINANCIAL_INCENTIVES
                                                        }
                                                        value="FINANCIAL_INCENTIVES"
                                                        checked={values.itemsAmended.includes(
                                                            'FINANCIAL_INCENTIVES'
                                                        )}
                                                    />
                                                    <FieldCheckbox
                                                        id="geographicAreaServed"
                                                        name="itemsAmended"
                                                        label={
                                                            AmendableItemsRecord.GEO_AREA_SERVED
                                                        }
                                                        value="GEO_AREA_SERVED"
                                                        checked={values.itemsAmended.includes(
                                                            'GEO_AREA_SERVED'
                                                        )}
                                                    />
                                                    <FieldCheckbox
                                                        id="grievancesAndAppealsSystem"
                                                        name="itemsAmended"
                                                        label={
                                                            AmendableItemsRecord.GRIEVANCES_AND_APPEALS_SYSTEM
                                                        }
                                                        value="GRIEVANCES_AND_APPEALS_SYSTEM"
                                                        checked={values.itemsAmended.includes(
                                                            'GRIEVANCES_AND_APPEALS_SYSTEM'
                                                        )}
                                                    />
                                                    <FieldCheckbox
                                                        id="lengthOfContractPeriod"
                                                        name="itemsAmended"
                                                        label={
                                                            AmendableItemsRecord.LENGTH_OF_CONTRACT_PERIOD
                                                        }
                                                        value="LENGTH_OF_CONTRACT_PERIOD"
                                                        checked={values.itemsAmended.includes(
                                                            'LENGTH_OF_CONTRACT_PERIOD'
                                                        )}
                                                    />
                                                    <FieldCheckbox
                                                        id="nonriskPayment"
                                                        name="itemsAmended"
                                                        label={
                                                            AmendableItemsRecord.NON_RISK_PAYMENT
                                                        }
                                                        value="NON_RISK_PAYMENT"
                                                        checked={values.itemsAmended.includes(
                                                            'NON_RISK_PAYMENT'
                                                        )}
                                                    />
                                                    <FieldCheckbox
                                                        id="programIntegrity"
                                                        name="itemsAmended"
                                                        label={
                                                            AmendableItemsRecord.PROGRAM_INTEGRITY
                                                        }
                                                        value="PROGRAM_INTEGRITY"
                                                        checked={values.itemsAmended.includes(
                                                            'PROGRAM_INTEGRITY'
                                                        )}
                                                    />
                                                    <FieldCheckbox
                                                        id="qualityStandards"
                                                        name="itemsAmended"
                                                        label={
                                                            AmendableItemsRecord.QUALITY_STANDARDS
                                                        }
                                                        value="QUALITY_STANDARDS"
                                                        checked={values.itemsAmended.includes(
                                                            'QUALITY_STANDARDS'
                                                        )}
                                                    />
                                                    <FieldCheckbox
                                                        id="riskSharingMechanisms"
                                                        name="itemsAmended"
                                                        label={
                                                            AmendableItemsRecord.RISK_SHARING_MECHANISM
                                                        }
                                                        value="RISK_SHARING_MECHANISM"
                                                        checked={values.itemsAmended.includes(
                                                            'RISK_SHARING_MECHANISM'
                                                        )}
                                                    />
                                                    <FieldCheckbox
                                                        id="items-other"
                                                        name="itemsAmended"
                                                        label="Other (please describe)"
                                                        value="OTHER"
                                                        checked={values.itemsAmended.includes(
                                                            'OTHER'
                                                        )}
                                                    />
                                                    {values.itemsAmended.includes(
                                                        'OTHER'
                                                    ) && (
                                                        <div
                                                            className={
                                                                styles.nestedOptions
                                                            }
                                                        >
                                                            <FieldTextInput
                                                                id="other-items-amended"
                                                                label="Other item description"
                                                                showError={showFieldErrors(
                                                                    errors.otherItemAmended
                                                                )}
                                                                name="otherItemAmended"
                                                                type="text"
                                                            />
                                                        </div>
                                                    )}
                                                </Fieldset>
                                            </FormGroup>
                                            {values.contractType ===
                                                'AMENDMENT' && (
                                                <>
                                                    <FormGroup
                                                        error={showFieldErrors(
                                                            errors.relatedToCovid19
                                                        )}
                                                    >
                                                        <Fieldset legend="Is this contract action related to the COVID-19 public health emergency?">
                                                            {showFieldErrors(
                                                                errors.relatedToCovid19
                                                            ) && (
                                                                <ErrorMessage>
                                                                    {
                                                                        errors.relatedToCovid19
                                                                    }
                                                                </ErrorMessage>
                                                            )}
                                                            <FieldRadio
                                                                id="covidYes"
                                                                name="relatedToCovid19"
                                                                label="Yes"
                                                                value="YES"
                                                                checked={
                                                                    values.relatedToCovid19 ===
                                                                    'YES'
                                                                }
                                                            />
                                                            <FieldRadio
                                                                id="covidNo"
                                                                name="relatedToCovid19"
                                                                label="No"
                                                                value="NO"
                                                                checked={
                                                                    values.relatedToCovid19 ===
                                                                    'NO'
                                                                }
                                                            />
                                                        </Fieldset>
                                                    </FormGroup>
                                                    {values.relatedToCovid19 ===
                                                        'YES' && (
                                                        <FormGroup
                                                            error={showFieldErrors(
                                                                errors.relatedToVaccination
                                                            )}
                                                        >
                                                            <Fieldset legend="Is this related to coverage and reimbursement for vaccine administration?">
                                                                {showFieldErrors(
                                                                    errors.relatedToVaccination
                                                                ) && (
                                                                    <ErrorMessage>
                                                                        {
                                                                            errors.relatedToVaccination
                                                                        }
                                                                    </ErrorMessage>
                                                                )}
                                                                <FieldRadio
                                                                    id="vaccineYes"
                                                                    name="relatedToVaccination"
                                                                    label="Yes"
                                                                    value="YES"
                                                                    checked={
                                                                        values.relatedToVaccination ===
                                                                        'YES'
                                                                    }
                                                                />
                                                                <FieldRadio
                                                                    id="vaccineNo"
                                                                    name="relatedToVaccination"
                                                                    label="No"
                                                                    value="NO"
                                                                    checked={
                                                                        values.relatedToVaccination ===
                                                                        'NO'
                                                                    }
                                                                />
                                                            </Fieldset>
                                                        </FormGroup>
                                                    )}
                                                </>
                                            )}
                                        </>
                                    )}
                                </>
                            )}
                        </fieldset>

                        <PageActions
                            saveAsDraftOnClick={async () => {
                                // do not need to trigger validations if file list is empty
                                if (fileItems.length === 0) {
                                    await handleFormSubmit(
                                        values,
                                        setSubmitting,
                                        {
                                            shouldValidate: false,
                                            redirectPath: '/dashboard',
                                        }
                                    )
                                } else {
                                    await handleFormSubmit(
                                        values,
                                        setSubmitting,
                                        {
                                            shouldValidate: true,
                                            redirectPath: '/dashboard',
                                        }
                                    )
                                }
                            }}
                            backOnClick={async () => {
                                // do not need to validate or resubmit if no documents are uploaded
                                if (fileItems.length === 0) {
                                    history.push('type')
                                } else {
                                    await handleFormSubmit(
                                        values,
                                        setSubmitting,
                                        {
                                            shouldValidate: false,
                                            redirectPath: 'type',
                                        }
                                    )
                                }
                            }}
                            continueOnClick={() => {
                                setShouldValidate(true)
                                handleSubmit()
                            }}
                            continueDisabled={
                                isSubmitting || showFileUploadError
                            }
                        />
                    </UswdsForm>
                </>
            )}
        </Formik>
    )
}<|MERGE_RESOLUTION|>--- conflicted
+++ resolved
@@ -317,10 +317,10 @@
         }
     }
 
-    const documentsError = showDocumentErrors &&
+    const documentsErrorMessage = showFileUploadError &&
         fileItems.length === 0
             ? ' You must upload at least one document'
-            : showDocumentErrors &&
+            : showFileUploadError &&
             !hasValidFiles
             ? ' You must remove all documents with error messages before continuing'
             : undefined;
@@ -360,31 +360,15 @@
                             <legend className="srOnly">Contract Details</legend>
                             {formAlert && formAlert}
                             <span>All fields are required</span>
-<<<<<<< HEAD
+
+                            <ErrorSummary errors={documentsErrorMessage ? {documents: documentsErrorMessage, ...errors} : errors} />
+
                             <FormGroup error={showFileUploadError}>
-=======
-
-                            <ErrorSummary errors={documentsError ? {documents: documentsError, ...errors} : errors} />
-
-                            <FormGroup error={showDocumentErrors}>
->>>>>>> cc245909
                                 <FileUpload
                                     id="documents"
                                     name="documents"
                                     label="Upload contract"
-<<<<<<< HEAD
-                                    error={
-                                        showFileUploadError &&
-                                        fileItems.length === 0
-                                            ? ' You must upload at least one document'
-                                            : showFileUploadError &&
-                                              !hasValidFiles
-                                            ? ' You must remove all documents with error messages before continuing'
-                                            : undefined
-                                    }
-=======
-                                    error={documentsError}
->>>>>>> cc245909
+                                    error={documentsErrorMessage}
                                     hint={
                                         <>
                                             <Link
