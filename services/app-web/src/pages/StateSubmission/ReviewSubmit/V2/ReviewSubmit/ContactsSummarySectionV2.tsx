import { Grid, GridContainer } from '@trussworks/react-uswds'
import styles from '../../../../../components/SubmissionSummarySection/SubmissionSummarySection.module.scss'

import { SectionHeader } from '../../../../../components/SectionHeader'
import {
    ActuaryFirmsRecord,
    ActuaryCommunicationRecord,
} from '../../../../../constants/healthPlanPackages'
import { ActuaryContact } from '../../../../../common-code/healthPlanFormDataType'
import {
    DataDetail,
    DataDetailContactField,
} from '../../../../../components/DataDetail'
import { SectionCard } from '../../../../../components/SectionCard'
import { Contract, RateRevision } from '../../../../../gen/gqlClient'
import {
    getDraftRates,
    getLastContractSubmission,
} from '../../../../../gqlHelpers/contractsAndRates'

export type ContactsSummarySectionProps = {
    contract: Contract
    editNavigateTo?: string
}

export const getActuaryFirm = (actuaryContact: ActuaryContact): string => {
    if (
        actuaryContact.actuarialFirmOther &&
        actuaryContact.actuarialFirm === 'OTHER'
    ) {
        return actuaryContact.actuarialFirmOther
    } else if (
        actuaryContact.actuarialFirm &&
        ActuaryFirmsRecord[actuaryContact.actuarialFirm]
    ) {
        return ActuaryFirmsRecord[actuaryContact.actuarialFirm]
    } else {
        return ''
    }
}

export const ContactsSummarySection = ({
    contract,
    editNavigateTo,
}: ContactsSummarySectionProps): React.ReactElement => {
    const isSubmitted = contract.status === 'SUBMITTED'
    const contractFormData =
        contract.draftRevision?.formData ||
        getLastContractSubmission(contract)?.contractRevision.formData

    let rateRev: RateRevision | undefined = undefined

    if (contractFormData?.submissionType === 'CONTRACT_AND_RATES') {
        // Find first rate associated with the contract to deal with rates info on contacts page
        // TODO move the fields using this data to rate details
        const draftRates = getDraftRates(contract)
        rateRev =
            (draftRates && draftRates[0]?.draftRevision) ||
            getLastContractSubmission(contract)?.rateRevisions[0]
    }
    return (
        <SectionCard id="stateContacts" className={styles.summarySection}>
            <SectionHeader
                header="State contacts"
                editNavigateTo={editNavigateTo}
            />

            <GridContainer className="padding-left-0">
                <Grid row>
                    <dl>
<<<<<<< HEAD
                        {contractFormData &&
                        contractFormData.stateContacts.length > 0 ? (
                            contractFormData.stateContacts.map(
=======
                        {contractFormData && contractFormData.stateContacts.length > 0 ? (
                            contractFormData?.stateContacts.map(
>>>>>>> 2f0814ed
                                (stateContact, index) => (
                                    <DataDetail
                                        key={'statecontact_' + index}
                                        id={'statecontact_' + index}
                                        label={`Contact ${index + 1}`}
                                        children={
                                            <DataDetailContactField
                                                contact={stateContact}
                                            />
                                        }
                                    />
                                )
                            )
                        ) : (
                            <DataDetail
                                id="statecontact"
                                label="Contact"
                                explainMissingData={!isSubmitted}
                                children={undefined}
                            />
                        )}
                    </dl>
                </Grid>
            </GridContainer>

            {contractFormData?.submissionType === 'CONTRACT_AND_RATES' && (
                <>
                    {rateRev?.formData?.addtlActuaryContacts !== undefined &&
                        rateRev.formData.addtlActuaryContacts.length > 0 && (
                            <dl>
                                <SectionHeader header="Additional actuary contacts" />
                                <GridContainer>
                                    <Grid row>
                                        {rateRev.formData?.addtlActuaryContacts.map(
                                            (actuaryContact, index) => (
                                                <Grid
                                                    col={6}
                                                    key={
                                                        'actuarycontact_' +
                                                        index
                                                    }
                                                >
                                                    <DataDetail
                                                        id={
                                                            'actuarycontact_' +
                                                            index
                                                        }
                                                        label="Additional actuary contact"
                                                        children={
                                                            <DataDetailContactField
                                                                contact={
                                                                    actuaryContact
                                                                }
                                                            />
                                                        }
                                                    />
                                                </Grid>
                                            )
                                        )}
                                    </Grid>
                                </GridContainer>
                            </dl>
                        )}
                    <dl>
                        <GridContainer>
                            <DataDetail
                                id="communicationPreference"
                                label="Actuaries’ communication preference"
                                children={
                                    rateRev?.formData
                                        ?.actuaryCommunicationPreference &&
                                    ActuaryCommunicationRecord[
                                        rateRev.formData
                                            .actuaryCommunicationPreference
                                    ]
                                }
                                explainMissingData={!isSubmitted}
                            />
                        </GridContainer>
                    </dl>
                </>
            )}
        </SectionCard>
    )
}<|MERGE_RESOLUTION|>--- conflicted
+++ resolved
@@ -68,14 +68,9 @@
             <GridContainer className="padding-left-0">
                 <Grid row>
                     <dl>
-<<<<<<< HEAD
                         {contractFormData &&
                         contractFormData.stateContacts.length > 0 ? (
-                            contractFormData.stateContacts.map(
-=======
-                        {contractFormData && contractFormData.stateContacts.length > 0 ? (
                             contractFormData?.stateContacts.map(
->>>>>>> 2f0814ed
                                 (stateContact, index) => (
                                     <DataDetail
                                         key={'statecontact_' + index}
