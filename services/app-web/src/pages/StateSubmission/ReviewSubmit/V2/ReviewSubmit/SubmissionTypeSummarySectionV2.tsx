import { Grid } from '@trussworks/react-uswds'
import dayjs from 'dayjs'
import { DataDetail } from '../../../../../components/DataDetail'
import { DoubleColumnGrid } from '../../../../../components/DoubleColumnGrid'
import { SectionHeader } from '../../../../../components/SectionHeader'
import {
    SubmissionTypeRecord,
    ContractTypeRecord,
    PopulationCoveredRecord,
} from '../../../../../constants/healthPlanPackages'
import { GenericErrorPage } from '../../../../Errors/GenericErrorPage'
import { getVisibleLatestContractFormData } from '../../../../../gqlHelpers/contractsAndRates'
import { Program, Contract } from '../../../../../gen/gqlClient'
import { booleanAsYesNoUserValue } from '../../../../../components/Form/FieldYesNo/FieldYesNo'
import { SectionCard } from '../../../../../components/SectionCard'
import styles from '../../../../../components/SubmissionSummarySection/SubmissionSummarySection.module.scss'

export type SubmissionTypeSummarySectionV2Props = {
    contract: Contract
    statePrograms: Program[]
    editNavigateTo?: string
    headerChildComponent?: React.ReactElement
    subHeaderComponent?: React.ReactElement
    initiallySubmittedAt?: Date
    submissionName: string
    isStateUser: boolean
}

export const SubmissionTypeSummarySectionV2 = ({
    contract,
    statePrograms,
    editNavigateTo,
    subHeaderComponent,
    headerChildComponent,
    initiallySubmittedAt,
    submissionName,
    isStateUser,
}: SubmissionTypeSummarySectionV2Props): React.ReactElement => {
<<<<<<< HEAD
    const isPreviousSubmission = usePreviousSubmission()
=======
>>>>>>> 0b95feac
    const contractFormData = getVisibleLatestContractFormData(
        contract,
        isStateUser
    )
    if (!contractFormData) return <GenericErrorPage />

    const programNames = statePrograms
        .filter((p) => contractFormData.programIDs.includes(p.id))
        .map((p) => p.name)
    const isSubmitted = contract.status === 'SUBMITTED'

    return (
        <SectionCard
            id="submissionTypeSection"
            className={styles.summarySection}
        >
            <SectionHeader
                header={submissionName}
                subHeaderComponent={subHeaderComponent}
                editNavigateTo={editNavigateTo}
                headerId={'submissionName'}
            >
                {headerChildComponent && headerChildComponent}
            </SectionHeader>
            <dl>
                {isSubmitted && (
                    <DoubleColumnGrid>
                        <DataDetail
                            id="submitted"
                            label="Submitted"
                            children={
                                <span>
                                    {dayjs(initiallySubmittedAt).format(
                                        'MM/DD/YY'
                                    )}
                                </span>
                            }
                        />
                    </DoubleColumnGrid>
                )}
                <DoubleColumnGrid>
                    {(programNames?.length > 0 || !isSubmitted) && (
                        <DataDetail
                            id="program"
                            label="Program(s)"
                            explainMissingData={!isSubmitted}
                            children={programNames}
                        />
                    )}
                    {(contractFormData.submissionType || !isSubmitted) && (
                        <DataDetail
                            id="submissionType"
                            label="Submission type"
                            explainMissingData={!isSubmitted}
                            children={
                                SubmissionTypeRecord[
                                    contractFormData.submissionType
                                ]
                            }
                        />
                    )}
                    {(contractFormData.contractType || !isSubmitted) && (
                        <DataDetail
                            id="contractType"
                            label="Contract action type"
                            explainMissingData={!isSubmitted}
                            children={
                                contractFormData.contractType
                                    ? ContractTypeRecord[
                                          contractFormData.contractType
                                      ]
                                    : ''
                            }
                        />
                    )}
                    {(contractFormData.riskBasedContract !== null ||
                        (!isSubmitted &&
                            contractFormData.riskBasedContract !== null)) && (
                        <DataDetail
                            id="riskBasedContract"
                            label="Is this a risk based contract"
                            explainMissingData={!isSubmitted}
                            children={booleanAsYesNoUserValue(
                                contractFormData.riskBasedContract
                            )}
                        />
                    )}
                    {(contractFormData.populationCovered || !isSubmitted) && (
                        <DataDetail
                            id="populationCoverage"
                            label="Which populations does this contract action cover?"
                            explainMissingData={!isSubmitted}
                            children={
                                contractFormData.populationCovered &&
                                PopulationCoveredRecord[
                                    contractFormData.populationCovered
                                ]
                            }
                        />
                    )}
                </DoubleColumnGrid>

                <Grid row gap className={styles.reviewDataRow}>
                    <Grid col={12}>
                        {(contractFormData.submissionDescription ||
                            !isSubmitted) && (
                            <DataDetail
                                id="submissionDescription"
                                label="Submission description"
                                explainMissingData={!isSubmitted}
                                children={
                                    contractFormData.submissionDescription
                                }
                            />
                        )}
                    </Grid>
                </Grid>
            </dl>
        </SectionCard>
    )
}<|MERGE_RESOLUTION|>--- conflicted
+++ resolved
@@ -36,10 +36,6 @@
     submissionName,
     isStateUser,
 }: SubmissionTypeSummarySectionV2Props): React.ReactElement => {
-<<<<<<< HEAD
-    const isPreviousSubmission = usePreviousSubmission()
-=======
->>>>>>> 0b95feac
     const contractFormData = getVisibleLatestContractFormData(
         contract,
         isStateUser
