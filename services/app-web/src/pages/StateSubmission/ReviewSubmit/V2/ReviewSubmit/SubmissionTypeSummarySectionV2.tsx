--- conflicted
+++ resolved
@@ -8,15 +8,12 @@
     ContractTypeRecord,
     PopulationCoveredRecord,
 } from '../../../../../constants/healthPlanPackages'
-import {
-    getLastContractSubmission,
-} from '../../../../../gqlHelpers/contractsAndRates'
+import { getLastContractSubmission } from '../../../../../gqlHelpers/contractsAndRates'
 import { Program, Contract } from '../../../../../gen/gqlClient'
 import { usePreviousSubmission } from '../../../../../hooks/usePreviousSubmission'
 import { booleanAsYesNoUserValue } from '../../../../../components/Form/FieldYesNo/FieldYesNo'
 import { SectionCard } from '../../../../../components/SectionCard'
 import styles from '../../../../../components/SubmissionSummarySection/SubmissionSummarySection.module.scss'
-import { getLastContractSubmission } from '../../../../../gqlHelpers/contractsAndRates'
 
 export type SubmissionTypeSummarySectionV2Props = {
     contract: Contract
@@ -84,114 +81,68 @@
                         children={programNames}
                     />
                     {contractFormData && (
-<<<<<<< HEAD
-                        <>
+                        <DataDetail
+                            id="submissionType"
+                            label="Submission type"
+                            explainMissingData={!isSubmitted}
+                            children={
+                                SubmissionTypeRecord[
+                                    contractFormData.submissionType
+                                ]
+                            }
+                        />
+                    )}
+                    {
+                        <DataDetail
+                            id="contractType"
+                            label="Contract action type"
+                            explainMissingData={!isSubmitted}
+                            children={
+                                contractFormData?.contractType
+                                    ? ContractTypeRecord[
+                                          contractFormData.contractType
+                                      ]
+                                    : ''
+                            }
+                        />
+                    }
+                    {contractFormData &&
+                        contractFormData?.riskBasedContract !== null && (
                             <DataDetail
-                                id="submissionType"
-                                label="Submission type"
+                                id="riskBasedContract"
+                                label="Is this a risk based contract"
                                 explainMissingData={!isSubmitted}
-                                children={
-                                    SubmissionTypeRecord[
-                                        contractFormData.submissionType
-                                    ]
-                                }
+                                children={booleanAsYesNoUserValue(
+                                    contractFormData.riskBasedContract
+                                )}
                             />
-                            <DataDetail
-                                id="contractType"
-                                label="Contract action type"
-                                explainMissingData={!isSubmitted}
-                                children={
-                                    contractFormData.contractType
-                                        ? ContractTypeRecord[
-                                              contractFormData.contractType
-                                          ]
-                                        : ''
-                                }
-                            />
-                            {contractFormData.riskBasedContract !== null && (
-                                <DataDetail
-                                    id="riskBasedContract"
-                                    label="Is this a risk based contract"
-                                    explainMissingData={!isSubmitted}
-                                    children={booleanAsYesNoUserValue(
-                                        contractFormData.riskBasedContract
-                                    )}
-                                />
-=======
-                        <DataDetail
-                        id="submissionType"
-                        label="Submission type"
-                        explainMissingData={!isSubmitted}
-                        children={
-                            SubmissionTypeRecord[
-                                contractFormData.submissionType
-                            ]
-                        }
-                    />
-                    )}
-                    {(
-                        <DataDetail
-                        id="contractType"
-                        label="Contract action type"
-                        explainMissingData={!isSubmitted}
-                        children={
-                            contractFormData?.contractType
-                                ? ContractTypeRecord[
-                                      contractFormData.contractType
-                                  ]
-                                : ''
-                        }
-                    />
-                    )}
-                    {contractFormData && contractFormData?.riskBasedContract !== null && (
-                        <DataDetail
-                            id="riskBasedContract"
-                            label="Is this a risk based contract"
-                            explainMissingData={!isSubmitted}
-                            children={booleanAsYesNoUserValue(
-                                contractFormData.riskBasedContract
->>>>>>> 2f0814ed
-                            )}
-                            <DataDetail
-                                id="populationCoverage"
-                                label="Which populations does this contract action cover?"
-                                explainMissingData={!isSubmitted}
-                                children={
-                                    contractFormData.populationCovered &&
-                                    PopulationCoveredRecord[
-                                        contractFormData.populationCovered
-                                    ]
-                                }
-                            />
-                        </>
-                    )}
-<<<<<<< HEAD
-=======
+                        )}
                     {contractFormData && (
                         <DataDetail
-                        id="populationCoverage"
-                        label="Which populations does this contract action cover?"
-                        explainMissingData={!isSubmitted}
-                        children={
-                            contractFormData.populationCovered &&
-                            PopulationCoveredRecord[
-                                contractFormData.populationCovered
-                            ]
-                        }
-                    />
+                            id="populationCoverage"
+                            label="Which populations does this contract action cover?"
+                            explainMissingData={!isSubmitted}
+                            children={
+                                contractFormData.populationCovered &&
+                                PopulationCoveredRecord[
+                                    contractFormData.populationCovered
+                                ]
+                            }
+                        />
                     )}
->>>>>>> 2f0814ed
                 </DoubleColumnGrid>
 
                 <Grid row gap className={styles.reviewDataRow}>
                     <Grid col={12}>
                         {contractFormData && (
                             <DataDetail
-                            id="submissionDescription"
-                            label="Submission description"
-                            explainMissingData={!isSubmitted}
-                            children={contractFormData?.submissionDescription}
-                        />
+                                id="submissionDescription"
+                                label="Submission description"
+                                explainMissingData={!isSubmitted}
+                                children={
+                                    contractFormData.submissionDescription
+                                }
+                            />
                         )}
                     </Grid>
                 </Grid>
