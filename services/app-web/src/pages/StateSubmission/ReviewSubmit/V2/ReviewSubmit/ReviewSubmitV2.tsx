--- conflicted
+++ resolved
@@ -14,13 +14,9 @@
     useStatePrograms,
     useTealium,
 } from '../../../../../hooks'
-<<<<<<< HEAD
+import { useLDClient } from 'launchdarkly-react-client-sdk'
+
 import { RoutesRecord } from '@mc-review/constants'
-=======
-import { useLDClient } from 'launchdarkly-react-client-sdk'
-
-import { RoutesRecord } from '../../../../../constants'
->>>>>>> 70b6a558
 import { UnlockSubmitModal } from '../../../../../components/Modal/V2/UnlockSubmitModalV2'
 import { getVisibleLatestContractFormData } from '@mc-review/helpers'
 import { useAuth } from '../../../../../contexts/AuthContext'
@@ -37,7 +33,7 @@
 import { packageName } from '@mc-review/hpp'
 import { usePage } from '../../../../../contexts/PageContext'
 import { activeFormPages } from '../../../StateSubmissionForm'
-import { featureFlags } from '../../../../../common-code/featureFlags'
+import { featureFlags } from '@mc-review/common-code'
 
 export const ReviewSubmit = (): React.ReactElement => {
     const navigate = useNavigate()
