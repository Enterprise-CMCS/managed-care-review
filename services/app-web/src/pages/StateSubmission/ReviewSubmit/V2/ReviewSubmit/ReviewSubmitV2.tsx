import {
    GridContainer,
    ModalRef,
    ModalToggleButton,
} from '@trussworks/react-uswds'
import React, { useRef, useState, useEffect } from 'react'
import { useNavigate } from 'react-router-dom'
import { DynamicStepIndicator } from '../../../../../components'
import { PageActionsContainer } from '../../../PageActions'
import styles from '../../../ReviewSubmit/ReviewSubmit.module.scss'
import { ActionButton } from '../../../../../components/ActionButton'
import { useRouteParams, useStatePrograms } from '../../../../../hooks'
import {
    RoutesRecord,
    STATE_SUBMISSION_FORM_ROUTES,
} from '../../../../../constants'
import { getLatestContractFormData } from '../../../../../gqlHelpers/contractsAndRates'
import { useAuth } from '../../../../../contexts/AuthContext'
import { RateDetailsSummarySectionV2 } from './RateDetailsSummarySectionV2'
import { ContactsSummarySection } from './ContactsSummarySectionV2'
import { ContractDetailsSummarySectionV2 } from './ContractDetailsSummarySectionV2'
import { SubmissionTypeSummarySectionV2 } from './SubmissionTypeSummarySectionV2'
import { useFetchContractQuery } from '../../../../../gen/gqlClient'
import { ErrorForbiddenPage } from '../../../../Errors/ErrorForbiddenPage'
import { Error404 } from '../../../../Errors/Error404Page'
import { GenericErrorPage } from '../../../../Errors/GenericErrorPage'
import { Loading } from '../../../../../components'
import { PageBannerAlerts } from '../../../PageBannerAlerts'
import { packageName } from '../../../../../common-code/healthPlanFormDataType'
import { usePage } from '../../../../../contexts/PageContext'

export const ReviewSubmitV2 = (): React.ReactElement => {
    const navigate = useNavigate()
    const modalRef = useRef<ModalRef>(null)
    const [isSubmitting] = useState<boolean>(false)
    const statePrograms = useStatePrograms()
    const { loggedInUser } = useAuth()
    const { updateHeading } = usePage()
    const { id } = useRouteParams()

    const { data, loading, error } = useFetchContractQuery({
        variables: {
            input: {
                contractID: id ?? 'unknown contract',
            },
        },
        fetchPolicy: 'network-only',
    })

    const contract = data?.fetchContract.contract

    useEffect(() => {
        updateHeading({
            customHeading: contract?.draftRevision?.contractName,
        })
    }, [contract, updateHeading])

    if (loading) {
        return (
            <GridContainer>
                <Loading />
            </GridContainer>
        )
    } else if (error || !contract) {
        //error handling for a state user that tries to access rates for a different state
        if (error?.graphQLErrors[0]?.extensions?.code === 'FORBIDDEN') {
            return (
                <ErrorForbiddenPage errorMsg={error.graphQLErrors[0].message} />
            )
        } else if (error?.graphQLErrors[0]?.extensions?.code === 'NOT_FOUND') {
            return <Error404 />
        } else {
            return <GenericErrorPage />
        }
    }

<<<<<<< HEAD
=======
    const contractFormData = getLatestContractFormData(contract)
    if (!contractFormData) return <GenericErrorPage />

>>>>>>> 2f0814ed
    const isContractActionAndRateCertification =
        contract.draftRates && contract.draftRates.length > 0
    const programIDs = contractFormData?.programIDs
    const programs = statePrograms.filter((program) =>
        programIDs?.includes(program.id)
    )

    const submissionName =
        packageName(
            contract.stateCode,
            contract.stateNumber,
            contractFormData.programIDs,
            programs
        ) || ''
    return (
        <>
            <div className={styles.stepIndicator}>
                <DynamicStepIndicator
                    formPages={STATE_SUBMISSION_FORM_ROUTES}
                    currentFormPage="SUBMISSIONS_REVIEW_SUBMIT"
                />
                <PageBannerAlerts
                    loggedInUser={loggedInUser}
                    unlockedInfo={contract.draftRevision?.unlockInfo}
                    showPageErrorMessage={false}
                />
            </div>
            <GridContainer className={styles.reviewSectionWrapper}>
                <div>This is the V2 version of the Review Submit Page</div>
                <SubmissionTypeSummarySectionV2
                    contract={contract}
                    submissionName={submissionName}
                    editNavigateTo="../type"
                    statePrograms={statePrograms}
                />
                <ContractDetailsSummarySectionV2
                    contract={contract}
                    editNavigateTo="../contract-details"
                    submissionName={submissionName}
                />

                {isContractActionAndRateCertification && (
                    <RateDetailsSummarySectionV2
                        contract={contract}
                        editNavigateTo="../rate-details"
                        submissionName={submissionName}
                        statePrograms={statePrograms}
                    />
                )}

                <ContactsSummarySection
                    contract={contract}
                    editNavigateTo="../contacts"
                />

                <PageActionsContainer
                    left={
                        <ActionButton
                            type="button"
                            variant="linkStyle"
                            onClick={() =>
                                navigate(RoutesRecord.DASHBOARD_SUBMISSIONS)
                            }
                            disabled={isSubmitting}
                        >
                            Save as draft
                        </ActionButton>
                    }
                >
                    <ActionButton
                        type="button"
                        variant="outline"
                        onClick={() => navigate('../documents')}
                        disabled={isSubmitting}
                    >
                        Back
                    </ActionButton>
                    <ModalToggleButton
                        modalRef={modalRef}
                        className={styles.submitButton}
                        data-testid="form-submit"
                        opener
                    >
                        Submit
                    </ModalToggleButton>
                </PageActionsContainer>

                {/* // if the session is expiring, close this modal so the countdown modal can appear
                <UnlockSubmitModal
                    healthPlanPackage={draftSubmission}
                    submissionName={submissionName}
                    modalType={unlocked ? 'RESUBMIT' : 'SUBMIT'}
                    modalRef={modalRef}
                    setIsSubmitting={setIsSubmitting}
                /> */}
            </GridContainer>
        </>
    )
}<|MERGE_RESOLUTION|>--- conflicted
+++ resolved
@@ -74,12 +74,9 @@
         }
     }
 
-<<<<<<< HEAD
-=======
     const contractFormData = getLatestContractFormData(contract)
     if (!contractFormData) return <GenericErrorPage />
 
->>>>>>> 2f0814ed
     const isContractActionAndRateCertification =
         contract.draftRates && contract.draftRates.length > 0
     const programIDs = contractFormData?.programIDs
