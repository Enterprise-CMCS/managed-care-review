--- conflicted
+++ resolved
@@ -4,11 +4,7 @@
 import {
     fetchCurrentUserMock,
     fetchContractMockSuccess,
-<<<<<<< HEAD
     mockValidStateUser,
-=======
-    mockContractPackageUnlocked,
->>>>>>> a5ff84a6
 } from '../../../../../testHelpers/apolloMocks'
 import { Route, Routes } from 'react-router-dom'
 import { RoutesRecord } from '../../../../../constants'
@@ -298,14 +294,17 @@
                 },
                 featureFlags: {
                     'link-rates': true,
-                }, 
-            }
-        )
-
-        const description = await screen.findByLabelText('Submission description')
+                },
+            }
+        )
+
+        const description = await screen.findByLabelText(
+            'Submission description'
+        )
         expect(description).toHaveTextContent('An updated submission')
-        const ratingPeriod = await screen.findByLabelText('Rating period of original rate certification')
+        const ratingPeriod = await screen.findByLabelText(
+            'Rating period of original rate certification'
+        )
         expect(ratingPeriod).toHaveTextContent('02/02/2020 to 02/02/2021')
-
     })
 })