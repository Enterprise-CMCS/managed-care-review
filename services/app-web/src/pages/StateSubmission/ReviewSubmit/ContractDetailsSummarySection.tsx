import React, { useEffect, useState } from 'react'
import { DataDetail } from '../../../components/DataDetail'
import { SectionHeader } from '../../../components/SectionHeader'
import { UploadedDocumentsTable } from '../../../components/SubmissionSummarySection'
import {
    ContractExecutionStatusRecord,
    FederalAuthorityRecord,
    ManagedCareEntityRecord,
} from '@mc-review/hpp'
import { getContractZipDownloadUrl } from '../../../helpers/zipHelpers'
import { formatCalendarDate } from '@mc-review/dates'
import { MultiColumnGrid } from '../../../components/MultiColumnGrid'
import { usePreviousSubmission } from '../../../hooks/usePreviousSubmission'
import styles from '../../SubmissionSummary/SubmissionSummary.module.scss'
import { useAuth } from '../../../contexts/AuthContext'
import { dsnpTriggers } from '@mc-review/common-code'

import {
    sortModifiedProvisions,
    isMissingProvisions,
    getProvisionDictionary,
} from '@mc-review/common-code'
import { DataDetailCheckboxList } from '../../../components/DataDetail/DataDetailCheckboxList'
import {
    isBaseContract,
    isCHIPOnly,
    isContractWithProvisions,
} from '@mc-review/common-code'
import {
    federalAuthorityKeysForCHIP,
    CHIPFederalAuthority,
} from '@mc-review/hpp'
import { InlineDocumentWarning } from '../../../components/DocumentWarning'
import { useLDClient } from 'launchdarkly-react-client-sdk'
import { featureFlags } from '@mc-review/common-code'
import { Grid } from '@trussworks/react-uswds'
import {
    booleanAsYesNoFormValue,
    booleanAsYesNoUserValue,
} from '../../../components/Form/FieldYesNo'
import {
    StatutoryRegulatoryAttestation,
    StatutoryRegulatoryAttestationQuestion,
} from '@mc-review/constants'
import { SectionCard } from '../../../components/SectionCard'
import { Contract, ContractRevision } from '../../../gen/gqlClient'
import { useParams } from 'react-router-dom'
import {
    getIndexFromRevisionVersion,
    getLastContractSubmission,
    getPackageSubmissionAtIndex,
    getVisibleLatestContractFormData,
} from '@mc-review/helpers'
import { hasCMSUserPermissions } from '@mc-review/helpers'
import { LinkWithLogging } from '../../../components'

export type ContractDetailsSummarySectionProps = {
    contract: Contract
    contractRev?: ContractRevision
    editNavigateTo?: string
    isCMSUser?: boolean
    isStateUser: boolean
    submissionName: string
    onDocumentError?: (error: true) => void
    explainMissingData?: boolean
}

function renderZipLink(
    zippedFilesURL: string | undefined | Error,
    contractDocumentCount: number | undefined
) {
    if (zippedFilesURL instanceof Error || zippedFilesURL === undefined) {
        return (
            <InlineDocumentWarning message="Contract document download is unavailable" />
        )
    }
    return (
        <LinkWithLogging
            variant="unstyled"
            href={zippedFilesURL}
            target="_blank"
        >
            <p>
                Download contract documents{' '}
                {contractDocumentCount && `(${contractDocumentCount} files)`}
            </p>
        </LinkWithLogging>
    )
}

export const ContractDetailsSummarySection = ({
    contract,
    contractRev,
    editNavigateTo, // this is the edit link for the section. When this prop exists, summary section is loaded in edit mode
    submissionName,
    onDocumentError,
    explainMissingData,
}: ContractDetailsSummarySectionProps): React.ReactElement => {
    const [zippedFilesURL, setZippedFilesURL] = useState<
        string | undefined | Error
    >(undefined)
    // Checks if submission is a previous submission
    const isPreviousSubmission = usePreviousSubmission()
    const ldClient = useLDClient()
    const { loggedInUser } = useAuth()
    const { revisionVersion } = useParams()
    const isCMSUser = hasCMSUserPermissions(loggedInUser)
    const isSubmittedOrCMSUser =
        contract.status === 'SUBMITTED' ||
        contract.status === 'RESUBMITTED' ||
        isCMSUser
    const isEditing = !isSubmittedOrCMSUser && editNavigateTo !== undefined
    const contractOrRev = contractRev ? contractRev : contract
    const isInitialSubmission = contract.packageSubmissions.length === 1
    const contractFormData = getVisibleLatestContractFormData(
        contractOrRev,
        isEditing
    )
    const contract438Attestation = ldClient?.variation(
        featureFlags.CONTRACT_438_ATTESTATION.flag,
        featureFlags.CONTRACT_438_ATTESTATION.defaultValue
    )
    const contractDsnp = ldClient?.variation(
        featureFlags.DSNP.flag,
        featureFlags.DSNP.defaultValue
    )

    const attestationYesNo =
        contractFormData?.statutoryRegulatoryAttestation != null &&
        booleanAsYesNoFormValue(contractFormData.statutoryRegulatoryAttestation)

    const contractSupportingDocuments = contractFormData?.supportingDocuments
    const contractDocs = contractFormData?.contractDocuments
    const contractDocumentCount =
        contractSupportingDocuments &&
        contractDocs &&
        contractFormData.supportingDocuments.length +
            contractFormData.contractDocuments.length
    const applicableFederalAuthorities = isCHIPOnly(contract)
        ? contractFormData?.federalAuthorities.filter((authority) =>
              federalAuthorityKeysForCHIP.includes(
                  authority as CHIPFederalAuthority
              )
          )
        : contractFormData?.federalAuthorities
    const [modifiedProvisions, unmodifiedProvisions] =
        sortModifiedProvisions(contract)
    const provisionsAreInvalid = isMissingProvisions(contract) && isEditing
<<<<<<< HEAD

    // Get the zip download URL from the pre-generated zip packages
    // Only for submitted contracts, not drafts or previous submissions
    useEffect(() => {
        const currentRevision =
            contractRev ||
            contract.draftRevision ||
            contract.packageSubmissions[0]?.contractRevision
=======
    const dsnpNotProvided =
        contractFormData?.dsnpContract === null ||
        contractFormData?.dsnpContract === undefined
    const dsnpIsRequired =
        contractFormData?.federalAuthorities?.some((authority) =>
            dsnpTriggers?.includes(authority)
        ) && dsnpNotProvided
    const dsnpUserValue =
        contractFormData?.dsnpContract === null
            ? undefined
            : contractFormData?.dsnpContract
    useDeepCompareEffect(() => {
        // skip getting urls of this if this is a previous contract or draft
        if (!isSubmittedOrCMSUser || isPreviousSubmission) return

        // get all the keys for the documents we want to zip
        async function fetchZipUrl() {
            const keysFromDocs =
                contractSupportingDocuments &&
                contractFormData?.contractDocuments
                    .concat(contractSupportingDocuments)
                    .map((doc) => {
                        const key = getKey(doc.s3URL)
                        if (!key) return ''
                        return key
                    })
                    .filter((key) => key !== '')

            // call the lambda to zip the files and get the url
            const zippedURL =
                keysFromDocs &&
                (await getBulkDlURL(
                    keysFromDocs,
                    submissionName + '-contract-details.zip',
                    'HEALTH_PLAN_DOCS'
                ))
            if (zippedURL instanceof Error) {
                const msg = `ERROR: getBulkDlURL failed to generate contract document URL. ID: ${contract.id} Message: ${zippedURL}`
                console.info(msg)

                if (onDocumentError) {
                    onDocumentError(true)
                }

                recordJSException(msg)
            }
>>>>>>> 2f204859

        if (
            isSubmittedOrCMSUser &&
            !isPreviousSubmission &&
            currentRevision?.documentZipPackages
        ) {
            const zipURL = getContractZipDownloadUrl(
                currentRevision.documentZipPackages
            )
            setZippedFilesURL(zipURL)
        }
    }, [
        isSubmittedOrCMSUser,
        isPreviousSubmission,
        contract.draftRevision,
        contract.packageSubmissions,
        contractRev,
    ])

    // Calculate last submitted data for document upload tables
    const lastSubmittedIndex = getIndexFromRevisionVersion(
        contract,
        Number(revisionVersion)
    )
    const lastSubmittedDate = isPreviousSubmission
        ? getPackageSubmissionAtIndex(contract, lastSubmittedIndex)?.submitInfo
              .updatedAt
        : (getLastContractSubmission(contract)?.submitInfo.updatedAt ?? null)
    return (
        <SectionCard
            id="contractDetailsSection"
            className={styles.summarySection}
        >
            <SectionHeader
                header="Contract details"
                editNavigateTo={editNavigateTo}
                hideBorderTop
            />
            <dl>
                {contract438Attestation && (
                    <Grid row gap className={styles.singleColumnGrid}>
                        <Grid
                            tablet={{ col: 12 }}
                            key="statutoryRegulatoryAttestation"
                        >
                            {attestationYesNo !== false &&
                                attestationYesNo !== undefined && (
                                    <DataDetail
                                        id="statutoryRegulatoryAttestation"
                                        label={
                                            StatutoryRegulatoryAttestationQuestion
                                        }
                                        explainMissingData={explainMissingData}
                                        children={
                                            StatutoryRegulatoryAttestation[
                                                attestationYesNo
                                            ]
                                        }
                                    />
                                )}
                        </Grid>
                        {attestationYesNo === 'NO' && (
                            <Grid
                                tablet={{ col: 12 }}
                                key="statutoryRegulatoryAttestationDescription"
                            >
                                <DataDetail
                                    id="statutoryRegulatoryAttestationDescription"
                                    label="Non-compliance description"
                                    explainMissingData={explainMissingData}
                                    children={
                                        contractFormData?.statutoryRegulatoryAttestationDescription
                                    }
                                />
                            </Grid>
                        )}
                    </Grid>
                )}
                <MultiColumnGrid columns={2}>
                    <DataDetail
                        id="contractExecutionStatus"
                        label="Contract status"
                        explainMissingData={explainMissingData}
                        children={
                            contractFormData?.contractExecutionStatus
                                ? ContractExecutionStatusRecord[
                                      contractFormData?.contractExecutionStatus
                                  ]
                                : undefined
                        }
                    />
                    <DataDetail
                        id="contractEffectiveDates"
                        label={
                            contractFormData?.contractType === 'AMENDMENT'
                                ? 'Contract amendment effective dates'
                                : 'Contract effective dates'
                        }
                        explainMissingData={explainMissingData}
                        children={
                            contractFormData?.contractDateStart &&
                            contractFormData?.contractDateEnd
                                ? `${formatCalendarDate(
                                      contractFormData?.contractDateStart,
                                      'UTC'
                                  )} to ${formatCalendarDate(
                                      contractFormData?.contractDateEnd,
                                      'UTC'
                                  )}`
                                : undefined
                        }
                    />
                    <DataDetail
                        id="managedCareEntities"
                        label="Managed care entities"
                        children={
                            contractFormData?.managedCareEntities && (
                                <DataDetailCheckboxList
                                    list={contractFormData?.managedCareEntities}
                                    dict={ManagedCareEntityRecord}
                                    // if showing error for missing data, then we do NOT display empty list
                                    displayEmptyList={!explainMissingData}
                                />
                            )
                        }
                    />
                    <DataDetail
                        id="federalAuthorities"
                        label="Active federal operating authority"
                        children={
                            applicableFederalAuthorities && (
                                <DataDetailCheckboxList
                                    list={applicableFederalAuthorities}
                                    dict={FederalAuthorityRecord}
                                    // if error for missing data, then we do NOT display empty list
                                    displayEmptyList={!explainMissingData}
                                />
                            )
                        }
                    />
                </MultiColumnGrid>
                {contractDsnp && (
                    <MultiColumnGrid columns={1}>
                        <DataDetail
                            id="dsnp"
                            label="Is this contract associated with a Dual-Eligible Special Needs Plan (D-SNP) that covers Medicaid benefits?"
                            explainMissingData={
                                dsnpIsRequired && explainMissingData
                            }
                            children={booleanAsYesNoUserValue(dsnpUserValue)}
                        />
                    </MultiColumnGrid>
                )}
                {isContractWithProvisions(contract) && (
                    <MultiColumnGrid columns={2}>
                        <DataDetail
                            id="modifiedProvisions"
                            label={
                                isBaseContract(contract)
                                    ? 'This contract action includes provisions related to the following'
                                    : 'This contract action includes new or modified provisions related to the following'
                            }
                            explainMissingData={
                                provisionsAreInvalid && explainMissingData
                            }
                        >
                            {provisionsAreInvalid ? null : (
                                <DataDetailCheckboxList
                                    list={modifiedProvisions}
                                    dict={getProvisionDictionary(contract)}
                                    displayEmptyList
                                />
                            )}
                        </DataDetail>

                        <DataDetail
                            id="unmodifiedProvisions"
                            label={
                                isBaseContract(contract)
                                    ? 'This contract action does NOT include provisions related to the following'
                                    : 'This contract action does NOT include new or modified provisions related to the following'
                            }
                            explainMissingData={
                                provisionsAreInvalid && explainMissingData
                            }
                        >
                            {provisionsAreInvalid ? null : (
                                <DataDetailCheckboxList
                                    list={unmodifiedProvisions}
                                    dict={getProvisionDictionary(contract)}
                                    displayEmptyList
                                />
                            )}
                        </DataDetail>
                    </MultiColumnGrid>
                )}
            </dl>
            <SectionHeader header="Contract documents" hideBorderBottom as="h3">
                {isSubmittedOrCMSUser &&
                    !isPreviousSubmission &&
                    renderZipLink(zippedFilesURL, contractDocumentCount)}
            </SectionHeader>
            {contractDocs && (
                <UploadedDocumentsTable
                    documents={contractFormData.contractDocuments}
                    previousSubmissionDate={
                        isInitialSubmission && isCMSUser
                            ? undefined
                            : lastSubmittedDate
                    }
                    isInitialSubmission={isInitialSubmission}
                    caption="Contract"
                    documentCategory="Contract"
                    hideDynamicFeedback={isSubmittedOrCMSUser}
                />
            )}
            {contractSupportingDocuments && (
                <UploadedDocumentsTable
                    documents={contractSupportingDocuments}
                    previousSubmissionDate={
                        isInitialSubmission && isCMSUser
                            ? undefined
                            : lastSubmittedDate
                    }
                    caption="Contract supporting documents"
                    documentCategory="Contract-supporting"
                    isSupportingDocuments
                    isInitialSubmission={isInitialSubmission}
                    hideDynamicFeedback={isSubmittedOrCMSUser}
                />
            )}
        </SectionCard>
    )
}<|MERGE_RESOLUTION|>--- conflicted
+++ resolved
@@ -146,16 +146,6 @@
     const [modifiedProvisions, unmodifiedProvisions] =
         sortModifiedProvisions(contract)
     const provisionsAreInvalid = isMissingProvisions(contract) && isEditing
-<<<<<<< HEAD
-
-    // Get the zip download URL from the pre-generated zip packages
-    // Only for submitted contracts, not drafts or previous submissions
-    useEffect(() => {
-        const currentRevision =
-            contractRev ||
-            contract.draftRevision ||
-            contract.packageSubmissions[0]?.contractRevision
-=======
     const dsnpNotProvided =
         contractFormData?.dsnpContract === null ||
         contractFormData?.dsnpContract === undefined
@@ -167,42 +157,13 @@
         contractFormData?.dsnpContract === null
             ? undefined
             : contractFormData?.dsnpContract
-    useDeepCompareEffect(() => {
-        // skip getting urls of this if this is a previous contract or draft
-        if (!isSubmittedOrCMSUser || isPreviousSubmission) return
-
-        // get all the keys for the documents we want to zip
-        async function fetchZipUrl() {
-            const keysFromDocs =
-                contractSupportingDocuments &&
-                contractFormData?.contractDocuments
-                    .concat(contractSupportingDocuments)
-                    .map((doc) => {
-                        const key = getKey(doc.s3URL)
-                        if (!key) return ''
-                        return key
-                    })
-                    .filter((key) => key !== '')
-
-            // call the lambda to zip the files and get the url
-            const zippedURL =
-                keysFromDocs &&
-                (await getBulkDlURL(
-                    keysFromDocs,
-                    submissionName + '-contract-details.zip',
-                    'HEALTH_PLAN_DOCS'
-                ))
-            if (zippedURL instanceof Error) {
-                const msg = `ERROR: getBulkDlURL failed to generate contract document URL. ID: ${contract.id} Message: ${zippedURL}`
-                console.info(msg)
-
-                if (onDocumentError) {
-                    onDocumentError(true)
-                }
-
-                recordJSException(msg)
-            }
->>>>>>> 2f204859
+    // Get the zip download URL from the pre-generated zip packages
+    // Only for submitted contracts, not drafts or previous submissions
+    useEffect(() => {
+        const currentRevision =
+            contractRev ||
+            contract.draftRevision ||
+            contract.packageSubmissions[0]?.contractRevision
 
         if (
             isSubmittedOrCMSUser &&
