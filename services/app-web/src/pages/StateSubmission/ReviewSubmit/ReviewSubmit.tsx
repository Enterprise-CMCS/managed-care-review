import {
    Alert,
    FormGroup,
    GridContainer,
    ModalRef,
    ModalToggleButton,
    Textarea,
} from '@trussworks/react-uswds'
import React, { useEffect, useRef, useState } from 'react'
import { useHistory } from 'react-router-dom'
import {
    ContactsSummarySection,
    ContractDetailsSummarySection,
    RateDetailsSummarySection,
    SubmissionTypeSummarySection,
    SupportingDocumentsSummarySection,
} from '../../../components/SubmissionSummarySection'
import { useAuth } from '../../../contexts/AuthContext'
import { useSubmitHealthPlanPackageMutation } from '../../../gen/gqlClient'
import { PageActionsContainer } from '../PageActions'
import { Modal } from '../../../components/Modal'
import styles from './ReviewSubmit.module.scss'
import { PoliteErrorMessage } from '../../../components'
import { useFormik } from 'formik'
import * as Yup from 'yup'
import { UnlockedHealthPlanFormDataType } from '../../../common-code/healthPlanFormDataType'
import { ActionButton } from '../../../components/ActionButton'
import { DocumentDateLookupTable } from '../../SubmissionSummary/SubmissionSummary'

export const ReviewSubmit = ({
    draftSubmission,
    documentDateLookupTable,
    unlocked,
    submissionName,
}: {
    draftSubmission: UnlockedHealthPlanFormDataType
    documentDateLookupTable?: DocumentDateLookupTable
    unlocked: boolean
    submissionName: string
}): React.ReactElement => {
    const [userVisibleError, setUserVisibleError] = useState<
        string | undefined
    >(undefined)
    const [focusErrorsInModal, setFocusErrorsInModal] = useState(true)
    const history = useHistory()
    const modalRef = useRef<ModalRef>(null)
    const { loggedInUser, isSessionExpiring } = useAuth()

    // pull the programs off the user
    const statePrograms =
        (loggedInUser &&
            'state' in loggedInUser &&
            loggedInUser.state.programs) ||
        []

    const [submitDraftSubmission, { loading: submitMutationLoading }] =
        useSubmitHealthPlanPackageMutation()

    const showError = (error: string) => {
        setUserVisibleError(error)
    }

    const modalFormInitialValues = {
        submittedReason: '',
    }

    const formik = useFormik({
        initialValues: modalFormInitialValues,
        validationSchema: Yup.object().shape({
            submittedReason: Yup.string().defined(
                'You must provide a summary of changes'
            ),
        }),
        onSubmit: (values) => onModalSubmit(values),
    })

    const submitHandler = async () => {
        setFocusErrorsInModal(true)
        if (unlocked) {
            formik.handleSubmit()
        } else {
            await onSubmit(undefined)
        }
    }

    const onModalSubmit = async (values: typeof modalFormInitialValues) => {
        const { submittedReason } = values
        await onSubmit(submittedReason)
    }

    const onSubmit = async (
        submittedReason: string | undefined
    ): Promise<void> => {
        const input = { pkgID: draftSubmission.id }

        if (unlocked) {
            Object.assign(input, {
                submittedReason: submittedReason,
            })
        }

        try {
            const data = await submitDraftSubmission({
                variables: {
                    input: input,
                },
            })

            if (data.errors) {
                showError('Error attempting to submit. Please try again.')
                modalRef.current?.toggleModal(undefined, false)
            }

            if (data.data?.submitHealthPlanPackage) {
                modalRef.current?.toggleModal(undefined, false)
                history.push(`/dashboard?justSubmitted=${submissionName}`)
            } else {
                console.error('Got nothing back from submit')
                showError('Error attempting to submit. Please try again.')
                modalRef.current?.toggleModal(undefined, false)
            }
        } catch (error) {
            showError('Error attempting to submit. Please try again.')
            modalRef.current?.toggleModal(undefined, false)
        }
    }

    const isContractActionAndRateCertification =
        draftSubmission.submissionType === 'CONTRACT_AND_RATES'

    // Focus submittedReason field in submission modal on Resubmit click when errors exist
    useEffect(() => {
        if (focusErrorsInModal && formik.errors.submittedReason) {
            const fieldElement: HTMLElement | null = document.querySelector(
                `[name="submittedReason"]`
            )

            if (fieldElement) {
                fieldElement.focus()
                setFocusErrorsInModal(false)
            } else {
                console.log('Attempting to focus element that does not exist')
            }
        }
    }, [focusErrorsInModal, formik.errors])

    return (
        <GridContainer className={styles.reviewSectionWrapper}>
            {userVisibleError && (
                <Alert type="error" heading="Submission Error">
                    {userVisibleError}
                </Alert>
            )}

            <SubmissionTypeSummarySection
                submission={draftSubmission}
                submissionName={submissionName}
                navigateTo="type"
                statePrograms={statePrograms}
            />

            <ContractDetailsSummarySection
                submission={draftSubmission}
                navigateTo="contract-details"
                submissionName={submissionName}
                documentDateLookupTable={documentDateLookupTable}
            />

            {isContractActionAndRateCertification && (
                <RateDetailsSummarySection
                    submission={draftSubmission}
                    navigateTo="rate-details"
                    submissionName={submissionName}
                    documentDateLookupTable={documentDateLookupTable}
                />
            )}

            <ContactsSummarySection
                submission={draftSubmission}
                navigateTo="contacts"
            />

            <SupportingDocumentsSummarySection
                submission={draftSubmission}
                navigateTo="documents"
            />

            <PageActionsContainer
                left={
                    <ActionButton
                        type="button"
                        variant="linkStyle"
                        onClick={() => history.push('/dashboard')}
                        disabled={formik.isSubmitting}
                    >
                        Save as draft
                    </ActionButton>
                }
            >
                <ActionButton
                    type="button"
                    variant="outline"
                    onClick={() => history.push('documents')}
                    disabled={formik.isSubmitting}
                >
                    Back
                </ActionButton>
                <ModalToggleButton
                    modalRef={modalRef}
                    className={styles.submitButton}
                    data-testid="form-submit"
                    opener
                >
                    Submit
                </ModalToggleButton>
            </PageActionsContainer>

<<<<<<< HEAD
            {!isSessionExpiring && (
                <Modal
                    modalRef={modalRef}
                    id="review-and-submit"
                    modalHeading={
                        unlocked ? 'Summarize changes' : 'Ready to submit?'
                    }
                    submitButtonProps={{ className: styles.submitButton }}
                    onSubmitText={unlocked ? 'Resubmit' : undefined}
                    onSubmit={submitHandler}
                >
                    {unlocked ? (
                        <form>
                            <p>
                                Once you submit, this package will be sent to
                                CMS for review and you will no longer be able to
                                make changes.
                            </p>
                            <FormGroup
                                error={Boolean(formik.errors.submittedReason)}
                            >
                                {formik.errors.submittedReason && (
                                    <PoliteErrorMessage role="alert">
                                        {formik.errors.submittedReason}
                                    </PoliteErrorMessage>
                                )}
                                <span id="submittedReason-hint" role="note">
                                    Provide summary of all changes made to this
                                    submission
                                </span>
                                <Textarea
                                    id="submittedReasonCharacterCount"
                                    name="submittedReason"
                                    data-testid="submittedReason"
                                    aria-labelledby="submittedReason-hint"
                                    className={styles.submittedReasonTextarea}
                                    aria-required
                                    error={!!formik.errors.submittedReason}
                                    onChange={formik.handleChange}
                                    defaultValue={formik.values.submittedReason}
                                />
                            </FormGroup>
                        </form>
                    ) : (
=======
            <Modal
                modalRef={modalRef}
                id="review-and-submit"
                modalHeading={
                    unlocked ? 'Summarize changes' : 'Ready to submit?'
                }
                submitButtonProps={{ className: styles.submitButton }}
                onSubmitText={unlocked ? 'Resubmit' : undefined}
                onSubmit={submitHandler}
                isSubmitting={formik.isSubmitting || submitMutationLoading}
            >
                {unlocked ? (
                    <form>
>>>>>>> 51895c6e
                        <p>
                            Submitting this package will send it to CMS to begin
                            their review.
                        </p>
                    )}
                </Modal>
            )}
        </GridContainer>
    )
}<|MERGE_RESOLUTION|>--- conflicted
+++ resolved
@@ -215,7 +215,6 @@
                 </ModalToggleButton>
             </PageActionsContainer>
 
-<<<<<<< HEAD
             {!isSessionExpiring && (
                 <Modal
                     modalRef={modalRef}
@@ -226,6 +225,7 @@
                     submitButtonProps={{ className: styles.submitButton }}
                     onSubmitText={unlocked ? 'Resubmit' : undefined}
                     onSubmit={submitHandler}
+                    isSubmitting={formik.isSubmitting || submitMutationLoading}
                 >
                     {unlocked ? (
                         <form>
@@ -260,21 +260,6 @@
                             </FormGroup>
                         </form>
                     ) : (
-=======
-            <Modal
-                modalRef={modalRef}
-                id="review-and-submit"
-                modalHeading={
-                    unlocked ? 'Summarize changes' : 'Ready to submit?'
-                }
-                submitButtonProps={{ className: styles.submitButton }}
-                onSubmitText={unlocked ? 'Resubmit' : undefined}
-                onSubmit={submitHandler}
-                isSubmitting={formik.isSubmitting || submitMutationLoading}
-            >
-                {unlocked ? (
-                    <form>
->>>>>>> 51895c6e
                         <p>
                             Submitting this package will send it to CMS to begin
                             their review.
