import React, { useState, useRef } from 'react'
import {
    Button,
    ButtonGroup,
    GridContainer,
    Link,
    Alert,
    Modal,
    ModalToggleButton,
    ModalHeading,
    ModalFooter,
    ModalRef,
} from '@trussworks/react-uswds'
import { NavLink, useHistory } from 'react-router-dom'
import styles from './ReviewSubmit.module.scss'
import stylesForm from '../StateSubmissionForm.module.scss'

import {
    SubmissionTypeSummarySection,
    ContractDetailsSummarySection,
    RateDetailsSummarySection,
    ContactsSummarySection,
    SupportingDocumentsSummarySection,
} from '../../../components/SubmissionSummarySection'
import {
    DraftSubmission,
    useSubmitDraftSubmissionMutation,
} from '../../../gen/gqlClient'
import { MCRouterState } from '../../../constants/routerState'

export const ReviewSubmit = ({
    draftSubmission,
}: {
    draftSubmission: DraftSubmission
}): React.ReactElement => {
    const [userVisibleError, setUserVisibleError] = useState<
        string | undefined
    >(undefined)
    const history = useHistory<MCRouterState>()
    const modalRef = useRef<ModalRef>(null)

    const [submitDraftSubmission] = useSubmitDraftSubmissionMutation({
        // An alternative to messing with the cache like we do with create, just zero it out.
        update(cache, { data }) {
            if (data) {
                cache.modify({
                    id: 'ROOT_QUERY',
                    fields: {
                        indexSubmissions(_index, { DELETE }) {
                            return DELETE
                        },
                    },
                })
            }
        },
    })

    const showError = (error: string) => {
        setUserVisibleError(error)
    }

    const handleFormSubmit = async (e: React.FormEvent): Promise<void> => {
        e.preventDefault()

        try {
            const data = await submitDraftSubmission({
                variables: {
                    input: {
                        submissionID: draftSubmission.id,
                    },
                },
            })

            if (data.errors) {
                showError('Error attempting to submit. Please try again.')
                modalRef.current?.toggleModal(undefined, false)
            }

            if (data.data?.submitDraftSubmission) {
                history.push(`/dashboard?justSubmitted=${draftSubmission.name}`)
            }
        } catch (error) {
            showError('Error attempting to submit. Please try again.')
            modalRef.current?.toggleModal(undefined, false)
        }
    }

    const isContractActionAndRateCertification =
        draftSubmission.submissionType === 'CONTRACT_AND_RATES'

    return (
        <GridContainer className={styles.reviewSectionWrapper}>
            {userVisibleError && (
                <Alert type="error" heading="Submission Error">
                    {userVisibleError}
                </Alert>
            )}

            <SubmissionTypeSummarySection
                submission={draftSubmission}
                navigateTo="type"
            />

            <ContractDetailsSummarySection
                submission={draftSubmission}
                navigateTo="contract-details"
            />

            {isContractActionAndRateCertification && (
                <RateDetailsSummarySection
                    submission={draftSubmission}
                    navigateTo="rate-details"
                />
            )}

            <ContactsSummarySection
                submission={draftSubmission}
                navigateTo="contacts"
            />

            <SupportingDocumentsSummarySection
                submission={draftSubmission}
                navigateTo="documents"
            />

            <div className={stylesForm.pageActions}>
                <Link
                    asCustom={NavLink}
                    className="usa-button usa-button--unstyled"
                    variant="unstyled"
                    to={{
                        pathname: '/dashboard',
                        state: { defaultProgramID: draftSubmission.programID },
                    }}
                >
                    Save as draft
                </Link>
                <ButtonGroup type="default" className={stylesForm.buttonGroup}>
                    <Link
                        asCustom={NavLink}
                        className="usa-button usa-button--outline"
                        variant="unstyled"
                        to="documents"
                    >
                        Back
                    </Link>
                    <ModalToggleButton
                        modalRef={modalRef}
                        className={styles.submitButton}
<<<<<<< HEAD
=======
                        data-testid="form-submit"
>>>>>>> 469fa25c
                        opener
                    >
                        Submit
                    </ModalToggleButton>
                </ButtonGroup>

                <Modal
                    ref={modalRef}
                    aria-labelledby="review-and-submit-modal-heading"
                    aria-describedby="review-and-submit-modal-description"
                    id="review-and-submit-modal"
                >
                    <ModalHeading id="review-and-submit-modal-heading">
                        Ready to submit?
                    </ModalHeading>
                    <p id="review-and-submit-description">
                        Submitting this package will send it to CMS to begin
                        their review.
                    </p>
                    <ModalFooter>
                        <ButtonGroup className="float-right">
                            <ModalToggleButton
                                modalRef={modalRef}
                                closer
                                outline
                            >
                                Cancel
                            </ModalToggleButton>
                            <Button
                                type="button"
                                key="submitButton"
                                aria-label="Submit"
                                data-testid="modal-submit"
                                className={styles.submitButton}
                                onClick={handleFormSubmit}
                            >
<<<<<<< HEAD
                                Confirm submit
=======
                                Submit
>>>>>>> 469fa25c
                            </Button>
                        </ButtonGroup>
                    </ModalFooter>
                </Modal>
            </div>
        </GridContainer>
    )
}<|MERGE_RESOLUTION|>--- conflicted
+++ resolved
@@ -147,10 +147,7 @@
                     <ModalToggleButton
                         modalRef={modalRef}
                         className={styles.submitButton}
-<<<<<<< HEAD
-=======
                         data-testid="form-submit"
->>>>>>> 469fa25c
                         opener
                     >
                         Submit
@@ -187,11 +184,7 @@
                                 className={styles.submitButton}
                                 onClick={handleFormSubmit}
                             >
-<<<<<<< HEAD
-                                Confirm submit
-=======
                                 Submit
->>>>>>> 469fa25c
                             </Button>
                         </ButtonGroup>
                     </ModalFooter>
