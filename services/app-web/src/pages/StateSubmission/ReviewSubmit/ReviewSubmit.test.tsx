--- conflicted
+++ resolved
@@ -7,19 +7,11 @@
     mockValidStateUser,
 } from '@mc-review/mocks'
 import { Route, Routes } from 'react-router-dom'
-<<<<<<< HEAD
 import { RoutesRecord } from '@mc-review/constants'
 import {
     mockContractPackageDraft,
-    mockContractPackageUnlocked,
+    mockContractPackageUnlockedWithUnlockedType,
 } from '@mc-review/mocks'
-=======
-import { RoutesRecord } from '../../../constants'
-import {
-    mockContractPackageDraft,
-    mockContractPackageUnlockedWithUnlockedType,
-} from '../../../testHelpers/apolloMocks/contractPackageDataMock'
->>>>>>> 70b6a558
 
 describe('ReviewSubmit', () => {
     it('renders without errors', async () => {
