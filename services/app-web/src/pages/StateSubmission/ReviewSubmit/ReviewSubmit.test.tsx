--- conflicted
+++ resolved
@@ -407,47 +407,6 @@
         ).toBeInTheDocument()
     })
 
-<<<<<<< HEAD
-=======
-    it('displays form validation error when summary for submission is over 300 characters', async () => {
-        renderWithProviders(
-            <ReviewSubmit
-                draftSubmission={mockCompleteDraft()}
-                unlocked={true}
-            />,
-            {
-                apolloProvider: {
-                    mocks: [
-                        fetchCurrentUserMock({ statusCode: 200 }),
-                        submitHealthPlanPackageMockSuccess({
-                            id: mockCompleteDraft().id,
-                            submittedReason: 'Test submission summary',
-                        }),
-                    ],
-                },
-            }
-        )
-        screen.getByTestId('form-submit').click()
-
-        await waitFor(() => {
-            expect(screen.getByRole('dialog')).toHaveClass('is-visible')
-            expect(screen.getByText('Summarize changes')).toBeInTheDocument()
-        })
-
-        // Don't use userEvent.type here because it messes with jest timers with this length of content
-        userEvent.paste(
-            screen.getByTestId('submittedReason'),
-            'Lorem ipsum dolor sit amet, consectetur adipiscing elit. Proin vulputate ultricies suscipit. Suspendisse consequat at mauris a iaculis. Praesent lorem massa, pellentesque et tempor et, laoreet quis lectus. Vestibulum finibus condimentum nulla, vel tristique tellus pretium sollicitudin. Curabitur velit enim, pulvinar eu fermentum vel, fringilla quis leo.'
-        )
-
-        screen.getByTestId('review-and-submit-modal-submit').click()
-
-        expect(
-            await screen.findByText('Summary for submission is too long')
-        ).toBeInTheDocument()
-    })
-
->>>>>>> 5eb5905b
     it('displays form validation error when submitting without an submission summary', async () => {
         renderWithProviders(
             <ReviewSubmit
