--- conflicted
+++ resolved
@@ -11,36 +11,6 @@
 import { mockContractPackageUnlocked } from '../../../testHelpers/apolloMocks/contractPackageDataMock'
 
 describe('ReviewSubmit', () => {
-<<<<<<< HEAD
-    const mockUpdateDraftFn = vi.fn()
-    beforeEach(() => {
-        vi.spyOn(
-            useHealthPlanPackageForm,
-            'useHealthPlanPackageForm'
-        ).mockReturnValue({
-            updateDraft: mockUpdateDraftFn,
-            createDraft: vi.fn(),
-            showPageErrorMessage: false,
-            draftSubmission: mockBaseContract(),
-            documentDateLookupTable: { previousSubmissionDate: '01/01/01' },
-            submissionName: 'MN-PMAP-0001',
-        })
-        vi.spyOn(useRouteParams, 'useRouteParams').mockReturnValue({
-            id: '123-abc',
-        })
-    })
-
-    afterEach(() => {
-        vi.clearAllMocks()
-        vi.spyOn(
-            useHealthPlanPackageForm,
-            'useHealthPlanPackageForm'
-        ).mockRestore()
-        vi.spyOn(useRouteParams, 'useRouteParams').mockRestore()
-    })
-
-=======
->>>>>>> 7beb4c31
     it('renders without errors', async () => {
         renderWithProviders(
             <Routes>
