import { screen } from '@testing-library/react'
import { renderWithProviders } from '../../../testHelpers/jestHelpers'
import { SubmissionTypeSummarySection } from './SubmissionTypeSummarySection'
import {
    mockContractPackageDraft,
    mockMNState,
    mockContractPackageSubmitted,
    fetchCurrentUserMock,
    mockValidStateUser,
<<<<<<< HEAD
    mockContractPackageUnlocked,
} from '@mc-review/mocks'
=======
    mockContractPackageUnlockedWithUnlockedType,
} from '../../../testHelpers/apolloMocks'
>>>>>>> 70b6a558

describe('SubmissionTypeSummarySection', () => {
    afterEach(() => {
        vi.clearAllMocks()
    })
    const draftContract = mockContractPackageDraft()
    const stateSubmission = mockContractPackageSubmitted()
    const statePrograms = mockMNState().programs

    it('can render draft package without errors', () => {
        renderWithProviders(
            <SubmissionTypeSummarySection
                contract={draftContract}
                statePrograms={statePrograms}
                editNavigateTo="submission-type"
                submissionName="MN-PMAP-0001"
                isStateUser={true}
            />,
            {
                apolloProvider: {
                    mocks: [
                        fetchCurrentUserMock({
                            user: mockValidStateUser(),
                            statusCode: 200,
                        }),
                    ],
                },
            }
        )

        expect(
            screen.getByRole('heading', {
                level: 2,
                name: 'MN-PMAP-0001',
            })
        ).toBeInTheDocument()
        expect(
            screen.getByRole('link', { name: 'Edit MN-PMAP-0001' })
        ).toHaveAttribute('href', '/submission-type')

        // Our mocks use the latest package data by default.
        // Therefore we can check here that missing field is not being displayed unexpectedly
        expect(
            screen.queryByText(/You must provide this information/)
        ).toBeNull()
    })

    it('can render submitted package without errors', () => {
        renderWithProviders(
            <SubmissionTypeSummarySection
                contract={stateSubmission}
                statePrograms={statePrograms}
                submissionName="MN-MSHO-0003"
                isStateUser={true}
            />,
            {
                apolloProvider: {
                    mocks: [
                        fetchCurrentUserMock({
                            user: mockValidStateUser(),
                            statusCode: 200,
                        }),
                    ],
                },
            }
        )
        expect(
            screen.getByRole('heading', {
                level: 2,
                name: 'MN-MSHO-0003',
            })
        ).toBeInTheDocument()
        expect(screen.queryByRole('link', { name: 'Edit' })).toBeNull()
        // We should never display missing field text on submission summary for submitted packages
        expect(
            screen.queryByText(/You must provide this information/)
        ).toBeNull()
    })

    it('renders expected fields for draft package on review and submit', () => {
        renderWithProviders(
            <SubmissionTypeSummarySection
                contract={draftContract}
                statePrograms={statePrograms}
                editNavigateTo="submission-type"
                submissionName="MN-PMAP-0001"
                isStateUser={true}
            />
        )

        expect(
            screen.getByRole('definition', { name: 'Program(s)' })
        ).toBeInTheDocument()
        expect(
            screen.getByRole('definition', {
                name: /Is this a risk based contract/,
            })
        ).toBeInTheDocument()
        expect(
            screen.getByRole('definition', { name: 'Submission type' })
        ).toBeInTheDocument()
        expect(
            screen.getByRole('definition', { name: 'Contract action type' })
        ).toBeInTheDocument()
        expect(
            screen.getByRole('definition', { name: 'Submission description' })
        ).toBeInTheDocument()
        expect(
            screen.getByRole('definition', {
                name: /Which populations does this contract action cover\?/,
            })
        ).toBeInTheDocument()
    })

    it('renders missing field message for population coverage question when expected', () => {
        const draftContract = mockContractPackageDraft()
        if (draftContract.draftRevision) {
            draftContract.draftRevision.formData.populationCovered = undefined

            renderWithProviders(
                <SubmissionTypeSummarySection
                    contract={draftContract}
                    statePrograms={statePrograms}
                    editNavigateTo="submission-type"
                    submissionName="MN-PMAP-0001"
                    isStateUser={true}
                    explainMissingData
                />
            )
        }
        expect(
            screen.getByRole('definition', {
                name: /Which populations does this contract action cover\?/,
            })
        ).toBeInTheDocument()
        const riskBasedDefinitionParentDiv = screen.getByRole('definition', {
            name: /Which populations does this contract action cover\?/,
        })
        if (!riskBasedDefinitionParentDiv) throw Error('Testing error')
        expect(riskBasedDefinitionParentDiv).toHaveTextContent(
            /You must provide this information/
        )
    })

    it('renders missing field message for risk based contract when expected', () => {
        const draftContract = mockContractPackageDraft()
        if (draftContract.draftRevision) {
            draftContract.draftRevision.formData.riskBasedContract = undefined

            renderWithProviders(
                <SubmissionTypeSummarySection
                    contract={draftContract}
                    statePrograms={statePrograms}
                    editNavigateTo="submission-type"
                    submissionName="MN-PMAP-0001"
                    isStateUser={true}
                    explainMissingData
                />
            )
        }
        expect(
            screen.getByRole('definition', { name: 'Program(s)' })
        ).toBeInTheDocument()
        expect(
            screen.getByRole('definition', {
                name: /Is this a risk based contract/,
            })
        ).toBeInTheDocument()
        const riskBasedDefinitionParentDiv = screen.getByRole('definition', {
            name: /Is this a risk based contract/,
        })
        if (!riskBasedDefinitionParentDiv) throw Error('Testing error')
        expect(riskBasedDefinitionParentDiv).toHaveTextContent(
            /You must provide this information/
        )
    })

    it('renders expected fields for submitted package on submission summary', () => {
        renderWithProviders(
            <SubmissionTypeSummarySection
                contract={{ ...stateSubmission, status: 'SUBMITTED' }}
                statePrograms={statePrograms}
                editNavigateTo="submission-type"
                submissionName="MN-MSHO-0003"
                initiallySubmittedAt={new Date('2023-01-02')}
                isStateUser={true}
            />
        )
        expect(
            screen.getByRole('definition', { name: 'Submitted' })
        ).toBeInTheDocument()
        expect(
            screen.getByRole('definition', { name: 'Program(s)' })
        ).toBeInTheDocument()
        expect(
            screen.getByRole('definition', { name: 'Submission type' })
        ).toBeInTheDocument()
        expect(
            screen.getByRole('definition', { name: 'Submission description' })
        ).toBeInTheDocument()
        expect(
            screen.queryByRole('definition', { name: 'Submitted' })
        ).toBeInTheDocument()
    })

    it('renders expected fields for resubmitted package on submission summary', () => {
        renderWithProviders(
            <SubmissionTypeSummarySection
                contract={{ ...stateSubmission, status: 'RESUBMITTED' }}
                statePrograms={statePrograms}
                editNavigateTo="submission-type"
                submissionName="MN-MSHO-0003"
                initiallySubmittedAt={new Date('2023-01-02')}
                isStateUser={true}
            />
        )
        expect(
            screen.getByRole('definition', { name: 'Submitted' })
        ).toBeInTheDocument()
        expect(
            screen.getByRole('definition', { name: 'Program(s)' })
        ).toBeInTheDocument()
        expect(
            screen.getByRole('definition', { name: 'Submission type' })
        ).toBeInTheDocument()
        expect(
            screen.getByRole('definition', { name: 'Submission description' })
        ).toBeInTheDocument()
    })

    it('renders expected fields for unlocked package on submission summary for CMS users', () => {
        renderWithProviders(
            <SubmissionTypeSummarySection
                contract={mockContractPackageUnlockedWithUnlockedType()}
                statePrograms={statePrograms}
                editNavigateTo="submission-type"
                submissionName="MN-MSHO-0003"
                initiallySubmittedAt={new Date('2023-01-02')}
                isStateUser={false}
            />
        )
        expect(
            screen.getByRole('definition', { name: 'Submitted' })
        ).toBeInTheDocument()
        expect(
            screen.getByRole('definition', { name: 'Program(s)' })
        ).toBeInTheDocument()
        expect(
            screen.getByRole('definition', { name: 'Submission type' })
        ).toBeInTheDocument()
        expect(
            screen.getByRole('definition', { name: 'Submission description' })
        ).toBeInTheDocument()
    })

    it('renders expected fields for unlocked package on submission summary for state users', () => {
        renderWithProviders(
            <SubmissionTypeSummarySection
                contract={mockContractPackageUnlockedWithUnlockedType()}
                statePrograms={statePrograms}
                editNavigateTo="submission-type"
                submissionName="MN-MSHO-0003"
                isStateUser={true}
            />
        )
        expect(
            screen.queryByRole('definition', { name: 'Submitted' })
        ).not.toBeInTheDocument()
        expect(
            screen.getByRole('definition', { name: 'Program(s)' })
        ).toBeInTheDocument()
        expect(
            screen.getByRole('definition', { name: 'Submission type' })
        ).toBeInTheDocument()
        expect(
            screen.getByRole('definition', { name: 'Submission description' })
        ).toBeInTheDocument()
    })

    it('does not render Submitted at field', () => {
        renderWithProviders(
            <SubmissionTypeSummarySection
                contract={draftContract}
                statePrograms={statePrograms}
                editNavigateTo="submission-type"
                submissionName="MN-PMAP-0001"
                isStateUser={true}
            />
        )
        expect(
            screen.queryByRole('definition', { name: 'Submitted' })
        ).not.toBeInTheDocument()
    })

    it('renders headerChildComponent component', () => {
        renderWithProviders(
            <SubmissionTypeSummarySection
                contract={draftContract}
                statePrograms={statePrograms}
                editNavigateTo="submission-type"
                headerChildComponent={<button>Test button</button>}
                submissionName="MN-PMAP-0001"
                isStateUser={true}
            />
        )
        expect(
            screen.queryByRole('button', { name: 'Test button' })
        ).toBeInTheDocument()
    })

    it('does not render fields with missing fields for submitted package on submission summary', () => {
        const stateSubmission = mockContractPackageSubmitted()
        const submittedPackage = stateSubmission.packageSubmissions[0]
        submittedPackage.contractRevision.formData = {
            ...submittedPackage.contractRevision.formData,
            submissionDescription: '',
            programIDs: [],
        }
        stateSubmission.packageSubmissions[0] = submittedPackage

        renderWithProviders(
            <SubmissionTypeSummarySection
                contract={{ ...stateSubmission, status: 'SUBMITTED' }}
                statePrograms={statePrograms}
                editNavigateTo="submission-type"
                submissionName="MN-MSHO-0003"
                isStateUser={true}
            />
        )
        expect(
            screen.queryByRole('definition', { name: 'Program(s)' })
        ).not.toBeInTheDocument()
        expect(
            screen.queryByRole('definition', { name: 'Submission description' })
        ).not.toBeInTheDocument()
    })
})<|MERGE_RESOLUTION|>--- conflicted
+++ resolved
@@ -7,13 +7,8 @@
     mockContractPackageSubmitted,
     fetchCurrentUserMock,
     mockValidStateUser,
-<<<<<<< HEAD
-    mockContractPackageUnlocked,
+    mockContractPackageUnlockedWithUnlockedType,
 } from '@mc-review/mocks'
-=======
-    mockContractPackageUnlockedWithUnlockedType,
-} from '../../../testHelpers/apolloMocks'
->>>>>>> 70b6a558
 
 describe('SubmissionTypeSummarySection', () => {
     afterEach(() => {
