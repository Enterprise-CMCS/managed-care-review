--- conflicted
+++ resolved
@@ -813,41 +813,6 @@
         })
     })
 
-<<<<<<< HEAD
-         it('present on contract and rates submission', async () => {
-             const mockUpdateDraftFn = jest.fn()
-             renderWithProviders(
-                 <Documents
-                     draftSubmission={{
-                         ...mockDraft(),
-                         submissionType: 'CONTRACT_AND_RATES',
-                         documents: [
-                            {
-                                s3URL: 's3://bucketname/key/supporting-documents',
-                                name: 'supporting documents',
-                                documentCategories: ['RATES_RELATED' as const],
-                            }
-                         ]
-                     }}
-                     updateDraft={mockUpdateDraftFn}
-                 />,
-                 {
-                     apolloProvider: {
-                         mocks: [fetchCurrentUserMock({ statusCode: 200 })],
-                     },
-                 }
-             )
-             await waitFor(() => {
-                 expect(
-                     screen.getAllByText('Contract-supporting').length
-                 ).toBeGreaterThanOrEqual(1)
-                 expect(
-                     screen.getAllByText('Rate-supporting').length
-                 ).toBeGreaterThanOrEqual(1)
-             })
-         })
-     })
-=======
     it('present on contract and rates submission', async () => {
         const mockUpdateDraftFn = jest.fn()
         renderWithProviders(
@@ -855,21 +820,29 @@
                 draftSubmission={{
                     ...mockDraft(),
                     submissionType: 'CONTRACT_AND_RATES',
-                }}
-                updateDraft={mockUpdateDraftFn}
-            />,
-            {
-                apolloProvider: {
-                    mocks: [fetchCurrentUserMock({ statusCode: 200 })],
-                },
-            }
-        )
-        expect(
-            screen.getAllByText('Contract-supporting').length
-        ).toBeGreaterThanOrEqual(1)
-        expect(
-            screen.getAllByText('Rate-supporting').length
-        ).toBeGreaterThanOrEqual(1)
-    })
-})
->>>>>>> c95ea635
+                    documents: [
+                    {
+                        s3URL: 's3://bucketname/key/supporting-documents',
+                        name: 'supporting documents',
+                        documentCategories: ['RATES_RELATED' as const],
+                    }
+                    ]
+                }}
+                updateDraft={mockUpdateDraftFn}
+            />,
+            {
+                apolloProvider: {
+                    mocks: [fetchCurrentUserMock({ statusCode: 200 })],
+                },
+            }
+        )
+        await waitFor(() => {
+            expect(
+                screen.getAllByText('Contract-supporting').length
+            ).toBeGreaterThanOrEqual(1)
+            expect(
+                screen.getAllByText('Rate-supporting').length
+            ).toBeGreaterThanOrEqual(1)
+        })
+    })
+})