import React, { useState } from 'react'
import { Form as UswdsForm, Link } from '@trussworks/react-uswds'
import { useHistory } from 'react-router-dom'
import { v4 as uuidv4 } from 'uuid'

import styles from '../StateSubmissionForm.module.scss'
import { Document } from '../../../gen/gqlClient'
import { useS3 } from '../../../contexts/S3Context'
import { isS3Error } from '../../../s3'
import {
    FileUpload,
    S3FileData,
    FileItemT,
} from '../../../components/FileUpload'
import { PageActions } from '../PageActions'
import classNames from 'classnames'
import { ErrorSummary } from '../../../components/Form'
<<<<<<< HEAD
import type { HealthPlanFormPageProps } from '../StateSubmissionForm'
=======
import { UnlockedHealthPlanFormDataType } from '../../../common-code/healthPlanFormDataType'

type DocumentProps = {
    draftSubmission: UnlockedHealthPlanFormDataType
    previousDocuments: string[]
    updateDraft: (
        input: UnlockedHealthPlanFormDataType
    ) => Promise<HealthPlanPackage | Error>
}
>>>>>>> b4fbf5b5

export const Documents = ({
    draftSubmission,
    previousDocuments,
    updateDraft,
    updateDraftLoading,
}: HealthPlanFormPageProps): React.ReactElement => {
    const [shouldValidate, setShouldValidate] = useState(false)
    const isContractOnly = draftSubmission.submissionType === 'CONTRACT_ONLY'
    const history = useHistory()

    // Documents state management
    const { deleteFile, uploadFile, scanFile, getKey, getS3URL } = useS3()
    const [fileItems, setFileItems] = useState<FileItemT[]>([])
    const hasValidFiles = fileItems.every(
        (item) => item.status === 'UPLOAD_COMPLETE'
    )
    const hasMissingCategories =
        /* fileItems must have some document category.  a contract-only submission
       must have "CONTRACT_RELATED" as the document category. */
        fileItems.length > 0 &&
        (fileItems.some((docs) => docs.documentCategories.length === 0) ||
            (isContractOnly &&
                fileItems.some(
                    (docs) =>
                        !docs.documentCategories.includes('CONTRACT_RELATED')
                )))
    const hasLoadingFiles =
        fileItems.some((item) => item.status === 'PENDING') ||
        fileItems.some((item) => item.status === 'SCANNING')
    const showFileUploadError = shouldValidate && !hasValidFiles

    const documentsErrorMessages = () => {
        const errorsObject: { [k: string]: string } = {}
        fileItems.forEach((item) => {
            const key = item.id
            if (item.status === 'DUPLICATE_NAME_ERROR') {
                errorsObject[key] = 'You must remove duplicate files'
            } else if (item.status === 'SCANNING_ERROR') {
                errorsObject[key] =
                    'You must remove files that failed the security scan'
            } else if (item.status === 'UPLOAD_ERROR') {
                errorsObject[key] =
                    'You must remove or retry files that failed to upload'
            } else if (item.documentCategories.length === 0) {
                errorsObject[key] = 'You must select a document category'
            }
        })
        return errorsObject
    }

    // for supporting documents page, empty documents list is allowed
    const errorSummary =
        showFileUploadError && hasLoadingFiles
            ? 'You must wait for all documents to finish uploading before continuing'
            : (showFileUploadError && !hasValidFiles) ||
              (shouldValidate && hasMissingCategories)
            ? 'You must remove all documents with error messages before continuing'
            : undefined

    // Error summary state management
    const errorSummaryHeadingRef = React.useRef<HTMLHeadingElement>(null)
    const [focusErrorSummaryHeading, setFocusErrorSummaryHeading] =
        React.useState(false)

    React.useEffect(() => {
        // Focus the error summary heading only if we are displaying
        // validation errors and the heading element exists
        if (focusErrorSummaryHeading && errorSummaryHeadingRef.current) {
            errorSummaryHeadingRef.current.focus()
        }
        setFocusErrorSummaryHeading(false)
    }, [focusErrorSummaryHeading])

    const fileItemsFromDraftSubmission: FileItemT[] | undefined =
        draftSubmission &&
        draftSubmission.documents.map((doc) => {
            const key = getKey(doc.s3URL)
            if (!key) {
                return {
                    id: uuidv4(),
                    name: doc.name,
                    key: 'INVALID_KEY',
                    s3URL: undefined,
                    status: 'UPLOAD_ERROR',
                    documentCategories: doc.documentCategories,
                }
            }
            return {
                id: uuidv4(),
                name: doc.name,
                key: key,
                s3URL: doc.s3URL,
                status: 'UPLOAD_COMPLETE',
                documentCategories: doc.documentCategories,
            }
        })

    // If there is a submission error, ensure form is in validation state
    const onUpdateDraftSubmissionError = () => {
        if (!shouldValidate) setShouldValidate(true)
    }

    const onFileItemsUpdate = async ({
        fileItems,
    }: {
        fileItems: FileItemT[]
    }) => {
        setFileItems(fileItems)
    }

    const handleDeleteFile = async (key: string) => {
        const isSubmittedFile =
            previousDocuments &&
            Boolean(
                previousDocuments.some((previousKey) => previousKey === key)
            )

        if (!isSubmittedFile) {
            const result = await deleteFile(key)
            if (isS3Error(result)) {
                throw new Error(`Error in S3 key: ${key}`)
            }
        }
        return
    }

    const handleUploadFile = async (file: File): Promise<S3FileData> => {
        const s3Key = await uploadFile(file)

        if (isS3Error(s3Key)) {
            throw new Error(`Error in S3: ${file.name}`)
        }

        const s3URL = await getS3URL(s3Key, file.name)
        return { key: s3Key, s3URL: s3URL }
    }

    const handleScanFile = async (key: string): Promise<void | Error> => {
        try {
            await scanFile(key)
        } catch (e) {
            if (isS3Error(e)) {
                throw new Error(`Error in S3: ${key}`)
            }
            throw new Error('Scanning error: Scanning retry timed out')
        }
    }

    /*
     * handleFormSubmit is used by all page actions
     * @param shouldValidateDocuments - if true prevent submission while validation errors are present; if false silently discard errors but allow submission
     * @param redirectPath - relative path within '/submissions/:id/' where application will redirect if submission succeeds
     *
     * Documents form changes are always persisted; all page action buttons trigger updateDraftSubmission
     * Back button will persist changes without validation
     * Save as Draft and Continue buttons requires user to clear validation errors
     */
    const handleFormSubmit =
        ({
            shouldValidateDocuments,
            redirectPath,
        }: {
            shouldValidateDocuments: boolean
            redirectPath: string
        }) =>
        async (e: React.FormEvent | React.MouseEvent) => {
            e.preventDefault()

            // Currently documents validation happens (outside of the yup schema, which only handles the formik form data)
            // if there are any errors present in the documents list and we are in a validation state (relevant for Save as Draft) force user to clear validations to continue
            if (shouldValidateDocuments) {
                if (!hasValidFiles || hasMissingCategories) {
                    setShouldValidate(true)
                    setFocusErrorSummaryHeading(true)
                    return
                }
            }

            const documents = fileItems.reduce(
                (formDataDocuments, fileItem) => {
                    if (fileItem.status === 'UPLOAD_ERROR') {
                        console.log(
                            'Attempting to save files that failed upload, discarding invalid files'
                        )
                    } else if (fileItem.status === 'SCANNING_ERROR') {
                        console.log(
                            'Attempting to save files that failed scanning, discarding invalid files'
                        )
                    } else if (fileItem.status === 'DUPLICATE_NAME_ERROR') {
                        console.log(
                            'Attempting to save files that are duplicate names, discarding duplicate'
                        )
                    } else if (!fileItem.s3URL)
                        console.log(
                            'Attempting to save a seemingly valid file item is not yet uploaded to S3, this should not happen on form submit. Discarding file.'
                        )
                    else {
                        formDataDocuments.push({
                            name: fileItem.name,
                            s3URL: fileItem.s3URL,
                            documentCategories:
                                fileItem.documentCategories || [],
                        })
                    }
                    return formDataDocuments
                },
                [] as Document[]
            )

            draftSubmission.documents = documents

            try {
                const updatedSubmission = await updateDraft(draftSubmission)
                if (updatedSubmission instanceof Error) {
                    console.log(
                        'Error updating draft submission',
                        updatedSubmission
                    )
                    onUpdateDraftSubmissionError()
                } else if (updatedSubmission) {
                    history.push(redirectPath)
                }
            } catch (error) {
                onUpdateDraftSubmissionError()
            }
        }

    return (
        <>
            <UswdsForm
                className={classNames(
                    styles.tableContainer,
                    styles.formContainer
                )}
                id="DocumentsForm"
                aria-label="Documents Form"
                onSubmit={() => {
                    return
                }}
            >
                <fieldset className="usa-fieldset">
                    <legend className="srOnly">Supporting Documents</legend>

                    <ErrorSummary
                        errors={
                            Object.keys(documentsErrorMessages()).length > 0 &&
                            shouldValidate
                                ? {
                                      ...documentsErrorMessages(),
                                  }
                                : {}
                        }
                        headingRef={errorSummaryHeadingRef}
                    />
                    <FileUpload
                        id="documents"
                        name="documents"
                        label="Upload any additional supporting documents"
                        renderMode="table"
                        hint={
                            <>
                                <Link
                                    aria-label="Document definitions and requirements (opens in new window)"
                                    href={'/help#supporting-documents'}
                                    variant="external"
                                    target="_blank"
                                >
                                    Document definitions and requirements
                                </Link>
                                <span>
                                    This input only accepts PDF, CSV, DOC, DOCX,
                                    XLS, XLSX files.
                                </span>
                            </>
                        }
                        error={errorSummary}
                        accept="application/pdf,text/csv,application/msword,application/vnd.openxmlformats-officedocument.wordprocessingml.document,application/vnd.ms-excel,application/vnd.openxmlformats-officedocument.spreadsheetml.sheet"
                        initialItems={fileItemsFromDraftSubmission}
                        uploadFile={handleUploadFile}
                        scanFile={handleScanFile}
                        deleteFile={handleDeleteFile}
                        onFileItemsUpdate={onFileItemsUpdate}
                        isContractOnly={isContractOnly}
                        shouldDisplayMissingCategoriesError={
                            !isContractOnly &&
                            shouldValidate &&
                            hasMissingCategories
                        }
                    />
                </fieldset>
                <PageActions
                    saveAsDraftOnClick={async (e) => {
                        await handleFormSubmit({
                            shouldValidateDocuments: true,
                            redirectPath: '/dashboard',
                        })(e)
                    }}
                    backOnClick={async (e) => {
                        await handleFormSubmit({
                            shouldValidateDocuments: false,
                            redirectPath: 'contacts',
                        })(e)
                    }}
                    disableContinue={
                        showFileUploadError && fileItems.length > 0
                    }
                    actionInProgress={updateDraftLoading}
                    continueOnClick={async (e) => {
                        await handleFormSubmit({
                            shouldValidateDocuments: true,
                            redirectPath: `review-and-submit`,
                        })(e)
                    }}
                />
            </UswdsForm>
        </>
    )
}<|MERGE_RESOLUTION|>--- conflicted
+++ resolved
@@ -15,19 +15,7 @@
 import { PageActions } from '../PageActions'
 import classNames from 'classnames'
 import { ErrorSummary } from '../../../components/Form'
-<<<<<<< HEAD
 import type { HealthPlanFormPageProps } from '../StateSubmissionForm'
-=======
-import { UnlockedHealthPlanFormDataType } from '../../../common-code/healthPlanFormDataType'
-
-type DocumentProps = {
-    draftSubmission: UnlockedHealthPlanFormDataType
-    previousDocuments: string[]
-    updateDraft: (
-        input: UnlockedHealthPlanFormDataType
-    ) => Promise<HealthPlanPackage | Error>
-}
->>>>>>> b4fbf5b5
 
 export const Documents = ({
     draftSubmission,
