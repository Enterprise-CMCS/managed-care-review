--- conflicted
+++ resolved
@@ -18,11 +18,8 @@
 } from '../../../components/FileUpload'
 import { updatesFromSubmission } from '../updateSubmissionTransform'
 import { PageActions } from '../PageActions'
-<<<<<<< HEAD
 import classNames from 'classnames'
-=======
 import { ErrorSummary } from '../../../components/Form'
->>>>>>> 332b861e
 
 type DocumentProps = {
     draftSubmission: DraftSubmission
@@ -237,9 +234,9 @@
                         errors={
                             documentsErrorMessage
                                 ? {
-                                        [documentsErrorKey]:
-                                            documentsErrorMessage,
-                                    }
+                                      [documentsErrorKey]:
+                                          documentsErrorMessage,
+                                  }
                                 : {}
                         }
                         headingRef={errorSummaryHeadingRef}
