--- conflicted
+++ resolved
@@ -10,48 +10,25 @@
     mockUnlockedHealthPlanPackage,
     mockValidCMSUser,
     mockUnlockedHealthPlanPackageWithDocuments,
-<<<<<<< HEAD
+    updateContractDraftRevisionMockSuccess,
 } from '@mc-review/mocks'
-=======
-    updateContractDraftRevisionMockSuccess,
-} from '../../testHelpers/apolloMocks/'
->>>>>>> 8a7ebc52
 import {
     fetchContractMockSuccess,
     fetchContractMockFail,
     mockContractPackageDraft,
     updateContractDraftRevisionMockFail,
     mockContractPackageUnlockedWithUnlockedType,
-<<<<<<< HEAD
+    fetchContractWithQuestionsMockSuccess,
 } from '@mc-review/mocks'
-import {
-    fetchHealthPlanPackageMockSuccess,
-    fetchHealthPlanPackageMockNetworkFailure,
-    fetchHealthPlanPackageMockAuthFailure,
-    updateHealthPlanFormDataMockSuccess,
-} from '@mc-review/mocks'
-=======
-    fetchContractWithQuestionsMockSuccess,
-} from '../../testHelpers/apolloMocks'
-import { fetchHealthPlanPackageMockSuccess } from '../../testHelpers/apolloMocks/healthPlanPackageGQLMock'
->>>>>>> 8a7ebc52
+import { fetchHealthPlanPackageMockSuccess } from '@mc-review/mocks'
 // some spies will not work with indexed exports, so I refactored to import them directly from their files
 import { renderWithProviders } from '../../testHelpers/jestHelpers'
 
 import { StateSubmissionForm } from './StateSubmissionForm'
-<<<<<<< HEAD
-import { base64ToDomain, domainToBase64 } from '@mc-review/hpp'
 import { testS3Client } from '../../testHelpers/s3Helpers'
 import { getYesNoFieldValue } from '../../testHelpers/fieldHelpers'
 import { SubmissionSideNav } from '../SubmissionSideNav'
 import { fetchStateHealthPlanPackageWithQuestionsMockSuccess } from '@mc-review/mocks'
-const mockUpdateDraftFn = vi.fn()
-=======
-import { testS3Client } from '../../testHelpers/s3Helpers'
-import { getYesNoFieldValue } from '../../testHelpers/fieldHelpers'
-import { SubmissionSideNav } from '../SubmissionSideNav'
-import { fetchStateHealthPlanPackageWithQuestionsMockSuccess } from '../../testHelpers/apolloMocks'
->>>>>>> 8a7ebc52
 
 describe('StateSubmissionForm', () => {
     describe('loads draft submission', () => {
