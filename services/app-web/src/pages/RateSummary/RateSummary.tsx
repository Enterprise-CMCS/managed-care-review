--- conflicted
+++ resolved
@@ -12,11 +12,6 @@
 import { ErrorForbiddenPage } from '../Errors/ErrorForbiddenPage'
 import { Error404 } from '../Errors/Error404Page'
 import { RateWithdrawnBanner } from '../../components/Banner'
-<<<<<<< HEAD
-import { useLDClient } from 'launchdarkly-react-client-sdk'
-import { featureFlags } from '@mc-review/common-code'
-=======
->>>>>>> 76c47262
 
 export const RateSummary = (): React.ReactElement => {
     // Page level state
