import { Grid, GridContainer, Icon } from '@trussworks/react-uswds'
import React, { useEffect, useState } from 'react'
import { useNavigate, useParams, useSearchParams } from 'react-router-dom'
import {
    ButtonWithLogging,
    MultiColumnGrid,
    Loading,
    NavLinkWithLogging,
    SectionCard,
} from '../../components'
import { usePage } from '../../contexts/PageContext'
import {
    useFetchContractQuery,
    useUnlockRateMutation,
    useFetchRateWithQuestionsQuery,
} from '../../gen/gqlClient'
import styles from '../SubmissionSummary/SubmissionSummary.module.scss'
import { GenericErrorPage } from '../Errors/GenericErrorPage'
import { ERROR_MESSAGES, RoutesRecord } from '@mc-review/constants'
import { SingleRateSummarySection } from '../../components/SubmissionSummarySection/RateDetailsSummarySection/SingleRateSummarySection'
import { useAuth } from '../../contexts/AuthContext'
import { ErrorForbiddenPage } from '../Errors/ErrorForbiddenPage'
import { Error404 } from '../Errors/Error404Page'
import { RateReplacedBanner, RateWithdrawBanner } from '../../components/Banner'
import { hasCMSUserPermissions } from '@mc-review/helpers'
import { useLDClient } from 'launchdarkly-react-client-sdk'
import { featureFlags } from '@mc-review/common-code'
import { UnlockRateButton } from '../../components/SubmissionSummarySection/RateDetailsSummarySection/UnlockRateButton'
import { recordJSException } from '@mc-review/otel'
import { handleApolloErrorsAndAddUserFacingMessages } from '@mc-review/helpers'
import { StatusUpdatedBanner } from '../../components/Banner/StatusUpdatedBanner/StatusUpdatedBanner'
import { ChildrenType } from '../../components/MultiColumnGrid/MultiColumnGrid'

export const RateSummary = (): React.ReactElement => {
    // Page level state
    const { loggedInUser } = useAuth()
    const { updateHeading } = usePage()
    const navigate = useNavigate()
    const [rateName, setRateName] = useState<string | undefined>(undefined)
    const [searchParams, setSearchParams] = useSearchParams()
    const [showUndoWithdrawBanner, setUndowWithdrawBanner] =
        useState<boolean>(false)
    const { id } = useParams() as { id: string }

    useEffect(() => {
        if (searchParams.get('showUndoWithdrawBanner') === 'true') {
            setUndowWithdrawBanner(true)

            //This ensures the banner goes away upon refresh or navigation
            searchParams.delete('showUndoWithdrawBanner')
            setSearchParams(searchParams, { replace: true })
        }
    }, [searchParams, setSearchParams])

    useEffect(() => {
        updateHeading({ customHeading: rateName })
    }, [rateName, updateHeading])

    const isStateUser = loggedInUser?.role === 'STATE_USER'
    const isCMSUser = hasCMSUserPermissions(loggedInUser)

    const ldClient = useLDClient()
    const showRateUnlock: boolean = ldClient?.variation(
        featureFlags.RATE_EDIT_UNLOCK.flag,
        featureFlags.RATE_EDIT_UNLOCK.defaultValue
    )
    const showUndoWithdrawRate: boolean = ldClient?.variation(
        featureFlags.UNDO_WITHDRAW_RATE.flag,
        featureFlags.UNDO_WITHDRAW_RATE.defaultValue
    )
    const [unlockRate, { loading: unlockLoading }] = useUnlockRateMutation()

    const { data, loading, error } = useFetchRateWithQuestionsQuery({
        variables: {
            input: {
                rateID: id,
            },
        },
        fetchPolicy: 'cache-and-network',
    })
    const rate = data?.fetchRate.rate

    const {
        data: fetchContractData,
        loading: fetchContractLoading,
        error: fetchContractError,
    } = useFetchContractQuery({
        variables: {
            input: {
                contractID: rate?.parentContractID ?? 'unknown-contract',
            },
        },
        fetchPolicy: 'cache-and-network',
    })

    // Handle loading and error states for fetching data while using cached data
    if (!data && loading) {
        return (
            <GridContainer>
                <Loading />
            </GridContainer>
        )
    } else if (!data && error) {
        if (error?.graphQLErrors[0]?.extensions?.code === 'FORBIDDEN') {
            return (
                <ErrorForbiddenPage errorMsg={error.graphQLErrors[0].message} />
            )
        } else if (error?.graphQLErrors[0]?.extensions?.code === 'NOT_FOUND') {
            return <Error404 />
        } else {
            return <GenericErrorPage />
        }
    } else if (!rate) {
        return <GenericErrorPage />
    }

    const currentRateRev = rate.revisions[0]
    const withdrawInfo = rate.withdrawInfo

    // Redirecting a state user to the edit page if rate is unlocked
    if (
        data &&
        loggedInUser?.role === 'STATE_USER' &&
        rate.status === 'UNLOCKED'
    ) {
        navigate(`/rates/${id}/edit`)
    }

    if (
        rateName !== currentRateRev.formData.rateCertificationName &&
        currentRateRev.formData.rateCertificationName
    ) {
        setRateName(currentRateRev.formData.rateCertificationName)
    }

    const contract = fetchContractData?.fetchContract.contract

    // Handle loading and error states for fetching data while using cached data
    if (!fetchContractData && fetchContractLoading) {
        return (
            <GridContainer>
                <Loading />
            </GridContainer>
        )
    } else if (fetchContractError && !fetchContractData) {
        //error handling for a state user that tries to access contracts for a different state
        if (
            fetchContractError?.graphQLErrors[0]?.extensions?.code ===
            'FORBIDDEN'
        ) {
            return (
                <ErrorForbiddenPage
                    errorMsg={fetchContractError.graphQLErrors[0].message}
                />
            )
        } else if (
            fetchContractError?.graphQLErrors[0]?.extensions?.code ===
            'NOT_FOUND'
        ) {
            return <Error404 />
        } else {
            return <GenericErrorPage />
        }
    } else if (!contract) {
        return <GenericErrorPage />
    }

    const handleUnlockRate = async () => {
        try {
            const { data } = await unlockRate({
                variables: {
                    input: {
                        rateID: rate.id,
                        unlockedReason: '',
                    },
                },
            })

            if (data?.unlockRate.rate) {
                // don't do anything, eventually this entire function will be in the modal
            } else {
                recordJSException(
                    `[UNEXPECTED]: Error attempting to unlock rate, no data present.`
                )
                return new Error(ERROR_MESSAGES.unlock_error_generic)
            }
        } catch (error) {
            return handleApolloErrorsAndAddUserFacingMessages(
                error,
                'UNLOCK_RATE'
            )
        }
    }

    const latestRateAction = rate.reviewStatusActions?.[0]
    const latestPackageSubmission = rate.packageSubmissions?.[0]

    const parentContractSubmissionID = rate.parentContractID
    const isUnlocked = rate.consolidatedStatus === 'UNLOCKED'
    const isWithdrawn = rate.consolidatedStatus === 'WITHDRAWN'
    const parentContractIsSubmitted =
        contract.consolidatedStatus === 'SUBMITTED' ||
        contract.consolidatedStatus === 'RESUBMITTED'
    const parentContractIsWithdrawn =
        contract.consolidatedStatus === 'WITHDRAWN'
    const isWithdrawnWithContract =
        isWithdrawn &&
        parentContractIsWithdrawn &&
        !rate.withdrawnFromContracts?.find(
            (contract) => contract.id === rate.parentContractID
        )

    // Orphaned rates are ones not associated with any contracts in its latest packageSubmission and withdrawnFromContracts.
    // Contracts the rate was removed from must be resubmitted before the latest packageSubmission will show the disassociation.
    const isOrphanedRate =
        latestPackageSubmission &&
        latestPackageSubmission.contractRevisions.length === 0 &&
        rate.withdrawnFromContracts?.length === 0

    const showWithdrawBanner = latestRateAction && isWithdrawn

    const rateActions: ChildrenType[] = []

    // Adding Unlock rate button to action section
    if (
        showRateUnlock &&
        !isWithdrawn &&
        !isUnlocked &&
        parentContractIsSubmitted
    ) {
        rateActions.push(
            <UnlockRateButton
                disabled={unlockLoading}
                onClick={handleUnlockRate}
            >
                Unlock rate
            </UnlockRateButton>
        )
    } else if (!isWithdrawn && !isUnlocked && parentContractIsSubmitted) {
        rateActions.push(
            /* This second option is an interim state for unlock rate button (when linked rates is turned on but unlock and edit rate is not available yet). Remove when rate unlock is permanently on. */
            <UnlockRateButton
                onClick={() => {
                    navigate(`/submissions/${parentContractSubmissionID}`)
                }}
                link_url={`/submissions/${parentContractSubmissionID}`}
            >
                Unlock rate
            </UnlockRateButton>
        )
    }

<<<<<<< HEAD
    const rateWithdrawActions = () => {
        if (showUndoWithdrawRate && isWithdrawn) {
            return (
                <ButtonWithLogging
                    disabled={isUnlocked}
                    className="usa-button usa-button--outline"
                    type="button"
                    onClick={() =>
                        navigate(`/rate-reviews/${rate.id}/undo-withdraw`)
                    }
                    link_url={`/rate-reviews/${rate.id}/undo-withdraw`}
                    outline
                >
                    Undo withdraw
                </ButtonWithLogging>
            )
        }
        if (!isWithdrawn) {
            return (
                <ButtonWithLogging
                    disabled={isUnlocked}
                    className="usa-button usa-button--outline"
                    type="button"
                    onClick={() =>
                        navigate(`/rate-reviews/${rate.id}/withdraw-rate`)
                    }
                    link_url={`/rate-reviews/${rate.id}/withdraw-rate`}
                    outline
                >
                    Withdraw rate
                </ButtonWithLogging>
            )
        }
=======
    // Adding undo withdraw button to action section
    if (
        showUndoWithdrawRate &&
        isWithdrawn &&
        !isWithdrawnWithContract &&
        parentContractIsSubmitted &&
        !isOrphanedRate
    ) {
        rateActions.push(
            <ButtonWithLogging
                className="usa-button usa-button--outline"
                type="button"
                onClick={() =>
                    navigate(`/rate-reviews/${rate.id}/undo-withdraw`)
                }
                link_url={`/rate-reviews/${rate.id}/undo-withdraw`}
                outline
            >
                Undo withdraw
            </ButtonWithLogging>
        )
    }

    // Adding withdraw button to action section
    if (
        (showWithdrawRate &&
            !isWithdrawn &&
            (parentContractIsSubmitted || parentContractIsWithdrawn)) ||
        (!isWithdrawn && isOrphanedRate)
    ) {
        rateActions.push(
            <ButtonWithLogging
                className="usa-button usa-button--outline"
                type="button"
                onClick={() =>
                    navigate(`/rate-reviews/${rate.id}/withdraw-rate`)
                }
                link_url={`/rate-reviews/${rate.id}/withdraw-rate`}
                outline
            >
                Withdraw rate
            </ButtonWithLogging>
        )
>>>>>>> acdfb91b
    }

    return (
        <div className={styles.background}>
            <GridContainer
                data-testid="rate-summary"
                className={styles.container}
            >
                {withdrawInfo && (
                    <RateReplacedBanner
                        withdrawInfo={withdrawInfo}
                        className={styles.banner}
                    />
                )}
                {showWithdrawBanner && (
                    <RateWithdrawBanner
                        updatedAt={latestRateAction.updatedAt}
                        updatedBy={latestRateAction.updatedBy}
                        reasonForWithdraw={latestRateAction.updatedReason}
                    />
                )}
                {showUndoWithdrawBanner && (
                    //Show status updated banner after undoing rate withdraw
                    <StatusUpdatedBanner />
                )}
                {isStateUser && (
                    // state user does not see the RateSummarySideNav which has its own back button.
                    <div>
                        <NavLinkWithLogging
                            to={{
                                pathname: RoutesRecord.DASHBOARD,
                            }}
                            event_name="back_button"
                        >
                            <Icon.ArrowBack />
                            <span>&nbsp;Back to dashboard</span>
                        </NavLinkWithLogging>
                    </div>
                )}

                {isCMSUser && (
                    <SectionCard className={styles.actionsSection}>
                        <h3>Actions</h3>
                        {rateActions.length === 0 ? (
                            <Grid>
                                No action can be taken on this submission in its
                                current status.
                            </Grid>
                        ) : (
                            <MultiColumnGrid
                                columns={2}
                                children={rateActions}
                            />
                        )}
                    </SectionCard>
                )}
                <SingleRateSummarySection
                    rate={rate}
                    isSubmitted // can assume isSubmitted because we redirect for unlocked
                    statePrograms={rate.state.programs}
                />
            </GridContainer>
        </div>
    )
}

export type SectionHeaderProps = {
    header: string
    submissionName?: boolean
    href: string
}<|MERGE_RESOLUTION|>--- conflicted
+++ resolved
@@ -250,41 +250,6 @@
         )
     }
 
-<<<<<<< HEAD
-    const rateWithdrawActions = () => {
-        if (showUndoWithdrawRate && isWithdrawn) {
-            return (
-                <ButtonWithLogging
-                    disabled={isUnlocked}
-                    className="usa-button usa-button--outline"
-                    type="button"
-                    onClick={() =>
-                        navigate(`/rate-reviews/${rate.id}/undo-withdraw`)
-                    }
-                    link_url={`/rate-reviews/${rate.id}/undo-withdraw`}
-                    outline
-                >
-                    Undo withdraw
-                </ButtonWithLogging>
-            )
-        }
-        if (!isWithdrawn) {
-            return (
-                <ButtonWithLogging
-                    disabled={isUnlocked}
-                    className="usa-button usa-button--outline"
-                    type="button"
-                    onClick={() =>
-                        navigate(`/rate-reviews/${rate.id}/withdraw-rate`)
-                    }
-                    link_url={`/rate-reviews/${rate.id}/withdraw-rate`}
-                    outline
-                >
-                    Withdraw rate
-                </ButtonWithLogging>
-            )
-        }
-=======
     // Adding undo withdraw button to action section
     if (
         showUndoWithdrawRate &&
@@ -310,8 +275,7 @@
 
     // Adding withdraw button to action section
     if (
-        (showWithdrawRate &&
-            !isWithdrawn &&
+        (!isWithdrawn &&
             (parentContractIsSubmitted || parentContractIsWithdrawn)) ||
         (!isWithdrawn && isOrphanedRate)
     ) {
@@ -328,7 +292,6 @@
                 Withdraw rate
             </ButtonWithLogging>
         )
->>>>>>> acdfb91b
     }
 
     return (
