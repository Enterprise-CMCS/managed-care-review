--- conflicted
+++ resolved
@@ -11,26 +11,17 @@
     iterableCmsUsersMockData,
     mockValidStateUser,
     mockContractPackageSubmitted,
-<<<<<<< HEAD
     rateDataMock,
     iterableNonCMSUsersMockData,
-} from '../../testHelpers/apolloMocks'
+} from '@mc-review/mocks'
 import { RateSummary } from './RateSummary'
-import { RoutesRecord } from '../../constants'
+import { RoutesRecord } from '@mc-review/constants'
 import { Location, Route, Routes } from 'react-router-dom'
 import { RateEdit } from '../RateEdit/RateEdit'
 import {
     rateUnlockedWithHistoryMock,
     rateWithHistoryMock,
-} from '../../testHelpers/apolloMocks/rateDataMock'
-=======
 } from '@mc-review/mocks'
-import { RateSummary } from './RateSummary'
-import { RoutesRecord } from '@mc-review/constants'
-import { Route, Routes } from 'react-router-dom'
-import { RateEdit } from '../RateEdit/RateEdit'
-import { rateWithHistoryMock } from '@mc-review/mocks'
->>>>>>> 26910499
 
 // Wrap test component in some top level routes to allow getParams to be tested
 const wrapInRoutes = (children: React.ReactNode) => {
