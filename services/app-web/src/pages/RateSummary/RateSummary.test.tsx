import { screen, waitFor } from '@testing-library/react'
import {
    renderWithProviders,
    testS3Client,
    userClickByRole,
} from '../../testHelpers'
import {
    fetchCurrentUserMock,
    fetchRateWithQuestionsMockSuccess,
    fetchContractMockSuccess,
    iterableCmsUsersMockData,
    mockValidStateUser,
    mockContractPackageSubmitted,
    rateDataMock,
    iterableNonCMSUsersMockData,
    mockValidCMSUser,
    mockRateSubmittedWithQuestions,
} from '@mc-review/mocks'
import { RateSummary } from './RateSummary'
import { RoutesRecord } from '@mc-review/constants'
import { Location, Route, Routes } from 'react-router-dom'
import { RateEdit } from '../RateEdit/RateEdit'
import { rateWithHistoryMock } from '@mc-review/mocks'

// Wrap test component in some top level routes to allow getParams to be tested
const wrapInRoutes = (children: React.ReactNode) => {
    return (
        <Routes>
            <Route path={RoutesRecord.RATES_SUMMARY} element={children} />
        </Routes>
    )
}

describe('RateSummary', () => {
    describe.each(iterableCmsUsersMockData)(
        'Viewing RateSummary as a $userRole',
        ({ userRole, mockUser }) => {
            const contract = mockContractPackageSubmitted()

            it('renders without errors', async () => {
                renderWithProviders(wrapInRoutes(<RateSummary />), {
                    apolloProvider: {
                        mocks: [
                            fetchCurrentUserMock({
                                user: mockUser(),
                                statusCode: 200,
                            }),
                            fetchContractMockSuccess({ contract }),
                            fetchRateWithQuestionsMockSuccess({
                                rate: {
                                    id: '7a',
                                    parentContractID: contract.id,
                                },
                            }),
                            fetchContractMockSuccess({ contract }),
                        ],
                    },
                    routerProvider: {
                        route: '/rates/7a',
                    },
                })

                expect(
                    await screen.findByText(
                        'Rates this rate certification covers'
                    )
                ).toBeInTheDocument()
            })

            it('displays withdrawn banner on a redundant rate', async () => {
                renderWithProviders(wrapInRoutes(<RateSummary />), {
                    apolloProvider: {
                        mocks: [
                            fetchCurrentUserMock({
                                user: mockUser(),
                                statusCode: 200,
                            }),
                            fetchContractMockSuccess({ contract }),
                            fetchRateWithQuestionsMockSuccess({
                                rate: {
                                    id: '1337',
                                    parentContractID: contract.id,
                                    withdrawInfo: {
                                        __typename: 'UpdateInformation',
                                        updatedAt: new Date('2024-01-01'),
                                        updatedBy: {
                                            email: 'admin@example.com',
                                            role: 'ADMIN_USER',
                                            familyName: 'Hotman',
                                            givenName: 'Iroh',
                                        },
                                        updatedReason:
                                            'Admin as withdrawn this rate.',
                                    },
                                },
                            }),
                        ],
                    },
                    routerProvider: {
                        route: '/rates/1337',
                    },
                    featureFlags: { 'rate-edit-unlock': true },
                })

                await waitFor(() => {
                    expect(screen.queryByRole('alert')).toBeInTheDocument()
                })

                expect(
                    screen.getByTestId('rateWithdrawnBanner')
                ).toHaveTextContent(/Withdrawn by: Administrator/)
                // API returns UTC timezone, we display timestamped dates in PT timezone so 1 day before on these tests.
                expect(
                    screen.getByText('12/31/2023 4:00pm PT')
                ).toBeInTheDocument()
                expect(
                    screen.getByText('Admin as withdrawn this rate.')
                ).toBeInTheDocument()
            })

            it('displays withdrawn banner on a independently withdrawn rate', async () => {
                renderWithProviders(wrapInRoutes(<RateSummary />), {
                    apolloProvider: {
                        mocks: [
                            fetchCurrentUserMock({
                                user: mockUser(),
                                statusCode: 200,
                            }),
                            fetchContractMockSuccess({ contract }),
                            fetchRateWithQuestionsMockSuccess({
                                rate: {
                                    id: '1337',
                                    status: 'SUBMITTED',
                                    consolidatedStatus: 'WITHDRAWN',
                                    parentContractID: contract.id,
                                    withdrawnFromContracts: [contract],
                                    reviewStatusActions: [
                                        {
                                            rateID: '1337',
                                            actionType: 'WITHDRAW',
                                            updatedAt: new Date('2024-01-01'),
                                            updatedReason:
                                                'Withdraw only the rate',
                                            updatedBy: {
                                                email: 'someone@example.com',
                                                familyName: 'one',
                                                givenName: 'some',
                                                role: 'CMS_USER',
                                            },
                                        },
                                    ],
                                },
                            }),
                        ],
                    },
                    routerProvider: {
                        route: '/rates/1337',
                    },
                    featureFlags: {
                        'withdraw-rate': true,
                        'undo-withdraw-rate': true,
                    },
                })

                await waitFor(() => {
                    expect(screen.queryByRole('alert')).toBeInTheDocument()
                })

                expect(screen.queryByRole('alert')).toHaveTextContent(
                    /Status: Withdrawn/
                )
                expect(screen.queryByRole('alert')).toHaveTextContent(
                    /Updated by: someone@example.com/
                )
                // API returns UTC timezone, we display timestamped dates in PT timezone so 1 day before on these tests.
                expect(
                    screen.getByText('12/31/2023 4:00pm PT')
                ).toBeInTheDocument()
                expect(
                    screen.getByText('Withdraw only the rate')
                ).toBeInTheDocument()
            })

            it('displays withdrawn banner on a rate withdrawn with parent contract', async () => {
                const withdrawnContract = mockContractPackageSubmitted()

                withdrawnContract.reviewStatusActions = [
                    {
                        contractID: withdrawnContract.id,
                        actionType: 'WITHDRAW',
                        updatedAt: new Date('2024-01-01'),
                        updatedReason: 'Withdraw whole submission',
                        updatedBy: {
                            email: 'someone@example.com',
                            familyName: 'one',
                            givenName: 'some',
                            role: 'CMS_USER',
                        },
                    },
                ]
                withdrawnContract.consolidatedStatus = 'WITHDRAWN'

                renderWithProviders(wrapInRoutes(<RateSummary />), {
                    apolloProvider: {
                        mocks: [
                            fetchCurrentUserMock({
                                user: mockUser(),
                                statusCode: 200,
                            }),
                            fetchContractMockSuccess({
                                contract: withdrawnContract,
                            }),
                            fetchRateWithQuestionsMockSuccess({
                                rate: {
                                    id: '1337',
                                    status: 'SUBMITTED',
                                    consolidatedStatus: 'WITHDRAWN',
                                    parentContractID: withdrawnContract.id,
                                    withdrawnFromContracts: [],
                                    reviewStatusActions: [
                                        {
                                            rateID: '1337',
                                            actionType: 'WITHDRAW',
                                            updatedAt: new Date('2024-01-01'),
                                            updatedReason:
                                                'Withdraw whole submission',
                                            updatedBy: {
                                                email: 'someone@example.com',
                                                familyName: 'one',
                                                givenName: 'some',
                                                role: 'CMS_USER',
                                            },
                                        },
                                    ],
                                },
                            }),
                        ],
                    },
                    routerProvider: {
                        route: '/rates/1337',
                    },
                    featureFlags: {
                        'withdraw-rate': true,
                        'undo-withdraw-rate': true,
                    },
                })

                await waitFor(() => {
                    expect(screen.queryByRole('alert')).toBeInTheDocument()
                })

                expect(screen.queryByRole('alert')).toHaveTextContent(
                    /Status: Withdrawn/
                )
                expect(screen.queryByRole('alert')).toHaveTextContent(
                    /Updated by: someone@example.com/
                )
                // API returns UTC timezone, we display timestamped dates in PT timezone so 1 day before on these tests.
                expect(
                    screen.getByText('12/31/2023 4:00pm PT')
                ).toBeInTheDocument()
                expect(
                    screen.getByText('Withdraw whole submission')
                ).toBeInTheDocument()
            })

            it('renders document download warning banner when download fails', async () => {
                const error = vi
                    .spyOn(console, 'error')
                    .mockImplementation(vi.fn())

                const s3Provider = {
                    ...testS3Client(),
                    getBulkDlURL: async (
                        keys: string[],
                        fileName: string
                    ): Promise<string | Error> => {
                        return new Error(
                            'Error: getBulkDlURL encountered an error'
                        )
                    },
                }
                renderWithProviders(wrapInRoutes(<RateSummary />), {
                    apolloProvider: {
                        mocks: [
                            fetchCurrentUserMock({
                                user: mockUser(),
                                statusCode: 200,
                            }),
                            fetchRateWithQuestionsMockSuccess({
                                rate: {
                                    id: '7a',
                                    parentContractID: contract.id,
                                },
                            }),
                            fetchContractMockSuccess({ contract }),
                        ],
                    },
                    routerProvider: {
                        route: '/rates/7a',
                    },
                    s3Provider,
                })

                await waitFor(() => {
                    expect(
                        screen.getByTestId('warning-alert')
                    ).toBeInTheDocument()
                    expect(screen.getByTestId('warning-alert')).toHaveClass(
                        'usa-alert--warning'
                    )
                    expect(
                        screen.getByTestId('warning-alert')
                    ).toHaveTextContent('Document download unavailable')
                    expect(error).toHaveBeenCalled()
                })
            })

<<<<<<< HEAD
            it('renders unlock and withdraw buttons', async () => {
                renderWithProviders(wrapInRoutes(<RateSummary />), {
                    apolloProvider: {
                        mocks: [
                            fetchCurrentUserMock({
                                user: mockUser(),
                                statusCode: 200,
                            }),
                            fetchRateWithQuestionsMockSuccess({
                                rate: {
                                    id: '7a',
                                    parentContractID: contract.id,
                                },
                            }),
                            fetchContractMockSuccess({ contract }),
                        ],
                    },
                    routerProvider: {
                        route: '/rates/7a',
                    },
                    featureFlags: {
                        'rate-edit-unlock': true,
                    },
                })

                await waitFor(() => {
                    expect(
                        screen.queryByRole('button', { name: 'Withdraw rate' })
                    ).toBeInTheDocument()
                    expect(
                        screen.queryByRole('button', { name: 'Unlock rate' })
                    ).toBeInTheDocument()
                })
            })

=======
>>>>>>> acdfb91b
            it('renders unlock button that redirects to contract submission page when linked rates on but standalone rate edit and unlock is still disabled', async () => {
                let testLocation: Location // set up location to track URL changes
                const rateData = rateWithHistoryMock()
                rateData.parentContractID = contract.id

                renderWithProviders(
                    <Routes>
                        <Route
                            path={RoutesRecord.SUBMISSIONS_SUMMARY}
                            element={<div>Summary page placeholder</div>}
                        />
                        <Route
                            path={RoutesRecord.RATES_SUMMARY}
                            element={<RateSummary />}
                        />
                    </Routes>,
                    {
                        apolloProvider: {
                            mocks: [
                                fetchCurrentUserMock({
                                    user: mockUser(),
                                    statusCode: 200,
                                }),
                                fetchRateWithQuestionsMockSuccess({
                                    rate: {
                                        ...rateData,
                                        id: '7a',
                                    },
                                }),
                                fetchContractMockSuccess({ contract }),
                            ],
                        },
                        routerProvider: {
                            route: '/rates/7a',
                        },
                        location: (location) => (testLocation = location),
                    }
                )

                await waitFor(() => {
                    expect(
                        screen.queryByRole('button', { name: 'Unlock rate' })
                    ).toBeInTheDocument()
                })

                await userClickByRole(screen, 'button', {
                    name: 'Unlock rate',
                })
                await waitFor(() => {
                    const parentContractSubmissionID = rateData.parentContractID
                    expect(testLocation.pathname).toBe(
                        `/submissions/${parentContractSubmissionID}`
                    )
                })
            })

            it('does not render unlock button on linked rate, but standalone rate edit and unlock is still disabled if the associated contract is approved', async () => {
                const rateData = rateWithHistoryMock()
                rateData.parentContractID = contract.id

                renderWithProviders(wrapInRoutes(<RateSummary />), {
                    apolloProvider: {
                        mocks: [
                            fetchCurrentUserMock({
                                user: mockUser(),
                                statusCode: 200,
                            }),
                            fetchRateWithQuestionsMockSuccess({
                                rate: {
                                    ...rateData,
                                    id: '7a',
                                },
                            }),
                            fetchContractMockSuccess({ contract }),
                        ],
                    },
                    routerProvider: {
                        route: '/rates/7a',
                    },
                })

<<<<<<< HEAD
                const unlockRateBtn = await screen.queryByRole('button', {
                    name: 'Unlock rate',
                })
                expect(unlockRateBtn).not.toBeInTheDocument()
            })
            it('should not display unlock rate button if parent contract has been approved', async () => {
                const rate = rateDataMock()

                renderWithProviders(wrapInRoutes(<RateSummary />), {
                    apolloProvider: {
                        mocks: [
                            fetchCurrentUserMock({
                                user: mockUser(),
                                statusCode: 200,
                            }),
                            fetchRateWithQuestionsMockSuccess({
                                rate: {
                                    ...rate,
                                    id: '7a',
                                    parentContractID: contract.id,
                                    status: 'SUBMITTED',
                                },
                            }),
                            fetchContractMockSuccess({
                                contract: {
                                    ...contract,
                                    reviewStatus: 'APPROVED',
                                    consolidatedStatus: 'APPROVED',
                                },
                            }),
                        ],
                    },
                    routerProvider: {
                        route: '/rates/7a',
                    },
                    featureFlags: { 'rate-edit-unlock': true },
                })

                // Wait for all the documents to be in the table
                await screen.findByText(
                    rate.revisions[0].formData.rateDocuments[0].name
                )
                await screen.findByRole('link', {
                    name: 'Download all rate documents',
                })

                expect(
                    screen.queryByRole('link', { name: 'Unlock rate' })
                ).not.toBeInTheDocument()
            })

            it('should not display withdraw rate button if rate is unlocked', async () => {
                const rate = rateDataMock()

                renderWithProviders(wrapInRoutes(<RateSummary />), {
                    apolloProvider: {
                        mocks: [
                            fetchCurrentUserMock({
                                user: mockUser(),
                                statusCode: 200,
                            }),
                            fetchRateWithQuestionsMockSuccess({
                                rate: {
                                    ...rate,
                                    id: '7a',
                                    parentContractID: contract.id,
                                    status: 'UNLOCKED',
                                    consolidatedStatus: 'UNLOCKED',
                                },
                            }),
                            fetchContractMockSuccess({
                                contract: {
                                    ...contract,
                                },
                            }),
                        ],
                    },
                    routerProvider: {
                        route: '/rates/7a',
                    },
                    featureFlags: { 'rate-edit-unlock': true },
                })

                // Wait for all the documents to be in the table
                await screen.findByText(
                    rate.revisions[0].formData.rateDocuments[0].name
                )
                await screen.findByRole('link', {
                    name: 'Download all rate documents',
=======
                await waitFor(() => {
                    expect(
                        screen.queryByRole('button', {
                            name: 'Unlock rate',
                        })
                    ).not.toBeInTheDocument()
>>>>>>> acdfb91b
                })
            })
        }
    )

    describe('Viewing RateSummary as a State user', () => {
        const contract = mockContractPackageSubmitted()

        it('renders SingleRateSummarySection component without errors for locked rate', async () => {
            const rate = rateWithHistoryMock()
            rate.parentContractID = contract.id
            renderWithProviders(wrapInRoutes(<RateSummary />), {
                apolloProvider: {
                    mocks: [
                        fetchCurrentUserMock({
                            user: mockValidStateUser(),
                            statusCode: 200,
                        }),
                        fetchRateWithQuestionsMockSuccess({ rate }),
                        fetchContractMockSuccess({ contract }),
                    ],
                },
                routerProvider: {
                    route: '/rates/r-01',
                },
                featureFlags: { 'rate-edit-unlock': true },
            })

            await waitFor(() => {
                expect(screen.queryByTestId('rate-summary')).toBeInTheDocument()
            })

            expect(
                await screen.findByText('Rates this rate certification covers')
            ).toBeInTheDocument()
        })

        it('displays withdrawn banner on a withdrawn rate', async () => {
            renderWithProviders(wrapInRoutes(<RateSummary />), {
                apolloProvider: {
                    mocks: [
                        fetchCurrentUserMock({
                            user: mockValidStateUser(),
                            statusCode: 200,
                        }),
                        fetchContractMockSuccess({ contract }),
                        fetchRateWithQuestionsMockSuccess({
                            rate: {
                                id: '1337',
                                parentContractID: contract.id,
                                withdrawInfo: {
                                    __typename: 'UpdateInformation',
                                    updatedAt: new Date('2024-01-01'),
                                    updatedBy: {
                                        email: 'admin@example.com',
                                        role: 'ADMIN_USER',
                                        familyName: 'Hotman',
                                        givenName: 'Iroh',
                                    },
                                    updatedReason:
                                        'Admin as withdrawn this rate.',
                                },
                            },
                        }),
                    ],
                },
                routerProvider: {
                    route: '/rates/1337',
                },
                featureFlags: { 'rate-edit-unlock': true },
            })

            await waitFor(() => {
                expect(screen.queryByTestId('rate-summary')).toBeInTheDocument()
            })

            expect(
                await screen.findByText('Rates this rate certification covers')
            ).toBeInTheDocument()

            expect(screen.getByRole('alert')).toHaveClass('usa-alert--info')
            expect(screen.getByTestId('rateWithdrawnBanner')).toHaveTextContent(
                /Withdrawn by: Administrator/
            )
            // API returns UTC timezone, we display timestamped dates in PT timezone so 1 day before on these tests.
            expect(screen.getByText('12/31/2023 4:00pm PT')).toBeInTheDocument()
            expect(
                screen.getByText('Admin as withdrawn this rate.')
            ).toBeInTheDocument()
        })

        it('displays status banner upon undo rate withdraw', async () => {
            renderWithProviders(wrapInRoutes(<RateSummary />), {
                apolloProvider: {
                    mocks: [
                        fetchCurrentUserMock({
                            user: mockValidStateUser(),
                            statusCode: 200,
                        }),
                        fetchContractMockSuccess({ contract }),
                        fetchRateWithQuestionsMockSuccess({
                            rate: {
                                id: '1337',
                                parentContractID: contract.id,
                                withdrawInfo: {
                                    __typename: 'UpdateInformation',
                                    updatedAt: new Date('2024-01-01'),
                                    updatedBy: {
                                        email: 'admin@example.com',
                                        role: 'ADMIN_USER',
                                        familyName: 'Hotman',
                                        givenName: 'Iroh',
                                    },
                                    updatedReason:
                                        'Admin as withdrawn this rate.',
                                },
                            },
                        }),
                    ],
                },
                routerProvider: {
                    route: '/rates/1337?showUndoWithdrawBanner=true',
                },
            })

            await waitFor(() => {
                expect(
                    screen.queryByTestId('statusUpdatedBanner')
                ).toBeInTheDocument()
            })
        })

        it('redirects to RateEdit component from RateSummary without errors for unlocked rate', async () => {
            renderWithProviders(
                <Routes>
                    <Route
                        path={RoutesRecord.RATES_SUMMARY}
                        element={<RateSummary />}
                    />
                    <Route
                        path={RoutesRecord.RATE_EDIT}
                        element={<RateEdit />}
                    />
                </Routes>,
                {
                    apolloProvider: {
                        mocks: [
                            fetchCurrentUserMock({
                                user: mockValidStateUser(),
                                statusCode: 200,
                            }),
                            fetchRateWithQuestionsMockSuccess({
                                rate: {
                                    id: '1337',
                                    parentContractID: contract.id,
                                    status: 'UNLOCKED',
                                },
                            }),
                            fetchContractMockSuccess({ contract }),
                        ],
                    },
                    routerProvider: {
                        route: '/rates/1337',
                    },
                    featureFlags: {
                        'rate-edit-unlock': true,
                    },
                }
            )

            await waitFor(() => {
                expect(
                    screen.queryByTestId('single-rate-edit')
                ).toBeInTheDocument()
            })
        })

        it('renders expected error page when rate ID is invalid', async () => {
            const consoleWarnMock = vi
                .spyOn(console, 'warn')
                .mockImplementation(vi.fn())

            renderWithProviders(wrapInRoutes(<RateSummary />), {
                apolloProvider: {
                    mocks: [
                        fetchCurrentUserMock({
                            user: mockValidStateUser(),
                            statusCode: 200,
                        }),
                        fetchRateWithQuestionsMockSuccess({
                            rate: {
                                id: '1337',
                                parentContractID: contract.id,
                            },
                        }),
                        fetchContractMockSuccess({ contract }),
                    ],
                },
                //purposefully attaching invalid id to url here
                routerProvider: {
                    route: '/rates/133',
                },
                featureFlags: { 'rate-edit-unlock': true },
            })
            expect(consoleWarnMock).toHaveBeenCalled() // apollo testing mocks will console warn that your query is invalid - this is intentional
            expect(await screen.findByText('System error')).toBeInTheDocument()
        })

        it('renders back to dashboard link for state users', async () => {
            renderWithProviders(wrapInRoutes(<RateSummary />), {
                apolloProvider: {
                    mocks: [
                        fetchCurrentUserMock({
                            user: mockValidStateUser(),
                            statusCode: 200,
                        }),
                        fetchRateWithQuestionsMockSuccess({
                            rate: {
                                id: '7a',
                                parentContractID: contract.id,
                            },
                        }),
                        fetchContractMockSuccess({ contract }),
                    ],
                },
                routerProvider: {
                    route: '/rates/7a',
                },
                featureFlags: { 'rate-edit-unlock': true },
            })

            const backLink = await screen.findByRole('link', {
                name: /Back to dashboard/,
            })
            expect(backLink).toBeInTheDocument()

            expect(backLink).toHaveAttribute('href', '/dashboard')
        })

        it.each(iterableNonCMSUsersMockData)(
            'does not render actions section with buttons to $userRole',
            async ({ mockUser }) => {
                const rate = rateDataMock()

                renderWithProviders(wrapInRoutes(<RateSummary />), {
                    apolloProvider: {
                        mocks: [
                            fetchCurrentUserMock({
                                user: mockUser(),
                                statusCode: 200,
                            }),
                            fetchRateWithQuestionsMockSuccess({
                                rate: {
                                    ...rate,
                                    id: '7a',
                                    parentContractID: contract.id,
                                    status: 'SUBMITTED',
                                },
                            }),
                            fetchContractMockSuccess({
                                contract: {
                                    ...contract,
                                },
                            }),
                        ],
                    },
                    routerProvider: {
                        route: '/rates/7a',
                    },
                    featureFlags: {
                        'rate-edit-unlock': true,
                    },
                })

                // Wait for rate name to be on screen
                await screen.findByText(
                    rate.revisions[0].formData.rateDocuments[0].name
                )

                expect(
                    screen.queryByRole('heading', { name: 'Actions' })
                ).not.toBeInTheDocument()

                expect(
                    screen.queryByRole('button', { name: 'Withdraw rate' })
                ).not.toBeInTheDocument()

                expect(
                    screen.queryByRole('link', { name: 'Unlock rate' })
                ).not.toBeInTheDocument()
            }
        )
    })

    describe('Action section tests', () => {
        it('renders unlock and withdraw buttons', async () => {
            const contract = mockContractPackageSubmitted({
                consolidatedStatus: 'SUBMITTED',
            })
            renderWithProviders(wrapInRoutes(<RateSummary />), {
                apolloProvider: {
                    mocks: [
                        fetchCurrentUserMock({
                            user: mockValidCMSUser(),
                            statusCode: 200,
                        }),
                        fetchRateWithQuestionsMockSuccess({
                            rate: {
                                id: '7a',
                                parentContractID: contract.id,
                            },
                        }),
                        fetchContractMockSuccess({ contract }),
                    ],
                },
                routerProvider: {
                    route: '/rates/7a',
                },
                featureFlags: {
                    'rate-edit-unlock': true,
                    'withdraw-rate': true,
                },
            })

            await waitFor(() => {
                expect(
                    screen.queryByRole('button', { name: 'Withdraw rate' })
                ).toBeInTheDocument()
                expect(
                    screen.queryByRole('button', { name: 'Undo withdraw' })
                ).toBeNull()
                expect(
                    screen.queryByRole('button', { name: 'Unlock rate' })
                ).toBeInTheDocument()
            })
        })
        it('renders withdraw rate on orphaned rates', async () => {
            const contract = mockContractPackageSubmitted({
                consolidatedStatus: 'SUBMITTED',
            })
            const rateData = mockRateSubmittedWithQuestions({
                id: '1337',
                status: 'UNLOCKED',
                consolidatedStatus: 'UNLOCKED',
                parentContractID: contract.id,
                withdrawnFromContracts: [],
                reviewStatusActions: [],
            })

            const latestPackageSubmission = rateData.packageSubmissions?.[0]

            if (!latestPackageSubmission) {
                throw new Error(
                    'Unexpected error: mock rate data had no packageSubmissions'
                )
            }

            // Remove associated contracts
            rateData.packageSubmissions = [
                {
                    ...latestPackageSubmission,
                    contractRevisions: [],
                },
            ]

            renderWithProviders(wrapInRoutes(<RateSummary />), {
                apolloProvider: {
                    mocks: [
                        fetchCurrentUserMock({
                            user: mockValidCMSUser(),
                            statusCode: 200,
                        }),
                        fetchContractMockSuccess({ contract }),
                        fetchRateWithQuestionsMockSuccess({
                            rate: rateData,
                        }),
                        fetchContractMockSuccess({ contract }),
                    ],
                },
                routerProvider: {
                    route: '/rates/1337',
                },
                featureFlags: {
                    'undo-withdraw-rate': true,
                },
            })

            await waitFor(() => {
                expect(
                    screen.getByRole('button', { name: 'Withdraw rate' })
                ).toBeInTheDocument()
            })
        })
        it('renders no actions message when rate is withdrawn with submission', async () => {
            const contract = mockContractPackageSubmitted({
                consolidatedStatus: 'WITHDRAWN',
            })
            const rateData = rateWithHistoryMock()
            rateData.parentContractID = contract.id
            renderWithProviders(wrapInRoutes(<RateSummary />), {
                apolloProvider: {
                    mocks: [
                        fetchCurrentUserMock({
                            user: mockValidCMSUser(),
                            statusCode: 200,
                        }),
                        fetchContractMockSuccess({ contract }),
                        fetchRateWithQuestionsMockSuccess({
                            rate: {
                                id: '1337',
                                parentContractID: contract.id,
                                consolidatedStatus: 'WITHDRAWN',
                                withdrawnFromContracts: [],
                            },
                        }),
                        fetchContractMockSuccess({ contract }),
                    ],
                },
                routerProvider: {
                    route: '/rates/1337',
                },
            })

            await waitFor(() => {
                expect(
                    screen.getByText(
                        'No action can be taken on this submission in its current status.'
                    )
                ).toBeInTheDocument()
            })
        })
        it('renders no actions message when rate when submission is approved', async () => {
            const contract = mockContractPackageSubmitted({
                consolidatedStatus: 'APPROVED',
            })

            contract.reviewStatusActions = [
                {
                    contractID: contract.id,
                    updatedReason: 'Approved submission',
                    updatedBy: {
                        email: 'someone@example.com',
                        familyName: 'one',
                        givenName: 'some',
                        role: 'CMS_USER',
                    },
                    updatedAt: new Date(),
                    actionType: 'MARK_AS_APPROVED',
                },
            ]

            const rateData = rateWithHistoryMock()
            rateData.parentContractID = contract.id
            renderWithProviders(wrapInRoutes(<RateSummary />), {
                apolloProvider: {
                    mocks: [
                        fetchCurrentUserMock({
                            user: mockValidCMSUser(),
                            statusCode: 200,
                        }),
                        fetchContractMockSuccess({ contract }),
                        fetchRateWithQuestionsMockSuccess({
                            rate: {
                                id: '1337',
                                parentContractID: contract.id,
                            },
                        }),
                        fetchContractMockSuccess({ contract }),
                    ],
                },
                routerProvider: {
                    route: '/rates/1337',
                },
            })

            await waitFor(() => {
                expect(
                    screen.getByText(
                        'No action can be taken on this submission in its current status.'
                    )
                ).toBeInTheDocument()
            })
        })
        it('renders no actions message when rate when unlocked', async () => {
            const contract = mockContractPackageSubmitted({
                consolidatedStatus: 'UNLOCKED',
            })
            const rateData = rateWithHistoryMock()
            rateData.parentContractID = contract.id
            renderWithProviders(wrapInRoutes(<RateSummary />), {
                apolloProvider: {
                    mocks: [
                        fetchCurrentUserMock({
                            user: mockValidCMSUser(),
                            statusCode: 200,
                        }),
                        fetchContractMockSuccess({ contract }),
                        fetchRateWithQuestionsMockSuccess({
                            rate: {
                                id: '1337',
                                status: 'UNLOCKED',
                                consolidatedStatus: 'UNLOCKED',
                                parentContractID: contract.id,
                            },
                        }),
                        fetchContractMockSuccess({ contract }),
                    ],
                },
                routerProvider: {
                    route: '/rates/1337',
                },
            })

            await waitFor(() => {
                expect(
                    screen.getByText(
                        'No action can be taken on this submission in its current status.'
                    )
                ).toBeInTheDocument()
            })
        })
        it('renders no actions message when parent contract is unlocked', async () => {
            const contract = mockContractPackageSubmitted({
                consolidatedStatus: 'UNLOCKED',
            })
            const rateData = rateWithHistoryMock()
            rateData.parentContractID = contract.id
            renderWithProviders(wrapInRoutes(<RateSummary />), {
                apolloProvider: {
                    mocks: [
                        fetchCurrentUserMock({
                            user: mockValidCMSUser(),
                            statusCode: 200,
                        }),
                        fetchContractMockSuccess({ contract }),
                        fetchRateWithQuestionsMockSuccess({
                            rate: {
                                id: '1337',
                                status: 'SUBMITTED',
                                consolidatedStatus: 'SUBMITTED',
                                parentContractID: contract.id,
                            },
                        }),
                        fetchContractMockSuccess({ contract }),
                    ],
                },
                routerProvider: {
                    route: '/rates/1337',
                },
                featureFlags: {
                    'withdraw-rate': true,
                    'undo-withdraw-rate': true,
                },
            })

            await waitFor(() => {
                expect(
                    screen.getByText(
                        'No action can be taken on this submission in its current status.'
                    )
                ).toBeInTheDocument()
            })
        })
        it('renders undo withdraw button when withdrawn independently', async () => {
            const contract = mockContractPackageSubmitted({
                consolidatedStatus: 'SUBMITTED',
            })
            const rateData = rateWithHistoryMock()
            rateData.parentContractID = contract.id
            renderWithProviders(wrapInRoutes(<RateSummary />), {
                apolloProvider: {
                    mocks: [
                        fetchCurrentUserMock({
                            user: mockValidCMSUser(),
                            statusCode: 200,
                        }),
                        fetchContractMockSuccess({ contract }),
                        fetchRateWithQuestionsMockSuccess({
                            rate: {
                                id: '1337',
                                status: 'SUBMITTED',
                                consolidatedStatus: 'WITHDRAWN',
                                parentContractID: contract.id,
                                withdrawnFromContracts: [contract],
                                reviewStatusActions: [
                                    {
                                        rateID: '1337',
                                        actionType: 'WITHDRAW',
                                        updatedAt: new Date(),
                                        updatedReason: 'Independent withdraw',
                                        updatedBy: {
                                            email: 'someone@example.com',
                                            familyName: 'one',
                                            givenName: 'some',
                                            role: 'CMS_USER',
                                        },
                                    },
                                ],
                            },
                        }),
                        fetchContractMockSuccess({ contract }),
                    ],
                },
                routerProvider: {
                    route: '/rates/1337',
                },
                featureFlags: {
                    'undo-withdraw-rate': true,
                },
            })

            await waitFor(() => {
                expect(screen.queryByRole('alert')).toBeInTheDocument()
                expect(screen.queryByRole('alert')).toHaveTextContent(
                    /Status: Withdrawn/
                )

                expect(
                    screen.getByRole('button', { name: 'Undo withdraw' })
                ).toBeInTheDocument()

                expect(
                    screen.queryByRole('button', { name: 'Withdraw rate' })
                ).not.toBeInTheDocument()

                expect(
                    screen.queryByRole('button', { name: 'Unlock rate' })
                ).not.toBeInTheDocument()
            })
        })
        it('does not render undo withdraw and unlock rate button when withdrawn button is on screen', async () => {
            const contract = mockContractPackageSubmitted({
                consolidatedStatus: 'SUBMITTED',
            })
            const rateData = rateWithHistoryMock()
            rateData.parentContractID = contract.id
            renderWithProviders(wrapInRoutes(<RateSummary />), {
                apolloProvider: {
                    mocks: [
                        fetchCurrentUserMock({
                            user: mockValidCMSUser(),
                            statusCode: 200,
                        }),
                        fetchContractMockSuccess({ contract }),
                        fetchRateWithQuestionsMockSuccess({
                            rate: {
                                id: '1337',
                                status: 'SUBMITTED',
                                consolidatedStatus: 'SUBMITTED',
                                parentContractID: contract.id,
                            },
                        }),
                        fetchContractMockSuccess({ contract }),
                    ],
                },
                routerProvider: {
                    route: '/rates/1337',
                },
                featureFlags: {
                    'withdraw-rate': true,
                    'undo-withdraw-rate': true,
                },
            })

            await waitFor(() => {
                expect(
                    screen.queryByRole('button', { name: 'Undo withdraw' })
                ).not.toBeInTheDocument()

                expect(
                    screen.queryByRole('button', { name: 'Withdraw rate' })
                ).toBeInTheDocument()

                expect(
                    screen.queryByRole('button', { name: 'Unlock rate' })
                ).toBeInTheDocument()
            })
        })
        it('does not render undo withdraw and unlock button when parent submission is withdrawn', async () => {
            const contract = mockContractPackageSubmitted({
                consolidatedStatus: 'WITHDRAWN',
            })

            contract.reviewStatusActions = [
                {
                    contractID: contract.id,
                    actionType: 'WITHDRAW',
                    updatedAt: new Date(),
                    updatedReason: 'Contract withdraw',
                    updatedBy: {
                        email: 'someone@example.com',
                        familyName: 'one',
                        givenName: 'some',
                        role: 'CMS_USER',
                    },
                },
            ]

            const rateData = rateWithHistoryMock()
            rateData.parentContractID = contract.id
            renderWithProviders(wrapInRoutes(<RateSummary />), {
                apolloProvider: {
                    mocks: [
                        fetchCurrentUserMock({
                            user: mockValidCMSUser(),
                            statusCode: 200,
                        }),
                        fetchContractMockSuccess({ contract }),
                        fetchRateWithQuestionsMockSuccess({
                            rate: {
                                id: '1337',
                                status: 'SUBMITTED',
                                consolidatedStatus: 'WITHDRAWN',
                                parentContractID: contract.id,
                                withdrawnFromContracts: [contract],
                                reviewStatusActions: [
                                    {
                                        rateID: '1337',
                                        actionType: 'WITHDRAW',
                                        updatedAt: new Date(),
                                        updatedReason: 'Independent withdraw',
                                        updatedBy: {
                                            email: 'someone@example.com',
                                            familyName: 'one',
                                            givenName: 'some',
                                            role: 'CMS_USER',
                                        },
                                    },
                                ],
                            },
                        }),
                        fetchContractMockSuccess({ contract }),
                    ],
                },
                routerProvider: {
                    route: '/rates/1337',
                },
                featureFlags: {
                    'undo-withdraw-rate': true,
                },
            })

            await waitFor(() => {
                expect(screen.queryByRole('alert')).toBeInTheDocument()
                expect(screen.queryByRole('alert')).toHaveTextContent(
                    /Status: Withdrawn/
                )
            })

            expect(
                screen.queryByRole('button', { name: 'Undo withdraw' })
            ).not.toBeInTheDocument()

            expect(
                screen.queryByRole('button', { name: 'Unlock rate' })
            ).not.toBeInTheDocument()
        })
    })
})<|MERGE_RESOLUTION|>--- conflicted
+++ resolved
@@ -157,7 +157,6 @@
                         route: '/rates/1337',
                     },
                     featureFlags: {
-                        'withdraw-rate': true,
                         'undo-withdraw-rate': true,
                     },
                 })
@@ -240,7 +239,6 @@
                         route: '/rates/1337',
                     },
                     featureFlags: {
-                        'withdraw-rate': true,
                         'undo-withdraw-rate': true,
                     },
                 })
@@ -316,44 +314,6 @@
                 })
             })
 
-<<<<<<< HEAD
-            it('renders unlock and withdraw buttons', async () => {
-                renderWithProviders(wrapInRoutes(<RateSummary />), {
-                    apolloProvider: {
-                        mocks: [
-                            fetchCurrentUserMock({
-                                user: mockUser(),
-                                statusCode: 200,
-                            }),
-                            fetchRateWithQuestionsMockSuccess({
-                                rate: {
-                                    id: '7a',
-                                    parentContractID: contract.id,
-                                },
-                            }),
-                            fetchContractMockSuccess({ contract }),
-                        ],
-                    },
-                    routerProvider: {
-                        route: '/rates/7a',
-                    },
-                    featureFlags: {
-                        'rate-edit-unlock': true,
-                    },
-                })
-
-                await waitFor(() => {
-                    expect(
-                        screen.queryByRole('button', { name: 'Withdraw rate' })
-                    ).toBeInTheDocument()
-                    expect(
-                        screen.queryByRole('button', { name: 'Unlock rate' })
-                    ).toBeInTheDocument()
-                })
-            })
-
-=======
->>>>>>> acdfb91b
             it('renders unlock button that redirects to contract submission page when linked rates on but standalone rate edit and unlock is still disabled', async () => {
                 let testLocation: Location // set up location to track URL changes
                 const rateData = rateWithHistoryMock()
@@ -435,104 +395,12 @@
                     },
                 })
 
-<<<<<<< HEAD
-                const unlockRateBtn = await screen.queryByRole('button', {
-                    name: 'Unlock rate',
-                })
-                expect(unlockRateBtn).not.toBeInTheDocument()
-            })
-            it('should not display unlock rate button if parent contract has been approved', async () => {
-                const rate = rateDataMock()
-
-                renderWithProviders(wrapInRoutes(<RateSummary />), {
-                    apolloProvider: {
-                        mocks: [
-                            fetchCurrentUserMock({
-                                user: mockUser(),
-                                statusCode: 200,
-                            }),
-                            fetchRateWithQuestionsMockSuccess({
-                                rate: {
-                                    ...rate,
-                                    id: '7a',
-                                    parentContractID: contract.id,
-                                    status: 'SUBMITTED',
-                                },
-                            }),
-                            fetchContractMockSuccess({
-                                contract: {
-                                    ...contract,
-                                    reviewStatus: 'APPROVED',
-                                    consolidatedStatus: 'APPROVED',
-                                },
-                            }),
-                        ],
-                    },
-                    routerProvider: {
-                        route: '/rates/7a',
-                    },
-                    featureFlags: { 'rate-edit-unlock': true },
-                })
-
-                // Wait for all the documents to be in the table
-                await screen.findByText(
-                    rate.revisions[0].formData.rateDocuments[0].name
-                )
-                await screen.findByRole('link', {
-                    name: 'Download all rate documents',
-                })
-
-                expect(
-                    screen.queryByRole('link', { name: 'Unlock rate' })
-                ).not.toBeInTheDocument()
-            })
-
-            it('should not display withdraw rate button if rate is unlocked', async () => {
-                const rate = rateDataMock()
-
-                renderWithProviders(wrapInRoutes(<RateSummary />), {
-                    apolloProvider: {
-                        mocks: [
-                            fetchCurrentUserMock({
-                                user: mockUser(),
-                                statusCode: 200,
-                            }),
-                            fetchRateWithQuestionsMockSuccess({
-                                rate: {
-                                    ...rate,
-                                    id: '7a',
-                                    parentContractID: contract.id,
-                                    status: 'UNLOCKED',
-                                    consolidatedStatus: 'UNLOCKED',
-                                },
-                            }),
-                            fetchContractMockSuccess({
-                                contract: {
-                                    ...contract,
-                                },
-                            }),
-                        ],
-                    },
-                    routerProvider: {
-                        route: '/rates/7a',
-                    },
-                    featureFlags: { 'rate-edit-unlock': true },
-                })
-
-                // Wait for all the documents to be in the table
-                await screen.findByText(
-                    rate.revisions[0].formData.rateDocuments[0].name
-                )
-                await screen.findByRole('link', {
-                    name: 'Download all rate documents',
-=======
                 await waitFor(() => {
                     expect(
                         screen.queryByRole('button', {
                             name: 'Unlock rate',
                         })
                     ).not.toBeInTheDocument()
->>>>>>> acdfb91b
                 })
             })
         }
@@ -853,7 +721,6 @@
                 },
                 featureFlags: {
                     'rate-edit-unlock': true,
-                    'withdraw-rate': true,
                 },
             })
 
@@ -1083,7 +950,6 @@
                     route: '/rates/1337',
                 },
                 featureFlags: {
-                    'withdraw-rate': true,
                     'undo-withdraw-rate': true,
                 },
             })
@@ -1192,7 +1058,6 @@
                     route: '/rates/1337',
                 },
                 featureFlags: {
-                    'withdraw-rate': true,
                     'undo-withdraw-rate': true,
                 },
             })
