--- conflicted
+++ resolved
@@ -10,12 +10,7 @@
 import { RoutesRecord } from '@mc-review/constants'
 import { Route, Routes } from 'react-router-dom'
 import { RateEdit } from '../RateEdit/RateEdit'
-<<<<<<< HEAD
-import { dayjs } from '@mc-review/common-code'
 import { rateWithHistoryMock } from '@mc-review/mocks'
-=======
-import { rateWithHistoryMock } from '../../testHelpers/apolloMocks/rateDataMock'
->>>>>>> 8a7ebc52
 
 // Wrap test component in some top level routes to allow getParams to be tested
 const wrapInRoutes = (children: React.ReactNode) => {
