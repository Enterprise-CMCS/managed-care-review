import { screen, waitFor } from '@testing-library/react'
import { renderWithProviders, testS3Client } from '../../testHelpers'
import {
    fetchCurrentUserMock,
    fetchRateMockSuccess,
    iterableCmsUsersMockData,
    mockValidStateUser,
} from '@mc-review/mocks'
import { RateSummary } from './RateSummary'
import { RoutesRecord } from '@mc-review/constants'
import { Route, Routes } from 'react-router-dom'
import { RateEdit } from '../RateEdit/RateEdit'
<<<<<<< HEAD
import { dayjs } from '@mc-review/common-code'
=======
import { dayjs } from '../../common-code/dateHelpers'
import { rateWithHistoryMock } from '../../testHelpers/apolloMocks/rateDataMock'
>>>>>>> 70b6a558

// Wrap test component in some top level routes to allow getParams to be tested
const wrapInRoutes = (children: React.ReactNode) => {
    return (
        <Routes>
            <Route path={RoutesRecord.RATES_SUMMARY} element={children} />
        </Routes>
    )
}

describe('RateSummary', () => {
    describe.each(iterableCmsUsersMockData)(
        'Viewing RateSummary as a $userRole',
        ({ userRole, mockUser }) => {
            it('renders without errors', async () => {
                renderWithProviders(wrapInRoutes(<RateSummary />), {
                    apolloProvider: {
                        mocks: [
                            fetchCurrentUserMock({
                                user: mockUser(),
                                statusCode: 200,
                            }),
                            fetchRateMockSuccess({ id: '7a' }),
                        ],
                    },
                    routerProvider: {
                        route: '/rates/7a',
                    },
                })

                expect(
                    await screen.findByText(
                        'Rates this rate certification covers'
                    )
                ).toBeInTheDocument()
            })

            it('displays withdrawn banner on a withdrawn rate', async () => {
                renderWithProviders(wrapInRoutes(<RateSummary />), {
                    apolloProvider: {
                        mocks: [
                            fetchCurrentUserMock({
                                user: mockUser(),
                                statusCode: 200,
                            }),
                            fetchRateMockSuccess({
                                id: '1337',
                                withdrawInfo: {
                                    __typename: 'UpdateInformation',
                                    updatedAt: new Date('2024-01-01'),
                                    updatedBy: {
                                        email: 'admin@example.com',
                                        role: 'ADMIN_USER',
                                        familyName: 'Hotman',
                                        givenName: 'Iroh',
                                    },
                                    updatedReason:
                                        'Admin as withdrawn this rate.',
                                },
                            }),
                        ],
                    },
                    routerProvider: {
                        route: '/rates/1337',
                    },
                    featureFlags: { 'rate-edit-unlock': true },
                })

                await waitFor(() => {
                    expect(
                        screen.queryByTestId('rate-summary')
                    ).toBeInTheDocument()
                })

                expect(
                    await screen.findByText(
                        'Rates this rate certification covers'
                    )
                ).toBeInTheDocument()

                expect(screen.getByRole('alert')).toHaveClass('usa-alert--info')
                expect(
                    screen.getByTestId('rateWithdrawnBanner')
                ).toHaveTextContent(/Withdrawn by: Administrator/)
                expect(
                    screen.getByText(
                        `${dayjs
                            .utc(new Date('2024-01-01'))
                            .tz('America/New_York')
                            .format('MM/DD/YY h:mma')} ET`
                    )
                ).toBeInTheDocument()
                expect(
                    screen.getByText('Admin as withdrawn this rate.')
                ).toBeInTheDocument()
            })

            it('renders document download warning banner when download fails', async () => {
                const error = vi
                    .spyOn(console, 'error')
                    .mockImplementation(vi.fn())

                const s3Provider = {
                    ...testS3Client(),
                    getBulkDlURL: async (
                        keys: string[],
                        fileName: string
                    ): Promise<string | Error> => {
                        return new Error(
                            'Error: getBulkDlURL encountered an error'
                        )
                    },
                }
                renderWithProviders(wrapInRoutes(<RateSummary />), {
                    apolloProvider: {
                        mocks: [
                            fetchCurrentUserMock({
                                user: mockUser(),
                                statusCode: 200,
                            }),
                            fetchRateMockSuccess({ id: '7a' }),
                        ],
                    },
                    routerProvider: {
                        route: '/rates/7a',
                    },
                    s3Provider,
                })

                await waitFor(() => {
                    expect(
                        screen.getByTestId('warning-alert')
                    ).toBeInTheDocument()
                    expect(screen.getByTestId('warning-alert')).toHaveClass(
                        'usa-alert--warning'
                    )
                    expect(
                        screen.getByTestId('warning-alert')
                    ).toHaveTextContent('Document download unavailable')
                    expect(error).toHaveBeenCalled()
                })
            })

            it('renders back to dashboard link for CMS users', async () => {
                renderWithProviders(wrapInRoutes(<RateSummary />), {
                    apolloProvider: {
                        mocks: [
                            fetchCurrentUserMock({
                                user: mockUser(),
                                statusCode: 200,
                            }),
                            fetchRateMockSuccess({ id: '7a' }),
                        ],
                    },
                    routerProvider: {
                        route: '/rates/7a',
                    },
                })

                const backLink = await screen.findByRole('link', {
                    name: /Back to dashboard/,
                })
                expect(backLink).toBeInTheDocument()

                expect(backLink).toHaveAttribute(
                    'href',
                    '/dashboard/rate-reviews'
                )
            })
        }
    )

    describe('Viewing RateSummary as a State user', () => {
        it('renders SingleRateSummarySection component without errors for locked rate', async () => {
            renderWithProviders(wrapInRoutes(<RateSummary />), {
                apolloProvider: {
                    mocks: [
                        fetchCurrentUserMock({
                            user: mockValidStateUser(),
                            statusCode: 200,
                        }),
                        fetchRateMockSuccess(rateWithHistoryMock()),
                    ],
                },
                routerProvider: {
                    route: '/rates/r-01',
                },
                featureFlags: { 'rate-edit-unlock': true },
            })

            await waitFor(() => {
                expect(screen.queryByTestId('rate-summary')).toBeInTheDocument()
            })

            expect(
                await screen.findByText('Rates this rate certification covers')
            ).toBeInTheDocument()
        })

        it('displays withdrawn banner on a withdrawn rate', async () => {
            renderWithProviders(wrapInRoutes(<RateSummary />), {
                apolloProvider: {
                    mocks: [
                        fetchCurrentUserMock({
                            user: mockValidStateUser(),
                            statusCode: 200,
                        }),
                        fetchRateMockSuccess({
                            id: '1337',
                            withdrawInfo: {
                                __typename: 'UpdateInformation',
                                updatedAt: new Date('2024-01-01'),
                                updatedBy: {
                                    email: 'admin@example.com',
                                    role: 'ADMIN_USER',
                                    familyName: 'Hotman',
                                    givenName: 'Iroh',
                                },
                                updatedReason: 'Admin as withdrawn this rate.',
                            },
                        }),
                    ],
                },
                routerProvider: {
                    route: '/rates/1337',
                },
                featureFlags: { 'rate-edit-unlock': true },
            })

            await waitFor(() => {
                expect(screen.queryByTestId('rate-summary')).toBeInTheDocument()
            })

            expect(
                await screen.findByText('Rates this rate certification covers')
            ).toBeInTheDocument()

            expect(screen.getByRole('alert')).toHaveClass('usa-alert--info')
            expect(screen.getByTestId('rateWithdrawnBanner')).toHaveTextContent(
                /Withdrawn by: Administrator/
            )
            expect(
                screen.getByText(
                    `${dayjs
                        .utc(new Date('2024-01-01'))
                        .tz('America/New_York')
                        .format('MM/DD/YY h:mma')} ET`
                )
            ).toBeInTheDocument()
            expect(
                screen.getByText('Admin as withdrawn this rate.')
            ).toBeInTheDocument()
        })

        it('redirects to RateEdit component from RateSummary without errors for unlocked rate', async () => {
            renderWithProviders(
                <Routes>
                    <Route
                        path={RoutesRecord.RATES_SUMMARY}
                        element={<RateSummary />}
                    />
                    <Route
                        path={RoutesRecord.RATE_EDIT}
                        element={<RateEdit />}
                    />
                </Routes>,
                {
                    apolloProvider: {
                        mocks: [
                            fetchCurrentUserMock({
                                user: mockValidStateUser(),
                                statusCode: 200,
                            }),
                            fetchRateMockSuccess({
                                id: '1337',
                                status: 'UNLOCKED',
                            }),
                        ],
                    },
                    routerProvider: {
                        route: '/rates/1337',
                    },
                    featureFlags: {
                        'rate-edit-unlock': true,
                    },
                }
            )

            await waitFor(() => {
                expect(
                    screen.queryByTestId('single-rate-edit')
                ).toBeInTheDocument()
            })
        })

        it('renders expected error page when rate ID is invalid', async () => {
            const consoleWarnMock = vi
                .spyOn(console, 'warn')
                .mockImplementation(vi.fn())

            renderWithProviders(wrapInRoutes(<RateSummary />), {
                apolloProvider: {
                    mocks: [
                        fetchCurrentUserMock({
                            user: mockValidStateUser(),
                            statusCode: 200,
                        }),
                        fetchRateMockSuccess({ id: '1337' }),
                    ],
                },
                //purposefully attaching invalid id to url here
                routerProvider: {
                    route: '/rates/133',
                },
                featureFlags: { 'rate-edit-unlock': true },
            })
            expect(consoleWarnMock).toHaveBeenCalled() // apollo testing mocks will console warn that your query is invalid - this is intentional
            expect(await screen.findByText('System error')).toBeInTheDocument()
        })

        it('renders back to dashboard link for state users', async () => {
            renderWithProviders(wrapInRoutes(<RateSummary />), {
                apolloProvider: {
                    mocks: [
                        fetchCurrentUserMock({
                            user: mockValidStateUser(),
                            statusCode: 200,
                        }),
                        fetchRateMockSuccess({ id: '7a' }),
                    ],
                },
                routerProvider: {
                    route: '/rates/7a',
                },
                featureFlags: { 'rate-edit-unlock': true },
            })

            const backLink = await screen.findByRole('link', {
                name: /Back to dashboard/,
            })
            expect(backLink).toBeInTheDocument()

            expect(backLink).toHaveAttribute('href', '/dashboard')
        })
    })
})<|MERGE_RESOLUTION|>--- conflicted
+++ resolved
@@ -10,12 +10,8 @@
 import { RoutesRecord } from '@mc-review/constants'
 import { Route, Routes } from 'react-router-dom'
 import { RateEdit } from '../RateEdit/RateEdit'
-<<<<<<< HEAD
 import { dayjs } from '@mc-review/common-code'
-=======
-import { dayjs } from '../../common-code/dateHelpers'
-import { rateWithHistoryMock } from '../../testHelpers/apolloMocks/rateDataMock'
->>>>>>> 70b6a558
+import { rateWithHistoryMock } from '@mc-review/mocks'
 
 // Wrap test component in some top level routes to allow getParams to be tested
 const wrapInRoutes = (children: React.ReactNode) => {
