--- conflicted
+++ resolved
@@ -16,10 +16,6 @@
 import { useAuth } from '../../contexts/AuthContext'
 import { Breadcrumbs } from '../../components/Breadcrumbs/Breadcrumbs'
 import { RoutesRecord } from '@mc-review/constants'
-<<<<<<< HEAD
-import { handleGraphQLError } from '@mc-review/helpers'
-=======
->>>>>>> 9ee07f39
 import { GenericErrorPage } from '../Errors/GenericErrorPage'
 import { Error404 } from '../Errors/Error404Page'
 import { ErrorForbiddenPage } from '../Errors/ErrorForbiddenPage'
@@ -54,21 +50,6 @@
     const [showPageErrorMessage, setShowPageErrorMessage] = useState<
         boolean | string
     >(false) // string is a custom error message, defaults to generic of true
-<<<<<<< HEAD
-    const [updateFormData] = useUpdateContractMutation()
-    const { result: fetchResult } =
-        useFetchHealthPlanPackageWithQuestionsWrapper(id)
-    if (fetchResult.status === 'ERROR') {
-        const err = fetchResult.error
-        console.error('Error from API fetch', fetchResult.error)
-        if (err instanceof Error) {
-            handleGraphQLError(err as any, true)
-
-            if ((err as any).graphQLErrors?.[0]?.extensions?.code === 'NOT_FOUND') {
-                return <Error404 />
-            }
-        }
-=======
     const [updateContract] = useUpdateContractMutation()
     const {
         data: fetchContractData,
@@ -88,7 +69,6 @@
         contract && contract?.packageSubmissions.length > 0
             ? contract.packageSubmissions[0].contractRevision.contractName
             : ''
->>>>>>> 9ee07f39
 
     useEffect(() => {
         updateHeading({
@@ -162,7 +142,7 @@
 
                 console.info('Failed to update form data', updateResult)
                 recordJSException(
-                    `MCCRSIDForm: GraphQL error reported. Error message: Failed to update form data ${updateResult}`
+                    `MCCRSIDForm: Apollo error reported. Error message: Failed to update form data ${updateResult}`
                 )
                 return new Error('Failed to update form data')
             }
@@ -170,7 +150,7 @@
         } catch (serverError) {
             setShowPageErrorMessage(true)
             recordJSException(
-                `MCCRSIDForm: GraphQL error reported. Error message: ${serverError.message}`
+                `MCCRSIDForm: Apollo error reported. Error message: ${serverError.message}`
             )
             return new Error(serverError)
         }
