import React, { useEffect } from 'react'
import { GridContainer } from '@trussworks/react-uswds'
import { useParams } from 'react-router-dom'
import { useAuth } from '../../contexts/AuthContext'
import { ContractDetailsSummarySectionV2 } from '../StateSubmission/ReviewSubmit/V2/ReviewSubmit/ContractDetailsSummarySectionV2'
import { ContactsSummarySection } from '../StateSubmission/ReviewSubmit/V2/ReviewSubmit/ContactsSummarySectionV2'
import { RateDetailsSummarySectionV2 } from '../StateSubmission/ReviewSubmit/V2/ReviewSubmit/RateDetailsSummarySectionV2'
import { SubmissionTypeSummarySectionV2 } from '../StateSubmission/ReviewSubmit/V2/ReviewSubmit/SubmissionTypeSummarySectionV2'
import { usePage } from '../../contexts/PageContext'
import { dayjs } from '../../common-code/dateHelpers'
import styles from './SubmissionRevisionSummary.module.scss'
import { PreviousSubmissionBanner } from '../../components'
import { useFetchContractQuery } from '../../gen/gqlClient'
import {
    ErrorOrLoadingPage,
    handleAndReturnErrorState,
} from '../StateSubmission/ErrorOrLoadingPage'
import { Error404 } from '../Errors/Error404Page'

type RouteParams = {
    id: string
    revisionVersion: string
}

export const SubmissionRevisionSummaryV2 = (): React.ReactElement => {
    // Page level state
    const { id, revisionVersion } = useParams<keyof RouteParams>()
    if (!id) {
        throw new Error(
            'PROGRAMMING ERROR: id param not set in state submission form.'
        )
    }
    const { updateHeading } = usePage()
    const { loggedInUser } = useAuth()

    const isStateUser = loggedInUser?.role === 'STATE_USER'
    const isCMSUser = loggedInUser?.role === 'CMS_USER'

    const {
        data: fetchContractData,
        loading: fetchContractLoading,
        error: fetchContractError,
    } = useFetchContractQuery({
        variables: {
            input: {
                contractID: id ?? 'unknown-contract',
            },
        },
        fetchPolicy: 'network-only',
    })
    const contract = fetchContractData?.fetchContract.contract
    //We offset version by +1 of index, remove offset to find revision in revisions
    const revisionIndex =
        (contract &&
            [...contract.packageSubmissions].filter((submission) => {
                return submission.cause === 'CONTRACT_SUBMISSION'
            }).length - 1) ||
        0

    const name =
        contract &&
<<<<<<< HEAD
        revisionIndex &&
        contract?.packageSubmissions.length < Number(revisionVersion)
=======
        contract?.packageSubmissions.length > Number(revisionVersion)
>>>>>>> d77c75bf
            ? contract.packageSubmissions.reverse()[revisionIndex]
                  .contractRevision.contractName
            : ''
    useEffect(() => {
        updateHeading({
            customHeading: name,
        })
    }, [name, updateHeading])

    // Display any full page interim state resulting from the initial fetch API requests
    if (fetchContractLoading) {
        return <ErrorOrLoadingPage state="LOADING" />
    }

    if (fetchContractError) {
        return (
            <ErrorOrLoadingPage
                state={handleAndReturnErrorState(fetchContractError)}
            />
        )
    }

    if (
        !contract ||
        contract.packageSubmissions.length <= Number(revisionVersion)
    ) {
        return <Error404 />
    }

    // Reversing revisions to get correct submission order
    // we offset the index by one so that our indices start at 1
<<<<<<< HEAD
    const packageSubmission = [...contract.packageSubmissions]
        .filter((submission) => {
            return submission.cause === 'CONTRACT_SUBMISSION'
        })
        .reverse()[revisionIndex]
=======
    const packageSubmission = [...contract.packageSubmissions].reverse()[
        revisionIndex
    ]
>>>>>>> d77c75bf
    const revision = packageSubmission.contractRevision
    const rateRevisions = packageSubmission.rateRevisions
    const contractData = revision.formData
    const statePrograms = contract.state.programs
    const submitInfo = revision.submitInfo || undefined
    const isContractActionAndRateCertification =
        contractData.submissionType === 'CONTRACT_AND_RATES'

    return (
        <div className={styles.background}>
            <GridContainer
                data-testid="submission-summary"
                className={styles.container}
            >
                <PreviousSubmissionBanner link={`/submissions/${id}`} />

                <SubmissionTypeSummarySectionV2
                    contract={contract}
                    contractRev={revision}
                    statePrograms={statePrograms}
                    isStateUser={isStateUser}
                    submissionName={name}
                    initiallySubmittedAt={contract.initiallySubmittedAt}
                    headerChildComponent={
                        submitInfo && (
                            <p
                                className={styles.submissionVersion}
                                data-testid="revision-version"
                            >
                                {`${dayjs
                                    .utc(submitInfo?.updatedAt)
                                    .tz('America/New_York')
                                    .format('MM/DD/YY h:mma')} ET version`}
                            </p>
                        )
                    }
                />

                <ContractDetailsSummarySectionV2
                    contract={contract}
                    submissionName={name}
                    isCMSUser={isCMSUser}
                    isStateUser={isStateUser}
                    contractRev={revision}
                />

                {isContractActionAndRateCertification && (
                    <RateDetailsSummarySectionV2
                        contract={contract}
                        contractRev={revision}
                        submissionName={name}
                        statePrograms={statePrograms}
                        rateRevs={rateRevisions}
                    />
                )}
                <ContactsSummarySection
                    contract={contract}
                    contractRev={revision}
                    isStateUser={isStateUser}
                />
            </GridContainer>
        </div>
    )
}

export type SectionHeaderProps = {
    header: string
    submissionName?: boolean
    href: string
}<|MERGE_RESOLUTION|>--- conflicted
+++ resolved
@@ -59,12 +59,7 @@
 
     const name =
         contract &&
-<<<<<<< HEAD
-        revisionIndex &&
-        contract?.packageSubmissions.length < Number(revisionVersion)
-=======
         contract?.packageSubmissions.length > Number(revisionVersion)
->>>>>>> d77c75bf
             ? contract.packageSubmissions.reverse()[revisionIndex]
                   .contractRevision.contractName
             : ''
@@ -96,17 +91,11 @@
 
     // Reversing revisions to get correct submission order
     // we offset the index by one so that our indices start at 1
-<<<<<<< HEAD
     const packageSubmission = [...contract.packageSubmissions]
         .filter((submission) => {
             return submission.cause === 'CONTRACT_SUBMISSION'
         })
         .reverse()[revisionIndex]
-=======
-    const packageSubmission = [...contract.packageSubmissions].reverse()[
-        revisionIndex
-    ]
->>>>>>> d77c75bf
     const revision = packageSubmission.contractRevision
     const rateRevisions = packageSubmission.rateRevisions
     const contractData = revision.formData
