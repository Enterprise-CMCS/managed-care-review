//@eslint-gignore  jest/no-disabled-tests
import {
    fetchContractWithQuestionsMockSuccess,
    fetchCurrentUserMock,
    fetchRateMockSuccess,
    mockContractPackageDraft,
    mockContractPackageSubmitted,
    mockValidCMSUser,
    mockValidStateUser,
    rateDataMock,
} from '../../testHelpers/apolloMocks'
import { RateRevision } from '../../gen/gqlClient'
import { renderWithProviders } from '../../testHelpers'
import { Route, Routes } from 'react-router-dom'
import { SubmissionSideNav } from '../SubmissionSideNav'
import { RoutesRecord } from '../../constants'
import { QuestionResponse } from './QuestionResponse'
import { RateSummary, SubmissionSummary } from '../SubmissionSummary'
import { RateQuestionResponse } from './RateQuestionResponse'
import { screen, waitFor } from '@testing-library/react'
import { fetchRateWithQuestionsMockSuccess } from '../../testHelpers/apolloMocks/rateGQLMocks'
import { RateSummarySideNav } from '../SubmissionSideNav/RateSummarySideNav'

describe('RateQuestionResponse', () => {
<<<<<<< HEAD
    const CommonRoutes = () => (
        <Routes>
            <Route element={<SubmissionSideNav />}>
                <Route
                    path={RoutesRecord.SUBMISSIONS_CONTRACT_QUESTIONS_AND_ANSWERS}
                    element={<QuestionResponse />}
                />
                <Route
                    path={RoutesRecord.SUBMISSIONS_SUMMARY}
                    element={<SubmissionSummary />}
                />
                <Route
                    path={RoutesRecord.SUBMISSIONS_RATE_QUESTIONS_AND_ANSWERS}
                    element={<RateQuestionResponse />}
                />
            </Route>
        </Routes>
    )
    it('renders rate certification name', async () => {
        const contract = mockContractPackageSubmitted()
        const rateRevision = contract.packageSubmissions[0].rateRevisions[0]
        const secondRateRev: RateRevision = {
            ...rateRevision,
            id: 'second-rate-revision',
            rateID: 'second-rate',
            formData: {
                ...rateRevision.formData,
                rateProgramIDs: ['ea16a6c0-5fc6-4df8-adac-c627e76660ab'],
                rateCertificationName: 'MCR-MN-MSC+',
            },
        }
        contract.packageSubmissions[0].rateRevisions.push(secondRateRev)
        renderWithProviders(<CommonRoutes />, {
            apolloProvider: {
                mocks: [
                    fetchCurrentUserMock({
                        user: mockValidStateUser(),
                        statusCode: 200,
                    }),
                    fetchContractWithQuestionsMockSuccess({
                        contract: {
                            ...contract,
                            id: '15',
                        },
                    }),
                    fetchRateWithQuestionsMockSuccess({
                        rate: { id: secondRateRev.rateID },
                        rateRev: secondRateRev
                    }
                    ),
                ],
            },
            routerProvider: {
                route: '/submissions/15/rate/second-rate/question-and-answers',
            },
            featureFlags: {
                'qa-by-rates': true,
            },
        })
=======
    describe('State user tests', () => {
        const CommonStateRoutes = () => (
            <Routes>
                <Route element={<SubmissionSideNav />}>
                    <Route
                        path={RoutesRecord.SUBMISSIONS_QUESTIONS_AND_ANSWERS}
                        element={<QuestionResponse />}
                    />
                    <Route
                        path={RoutesRecord.SUBMISSIONS_SUMMARY}
                        element={<SubmissionSummary />}
                    />
                    <Route
                        path={
                            RoutesRecord.SUBMISSIONS_RATE_QUESTIONS_AND_ANSWERS
                        }
                        element={<RateQuestionResponse />}
                    />
                </Route>
            </Routes>
        )
        it('renders rate certification name', async () => {
            const contract = mockContractPackageSubmitted()
            const rateRevision = contract.packageSubmissions[0].rateRevisions[0]
            const secondRateRev: RateRevision = {
                ...rateRevision,
                id: 'second-rate-revision',
                rateID: 'second-rate',
                formData: {
                    ...rateRevision.formData,
                    rateProgramIDs: ['ea16a6c0-5fc6-4df8-adac-c627e76660ab'],
                    rateCertificationName: 'MCR-MN-MSC+',
                },
            }
            contract.packageSubmissions[0].rateRevisions.push(secondRateRev)
            renderWithProviders(<CommonStateRoutes />, {
                apolloProvider: {
                    mocks: [
                        fetchCurrentUserMock({
                            user: mockValidStateUser(),
                            statusCode: 200,
                        }),
                        fetchContractWithQuestionsMockSuccess({
                            contract: {
                                ...contract,
                                id: '15',
                            },
                        }),
                        fetchRateWithQuestionsMockSuccess(
                            { id: secondRateRev.rateID },
                            secondRateRev
                        ),
                    ],
                },
                routerProvider: {
                    route: '/submissions/15/rate/second-rate/question-and-answers',
                },
                featureFlags: {
                    'qa-by-rates': true,
                },
            })

            // Wait for sidebar nav to exist.
            await waitFor(() => {
                expect(screen.queryByTestId('sidenav')).toBeInTheDocument()
            })
>>>>>>> dcdde773

            expect(
                screen.getByRole('heading', {
                    name: `Rate questions: ${secondRateRev.formData.rateCertificationName}`,
                })
            ).toBeInTheDocument()
        })

        it('renders error page if rate is in draft', async () => {
            const contract = mockContractPackageSubmitted()
            contract.packageSubmissions[0].rateRevisions = []
            renderWithProviders(<CommonStateRoutes />, {
                apolloProvider: {
                    mocks: [
                        fetchCurrentUserMock({
                            user: mockValidStateUser(),
                            statusCode: 200,
                        }),
                        fetchContractWithQuestionsMockSuccess({
                            contract: {
                                ...contract,
                                id: '15',
                            },
                        }),
                    ],
                },
                routerProvider: {
                    route: '/submissions/15/rate/second-rate/question-and-answers',
                },
                featureFlags: {
                    'qa-by-rates': true,
                },
            })

            await waitFor(() => {
                expect(screen.getByText('System error')).toBeInTheDocument()
            })
        })

        it('renders error page if rate revision does not exist', async () => {
            const draftContract = mockContractPackageDraft()
            renderWithProviders(<CommonStateRoutes />, {
                apolloProvider: {
                    mocks: [
                        fetchCurrentUserMock({
                            user: mockValidStateUser(),
                            statusCode: 200,
                        }),
                        fetchContractWithQuestionsMockSuccess({
                            contract: {
                                ...draftContract,
                                id: '15',
                            },
                        }),
                    ],
                },
                routerProvider: {
                    route: '/submissions/15/rate/second-rate/question-and-answers',
                },
                featureFlags: {
                    'qa-by-rates': true,
                },
            })

            await waitFor(() => {
                expect(screen.getByText('System error')).toBeInTheDocument()
            })
        })
    })

    describe('CMS user tests', () => {
        const CommonCMSRoutes = () => (
            <Routes>
                <Route element={<RateSummarySideNav />}>
                    <Route
                        path={RoutesRecord.RATES_SUMMARY}
                        element={<RateSummary />}
                    />
                    <Route
                        path={RoutesRecord.RATES_SUMMARY_QUESTIONS_AND_ANSWERS}
                        element={<RateQuestionResponse />}
                    />
                </Route>
            </Routes>
        )
        it('renders error page if rate revision does not exist', async () => {
            const rate = rateDataMock()
            rate.packageSubmissions = []

            renderWithProviders(<CommonCMSRoutes />, {
                apolloProvider: {
                    mocks: [
                        fetchCurrentUserMock({
                            user: mockValidCMSUser(),
                            statusCode: 200,
                        }),
                        fetchRateMockSuccess(rate),
                        fetchRateWithQuestionsMockSuccess(rate),
                    ],
                },
                routerProvider: {
                    route: `/rates/${rate.id}/question-and-answers`,
                },
                featureFlags: {
                    'qa-by-rates': true,
                },
            })

            await waitFor(() => {
                expect(screen.getByText('System error')).toBeInTheDocument()
            })
        })
        it('renders error page if rate is in draft', async () => {
            const rate = rateDataMock({}, { status: 'DRAFT' })
            renderWithProviders(<CommonCMSRoutes />, {
                apolloProvider: {
                    mocks: [
                        fetchCurrentUserMock({
                            user: mockValidCMSUser(),
                            statusCode: 200,
                        }),
                        fetchRateMockSuccess(rate),
                        fetchRateWithQuestionsMockSuccess(rate),
                    ],
                },
                routerProvider: {
                    route: `/rates/${rate.id}/question-and-answers`,
                },
                featureFlags: {
                    'qa-by-rates': true,
                },
            })

            await waitFor(() => {
                expect(screen.getByText('System error')).toBeInTheDocument()
            })
        })
        it('renders waring banner if CMS user has no assigned division', async () => {
            const rate = rateDataMock()
            renderWithProviders(<CommonCMSRoutes />, {
                apolloProvider: {
                    mocks: [
                        fetchCurrentUserMock({
                            user: mockValidCMSUser({
                                divisionAssignment: undefined,
                            }),
                            statusCode: 200,
                        }),
                        fetchRateMockSuccess(rate),
                        fetchRateWithQuestionsMockSuccess(rate),
                    ],
                },
                routerProvider: {
                    route: `/rates/${rate.id}/question-and-answers`,
                },
                featureFlags: {
                    'qa-by-rates': true,
                },
            })

            await waitFor(() => {
                expect(screen.queryByTestId('sidenav')).toBeInTheDocument()
            })

            // Expect missing division text
            expect(screen.getByText('Missing division')).toBeInTheDocument()

            // Expect add questions button to not exist
            expect(
                screen.queryByRole('button', { name: 'Add questions' })
            ).toBeNull()
        })
    })
})<|MERGE_RESOLUTION|>--- conflicted
+++ resolved
@@ -22,73 +22,12 @@
 import { RateSummarySideNav } from '../SubmissionSideNav/RateSummarySideNav'
 
 describe('RateQuestionResponse', () => {
-<<<<<<< HEAD
-    const CommonRoutes = () => (
-        <Routes>
-            <Route element={<SubmissionSideNav />}>
-                <Route
-                    path={RoutesRecord.SUBMISSIONS_CONTRACT_QUESTIONS_AND_ANSWERS}
-                    element={<QuestionResponse />}
-                />
-                <Route
-                    path={RoutesRecord.SUBMISSIONS_SUMMARY}
-                    element={<SubmissionSummary />}
-                />
-                <Route
-                    path={RoutesRecord.SUBMISSIONS_RATE_QUESTIONS_AND_ANSWERS}
-                    element={<RateQuestionResponse />}
-                />
-            </Route>
-        </Routes>
-    )
-    it('renders rate certification name', async () => {
-        const contract = mockContractPackageSubmitted()
-        const rateRevision = contract.packageSubmissions[0].rateRevisions[0]
-        const secondRateRev: RateRevision = {
-            ...rateRevision,
-            id: 'second-rate-revision',
-            rateID: 'second-rate',
-            formData: {
-                ...rateRevision.formData,
-                rateProgramIDs: ['ea16a6c0-5fc6-4df8-adac-c627e76660ab'],
-                rateCertificationName: 'MCR-MN-MSC+',
-            },
-        }
-        contract.packageSubmissions[0].rateRevisions.push(secondRateRev)
-        renderWithProviders(<CommonRoutes />, {
-            apolloProvider: {
-                mocks: [
-                    fetchCurrentUserMock({
-                        user: mockValidStateUser(),
-                        statusCode: 200,
-                    }),
-                    fetchContractWithQuestionsMockSuccess({
-                        contract: {
-                            ...contract,
-                            id: '15',
-                        },
-                    }),
-                    fetchRateWithQuestionsMockSuccess({
-                        rate: { id: secondRateRev.rateID },
-                        rateRev: secondRateRev
-                    }
-                    ),
-                ],
-            },
-            routerProvider: {
-                route: '/submissions/15/rate/second-rate/question-and-answers',
-            },
-            featureFlags: {
-                'qa-by-rates': true,
-            },
-        })
-=======
     describe('State user tests', () => {
         const CommonStateRoutes = () => (
             <Routes>
                 <Route element={<SubmissionSideNav />}>
                     <Route
-                        path={RoutesRecord.SUBMISSIONS_QUESTIONS_AND_ANSWERS}
+                        path={RoutesRecord.SUBMISSIONS_CONTRACT_QUESTIONS_AND_ANSWERS}
                         element={<QuestionResponse />}
                     />
                     <Route
@@ -131,10 +70,10 @@
                                 id: '15',
                             },
                         }),
-                        fetchRateWithQuestionsMockSuccess(
-                            { id: secondRateRev.rateID },
-                            secondRateRev
-                        ),
+                        fetchRateWithQuestionsMockSuccess({
+                            rate: { id: secondRateRev.rateID },
+                            rateRev: secondRateRev
+                        }),
                     ],
                 },
                 routerProvider: {
@@ -149,7 +88,6 @@
             await waitFor(() => {
                 expect(screen.queryByTestId('sidenav')).toBeInTheDocument()
             })
->>>>>>> dcdde773
 
             expect(
                 screen.getByRole('heading', {
@@ -236,8 +174,6 @@
             </Routes>
         )
         it('renders error page if rate revision does not exist', async () => {
-            const rate = rateDataMock()
-            rate.packageSubmissions = []
 
             renderWithProviders(<CommonCMSRoutes />, {
                 apolloProvider: {
@@ -245,13 +181,11 @@
                         fetchCurrentUserMock({
                             user: mockValidCMSUser(),
                             statusCode: 200,
-                        }),
-                        fetchRateMockSuccess(rate),
-                        fetchRateWithQuestionsMockSuccess(rate),
-                    ],
-                },
-                routerProvider: {
-                    route: `/rates/${rate.id}/question-and-answers`,
+                        })
+                    ],
+                },
+                routerProvider: {
+                    route: `/rates/not-real/question-and-answers`,
                 },
                 featureFlags: {
                     'qa-by-rates': true,
@@ -272,7 +206,7 @@
                             statusCode: 200,
                         }),
                         fetchRateMockSuccess(rate),
-                        fetchRateWithQuestionsMockSuccess(rate),
+                        fetchRateWithQuestionsMockSuccess({rate}),
                     ],
                 },
                 routerProvider: {
@@ -299,7 +233,7 @@
                             statusCode: 200,
                         }),
                         fetchRateMockSuccess(rate),
-                        fetchRateWithQuestionsMockSuccess(rate),
+                        fetchRateWithQuestionsMockSuccess({rate}),
                     ],
                 },
                 routerProvider: {
