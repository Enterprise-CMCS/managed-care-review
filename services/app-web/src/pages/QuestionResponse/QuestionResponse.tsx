--- conflicted
+++ resolved
@@ -43,28 +43,16 @@
     // router context
     const location = useLocation()
     const submitType = new URLSearchParams(location.search).get('submit')
-    const { user, packageData, packageName, parsedQuestions } =
+    const { user, packageData, packageName, pkg } =
         useOutletContext<SideNavOutletContextType>()
 
     // page context
     const { updateHeading } = usePage()
-<<<<<<< HEAD
-    const [pkgName, setPkgName] = useState<string | undefined>(undefined)
-    const { pkg, user } = outletContext
-
-    useEffect(() => {
-        updateHeading({ customHeading: `${pkgName} Upload questions` })
-    }, [pkgName, updateHeading])
-
-    const isCMSUser = user.role === 'CMS_USER'
-=======
-    const questions = parsedQuestions
     const isCMSUser = user?.role === 'CMS_USER'
 
     useEffect(() => {
         updateHeading({ customHeading: packageName })
     }, [packageName, updateHeading])
->>>>>>> 432f749b
 
     if (!packageData || !user) {
         return (
@@ -99,10 +87,7 @@
                     key={question.id}
                     question={question}
                     division={division}
-<<<<<<< HEAD
                     round={divisionQuestions.length - index}
-=======
->>>>>>> 432f749b
                     user={user}
                 />
             ))
