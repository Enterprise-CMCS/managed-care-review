export { QuestionResponse } from './QuestionResponse'
<<<<<<< HEAD
export { UploadQuestions } from './UploadQuestions'
export { UploadContractResponse } from './UploadResponse'
export { UploadResponseForm } from './UploadResponse'
=======
export { UploadContractQuestions } from './UploadQuestions'
export { UploadResponse } from './UploadResponse'
>>>>>>> a6c56706
<|MERGE_RESOLUTION|>--- conflicted
+++ resolved
@@ -1,9 +1,4 @@
 export { QuestionResponse } from './QuestionResponse'
-<<<<<<< HEAD
-export { UploadQuestions } from './UploadQuestions'
 export { UploadContractResponse } from './UploadResponse'
 export { UploadResponseForm } from './UploadResponse'
-=======
 export { UploadContractQuestions } from './UploadQuestions'
-export { UploadResponse } from './UploadResponse'
->>>>>>> a6c56706
