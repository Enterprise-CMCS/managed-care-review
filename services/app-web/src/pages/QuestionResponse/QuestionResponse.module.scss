--- conflicted
+++ resolved
@@ -11,15 +11,13 @@
     padding: 2rem 0;
 }
 
-<<<<<<< HEAD
 .uploadFormContainer {
     max-width: custom.$mcr-container-standard-width-fixed;
-=======
+}
 .tableHeader {
     h2 {
         margin-bottom: 0;
     }
->>>>>>> beaa4702
 }
 
 %questionSection {
