import {
    CmsUser,
    ContractQuestion,
    ContractQuestionEdge,
    Document, IndexContractQuestionsPayload, IndexRateQuestionsPayload,
    QuestionResponse,
    RateQuestion,
    RateQuestionEdge,
    StateUser
} from '../../../gen/gqlClient';
import { Division } from '../../../gen/gqlClient';

type QuestionData = {
    id: string
    createdAt: Date
    addedBy: CmsUser
    documents: Document[]
    responses: QuestionResponse[]
}

type DivisionQuestionDataType = {
    division: Division
    questions: QuestionData[]
}

type QuestionDocumentWithLink = {
    s3URL: string
    name: string
    url?: string | null
}

type IndexQuestionType =
    | IndexContractQuestionsPayload
    | IndexRateQuestionsPayload

const divisionFullNames = {
    DMCO: 'Division of Managed Care Operations (DMCO)',
    DMCP: 'Division of Managed Care Policy (DMCP)',
    OACT: 'Office of the Actuary (OACT)'
}

const extractQuestions = (edges?: (ContractQuestionEdge | RateQuestionEdge)[]): QuestionData[] => {
    if (!edges) {
        return []
    }
    return edges.map(({ node }) => ({
        ...node,
        addedBy: node.addedBy as CmsUser,
        responses: node.responses.map((response) => ({
            ...response,
            addedBy: response.addedBy as StateUser,
        })),
    }))
}


const getUserDivision = (user: CmsUser): Division | undefined => {
    if (user.divisionAssignment) {
        return user.divisionAssignment
    }
    return undefined
}

const getDivisionOrder = (division?: Division): Division[] =>
    ['DMCO', 'DMCP', 'OACT'].sort((a, b) => {
        if (a === division) {
            return -1
        }
        if (b === division) {
            return 1
        }
        return 0
    }) as Division[]


const getQuestionRoundForQuestionID = (questions: IndexRateQuestionsPayload, division: 'DMCO' | 'OACT' | 'DMCP', questionID: string): number |
undefined =>{
    const questionsEdges =  questions?.[`${division}Questions`].edges
   const matchingQuestion = questionsEdges.find( (question ) => question.node.id == questionID)
   if (!matchingQuestion){
    return undefined
   } else {
    return  questionsEdges.indexOf(matchingQuestion) + 1
   }
}

export {
    extractQuestions,
    getUserDivision,
    getDivisionOrder,
<<<<<<< HEAD
    getQuestionRoundForQuestionID
=======
    divisionFullNames
>>>>>>> beaa4702
}

export type {
    QuestionData,
    QuestionDocumentWithLink,
    DivisionQuestionDataType,
<<<<<<< HEAD

=======
    IndexQuestionType
>>>>>>> beaa4702
}<|MERGE_RESOLUTION|>--- conflicted
+++ resolved
@@ -88,20 +88,13 @@
     extractQuestions,
     getUserDivision,
     getDivisionOrder,
-<<<<<<< HEAD
-    getQuestionRoundForQuestionID
-=======
+    getQuestionRoundForQuestionID,
     divisionFullNames
->>>>>>> beaa4702
 }
 
 export type {
     QuestionData,
     QuestionDocumentWithLink,
     DivisionQuestionDataType,
-<<<<<<< HEAD
-
-=======
     IndexQuestionType
->>>>>>> beaa4702
 }