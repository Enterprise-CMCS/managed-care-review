--- conflicted
+++ resolved
@@ -125,14 +125,10 @@
                 className={styles.questionSection}
                 data-testid={'otherDivisionQuestions'}
             >
-<<<<<<< HEAD
-                <SectionHeader header="Other divisions' questions" />
-=======
                 <SectionHeader
                     header="Other divisions' questions"
                     hideBorderTop
                 />
->>>>>>> ccc41371
                 {otherRounds.length ? (
                     otherRounds.map((questionRound, index) =>
                         questionRound.map(({ roundTitle, questionData }) => (
