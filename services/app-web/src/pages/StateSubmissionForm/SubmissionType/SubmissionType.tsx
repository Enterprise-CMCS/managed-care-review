--- conflicted
+++ resolved
@@ -281,26 +281,13 @@
                                 hint={
                                     <>
                                         <Link
-<<<<<<< HEAD
                                             asCustom={ReactRouterLink}
                                             to={{
                                                 pathname: '/help',
                                                 hash: '#submission-description',
                                             }}
                                         >
-                                            View description examples (opens in
-                                            new window)
-=======
-                                            aria-label="View description examples (opens
-                                        in new window)"
-                                            variant="external"
-                                            href={
-                                                '/help/submission-description-examples'
-                                            }
-                                            target="_blank"
-                                        >
                                             View description examples
->>>>>>> 11fe1c78
                                         </Link>
 
                                         <p>
