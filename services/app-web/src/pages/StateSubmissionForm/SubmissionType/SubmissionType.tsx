import React from 'react'
import * as Yup from 'yup'
import {
    Alert,
    Button,
    ButtonGroup,
    ErrorMessage,
    Form as UswdsForm,
    Fieldset,
    FormGroup,
    Link,
} from '@trussworks/react-uswds'
import { Formik, FormikHelpers, FormikErrors, useFormikContext } from 'formik'
import { NavLink, useHistory } from 'react-router-dom'
import { useMutation } from '@apollo/client'

import PageHeading from '../../../components/PageHeading'
import {
    CreateDraftSubmissionDocument,
    DraftSubmission,
    SubmissionType as SubmissionTypeT,
    useUpdateDraftSubmissionMutation,
} from '../../../gen/gqlClient'
import { useAuth } from '../../../contexts/AuthContext'
import { FieldTextarea } from '../../../components/Form/FieldTextarea/FieldTextarea'
import { FieldDropdown } from '../../../components/Form/FieldDropdown/FieldDropdown'
import { FieldRadio } from '../../../components/Form/FieldRadio/FieldRadio'
import { SubmissionTypeRecord } from '../../../constants/submissions'
import { updatesFromSubmission } from '../updateSubmissionTransform'

import styles from '../StateSubmissionForm.module.scss'

/*
    Add focus to "first" form element that is invalid when errors exist
    Approx order of form inputs is determined by the Formik schema
*/
// eslint-disable-next-line @typescript-eslint/no-unused-vars
const FormikFocusOnErrors = () => {
    const { errors } = useFormikContext()
    const errorKeys = Object.keys(errors)
    React.useEffect(() => {
        if (errorKeys.length > 0) {
            document.getElementsByName(errorKeys[0])[0].focus()
        }
    }, [errorKeys])
    return null
}

// Formik setup
// Should be listed in order of appearance on field to allow errors to focus as expected
const SubmissionTypeFormSchema = Yup.object().shape({
    program: Yup.string(),
    submissionType: Yup.string().required('You must choose a submission type'),
    submissionDescription: Yup.string().required(
        'You must provide a description of any major changes or updates'
    ),
})
export interface SubmissionTypeFormValues {
    programID: string
    submissionDescription: string
    submissionType: string
}
type SubmissionTypeProps = {
    showValidations?: boolean
    draftSubmission?: DraftSubmission
}

type FormError = FormikErrors<SubmissionTypeFormValues>[keyof FormikErrors<SubmissionTypeFormValues>]
export const SubmissionType = ({
    showValidations = false,
    draftSubmission = undefined,
}: SubmissionTypeProps): React.ReactElement => {
    const [showFormAlert, setShowFormAlert] = React.useState(false)
    const [shouldValidate, setShouldValidate] = React.useState(showValidations)
    const { loggedInUser: { state: { programs = [] } = {} } = {} } = useAuth()

    const history = useHistory()
    const location = history.location
    const isNewSubmission = location.pathname === '/submissions/new'
    const programOptions: Array<{ id: string; label: string }> = programs.map(
        (program) => {
            return { id: program.id, label: program.name }
        }
    )

    const [createDraftSubmission, { error }] = useMutation(
        CreateDraftSubmissionDocument
    )
    const [
        updateDraftSubmission,
        { error: updateError },
    ] = useUpdateDraftSubmissionMutation()

    if ((error || updateError) && !showFormAlert) {
        setShowFormAlert(true)
        console.log('Log: creating new submission failed with gql error', error)
    }

    const showFieldErrors = (error?: FormError) =>
        shouldValidate && Boolean(error)

    const submissionTypeInitialValues: SubmissionTypeFormValues = {
        programID: draftSubmission?.program.id ?? programs[0]?.id,
        submissionDescription: draftSubmission?.submissionDescription ?? '',
        submissionType: draftSubmission?.submissionType ?? '',
    }

    const handleFormSubmit = async (
        values: SubmissionTypeFormValues,
        formikHelpers: FormikHelpers<SubmissionTypeFormValues>
    ) => {
        if (isNewSubmission) {
            try {
                const result = await createDraftSubmission({
                    variables: { input: values },
                })

                const draftSubmission: DraftSubmission =
                    result.data.createDraftSubmission.draftSubmission

                if (draftSubmission) {
                    history.push(
                        `/submissions/${draftSubmission.id}/contract-details`
                    )
                }
            } catch (serverError) {
                setShowFormAlert(true)
                formikHelpers.setSubmitting(false) // unblock submit button to allow resubmit
                console.log(
                    'Log: creating new submission failed with server error',
                    serverError
                )
            }
        } else {
            if (draftSubmission === undefined) {
                // this is a sign that we should hoist the saving stuff out of this leaf
                // let's reconsider once we have our second editiable component.
                console.log(
                    'ERROR, when editing a draft, one should always be passed in.'
                )
                return
            }

            const updatedDraft = updatesFromSubmission(draftSubmission)

            updatedDraft.programID = values.programID
            updatedDraft.submissionType = values.submissionType as SubmissionTypeT
            updatedDraft.submissionDescription = values.submissionDescription

            try {
                await updateDraftSubmission({
                    variables: {
                        input: {
                            submissionID: draftSubmission.id,
                            draftSubmissionUpdates: updatedDraft,
                        },
                    },
                })

                history.push(
                    `/submissions/${draftSubmission.id}/contract-details`
                )
            } catch (serverError) {
                setShowFormAlert(true)
                formikHelpers.setSubmitting(false) // unblock submit button to allow resubmit
                console.log(
                    'Log: updating submission failed with server error',
                    serverError
                )
            }
        }
    }

    return (
        <Formik
            initialValues={submissionTypeInitialValues}
            onSubmit={handleFormSubmit}
            validationSchema={SubmissionTypeFormSchema}
            validateOnChange={shouldValidate}
            validateOnBlur={shouldValidate}
        >
            {({
                values,
                errors,
                handleSubmit,
                isSubmitting,
                isValidating,
                validateForm,
            }) => (
                <> 
                    <PageHeading className={styles.formHeader} headingLevel="h2">
                        Submission type
                    </PageHeading>
                    <UswdsForm
                        className={styles.formContainer}
                        id="SubmissionTypeForm"
                        aria-label={
                            isNewSubmission
                                ? 'New Submission Form'
                                : 'Submission Type Form'
                        }
                        onSubmit={(e) => {
                            e.preventDefault()
                            validateForm()
                                .then(() => {
                                    setShouldValidate(true)
                                })
                                .catch(() =>
                                    console.warn('Log: Validation Error')
                                )
                            if (!isValidating) handleSubmit()
                        }}
                    >
                        <fieldset className="usa-fieldset">
                            <legend className='srOnly'>
                                Submission type
                            </legend>
                            {showFormAlert && (
                                <Alert type="error">Something went wrong</Alert>
                            )}
                            <span>All fields are required</span>
                            <FieldDropdown
                                id="programID"
                                name="programID"
                                label="Program"
                                showError={showFieldErrors(
                                    errors.programID
                                )}
                                options={programOptions}
                            />
                            <FormGroup
                                error={showFieldErrors(
                                    errors.submissionType
                                )}
                            >
                                <Fieldset
                                    className={styles.radioGroup}
                                    legend="Choose submission type"
                                >
                                    {showFieldErrors(
                                        errors.submissionType
                                    ) && (
                                        <ErrorMessage>
                                            {errors.submissionType}
                                        </ErrorMessage>
                                    )}
                                    <FieldRadio
                                        aria-required
                                        checked={
                                            values.submissionType ===
                                            SubmissionTypeT.ContractOnly
                                        }
                                        id="contractOnly"
                                        name="submissionType"
                                        label={
                                            SubmissionTypeRecord[
                                                SubmissionTypeT.ContractOnly
                                            ]
                                        }
                                        value={SubmissionTypeT.ContractOnly}
                                    />
                                    <FieldRadio
                                        aria-required
                                        checked={
                                            values.submissionType ===
                                            SubmissionTypeT.ContractAndRates
                                        }
                                        id="contractRate"
                                        name="submissionType"
                                        label={
                                            SubmissionTypeRecord[
                                                SubmissionTypeT
                                                    .ContractAndRates
                                            ]
                                        }
                                        value={
                                            SubmissionTypeT.ContractAndRates
                                        }
                                    />
                                </Fieldset>
                            </FormGroup>
                            <FieldTextarea
                                label="Submission description"
                                id="submissionDescription"
                                name="submissionDescription"
                                showError={showFieldErrors(
                                    errors.submissionDescription
                                )}
                                hint={
                                    <>
                                        <Link
                                            variant="external"
                                            href={
                                                '/help/submission-description-examples'
                                            }
<<<<<<< HEAD
                                            id="contractOnly"
                                            name="submissionType"
                                            label={
                                                SubmissionTypeRecord[
                                                    SubmissionTypeT.ContractOnly
                                                ]
                                            }
                                            value={SubmissionTypeT.ContractOnly}
                                        />
                                        <FieldRadio
                                            aria-required
                                            checked={
                                                values.submissionType ===
                                                SubmissionTypeT.ContractAndRates
                                            }
                                            id="contractRate"
                                            name="submissionType"
                                            label={
                                                SubmissionTypeRecord[
                                                    SubmissionTypeT
                                                        .ContractAndRates
                                                ]
                                            }
                                            value={
                                                SubmissionTypeT.ContractAndRates
                                            }
                                        />
                                    </Fieldset>
                                </FormGroup>
                                <FieldTextarea
                                    label="Submission description"
                                    id="submissionDescription"
                                    name="submissionDescription"
                                    showError={showFieldErrors(
                                        errors.submissionDescription
                                    )}
                                    hint={
                                        <>
                                            <Link
                                                aria-label="View description examples (opens
                                                in new window)"
                                                variant="external"
                                                href={
                                                    '/help/submission-description-examples'
                                                }
                                                target="_blank"
                                            >
                                                View description examples
                                            </Link>
=======
                                            target="_blank"
                                        >
                                            View description examples (opens
                                            in new window)
                                        </Link>
>>>>>>> d20a6555

                                        <p>
                                            Provide a description of any
                                            major changes or updates
                                        </p>
                                    </>
                                }
                            />
                        </fieldset>
                        <ButtonGroup
                            type="default"
                            className={styles.buttonGroup}
                        >
                            <Button
                                type="button"
                                secondary
                                onClick={() =>
                                    validateForm()
                                        .then(() => {
                                            setShouldValidate(true)
                                        })
                                        .catch(() =>
                                            console.warn('Validation Error')
                                        )
                                }
                            >
                                Test Validation
                            </Button>
                            <Link
                                asCustom={NavLink}
                                className={`${styles.outlineButtonLink} usa-button usa-button--outline`}
                                to="/dashboard"
                            >
                                Cancel
                            </Link>
                            <Button type="submit" disabled={isSubmitting}>
                                Continue
                            </Button>
                        </ButtonGroup>
                        {/* <FormikFocusOnErrors /> */}
                    </UswdsForm>
                </>
            )}
        </Formik>
    )
}<|MERGE_RESOLUTION|>--- conflicted
+++ resolved
@@ -187,8 +187,11 @@
                 isValidating,
                 validateForm,
             }) => (
-                <> 
-                    <PageHeading className={styles.formHeader} headingLevel="h2">
+                <>
+                    <PageHeading
+                        className={styles.formHeader}
+                        headingLevel="h2"
+                    >
                         Submission type
                     </PageHeading>
                     <UswdsForm
@@ -212,9 +215,7 @@
                         }}
                     >
                         <fieldset className="usa-fieldset">
-                            <legend className='srOnly'>
-                                Submission type
-                            </legend>
+                            <legend className="srOnly">Submission type</legend>
                             {showFormAlert && (
                                 <Alert type="error">Something went wrong</Alert>
                             )}
@@ -223,23 +224,17 @@
                                 id="programID"
                                 name="programID"
                                 label="Program"
-                                showError={showFieldErrors(
-                                    errors.programID
-                                )}
+                                showError={showFieldErrors(errors.programID)}
                                 options={programOptions}
                             />
                             <FormGroup
-                                error={showFieldErrors(
-                                    errors.submissionType
-                                )}
+                                error={showFieldErrors(errors.submissionType)}
                             >
                                 <Fieldset
                                     className={styles.radioGroup}
                                     legend="Choose submission type"
                                 >
-                                    {showFieldErrors(
-                                        errors.submissionType
-                                    ) && (
+                                    {showFieldErrors(errors.submissionType) && (
                                         <ErrorMessage>
                                             {errors.submissionType}
                                         </ErrorMessage>
@@ -269,13 +264,10 @@
                                         name="submissionType"
                                         label={
                                             SubmissionTypeRecord[
-                                                SubmissionTypeT
-                                                    .ContractAndRates
+                                                SubmissionTypeT.ContractAndRates
                                             ]
                                         }
-                                        value={
-                                            SubmissionTypeT.ContractAndRates
-                                        }
+                                        value={SubmissionTypeT.ContractAndRates}
                                     />
                                 </Fieldset>
                             </FormGroup>
@@ -289,71 +281,20 @@
                                 hint={
                                     <>
                                         <Link
+                                            aria-label="View description examples (opens
+                                        in new window)"
                                             variant="external"
                                             href={
                                                 '/help/submission-description-examples'
                                             }
-<<<<<<< HEAD
-                                            id="contractOnly"
-                                            name="submissionType"
-                                            label={
-                                                SubmissionTypeRecord[
-                                                    SubmissionTypeT.ContractOnly
-                                                ]
-                                            }
-                                            value={SubmissionTypeT.ContractOnly}
-                                        />
-                                        <FieldRadio
-                                            aria-required
-                                            checked={
-                                                values.submissionType ===
-                                                SubmissionTypeT.ContractAndRates
-                                            }
-                                            id="contractRate"
-                                            name="submissionType"
-                                            label={
-                                                SubmissionTypeRecord[
-                                                    SubmissionTypeT
-                                                        .ContractAndRates
-                                                ]
-                                            }
-                                            value={
-                                                SubmissionTypeT.ContractAndRates
-                                            }
-                                        />
-                                    </Fieldset>
-                                </FormGroup>
-                                <FieldTextarea
-                                    label="Submission description"
-                                    id="submissionDescription"
-                                    name="submissionDescription"
-                                    showError={showFieldErrors(
-                                        errors.submissionDescription
-                                    )}
-                                    hint={
-                                        <>
-                                            <Link
-                                                aria-label="View description examples (opens
-                                                in new window)"
-                                                variant="external"
-                                                href={
-                                                    '/help/submission-description-examples'
-                                                }
-                                                target="_blank"
-                                            >
-                                                View description examples
-                                            </Link>
-=======
                                             target="_blank"
                                         >
-                                            View description examples (opens
-                                            in new window)
+                                            View description examples
                                         </Link>
->>>>>>> d20a6555
 
                                         <p>
-                                            Provide a description of any
-                                            major changes or updates
+                                            Provide a description of any major
+                                            changes or updates
                                         </p>
                                     </>
                                 }
