--- conflicted
+++ resolved
@@ -209,13 +209,7 @@
                     {userVisibleError}
                 </Alert>
             )}
-<<<<<<< HEAD
-
-=======
-            <PageHeading className={stylesForm.formHeader} headingLevel="h2">
-                Review and submit
-            </PageHeading>
->>>>>>> eabb1f0d
+
             <section id="submissionType" className={styles.reviewSection}>
                 <div className={styles.reviewSectionHeader}>
                     <h2 className={styles.submissionName}>
