--- conflicted
+++ resolved
@@ -415,31 +415,6 @@
                                         draftSubmission.rateDateEnd
                                     ).format('MM/DD/YYYY')}`}
                                 />
-<<<<<<< HEAD
-                            ) : null
-                        }
-                    />
-                </dl>
-            </section>
-            <section id="stateContacts" className={styles.reviewSection}>
-                <dl>
-                    <SectionHeader header="State contacts" to="contacts" />
-
-                    <GridContainer>
-                        <Grid row>
-                            {draftSubmission.stateContacts.map((stateContact, index) => (
-                            <Grid col={6}>
-                                <span className="text-bold">Contact {index + 1}</span><br/>
-                                {stateContact.name}<br/>
-                                {stateContact.titleRole}<br/>
-                                <a href="mailto:{stateContact.email}">{stateContact.email}</a><br/>
-                            </Grid>
-                            ))}
-                        </Grid>
-                    </GridContainer>
-                </dl>
-            </section>
-=======
                             }
                         />
                         <DoubleColumnRow
@@ -475,8 +450,24 @@
                     </dl>
                 </section>
             )}
-
->>>>>>> f4a2d40b
+            <section id="stateContacts" className={styles.reviewSection}>
+                <dl>
+                    <SectionHeader header="State contacts" to="contacts" />
+
+                    <GridContainer>
+                        <Grid row>
+                            {draftSubmission.stateContacts.map((stateContact, index) => (
+                            <Grid col={6}>
+                                <span className="text-bold">Contact {index + 1}</span><br/>
+                                {stateContact.name}<br/>
+                                {stateContact.titleRole}<br/>
+                                <a href="mailto:{stateContact.email}">{stateContact.email}</a><br/>
+                            </Grid>
+                            ))}
+                        </Grid>
+                    </GridContainer>
+                </dl>
+            </section>
             <section id="documents" className={styles.reviewSection}>
                 <SectionHeader header="Documents" to="documents" />
                 <span className="text-bold">{documentsSummary}</span>
