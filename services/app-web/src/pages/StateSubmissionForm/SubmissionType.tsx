--- conflicted
+++ resolved
@@ -225,38 +225,16 @@
                             )}
                             <div className={styles.formContainer}>
                                 <span>All fields are required</span>
-<<<<<<< HEAD
 
                                 <FieldDropdown
-                                    id="programId"
-                                    name="programId"
+                                    id="programID"
+                                    name="programID"
                                     label="Program"
                                     showError={showFieldErrors(
-                                        errors.programId
+                                        errors.programID
                                     )}
                                     options={programOptions}
                                 />
-=======
-                                <FormGroup className={styles.formGroup}>
-                                    <Label htmlFor="programID">Program</Label>
-                                    <Field
-                                        id="programID"
-                                        name="programID"
-                                        as={Dropdown}
-                                        onChange={handleChange}
-                                        value={values.programID}
-                                    >
-                                        {programs.map((program) => (
-                                            <option
-                                                key={program.id}
-                                                value={program.id}
-                                            >
-                                                {program.name}
-                                            </option>
-                                        ))}
-                                    </Field>
-                                </FormGroup>
->>>>>>> d93ce4cd
 
                                 <FormGroup className={styles.formGroup}>
                                     <Fieldset legend="Choose submission type">
