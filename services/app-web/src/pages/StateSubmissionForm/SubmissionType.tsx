import React from 'react'
import * as Yup from 'yup'
import {
    Alert,
    Button,
    ButtonGroup,
    ErrorMessage,
    Form as UswdsForm,
    Fieldset,
    Radio,
    FormGroup,
    Dropdown,
    Link,
    Label,
    Textarea,
} from '@trussworks/react-uswds'
import { Field, Formik, FormikHelpers, FormikErrors } from 'formik'
<<<<<<< HEAD
import { NavLink, useHistory, useLocation, useParams } from 'react-router-dom'
=======
import { NavLink, useHistory } from 'react-router-dom'
>>>>>>> c9ce002d
import { useMutation } from '@apollo/client'

import styles from './StateSubmissionForm.module.scss'
import {
    CreateDraftSubmissionDocument,
    DraftSubmission,
    SubmissionType as SubmissionTypeT,
} from '../../gen/gqlClient'
import { useAuth } from '../../contexts/AuthContext'
import { SubmissionTypeRecord } from '../../constants/submissions'
import { usePage } from '../../contexts/PageContext'
// Formik setup
const SubmissionTypeFormSchema = Yup.object().shape({
    program: Yup.string(),
    submissionDescription: Yup.string().required(
        'You must provide a description of any major changes or updates'
    ),
    submissionType: Yup.string().required('You must choose a submission type'),
})
export interface SubmissionTypeFormValues {
    programId: string
    submissionDescription: string
    submissionType: string
}
type SubmissionTypeProps = {
    showValidations?: boolean
    initialValues?: DraftSubmission
}

type FormError = FormikErrors<SubmissionTypeFormValues>[keyof FormikErrors<SubmissionTypeFormValues>]
export const SubmissionType = ({
    showValidations = false,
    initialValues = undefined,
}: SubmissionTypeProps): React.ReactElement => {
    const [showFormAlert, setShowFormAlert] = React.useState(false)
    const [shouldValidate, setShouldValidate] = React.useState(showValidations)
    const { updateHeading } = usePage()
    const { loggedInUser: { state: { programs = [] } = {} } = {} } = useAuth()

    const history = useHistory()
    const location = history.location
    const isNewSubmission = location.pathname === '/submissions/new'

    const [createDraftSubmission, { data, error }] = useMutation(
        CreateDraftSubmissionDocument
    )

    if (error) {
        setShowFormAlert(true)
        console.log('Log: creating new submission failed with gql error', error)
    }

    // TODO: remove in favor of handling this at the StateSubmissionForm level
    React.useEffect(() => {
        const submissionName =
            data && data.createDraftSubmission.draftSubmission.name
        if (submissionName) {
            updateHeading(submissionName)
        }
    }, [data, updateHeading])

    const showFieldErrors = (error?: FormError) =>
        shouldValidate && Boolean(error)

    const submissionTypeInitialValues: SubmissionTypeFormValues = {
        programId: programs[0]?.id, // TODO: change this to be the program selected on the tab
        submissionDescription: '',
        submissionType: '',
    }

    // if we have initial values, we should set them.
    if (initialValues) {
        submissionTypeInitialValues.programId = initialValues.program.id
        submissionTypeInitialValues.submissionDescription =
            initialValues.submissionDescription
        submissionTypeInitialValues.submissionType =
            initialValues.submissionType
    }

    const handleFormSubmit = async (
        values: SubmissionTypeFormValues,
        formikHelpers: FormikHelpers<SubmissionTypeFormValues>
    ) => {
        if (isNewSubmission) {
            try {
                const result = await createDraftSubmission({
                    variables: { input: values },
                })

                const draftSubmission: DraftSubmission =
                    result.data.createDraftSubmission.draftSubmission

                if (draftSubmission) {
                    history.push(
                        `/submissions/${draftSubmission.id}/contract-details`
                    )
                }
            } catch (serverError) {
                setShowFormAlert(true)
                formikHelpers.setSubmitting(false) // unblock submit button to allow resubmit
                console.log(
                    'Log: creating new submission failed with server error',
                    serverError
                )
            }
        } else {
            // TODO: implement saving an existing submission
            console.log('mock save draft submission', values)
        }
    }

    return (
        <Formik
            initialValues={submissionTypeInitialValues}
            onSubmit={handleFormSubmit}
            validationSchema={SubmissionTypeFormSchema}
            validateOnChange={shouldValidate}
            validateOnBlur={shouldValidate}
        >
            {({
                values,
                errors,
                handleChange,
                handleSubmit,
                isSubmitting,
                isValidating,
                validateForm,
            }) => (
                <>
                    <UswdsForm
                        className="usa-form--large"
                        id="SubmissionTypeForm"
                        aria-label="New Submission Form"
                        onSubmit={(e) => {
                            e.preventDefault()
                            validateForm()
                                .then(() => {
                                    setShouldValidate(true)
                                })
                                .catch(() =>
                                    console.warn('Log: Validation Error')
                                )

                            if (!isValidating) handleSubmit()
                        }}
                    >
                        <fieldset className="usa-fieldset">
                            <legend className={styles.formHeader}>
                                <h2>Submission type</h2>
                            </legend>
                            {showFormAlert && (
                                <Alert type="error">Something went wrong</Alert>
                            )}
                            <div className={styles.formContainer}>
                                <span>All fields are required</span>
                                <FormGroup className={styles.formGroup}>
                                    <Label htmlFor="programId">Program</Label>
                                    <Field
                                        id="programId"
                                        name="programId"
                                        as={Dropdown}
                                        onChange={handleChange}
                                        value={values.programId}
                                    >
                                        {programs.map((program) => (
                                            <option
                                                key={program.id}
                                                value={program.id}
                                            >
                                                {program.name}
                                            </option>
                                        ))}
                                    </Field>
                                </FormGroup>

                                <FormGroup className={styles.formGroup}>
                                    <Fieldset legend="Choose submission type">
                                        {showFieldErrors(
                                            errors.submissionType
                                        ) && (
                                            <ErrorMessage>
                                                {errors.submissionType}
                                            </ErrorMessage>
                                        )}
                                        <Field
                                            as={Radio}
                                            checked={
                                                values.submissionType ===
                                                SubmissionTypeT.ContractOnly
                                            }
                                            id="contractOnly"
                                            name="submissionType"
                                            label={
                                                SubmissionTypeRecord[
                                                    SubmissionTypeT.ContractOnly
                                                ]
                                            }
                                            value={SubmissionTypeT.ContractOnly}
                                        />
                                        <Field
                                            as={Radio}
                                            checked={
                                                values.submissionType ===
                                                SubmissionTypeT.ContractAndRates
                                            }
                                            id="contractRate"
                                            name="submissionType"
                                            label={
                                                SubmissionTypeRecord[
                                                    SubmissionTypeT
                                                        .ContractAndRates
                                                ]
                                            }
                                            value={
                                                SubmissionTypeT.ContractAndRates
                                            }
                                        />
                                    </Fieldset>
                                </FormGroup>

                                <FormGroup className={styles.formGroupLast}>
                                    <Label htmlFor="submissionDescription">
                                        Submission description
                                    </Label>
                                    {showFieldErrors(
                                        errors.submissionDescription
                                    ) && (
                                        <ErrorMessage>
                                            {errors.submissionDescription}
                                        </ErrorMessage>
                                    )}
                                    <Link
                                        variant="nav"
                                        href={
                                            '/help/submission-description-examples'
                                        }
                                        target="_blank"
                                    >
                                        View description examples
                                    </Link>
                                    <p className="usa-hint margin-top-1">
                                        Provide a description of any major
                                        changes or updates
                                    </p>
                                    <Field
                                        as={Textarea}
                                        id="submissionDescription"
                                        name="submissionDescription"
                                        value={values.submissionDescription}
                                        error={showFieldErrors(
                                            errors.submissionDescription
                                        )}
                                    />
                                </FormGroup>
                            </div>
                            <ButtonGroup
                                type="default"
                                className={styles.buttonGroup}
                            >
                                <Button
                                    type="button"
                                    secondary
                                    onClick={() =>
                                        validateForm()
                                            .then(() => {
                                                setShouldValidate(true)
                                            })
                                            .catch(() =>
                                                console.warn('Validation Error')
                                            )
                                    }
                                >
                                    Test Validation
                                </Button>
                                <Link
                                    asCustom={NavLink}
                                    className="usa-button usa-button--outline"
                                    variant="unstyled"
                                    to="/dashboard"
                                >
                                    Cancel
                                </Link>
                                <Button type="submit" disabled={isSubmitting}>
                                    Continue
                                </Button>
                            </ButtonGroup>
                        </fieldset>
                    </UswdsForm>
                </>
            )}
        </Formik>
    )
}<|MERGE_RESOLUTION|>--- conflicted
+++ resolved
@@ -15,11 +15,7 @@
     Textarea,
 } from '@trussworks/react-uswds'
 import { Field, Formik, FormikHelpers, FormikErrors } from 'formik'
-<<<<<<< HEAD
 import { NavLink, useHistory, useLocation, useParams } from 'react-router-dom'
-=======
-import { NavLink, useHistory } from 'react-router-dom'
->>>>>>> c9ce002d
 import { useMutation } from '@apollo/client'
 
 import styles from './StateSubmissionForm.module.scss'
