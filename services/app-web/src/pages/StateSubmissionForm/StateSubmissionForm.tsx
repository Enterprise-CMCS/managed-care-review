import React from 'react'

import { GridContainer } from '@trussworks/react-uswds'
import { Switch, Route, useParams } from 'react-router-dom'

import { ContractDetails } from './ContractDetails'
import { ReviewSubmit } from './ReviewSubmit/ReviewSubmit'
import { SubmissionType } from './SubmissionType'
import { RoutesRecord } from '../../constants/routes'

<<<<<<< HEAD
import { useShowDraftSubmissionQuery } from '../../gen/gqlClient'

const StateSubmissionEditingForm = (): React.ReactElement => {
    console.log('EDITING FORM')

    const { id } = useParams<{ id: string }>()

    const { data, loading, error } = useShowDraftSubmissionQuery({
        variables: {
            input: {
                submissionID: id,
            },
        },
    })

    console.log('LOADIN', loading, data, error)

    if (loading) {
        return <div>Loading...</div>
    }

    if (error) {
        console.log('error loading draft:', error)
        return <div>Error loading submission to edit!</div>
    }

    const draft = data?.showDraftSubmission?.draftSubmission

    if (draft === undefined || draft === null) {
        return <div>Error loading submission to edit!</div>
    }

    return (
        <Switch>
            <Route
                path={Routes.SUBMISSIONS_TYPE}
                render={(props) => (
                    <SubmissionType initialValues={draft} {...props} />
                )}
            />
            <Route
                path={Routes.SUBMISSIONS_CONTRACT_DETAILS}
                component={ContractDetails}
            />
            <Route
                path={Routes.SUBMISSIONS_REVIEW_SUBMIT}
                component={ReviewSubmit}
            />
        </Switch>
    )
}

// There are two very different phases of the form that happen to reuse an element.
// /new is for starting out
// everything else hangs off of /submissions/:id, so let's have a component for that
// where we can put the useQuery
export const StateSubmissionForm = (): React.ReactElement => {
=======
export const StateSubmissionForm = (): React.ReactElement => {
    // TODO: move handling of page heading to this level once we have more pages
    // const { pathname } = useLocation()
    // const { updateHeading } = usePage()
    // const isNewSubmission = pathname === RoutesRecord.SUBMISSIONS_NEW

    // React.useEffect(() => {
    //     if (!isNewSubmission) {
    //         // updateHeading('CUSTOM-SUBMISSION--OO1')
    //     }

    //     return function cleanup() {
    //         updateHeading(undefined)
    //     }
    // })

>>>>>>> c9ce002d
    return (
        <GridContainer>
            <Switch>
                <Route
<<<<<<< HEAD
                    path={Routes.SUBMISSIONS_NEW}
                    component={SubmissionType}
                />
                <Route
                    path={Routes.SUBMISSIONS_EDIT}
                    component={StateSubmissionEditingForm}
=======
                    path={RoutesRecord.SUBMISSIONS_NEW}
                    component={SubmissionType}
                />
                <Route
                    path={RoutesRecord.SUBMISSIONS_TYPE}
                    component={SubmissionType}
                />
                <Route
                    path={RoutesRecord.SUBMISSIONS_CONTRACT_DETAILS}
                    component={ContractDetails}
                />
                <Route
                    path={RoutesRecord.SUBMISSIONS_REVIEW_SUBMIT}
                    component={ReviewSubmit}
>>>>>>> c9ce002d
                />
            </Switch>
        </GridContainer>
    )
}<|MERGE_RESOLUTION|>--- conflicted
+++ resolved
@@ -8,7 +8,6 @@
 import { SubmissionType } from './SubmissionType'
 import { RoutesRecord } from '../../constants/routes'
 
-<<<<<<< HEAD
 import { useShowDraftSubmissionQuery } from '../../gen/gqlClient'
 
 const StateSubmissionEditingForm = (): React.ReactElement => {
@@ -41,33 +40,6 @@
         return <div>Error loading submission to edit!</div>
     }
 
-    return (
-        <Switch>
-            <Route
-                path={Routes.SUBMISSIONS_TYPE}
-                render={(props) => (
-                    <SubmissionType initialValues={draft} {...props} />
-                )}
-            />
-            <Route
-                path={Routes.SUBMISSIONS_CONTRACT_DETAILS}
-                component={ContractDetails}
-            />
-            <Route
-                path={Routes.SUBMISSIONS_REVIEW_SUBMIT}
-                component={ReviewSubmit}
-            />
-        </Switch>
-    )
-}
-
-// There are two very different phases of the form that happen to reuse an element.
-// /new is for starting out
-// everything else hangs off of /submissions/:id, so let's have a component for that
-// where we can put the useQuery
-export const StateSubmissionForm = (): React.ReactElement => {
-=======
-export const StateSubmissionForm = (): React.ReactElement => {
     // TODO: move handling of page heading to this level once we have more pages
     // const { pathname } = useLocation()
     // const { updateHeading } = usePage()
@@ -83,34 +55,41 @@
     //     }
     // })
 
->>>>>>> c9ce002d
+    return (
+        <Switch>
+            <Route
+                path={RoutesRecord.SUBMISSIONS_TYPE}
+                render={(props) => (
+                    <SubmissionType initialValues={draft} {...props} />
+                )}
+            />
+            <Route
+                path={RoutesRecord.SUBMISSIONS_CONTRACT_DETAILS}
+                component={ContractDetails}
+            />
+            <Route
+                path={RoutesRecord.SUBMISSIONS_REVIEW_SUBMIT}
+                component={ReviewSubmit}
+            />
+        </Switch>
+    )
+}
+
+// There are two very different phases of the form that happen to reuse an element.
+// /new is for starting out
+// everything else hangs off of /submissions/:id, so let's have a component for that
+// where we can put the useQuery
+export const StateSubmissionForm = (): React.ReactElement => {
     return (
         <GridContainer>
             <Switch>
                 <Route
-<<<<<<< HEAD
-                    path={Routes.SUBMISSIONS_NEW}
-                    component={SubmissionType}
-                />
-                <Route
-                    path={Routes.SUBMISSIONS_EDIT}
-                    component={StateSubmissionEditingForm}
-=======
                     path={RoutesRecord.SUBMISSIONS_NEW}
                     component={SubmissionType}
                 />
                 <Route
-                    path={RoutesRecord.SUBMISSIONS_TYPE}
-                    component={SubmissionType}
-                />
-                <Route
-                    path={RoutesRecord.SUBMISSIONS_CONTRACT_DETAILS}
-                    component={ContractDetails}
-                />
-                <Route
-                    path={RoutesRecord.SUBMISSIONS_REVIEW_SUBMIT}
-                    component={ReviewSubmit}
->>>>>>> c9ce002d
+                    path={RoutesRecord.SUBMISSIONS_EDIT}
+                    component={StateSubmissionEditingForm}
                 />
             </Switch>
         </GridContainer>
