@import '../../styles/uswdsImports.scss';
@import '../../styles/custom';

.formHeader {
    text-align: center;
    width: 100%;
    padding: units(4) 0;
}

.formContainer {
    > [class^='usa-fieldset'] {
        padding: units(4);
        background: $cms-color-white;
        border: 1px solid $theme-color-base-lighter;
        @include u-radius('md');
    }

    h2 {
        margin-top: 0;
    }

    > div[class^='usa-form-group']:not(:first-of-type) {
        margin-top: 2.5rem;
    }

    &[class^='usa-form'] {
        min-width: 40rem;
    }
}

.radioGroup {
    legend {
        margin-top: 0;
    }
}
.pageActions {
    display: flex;
    justify-content: space-between;
    align-items: center;
    margin-bottom: units(4);
    [class^='usa-label'] {
        font-weight: normal;
    }
    button[class^='usa-button usa-button--unstyled'] {
        margin-top: 0 !important;
    }
    a[class^='usa-button usa-button--unstyled'] {
        margin-bottom: 1.5rem;
    }
}

.buttonGroup {
    justify-content: flex-end;
    margin-right: 0;
    margin-left: 0;
    margin-bottom: units(3);
}

.dateRangePicker {
    [class^='usa-label'] {
        font-weight: normal;
    }
    [class^='usa-form-group'] {
        margin-top: 0.75rem;
    }
}

.nestedOptions {
    padding-left: units(4);
    margin: units(2) 0;
    border-left: 4px solid $theme-color-primary;

    legend,
    label {
        font-weight: normal;
    }
}

.nestedOptionsError {
    padding-left: units(4);
    margin: units(2) 0;
<<<<<<< HEAD
    border-left: 4px solid $theme-color-error;
}

div[class^='usa-step-indicator'] {
  background-color: transparent;
  width: 60rem;
  margin: 1.25rem auto;
  text-align: center;
}

[class^='usa-step-indicator__header'] {
  display: inline;
=======
    border-left: 4px solid $theme-color-error-darker;
>>>>>>> 204728d5
}<|MERGE_RESOLUTION|>--- conflicted
+++ resolved
@@ -79,8 +79,7 @@
 .nestedOptionsError {
     padding-left: units(4);
     margin: units(2) 0;
-<<<<<<< HEAD
-    border-left: 4px solid $theme-color-error;
+    border-left: 4px solid $theme-color-error-darker;
 }
 
 div[class^='usa-step-indicator'] {
@@ -92,7 +91,4 @@
 
 [class^='usa-step-indicator__header'] {
   display: inline;
-=======
-    border-left: 4px solid $theme-color-error-darker;
->>>>>>> 204728d5
 }