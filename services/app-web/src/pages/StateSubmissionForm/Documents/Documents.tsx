import React, { useEffect, useState } from 'react'
import {
    Alert,
    Form as UswdsForm,
    Button,
    ButtonGroup,
    Link,
} from '@trussworks/react-uswds'
import { useHistory } from 'react-router-dom'
import { v4 as uuidv4 } from 'uuid'

import styles from '../StateSubmissionForm.module.scss'
import {
    DraftSubmission,
    SubmissionType,
    UpdateDraftSubmissionInput,
} from '../../../gen/gqlClient'
import { useS3 } from '../../../contexts/S3Context'
import { isS3Error } from '../../../s3'
import {
    FileUpload,
    S3FileData,
} from '../../../components/FileUpload/FileUpload'
import { FileItemT } from '../../../components/FileUpload/FileItem'
import { updatesFromSubmission } from '../updateSubmissionTransform'
import { MCRouterState } from '../../../constants/routerState'

/*
    Documents should error alerts for overall errors related to invalid documents for a submission, including no files added.
    Inline errors, specific to the individual files as they upload,  should be handled in FileUpload.
*/

type DocumentProps = {
    draftSubmission: DraftSubmission
    formAlert?: React.ReactElement
    updateDraft: (
        input: UpdateDraftSubmissionInput
    ) => Promise<DraftSubmission | undefined>
}

const DocumentsRequirementsHint = ({
    submissionType,
}: {
    submissionType: SubmissionType
}): JSX.Element =>
    submissionType === 'CONTRACT_AND_RATES' ? (
        <>
            <strong>Must include:</strong> An executed contract and a signed
            rate certification
        </>
    ) : (
        <>
            <strong>Must include:</strong> An executed contract
        </>
    )

export const Documents = ({
    draftSubmission,
    updateDraft,
    formAlert = undefined,
}: DocumentProps): React.ReactElement => {
    const { deleteFile, uploadFile, getKey, getS3URL } = useS3()
    const [shouldValidate, setShouldValidate] = useState(false)
    const [hasValidFiles, setHasValidFiles] = useState(false)
    const [hasPendingFiles, setHasPendingFiles] = useState(false)
    const [fileItems, setFileItems] = useState<FileItemT[]>([]) // eventually this will include files from api
    const history = useHistory<MCRouterState>()

    const fileItemsFromDraftSubmission: FileItemT[] | undefined =
        draftSubmission &&
        draftSubmission.documents.map((doc) => {
            const key = getKey(doc.s3URL)
            if (!key) {
                return {
                    id: uuidv4(),
                    name: doc.name,
                    key: 'INVALID_KEY',
                    s3URL: undefined,
                    status: 'UPLOAD_ERROR',
                }
            }
            return {
                id: uuidv4(),
                name: doc.name,
                key: key,
                s3URL: doc.s3URL,
                status: 'UPLOAD_COMPLETE',
            }
        })

    useEffect(() => {
        const hasPendingFiles: boolean = fileItems.some(
            (item) => item.status === 'PENDING'
        )
        setHasPendingFiles(hasPendingFiles)

        const hasValidDocumentsForSubmission: boolean =
            fileItems.length > 0 &&
            !hasPendingFiles &&
            fileItems.every((item) => item.status === 'UPLOAD_COMPLETE')
        setHasValidFiles(hasValidDocumentsForSubmission)
    }, [fileItems])

    // If there is a submission error, ensure form is in validation state
    const onError = () => {
        if (!shouldValidate) setShouldValidate(true)
    }

    const onLoadComplete = ({ files }: { files: FileItemT[] }) => {
        setFileItems(files)
    }
    const handleDeleteFile = async (key: string) => {
        const result = await deleteFile(key)
        if (isS3Error(result)) {
            throw new Error(`Error in S3 key: ${key}`)
        }

        return
    }

    const handleUploadFile = async (file: File): Promise<S3FileData> => {
        const s3Key = await uploadFile(file)

        if (isS3Error(s3Key)) {
            throw new Error(`Error in S3 filename: ${file.name}`)
        }

        const s3URL = await getS3URL(s3Key, file.name)
        return { key: s3Key, s3URL: s3URL }
    }

    const handleFormSubmit = ({
        shouldValidate,
        redirectPath,
    }: {
        shouldValidate: boolean
        redirectPath: string
    }) => async (e: React.FormEvent | React.MouseEvent) => {
        e.preventDefault()

<<<<<<< HEAD
        if (shouldValidate) {
            setShouldValidate(true)
            if (!hasValidFiles) return
        }

        const documents = fileItems.map((fileItem) => {
            if (!fileItem.s3URL)
                throw Error(
                    'The file item has no s3url, this should not happen onSubmit'
                )
            return {
                name: fileItem.name,
                s3URL: fileItem.s3URL,
            }
        })
=======
            // if there are any errors present in the documents list, stop here
            if (shouldValidate) {
                setShouldValidate(true)
                if (!hasValidFiles) return
            }

            const documents = fileItems.reduce(
                (formDataDocuments, fileItem) => {
                    if (!fileItem.s3URL)
                        console.log(
                            'The file item has no s3url, this should not happen on form submit'
                        )
                    else if (fileItem.status === 'DUPLICATE_NAME_ERROR')
                        console.log(
                            'Attempting to save duplicate files, discarding duplicate'
                        )
                    else {
                        formDataDocuments.push({
                            name: fileItem.name,
                            s3URL: fileItem.s3URL,
                        })
                    }
                    return formDataDocuments
                },
                [] as { name: string; s3URL: string }[]
            )
>>>>>>> 54af2b8d

        const updatedDraft = updatesFromSubmission(draftSubmission)

        updatedDraft.documents = documents

        try {
            const updatedSubmission = await updateDraft({
                submissionID: draftSubmission.id,
                draftSubmissionUpdates: updatedDraft,
            })
            if (updatedSubmission) {
                history.push(redirectPath, {
                    defaultProgramID: draftSubmission.programID,
                })
<<<<<<< HEAD
=======
                if (updatedSubmission) {
                    history.push(redirectPath, {
                        defaultProgramID: draftSubmission.programID,
                    })
                }
            } catch (error) {
                onError()
>>>>>>> 54af2b8d
            }
        } catch (error) {
            showError(error)
        }
    }

    const FormError = (): JSX.Element =>
        fileItems.length === 0 ? (
            <Alert
                type="error"
                heading="Missing documents"
                className="margin-bottom-2"
            >
                You must upload at least one document
            </Alert>
        ) : (
            <Alert
                type="error"
                heading="Remove files with errors"
                className="margin-bottom-2"
            >
                You must remove all documents with error messages before
                continuing
            </Alert>
        )

    return (
        <>
            <UswdsForm
                className={styles.formContainer}
                id="DocumentsForm"
                aria-label="Documents Form"
                onSubmit={async (e) => {
                    await handleFormSubmit({
                        shouldValidate: true,
                        redirectPath: `review-and-submit`,
                    })(e)
                }}
            >
                <fieldset className="usa-fieldset">
                    <legend className="srOnly">Documents</legend>
                    {shouldValidate && !hasValidFiles && <FormError />}
                    {formAlert && formAlert}
                    <FileUpload
                        id="documents"
                        name="documents"
                        label="Upload documents"
                        hint={
                            <>
                                <Link
                                    aria-label="Tip sheet for complete contract action
                                submissions (opens in new window)"
                                    href={
                                        'https://www.medicaid.gov/federal-policy-guidance/downloads/cib110819.pdf'
                                    }
                                    variant="external"
                                    target="_blank"
                                >
                                    Tip sheet for complete contract action
                                    submissions
                                </Link>

                                <p
                                    data-testid="documents-hint"
                                    className="text-base-darker"
                                >
                                    <DocumentsRequirementsHint
                                        submissionType={
                                            draftSubmission.submissionType
                                        }
                                    />
                                </p>
                            </>
                        }
                        accept="application/pdf,text/csv,application/msword,application/vnd.openxmlformats-officedocument.wordprocessingml.document,application/vnd.ms-excel,application/vnd.openxmlformats-officedocument.spreadsheetml.sheet"
                        initialItems={fileItemsFromDraftSubmission}
                        uploadFile={handleUploadFile}
                        deleteFile={handleDeleteFile}
                        onLoadComplete={onLoadComplete}
                    />
                </fieldset>

                <div className={styles.pageActions}>
                    <Button
                        type="button"
                        unstyled
                        onClick={async (e) => {
                            await handleFormSubmit({
                                shouldValidate: false,
                                redirectPath: '/dashboard',
                            })(e)
                        }}
                    >
                        Save as draft
                    </Button>
                    <ButtonGroup type="default" className={styles.buttonGroup}>
                        <Button
                            type="button"
                            className="usa-button usa-button--outline"
                            onClick={async (e) => {
                                await handleFormSubmit({
                                    shouldValidate: false,
                                    redirectPath: 'rate-details',
                                })(e)
                            }}
                        >
                            Back
                        </Button>
                        <Button
                            type="submit"
                            disabled={
                                hasPendingFiles ||
                                (shouldValidate && !hasValidFiles)
                            }
                        >
                            Continue
                        </Button>
                    </ButtonGroup>
                </div>
            </UswdsForm>
        </>
    )
}<|MERGE_RESOLUTION|>--- conflicted
+++ resolved
@@ -38,7 +38,7 @@
     ) => Promise<DraftSubmission | undefined>
 }
 
-const DocumentsRequirementsHint = ({
+const DocumentRequirementsHint = ({
     submissionType,
 }: {
     submissionType: SubmissionType
@@ -52,6 +52,25 @@
         <>
             <strong>Must include:</strong> An executed contract
         </>
+    )
+
+const FormError = ({ isEmpty }: { isEmpty: boolean }): JSX.Element =>
+    isEmpty ? (
+        <Alert
+            type="error"
+            heading="Missing documents"
+            className="margin-bottom-2"
+        >
+            You must upload at least one document
+        </Alert>
+    ) : (
+        <Alert
+            type="error"
+            heading="Remove files with errors"
+            className="margin-bottom-2"
+        >
+            You must remove all documents with error messages before continuing
+        </Alert>
     )
 
 export const Documents = ({
@@ -138,50 +157,29 @@
     }) => async (e: React.FormEvent | React.MouseEvent) => {
         e.preventDefault()
 
-<<<<<<< HEAD
+        // if there are any errors present in the documents list, stop here
         if (shouldValidate) {
             setShouldValidate(true)
             if (!hasValidFiles) return
         }
 
-        const documents = fileItems.map((fileItem) => {
+        const documents = fileItems.reduce((formDataDocuments, fileItem) => {
             if (!fileItem.s3URL)
-                throw Error(
-                    'The file item has no s3url, this should not happen onSubmit'
+                console.log(
+                    'The file item has no s3url, this should not happen on form submit'
                 )
-            return {
-                name: fileItem.name,
-                s3URL: fileItem.s3URL,
+            else if (fileItem.status === 'DUPLICATE_NAME_ERROR')
+                console.log(
+                    'Attempting to save duplicate files, discarding duplicate'
+                )
+            else {
+                formDataDocuments.push({
+                    name: fileItem.name,
+                    s3URL: fileItem.s3URL,
+                })
             }
-        })
-=======
-            // if there are any errors present in the documents list, stop here
-            if (shouldValidate) {
-                setShouldValidate(true)
-                if (!hasValidFiles) return
-            }
-
-            const documents = fileItems.reduce(
-                (formDataDocuments, fileItem) => {
-                    if (!fileItem.s3URL)
-                        console.log(
-                            'The file item has no s3url, this should not happen on form submit'
-                        )
-                    else if (fileItem.status === 'DUPLICATE_NAME_ERROR')
-                        console.log(
-                            'Attempting to save duplicate files, discarding duplicate'
-                        )
-                    else {
-                        formDataDocuments.push({
-                            name: fileItem.name,
-                            s3URL: fileItem.s3URL,
-                        })
-                    }
-                    return formDataDocuments
-                },
-                [] as { name: string; s3URL: string }[]
-            )
->>>>>>> 54af2b8d
+            return formDataDocuments
+        }, [] as { name: string; s3URL: string }[])
 
         const updatedDraft = updatesFromSubmission(draftSubmission)
 
@@ -196,41 +194,11 @@
                 history.push(redirectPath, {
                     defaultProgramID: draftSubmission.programID,
                 })
-<<<<<<< HEAD
-=======
-                if (updatedSubmission) {
-                    history.push(redirectPath, {
-                        defaultProgramID: draftSubmission.programID,
-                    })
-                }
-            } catch (error) {
-                onError()
->>>>>>> 54af2b8d
             }
         } catch (error) {
-            showError(error)
+            onError()
         }
     }
-
-    const FormError = (): JSX.Element =>
-        fileItems.length === 0 ? (
-            <Alert
-                type="error"
-                heading="Missing documents"
-                className="margin-bottom-2"
-            >
-                You must upload at least one document
-            </Alert>
-        ) : (
-            <Alert
-                type="error"
-                heading="Remove files with errors"
-                className="margin-bottom-2"
-            >
-                You must remove all documents with error messages before
-                continuing
-            </Alert>
-        )
 
     return (
         <>
@@ -247,7 +215,9 @@
             >
                 <fieldset className="usa-fieldset">
                     <legend className="srOnly">Documents</legend>
-                    {shouldValidate && !hasValidFiles && <FormError />}
+                    {shouldValidate && !hasValidFiles && (
+                        <FormError isEmpty={fileItems.length === 0} />
+                    )}
                     {formAlert && formAlert}
                     <FileUpload
                         id="documents"
@@ -272,7 +242,7 @@
                                     data-testid="documents-hint"
                                     className="text-base-darker"
                                 >
-                                    <DocumentsRequirementsHint
+                                    <DocumentRequirementsHint
                                         submissionType={
                                             draftSubmission.submissionType
                                         }
