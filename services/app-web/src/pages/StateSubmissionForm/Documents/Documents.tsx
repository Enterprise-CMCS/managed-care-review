import React, { useEffect, useState } from 'react'
import {
    Form as UswdsForm,
    Button,
    ButtonGroup,
    Alert,
    Link,
} from '@trussworks/react-uswds'
import { NavLink, useHistory } from 'react-router-dom'
import { v4 as uuidv4 } from 'uuid'

import styles from '../StateSubmissionForm.module.scss'
import {
    DraftSubmission,
    useUpdateDraftSubmissionMutation,
} from '../../../gen/gqlClient'
import { useS3 } from '../../../contexts/S3Context'
import { isS3Error } from '../../../s3'
<<<<<<< HEAD
import { isContractAndRates } from '../submissionChecks'
=======
import PageHeading from '../../../components/PageHeading'
>>>>>>> 1b03eb68
import {
    FileUpload,
    S3FileData,
} from '../../../components/FileUpload/FileUpload'
import { FileItemT } from '../../../components/FileUpload/FileItem'
import { updatesFromSubmission } from '../updateSubmissionTransform'

/*
    Documents should error alerts for overall errors related to invalid documents for a submission, including no files added.
    Inline errors, specific to the individual files as they upload,  should be handled in FileUpload.
*/

type DocumentProps = {
    showValidations?: boolean
    draftSubmission: DraftSubmission
}

export const Documents = ({
    showValidations,
    draftSubmission,
}: DocumentProps): React.ReactElement => {
    const { deleteFile, uploadFile, getKey, getS3URL } = useS3()
    const [shouldValidate, setShouldValidate] = useState(showValidations)
    const [hasValidFiles, setHasValidFiles] = useState(false)
    const [fileItems, setFileItems] = useState<FileItemT[]>([]) // eventually this will include files from api
    const history = useHistory()
    const [
        updateDraftSubmission,
        { error: updateError },
    ] = useUpdateDraftSubmissionMutation()

    const fileItemsFromDraftSubmission: FileItemT[] | undefined =
        draftSubmission &&
        draftSubmission.documents.map((doc) => {
            const key = getKey(doc.s3URL)
            if (!key) {
                return {
                    id: uuidv4(),
                    name: doc.name,
                    key: 'INVALID_KEY',
                    s3URL: undefined,
                    status: 'UPLOAD_ERROR',
                }
            }
            return {
                id: uuidv4(),
                name: doc.name,
                key: key,
                s3URL: doc.s3URL,
                status: 'UPLOAD_COMPLETE',
            }
        })

    useEffect(() => {
        const hasNoPendingFiles: boolean = fileItems.every(
            (item) => item.status !== 'PENDING'
        )

        const hasValidDocumentsForSubmission: boolean =
            fileItems.length > 0 &&
            hasNoPendingFiles &&
            fileItems.some((item) => item.status === 'UPLOAD_COMPLETE')
        setHasValidFiles(hasValidDocumentsForSubmission)
    }, [fileItems])

    const showError = (error: string) => {
        console.log('Document error: ', error)
        if (!shouldValidate) setShouldValidate(true)
    }

    if (updateError) {
        showError('Apollo error')
        console.log(updateError)
    }

    const onLoadComplete = ({ files }: { files: FileItemT[] }) => {
        setFileItems(files)
    }
    const handleDeleteFile = async (key: string) => {
        const result = await deleteFile(key)
        if (isS3Error(result)) {
            throw new Error(`Error in S3 key: ${key}`)
        }

        return
    }

    const handleUploadFile = async (file: File): Promise<S3FileData> => {
        const s3Key = await uploadFile(file)

        if (isS3Error(s3Key)) {
            throw new Error(`Error in S3 filename: ${file.name}`)
        }

        const s3URL = await getS3URL(s3Key, file.name)
        return { key: s3Key, s3URL: s3URL }
    }

    const handleFormSubmit = async (e: React.FormEvent) => {
        e.preventDefault()
        setShouldValidate(true)
        if (!hasValidFiles) return

        const documents = fileItems.map((fileItem) => {
            if (!fileItem.s3URL)
                throw Error(
                    'The file item has no s3url, this should not happen onSubmit'
                )
            return {
                name: fileItem.name,
                s3URL: fileItem.s3URL,
            }
        })

        const updatedDraft = updatesFromSubmission(draftSubmission)

        updatedDraft.documents = documents

        try {
            const data = await updateDraftSubmission({
                variables: {
                    input: {
                        submissionID: draftSubmission.id,
                        draftSubmissionUpdates: updatedDraft,
                    },
                },
            })

            if (data.errors) {
                showError('gql errors have occurred')
            }

            if (data.data?.updateDraftSubmission)
                history.push(
                    `/submissions/${draftSubmission.id}/review-and-submit`
                )
        } catch (error) {
            showError(error)
        }
    }

    const Hint = (): JSX.Element =>
        draftSubmission.submissionType === 'CONTRACT_AND_RATES' ? (
            <>
                <strong>Must include:</strong> an executed contract and a signed
                rate certification
            </>
        ) : (
            <>
                <strong>Must include:</strong> an executed contract
            </>
        )

    return (
        <>
            <UswdsForm
                className={styles.formContainer}
                id="DocumentsForm"
                aria-label="Documents Form"
                onSubmit={handleFormSubmit}
            >
                <fieldset className="usa-fieldset">
                    <legend className="srOnly">Documents</legend>
                    {shouldValidate && !hasValidFiles && (
                        <Alert
                            type="error"
                            heading="Missing documents"
                            className="margin-bottom-2"
                        >
                            You must upload at least one document
                        </Alert>
                    )}
                    <FileUpload
                        id="documents"
                        name="documents"
                        label="Upload documents"
                        hint={
                            <>
                                <Link
                                    aria-label="Tip sheet for complete contract action
                                submissions (opens in new window)"
                                    href={
                                        'https://www.medicaid.gov/federal-policy-guidance/downloads/cib110819.pdf'
                                    }
                                    variant="external"
                                    target="_blank"
                                >
                                    Tip sheet for complete contract action
                                    submissions
                                </Link>

                                <p
                                    data-testid="documents-hint"
                                    className="text-base-darker"
                                >
                                    <Hint />
                                </p>
                            </>
                        }
                        accept="application/pdf,text/csv,application/msword,application/vnd.openxmlformats-officedocument.wordprocessingml.document,application/vnd.ms-excel,application/vnd.openxmlformats-officedocument.spreadsheetml.sheet"
                        initialItems={fileItemsFromDraftSubmission}
                        uploadFile={handleUploadFile}
                        deleteFile={handleDeleteFile}
                        onLoadComplete={onLoadComplete}
                    />
                </fieldset>

                <div className={styles.pageActions}>
                    <Button
                        type="submit"
                        unstyled
                        disabled={shouldValidate && !hasValidFiles}
                    >
                        Save as Draft
                    </Button>
                    <ButtonGroup type="default" className={styles.buttonGroup}>
                        <Link
                            asCustom={NavLink}
                            className="usa-button usa-button--outline"
                            variant="unstyled"
                            to="rate-details"
                        >
                            Back
                        </Link>
                        <Button
                            type="submit"
                            secondary={shouldValidate && !hasValidFiles}
                            disabled={shouldValidate && !hasValidFiles}
                        >
                            Continue
                        </Button>
                    </ButtonGroup>
                </div>
            </UswdsForm>
        </>
    )
}<|MERGE_RESOLUTION|>--- conflicted
+++ resolved
@@ -16,11 +16,7 @@
 } from '../../../gen/gqlClient'
 import { useS3 } from '../../../contexts/S3Context'
 import { isS3Error } from '../../../s3'
-<<<<<<< HEAD
-import { isContractAndRates } from '../submissionChecks'
-=======
 import PageHeading from '../../../components/PageHeading'
->>>>>>> 1b03eb68
 import {
     FileUpload,
     S3FileData,
