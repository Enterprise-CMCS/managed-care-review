--- conflicted
+++ resolved
@@ -10,14 +10,6 @@
     fetchDraftSubmissionMock,
     updateDraftSubmissionMock,
 } from '../../testHelpers/apolloHelpers'
-<<<<<<< HEAD
-import {
-    ContractType,
-    CapitationRatesAmendmentReason,
-} from '../../gen/gqlClient'
-=======
-import { DraftSubmission, Document } from '../../gen/gqlClient'
->>>>>>> d2af330b
 import { renderWithProviders } from '../../testHelpers/jestHelpers'
 
 import { StateSubmissionForm } from './StateSubmissionForm'
@@ -259,43 +251,9 @@
         })
 
         it('works even if other sections of the form have been filled out', async () => {
-<<<<<<< HEAD
             const mockSubmission = mockDraft()
             mockSubmission.id = '15'
             const mockUpdate = updatesFromSubmission(mockSubmission)
-=======
-            const mockDocs: Document[] = [
-                {
-                    name: 'somedoc.pdf',
-                    s3URL: 's3://bucketName/key',
-                },
-            ]
-            const mockDraftSubmissionWithDocs: DraftSubmission = {
-                createdAt: new Date(),
-                updatedAt: new Date(),
-                id: 'test-abc-123',
-                stateCode: 'MN',
-                programID: 'snbc',
-                program: {
-                    id: 'snbc',
-                    name: 'SNBC',
-                },
-                name: 'MN-MSHO-0001',
-                submissionType: 'CONTRACT_ONLY' as 'CONTRACT_ONLY',
-                submissionDescription: 'A real submission',
-                documents: mockDocs,
-                contractAmendmentInfo: null,
-                contractType: 'BASE',
-                contractDateStart: new Date(),
-                contractDateEnd: new Date(),
-                managedCareEntities: [''],
-                federalAuthorities: ['VOLUNTARY', 'BENCHMARK'],
-            }
-
-            const mockUpdate = updatesFromSubmission(
-                mockDraftSubmissionWithDocs
-            )
->>>>>>> d2af330b
             mockUpdate.submissionDescription =
                 'A real submission but updated something'
 
