--- conflicted
+++ resolved
@@ -69,15 +69,9 @@
         'emails'
     ) as Column<StateAnalystsConfiguration>
     const rowCount = `Displaying ${filteredRows.length} of ${analysts.length} ${pluralize(
-<<<<<<< HEAD
-          'state',
-          analysts.length
-      )}`
-=======
-        'analyst',
-        analysts.length
+        'state',
+        filteredRows.length
     )}`
->>>>>>> 254a6c7c
     const updateFilters = (
         column: Column<StateAnalystsConfiguration>,
         selectedOptions: FilterSelectedOptionsType,
