import { screen, waitFor } from '@testing-library/react'
import { renderWithProviders } from '../../../testHelpers'
import {
    fetchCurrentUserMock,
    fetchMcReviewSettingsMock,
    indexUsersQueryMock,
    mockValidAdminUser,
    mockValidBusinessOwnerUser,
    mockValidCMSApproverUser,
    mockValidCMSUser,
    mockValidHelpDeskUser,
    mockValidStateUser,
} from '../../../testHelpers/apolloMocks'
import { RoutesRecord } from '../../../constants'
import { Location, Route, Routes } from 'react-router-dom'
import { EditStateAssign } from './EditStateAssign'

import { Error404 } from '../../Errors/Error404Page'
import { User } from '../../../gen/gqlClient'
<<<<<<< HEAD
import {
    updateStateAssignmentsMutationMockFailure,
    updateStateAssignmentsMutationMockSuccess,
} from '../../../testHelpers/apolloMocks/userGQLMock'
=======
import { updateStateAssignmentsMutationMockFailure, updateStateAssignmentsMutationMockSuccess } from '../../../testHelpers/apolloMocks/userGQLMock'
import { Settings } from '../Settings'
>>>>>>> d367b436

// Wrap test component in some top level routes to allow getParams to be tested
const wrapInRoutes = (children: React.ReactNode) => {
    return (
        <Routes>
             <Route path={RoutesRecord.MCR_SETTINGS} element={<Settings />}>
            <Route
                path={RoutesRecord.STATE_ASSIGNMENTS}
                element={<div>State AssignmentsTable </div>}
            />
            <Route
                path={RoutesRecord.EDIT_STATE_ASSIGNMENTS}
                element={children}
            />
            <Route path="*" element={<Error404 />} />
            </Route>
        </Routes>
    )
}

describe('EditStateAssign', () => {
    const mockUsers: User[] = [
        mockValidCMSUser({
            id: '1',
            givenName: 'OACT',
            familyName: 'CMSUser',
            divisionAssignment: 'OACT',
        }),
        mockValidCMSApproverUser({
            id: '2',
            givenName: 'DMCP',
            familyName: 'CMSApproverUser',
            divisionAssignment: 'DMCP',
        }),
        mockValidAdminUser({
            id: '3',
            givenName: 'Admin',
            familyName: 'User',
        }),
        mockValidStateUser({
            id: '4',
            givenName: 'State',
            familyName: 'User',
        }),
        mockValidBusinessOwnerUser({
            id: '5',
            givenName: 'BusinessOwner',
            familyName: 'User',
        }),
        mockValidHelpDeskUser({
            id: '6',
            givenName: 'HelpDesk',
            familyName: 'User',
        }),
        mockValidCMSUser({
            id: '7',
            givenName: 'DMCO',
            familyName: 'CMSUser',
            divisionAssignment: 'DMCO',
        }),
        mockValidCMSApproverUser({
            id: '8',
            givenName: 'DMCO',
            familyName: 'CMSApproverUser',
            divisionAssignment: 'DMCO',
        }),
    ]
    afterEach(() => {
        vi.resetAllMocks()
    })

    it('renders without errors for valid state code', async () => {
        renderWithProviders(wrapInRoutes(<EditStateAssign />), {
            apolloProvider: {
                mocks: [
                    fetchCurrentUserMock({
                        user: mockValidAdminUser(),
                        statusCode: 200,
                    }),
                    fetchMcReviewSettingsMock(),
                    indexUsersQueryMock(),
                ],
            },
            routerProvider: {
                route: `/mc-review-settings/state-assignments/WV/edit`,
            },
        })

        await screen.findByRole('form')
        expect(
            screen.getByRole('heading', { name: 'Edit state assignment' })
        ).toBeInTheDocument()
        expect(
            screen.getByRole('form', {
                name: 'Edit state assignment',
            })
        ).toBeInTheDocument()
        expect(screen.getAllByText('Update DMCO staff')).not.toBeNull()
        expect(
            screen.getByRole('button', { name: 'Save changes' })
        ).toBeInTheDocument()
        expect(
            screen.getByRole('button', { name: 'Cancel' })
        ).toBeInTheDocument()
    })

    it('renders 404 Not Found for invalid state code', async () => {
        renderWithProviders(wrapInRoutes(<EditStateAssign />), {
            apolloProvider: {
                mocks: [
                    fetchCurrentUserMock({
                        user: mockValidAdminUser(),
                        statusCode: 200,
                    }),
                    fetchMcReviewSettingsMock(),
                    indexUsersQueryMock(),
                ],
            },
            routerProvider: {
                route: `/mc-review-settings/state-assignments/FOO/edit`,
            },
        })

        expect(screen.queryByRole('form')).toBeNull()
        expect(await screen.findByText(/404/)).toBeInTheDocument()
        expect(screen.getByText('404 / Page not found')).toBeInTheDocument()
    })

    it('cancel button moves admin user back to state assignments table', async () => {
        let testLocation: Location // set up location to track URL change
        const { user } = renderWithProviders(
            wrapInRoutes(<EditStateAssign />),
            {
                apolloProvider: {
                    mocks: [
                        fetchCurrentUserMock({
                            user: mockValidAdminUser(),
                            statusCode: 200,
                        }),
                        fetchMcReviewSettingsMock(),
                        indexUsersQueryMock(),
                    ],
                },
                routerProvider: {
                    route: `/mc-review-settings/state-assignments/VA/edit`,
                },
                location: (location) => (testLocation = location),
            }
        )
        await screen.findByRole('form')
        await user.click(screen.getByText('Cancel'))
        await waitFor(() => {
            expect(testLocation.pathname).toBe(
                `/mc-review-settings/state-assignments`
            )
        })
    })

    it('expects dropdown to show analyst with CMS or CMSApprover roles assigned to DMCO', async () => {
        const { user } = renderWithProviders(
            wrapInRoutes(<EditStateAssign />),
            {
                apolloProvider: {
                    mocks: [
                        fetchCurrentUserMock({
                            user: mockValidAdminUser(),
                            statusCode: 200,
                        }),
                        fetchMcReviewSettingsMock(),
                        indexUsersQueryMock(mockUsers),
                    ],
                },
                routerProvider: {
                    route: `/mc-review-settings/state-assignments/WV/edit`,
                },
            }
        )

        await waitFor(async () => {
            const dropdown = screen.getByRole('combobox')
            expect(dropdown).toBeInTheDocument()
            await user.click(dropdown)
        })

        expect(screen.getByText('DMCO CMSApproverUser')).toBeInTheDocument()
        expect(screen.getByText('DMCO CMSUser')).toBeInTheDocument()
        expect(screen.queryByText('HelpDesk User')).toBeNull()
        expect(screen.queryByText('BusinessOwner User')).toBeNull()
        expect(screen.queryByText('State User')).toBeNull()
        expect(screen.queryByText('Admin User')).toBeNull()
        expect(screen.queryByText('DMCP CMSApproverUser')).toBeNull()
        expect(screen.queryByText('OACT CMSUser')).toBeNull()
    })

    it('shows errors when required fields are not filled in', async () => {
        const { user } = renderWithProviders(
            wrapInRoutes(<EditStateAssign />),
            {
                apolloProvider: {
                    mocks: [
                        fetchCurrentUserMock({
                            user: mockValidAdminUser(),
                            statusCode: 200,
                        }),
                        fetchMcReviewSettingsMock(),
                        indexUsersQueryMock(mockUsers),
                    ],
                },
                routerProvider: {
                    route: `/mc-review-settings/state-assignments/TX/edit`,
                },
            }
        )

        const saveButton = await screen.findByRole('button', {
            name: /Save changes/,
        })
        expect(saveButton).toBeInTheDocument()
        await user.click(saveButton)

        // Wait for expected errors
        await waitFor(() => {
            expect(
                screen.getByText('Edit state assignment')
            ).toBeInTheDocument()
            const alert = screen.getAllByRole('alert')
            expect(alert).toHaveLength(2)
        })

        // Expect error messages
        expect(screen.getByText('Assign a DMCO analyst')).toBeInTheDocument()
        expect(
            screen.getByText('You must select at least one staff member.')
        ).toBeInTheDocument()

        // Select an analyst from the dropdown
        await waitFor(async () => {
            const dropdown = screen.getByRole('combobox')
            expect(dropdown).toBeInTheDocument()
            await user.click(dropdown)
        })
        const analyst = screen.getByText('DMCO CMSApproverUser')
        expect(analyst).toBeInTheDocument()
        await user.click(analyst)

        // Expect the errors to be gone
        await waitFor(() => {
            const alert = screen.queryAllByRole('alert')
            expect(alert).toHaveLength(0)
        })

        expect(screen.queryByText('Assign a DMCO analyst')).toBeNull()
        expect(
            screen.queryByText('You must select at least one staff member.')
        ).toBeNull()
    })

    it('redirects on successful save', async () => {
        const { user } = renderWithProviders(
            wrapInRoutes(<EditStateAssign />),
            {
                apolloProvider: {
                    mocks: [
                        fetchCurrentUserMock({
                            user: mockValidAdminUser(),
                            statusCode: 200,
                        }),
                        fetchMcReviewSettingsMock(),
                        indexUsersQueryMock(mockUsers),
                        updateStateAssignmentsMutationMockSuccess('TX', ['7']),
                    ],
                },
                routerProvider: {
                    route: `/mc-review-settings/state-assignments/TX/edit`,
                },
            }
        )

        const userChooser = await screen.findByRole('combobox')
        await user.click(userChooser)
        const firstUser = await screen.findByText('DMCO CMSUser')
        await user.click(firstUser)

        const saveButton = await screen.findByRole('button', {
            name: 'Save changes',
        })
        await user.click(saveButton)

        // check that we successfully call the mutation and redirect back to the dummy state assignments table
        expect(
            await screen.findByText('State AssignmentsTable')
        ).toBeInTheDocument()
    })

    it('displays an error on a failed save', async () => {
        const { user } = renderWithProviders(
            wrapInRoutes(<EditStateAssign />),
            {
                apolloProvider: {
                    mocks: [
                        fetchCurrentUserMock({
                            user: mockValidAdminUser(),
                            statusCode: 200,
                        }),
                        fetchMcReviewSettingsMock(),
                        indexUsersQueryMock(mockUsers),
                        updateStateAssignmentsMutationMockFailure('TX', ['7']),
                    ],
                },
                routerProvider: {
                    route: `/mc-review-settings/state-assignments/TX/edit`,
                },
            }
        )

        const userChooser = await screen.findByRole('combobox')
        await user.click(userChooser)
        const firstUser = await screen.findByText('DMCO CMSUser')
        await user.click(firstUser)

        const saveButton = await screen.findByRole('button', {
            name: 'Save changes',
        })
        await user.click(saveButton)

        expect(
            await screen.findByRole('heading', { name: 'System error' })
        ).toBeInTheDocument()
    })
})<|MERGE_RESOLUTION|>--- conflicted
+++ resolved
@@ -17,30 +17,26 @@
 
 import { Error404 } from '../../Errors/Error404Page'
 import { User } from '../../../gen/gqlClient'
-<<<<<<< HEAD
 import {
     updateStateAssignmentsMutationMockFailure,
     updateStateAssignmentsMutationMockSuccess,
 } from '../../../testHelpers/apolloMocks/userGQLMock'
-=======
-import { updateStateAssignmentsMutationMockFailure, updateStateAssignmentsMutationMockSuccess } from '../../../testHelpers/apolloMocks/userGQLMock'
 import { Settings } from '../Settings'
->>>>>>> d367b436
 
 // Wrap test component in some top level routes to allow getParams to be tested
 const wrapInRoutes = (children: React.ReactNode) => {
     return (
         <Routes>
-             <Route path={RoutesRecord.MCR_SETTINGS} element={<Settings />}>
-            <Route
-                path={RoutesRecord.STATE_ASSIGNMENTS}
-                element={<div>State AssignmentsTable </div>}
-            />
-            <Route
-                path={RoutesRecord.EDIT_STATE_ASSIGNMENTS}
-                element={children}
-            />
-            <Route path="*" element={<Error404 />} />
+            <Route path={RoutesRecord.MCR_SETTINGS} element={<Settings />}>
+                <Route
+                    path={RoutesRecord.STATE_ASSIGNMENTS}
+                    element={<div>State AssignmentsTable </div>}
+                />
+                <Route
+                    path={RoutesRecord.EDIT_STATE_ASSIGNMENTS}
+                    element={children}
+                />
+                <Route path="*" element={<Error404 />} />
             </Route>
         </Routes>
     )
