import React from 'react'
<<<<<<< HEAD
import { ButtonGroup, FormGroup, Label } from '@trussworks/react-uswds'
import { useNavigate, useParams } from 'react-router-dom'
=======
import {
    ButtonGroup,
    FormGroup,
    GridContainer,
    Label,
    Grid,
} from '@trussworks/react-uswds'
import { useNavigate, useOutletContext, useParams } from 'react-router-dom'
>>>>>>> 8a7ebc52
import { Form as UswdsForm } from '@trussworks/react-uswds'
import { Formik, FormikErrors } from 'formik'
import {
    ActionButton,
    Breadcrumbs,
    DataDetail,
    ErrorAlert,
    GenericApiErrorBanner,
    Loading,
    PoliteErrorMessage,
} from '../../../components'
import { PageActionsContainer } from '../../StateSubmission/PageActions'
import { FormContainer } from '../../../components/FormContainer/FormContainer'
<<<<<<< HEAD
import { useUpdateStateAssignmentMutation } from '../../../gen/gqlClient'
import { RoutesRecord } from '@mc-review/constants'
import { isValidStateCode } from '@mc-review/hpp'
=======
import {
    StateAssignment,
    useFetchMcReviewSettingsQuery,
    useIndexUsersQuery,
    useUpdateStateAssignmentsByStateMutation,
} from '../../../gen/gqlClient'
import { RoutesRecord } from '../../../constants'
import { isValidStateCode } from '../../../common-code/healthPlanFormDataType'
>>>>>>> 8a7ebc52
import { Error404 } from '../../Errors/Error404Page'
import { FieldSelect } from '../../../components/Select'
import { wrapApolloResult } from '../../../gqlHelpers/apolloQueryWrapper'
import { SettingsErrorAlert } from '../SettingsErrorAlert'
import { FilterOptionType } from '../../../components/FilterAccordion'
import styles from './EditStateAssign.module.scss'
import * as Yup from 'yup'
import { updateStateAssignmentsWrapper } from '../../../gqlHelpers/mutationWrappersForUserFriendlyErrors'
import { recordJSException } from '../../../otelHelpers'
import { MCReviewSettingsContextType } from '../Settings'

const EditStateAssignmentSchema = Yup.object().shape({
    dmcoAssignmentsByID: Yup.array().min(
        1,
        'You must select at least one staff member.'
    ),
})

export interface EditStateAssignFormValuesType {
    dmcoAssignmentsByID: FilterOptionType[]
}

type FormError =
    FormikErrors<EditStateAssignFormValuesType>[keyof FormikErrors<EditStateAssignFormValuesType>]

export const EditStateAssign = (): React.ReactElement => {
    const { stateCode } = useParams()
    if (!stateCode) {
        throw new Error('PROGRAMMING ERROR: proper url params not set')
    }
    // Page level state
    const [shouldValidate, setShouldValidate] = React.useState(false)
    const settingsContext = useOutletContext<MCReviewSettingsContextType>()
    const setLastUpdated = settingsContext?.stateAnalysts.setLastUpdated
    const navigate = useNavigate()

    const {
        loading: loadingMcReviewSettings,
        data: mcrSettingsData,
        error: mcReviewError,
    } = useFetchMcReviewSettingsQuery()

<<<<<<< HEAD
    if (!isValidStateCode(stateCode.toUpperCase())) {
        return <Error404 />
    }
=======
    const { result: indexUsersResult } = wrapApolloResult(
        useIndexUsersQuery({
            fetchPolicy: 'cache-and-network',
        })
    )
>>>>>>> 8a7ebc52

    const [
        updateAssignmentsMutation,
        { loading: editLoading, error: editError },
    ] = useUpdateStateAssignmentsByStateMutation()

    if (!isValidStateCode(stateCode.toUpperCase())) {
        return <Error404 />
    }

    const stateName =
        settingsContext?.stateAnalysts.data.find(
            (data) => data.stateCode == stateCode
        )?.stateName || stateCode.toUpperCase()
    const showFieldErrors = (error?: FormError) =>
        shouldValidate && Boolean(error)

    const onSubmit = async (values: EditStateAssignFormValuesType) => {
        // for submit form data
        const assignedUserIDs = values.dmcoAssignmentsByID.map((v) => v.value)

        // for display
        const assignedUsers = values.dmcoAssignmentsByID.map(
            (assignment) => assignment.label
        )
        const removedUsers = formInitialValues.dmcoAssignmentsByID
            .map((assignment) => assignment.label)
            .filter((name) => !assignedUsers.includes(name))
        setLastUpdated((_prevState) => {
            return {
                state: stateName,
                removed: removedUsers,
                added: assignedUsers,
            }
        })
        const result = await updateStateAssignmentsWrapper(
            updateAssignmentsMutation,
            stateCode,
            assignedUserIDs
        )
        if (result instanceof Error) {
            recordJSException(result)
            // editError will ensure banner is displayed, no need to handle here.
        } else {
            navigate(
                `${RoutesRecord.STATE_ASSIGNMENTS}/?submit=state-assignments`
            )
        }
    }

    if (indexUsersResult.status === 'LOADING' || loadingMcReviewSettings)
        return (
            <GridContainer>
                <Loading />
            </GridContainer>
        )

    if (indexUsersResult.status === 'ERROR' || mcReviewError) {
        let error
        if (indexUsersResult.status === 'ERROR') {
            error = indexUsersResult.error
        }
        if (mcReviewError) {
            error = mcReviewError
        }
        return <SettingsErrorAlert error={error} />
    }

    const indexUsers = indexUsersResult.data.indexUsers.edges
    const dropdownOptions: FilterOptionType[] = []
    const allAssignments: StateAssignment[] =
        mcrSettingsData?.fetchMcReviewSettings.stateAssignments ?? []
    const stateAssignments = allAssignments.find(
        (state) => state.stateCode === stateCode.toUpperCase()
    )
    const assignedUsers = stateAssignments?.assignedCMSUsers ?? []

    // Form setup
    const formInitialValues: EditStateAssignFormValuesType = {
        dmcoAssignmentsByID: assignedUsers.map((user) => ({
            label: `${user.givenName} ${user.familyName}`,
            value: user.id,
        })),
    }

    indexUsers.forEach((user) => {
        if (
            (user.node.__typename === 'CMSApproverUser' ||
                user.node.__typename === 'CMSUser') &&
            user.node.divisionAssignment === 'DMCO'
        ) {
            dropdownOptions.push({
                label: `${user.node.givenName} ${user.node.familyName}`,
                value: user.node.id,
            })
        }
    })

    return (
        <FormContainer id="EditStateAssign" className="standaloneForm">
            <Breadcrumbs
                items={[
                    {
                        link: RoutesRecord.DASHBOARD_SUBMISSIONS,
                        text: 'Dashboard',
                    },
                    {
                        link: RoutesRecord.MCR_SETTINGS,
                        text: 'MC-Review settings',
                    },
                    {
                        link: RoutesRecord.STATE_ASSIGNMENTS,
                        text: 'State assignments',
                    },
                    {
                        link: RoutesRecord.EDIT_STATE_ASSIGNMENTS,
                        text: 'Edit',
                    },
                ]}
            />
            {editError && <GenericApiErrorBanner />}
            <Formik
                initialValues={formInitialValues}
                onSubmit={(values) => onSubmit(values)}
<<<<<<< HEAD
            >
                {({ errors, values, handleSubmit }) => (
                    <UswdsForm
                        id="EditStateAssignForm"
                        aria-label={'Edit state assignment'}
                        aria-describedby="form-guidance"
                        onSubmit={(e) => {
                            setShouldValidate(true)
                            return handleSubmit(e)
                        }}
                    >
                        <div id="formInnerContainer">
                            <h2>Edit state assignment</h2>
                            <fieldset>
                                <legend className="srOnly">
                                    Update DMCO staff
                                </legend>
                                <DataDetail id="state-code" label="State">
                                    {stateCode}
                                </DataDetail>

                                <DataDetail
                                    id="current-dmco-assignments"
                                    label="DMCO staff assigned"
                                >
                                    None
                                </DataDetail>

                                <FormGroup
                                    error={showFieldErrors(
                                        errors.dmcoAssignmentsByID
                                    )}
                                >
                                    <Label htmlFor={'dmcoAssignmentsByID'}>
                                        Update DMCO staff
                                    </Label>
                                    <span>Required</span>
                                    <FieldSelect
                                        name="dmcoAssignmentsByID"
                                        optionDescriptionSingular="user"
                                        dropdownOptions={[]}
                                        initialValues={
                                            values.dmcoAssignmentsByID
                                        }
                                    />
                                </FormGroup>
                            </fieldset>
                        </div>

                        <PageActionsContainer>
                            <ButtonGroup type="default">
                                <ActionButton
                                    type="button"
                                    variant="outline"
                                    data-testid="page-actions-left-secondary"
                                    parent_component_type="page body"
                                    link_url={RoutesRecord.STATE_ASSIGNMENTS}
                                    onClick={() =>
                                        navigate(RoutesRecord.STATE_ASSIGNMENTS)
                                    }
                                >
                                    Cancel
                                </ActionButton>

                                <ActionButton
                                    type="submit"
                                    variant="success"
                                    data-testid="page-actions-right-primary"
                                    parent_component_type="page body"
                                    animationTimeout={1000}
                                    loading={editLoading}
                                >
                                    Save changes
                                </ActionButton>
                            </ButtonGroup>
                        </PageActionsContainer>
                    </UswdsForm>
=======
                validationSchema={EditStateAssignmentSchema}
            >
                {({ errors, values, handleSubmit }) => (
                    <Grid className={styles.maxWidthContainer}>
                        {showFieldErrors(errors.dmcoAssignmentsByID) && (
                            <ErrorAlert
                                heading="Assign a DMCO analyst"
                                message="You must select at least one staff member in the ‘Update DMCO staff’ field to save these changes."
                            />
                        )}
                        <UswdsForm
                            id="EditStateAssignForm"
                            aria-label={'Edit state assignment'}
                            aria-describedby="form-guidance"
                            onSubmit={(e) => {
                                setShouldValidate(true)
                                return handleSubmit(e)
                            }}
                        >
                            <div id="formInnerContainer">
                                <h2>Edit state assignment</h2>
                                <fieldset>
                                    <legend className="srOnly">
                                        Update DMCO staff
                                    </legend>
                                    <DataDetail id="state-code" label="State">
                                        {stateCode}
                                    </DataDetail>

                                    <DataDetail
                                        id="current-dmco-assignments"
                                        label="DMCO staff assigned"
                                    >
                                        {formInitialValues.dmcoAssignmentsByID
                                            .length > 0 ? (
                                            <ul>
                                                {formInitialValues.dmcoAssignmentsByID.map(
                                                    (assignedUser) => (
                                                        <li
                                                            key={
                                                                assignedUser.value
                                                            }
                                                        >
                                                            {assignedUser.label}
                                                        </li>
                                                    )
                                                )}
                                            </ul>
                                        ) : (
                                            'None'
                                        )}
                                    </DataDetail>

                                    <FormGroup
                                        error={showFieldErrors(
                                            errors.dmcoAssignmentsByID
                                        )}
                                    >
                                        <Label htmlFor={'dmcoAssignmentsByID'}>
                                            Update DMCO staff
                                        </Label>
                                        <span>Required</span>
                                        {showFieldErrors(
                                            errors.dmcoAssignmentsByID
                                        ) && (
                                            <PoliteErrorMessage formFieldLabel="Update DMCO staff">
                                                {
                                                    errors.dmcoAssignmentsByID as string
                                                }
                                            </PoliteErrorMessage>
                                        )}
                                        <FieldSelect
                                            label="Update DMCO staff"
                                            name="dmcoAssignmentsByID"
                                            optionDescriptionSingular="user"
                                            dropdownOptions={dropdownOptions}
                                            initialValues={
                                                values.dmcoAssignmentsByID
                                            }
                                        />
                                    </FormGroup>
                                </fieldset>
                            </div>

                            <PageActionsContainer>
                                <ButtonGroup type="default">
                                    <ActionButton
                                        type="button"
                                        variant="outline"
                                        data-testid="page-actions-left-secondary"
                                        parent_component_type="page body"
                                        link_url={
                                            RoutesRecord.STATE_ASSIGNMENTS
                                        }
                                        onClick={() =>
                                            navigate(
                                                RoutesRecord.STATE_ASSIGNMENTS
                                            )
                                        }
                                    >
                                        Cancel
                                    </ActionButton>

                                    <ActionButton
                                        type="submit"
                                        variant="success"
                                        data-testid="page-actions-right-primary"
                                        parent_component_type="page body"
                                        animationTimeout={1000}
                                        loading={editLoading}
                                    >
                                        Save changes
                                    </ActionButton>
                                </ButtonGroup>
                            </PageActionsContainer>
                        </UswdsForm>
                    </Grid>
>>>>>>> 8a7ebc52
                )}
            </Formik>
        </FormContainer>
    )
}<|MERGE_RESOLUTION|>--- conflicted
+++ resolved
@@ -1,8 +1,4 @@
 import React from 'react'
-<<<<<<< HEAD
-import { ButtonGroup, FormGroup, Label } from '@trussworks/react-uswds'
-import { useNavigate, useParams } from 'react-router-dom'
-=======
 import {
     ButtonGroup,
     FormGroup,
@@ -11,7 +7,6 @@
     Grid,
 } from '@trussworks/react-uswds'
 import { useNavigate, useOutletContext, useParams } from 'react-router-dom'
->>>>>>> 8a7ebc52
 import { Form as UswdsForm } from '@trussworks/react-uswds'
 import { Formik, FormikErrors } from 'formik'
 import {
@@ -25,29 +20,23 @@
 } from '../../../components'
 import { PageActionsContainer } from '../../StateSubmission/PageActions'
 import { FormContainer } from '../../../components/FormContainer/FormContainer'
-<<<<<<< HEAD
-import { useUpdateStateAssignmentMutation } from '../../../gen/gqlClient'
-import { RoutesRecord } from '@mc-review/constants'
-import { isValidStateCode } from '@mc-review/hpp'
-=======
 import {
     StateAssignment,
     useFetchMcReviewSettingsQuery,
     useIndexUsersQuery,
     useUpdateStateAssignmentsByStateMutation,
 } from '../../../gen/gqlClient'
-import { RoutesRecord } from '../../../constants'
-import { isValidStateCode } from '../../../common-code/healthPlanFormDataType'
->>>>>>> 8a7ebc52
+import { RoutesRecord } from '@mc-review/constants'
+import { isValidStateCode } from '@mc-review/hpp'
 import { Error404 } from '../../Errors/Error404Page'
 import { FieldSelect } from '../../../components/Select'
-import { wrapApolloResult } from '../../../gqlHelpers/apolloQueryWrapper'
+import { wrapApolloResult } from '@mc-review/helpers'
 import { SettingsErrorAlert } from '../SettingsErrorAlert'
 import { FilterOptionType } from '../../../components/FilterAccordion'
 import styles from './EditStateAssign.module.scss'
 import * as Yup from 'yup'
-import { updateStateAssignmentsWrapper } from '../../../gqlHelpers/mutationWrappersForUserFriendlyErrors'
-import { recordJSException } from '../../../otelHelpers'
+import { updateStateAssignmentsWrapper } from '@mc-review/helpers'
+import { recordJSException } from '@mc-review/otel'
 import { MCReviewSettingsContextType } from '../Settings'
 
 const EditStateAssignmentSchema = Yup.object().shape({
@@ -81,17 +70,11 @@
         error: mcReviewError,
     } = useFetchMcReviewSettingsQuery()
 
-<<<<<<< HEAD
-    if (!isValidStateCode(stateCode.toUpperCase())) {
-        return <Error404 />
-    }
-=======
     const { result: indexUsersResult } = wrapApolloResult(
         useIndexUsersQuery({
             fetchPolicy: 'cache-and-network',
         })
     )
->>>>>>> 8a7ebc52
 
     const [
         updateAssignmentsMutation,
@@ -216,85 +199,6 @@
             <Formik
                 initialValues={formInitialValues}
                 onSubmit={(values) => onSubmit(values)}
-<<<<<<< HEAD
-            >
-                {({ errors, values, handleSubmit }) => (
-                    <UswdsForm
-                        id="EditStateAssignForm"
-                        aria-label={'Edit state assignment'}
-                        aria-describedby="form-guidance"
-                        onSubmit={(e) => {
-                            setShouldValidate(true)
-                            return handleSubmit(e)
-                        }}
-                    >
-                        <div id="formInnerContainer">
-                            <h2>Edit state assignment</h2>
-                            <fieldset>
-                                <legend className="srOnly">
-                                    Update DMCO staff
-                                </legend>
-                                <DataDetail id="state-code" label="State">
-                                    {stateCode}
-                                </DataDetail>
-
-                                <DataDetail
-                                    id="current-dmco-assignments"
-                                    label="DMCO staff assigned"
-                                >
-                                    None
-                                </DataDetail>
-
-                                <FormGroup
-                                    error={showFieldErrors(
-                                        errors.dmcoAssignmentsByID
-                                    )}
-                                >
-                                    <Label htmlFor={'dmcoAssignmentsByID'}>
-                                        Update DMCO staff
-                                    </Label>
-                                    <span>Required</span>
-                                    <FieldSelect
-                                        name="dmcoAssignmentsByID"
-                                        optionDescriptionSingular="user"
-                                        dropdownOptions={[]}
-                                        initialValues={
-                                            values.dmcoAssignmentsByID
-                                        }
-                                    />
-                                </FormGroup>
-                            </fieldset>
-                        </div>
-
-                        <PageActionsContainer>
-                            <ButtonGroup type="default">
-                                <ActionButton
-                                    type="button"
-                                    variant="outline"
-                                    data-testid="page-actions-left-secondary"
-                                    parent_component_type="page body"
-                                    link_url={RoutesRecord.STATE_ASSIGNMENTS}
-                                    onClick={() =>
-                                        navigate(RoutesRecord.STATE_ASSIGNMENTS)
-                                    }
-                                >
-                                    Cancel
-                                </ActionButton>
-
-                                <ActionButton
-                                    type="submit"
-                                    variant="success"
-                                    data-testid="page-actions-right-primary"
-                                    parent_component_type="page body"
-                                    animationTimeout={1000}
-                                    loading={editLoading}
-                                >
-                                    Save changes
-                                </ActionButton>
-                            </ButtonGroup>
-                        </PageActionsContainer>
-                    </UswdsForm>
-=======
                 validationSchema={EditStateAssignmentSchema}
             >
                 {({ errors, values, handleSubmit }) => (
@@ -412,7 +316,6 @@
                             </PageActionsContainer>
                         </UswdsForm>
                     </Grid>
->>>>>>> 8a7ebc52
                 )}
             </Formik>
         </FormContainer>
