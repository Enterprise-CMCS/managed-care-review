import React from 'react'
<<<<<<< HEAD
import { ButtonGroup, FormGroup, Label } from '@trussworks/react-uswds'
=======
import {
    ButtonGroup,
    FormGroup,
    GridContainer,
    Label,
    Grid,
} from '@trussworks/react-uswds'
>>>>>>> f9edbaca
import { useNavigate, useParams } from 'react-router-dom'
import { Form as UswdsForm } from '@trussworks/react-uswds'
import { Formik, FormikErrors } from 'formik'
import {
    ActionButton,
    Breadcrumbs,
    DataDetail,
    ErrorAlert,
    GenericApiErrorBanner,
    Loading,
    PoliteErrorMessage,
} from '../../../components'
import { PageActionsContainer } from '../../StateSubmission/PageActions'
import { FormContainer } from '../../../components/FormContainer/FormContainer'
import {
    StateAssignment,
    useFetchMcReviewSettingsQuery,
    useIndexUsersQuery,
    useUpdateStateAssignmentMutation,
} from '../../../gen/gqlClient'
import { RoutesRecord } from '../../../constants'
import { isValidStateCode } from '../../../common-code/healthPlanFormDataType'
import { Error404 } from '../../Errors/Error404Page'
import { FieldSelect } from '../../../components/Select'
import { wrapApolloResult } from '../../../gqlHelpers/apolloQueryWrapper'
import { SettingsErrorAlert } from '../SettingsErrorAlert'
import { FilterOptionType } from '../../../components/FilterAccordion'
import styles from './EditStateAssign.module.scss'
import * as Yup from 'yup'

const EditStateAssignmentSchema = Yup.object().shape({
    dmcoAssignmentsByID: Yup.array().min(
        1,
        'You must select at least one staff member.'
    ),
})

export interface EditStateAssignFormValues {
    dmcoAssignmentsByID: FilterOptionType[]
}

type FormError =
    FormikErrors<EditStateAssignFormValues>[keyof FormikErrors<EditStateAssignFormValues>]

export const EditStateAssign = (): React.ReactElement => {
    const { stateCode } = useParams()
    if (!stateCode) {
        throw new Error('PROGRAMMING ERROR: proper url params not set')
    }
    // Page level state
    const [shouldValidate, setShouldValidate] = React.useState(false)
    const navigate = useNavigate()

    const {
        loading: loadingMcReviewSettings,
        data: mcrSettingsData,
        error: mcReviewError,
    } = useFetchMcReviewSettingsQuery()

    const { result: indexUsersResult } = wrapApolloResult(
        useIndexUsersQuery({
            fetchPolicy: 'cache-and-network',
        })
    )

    const [_editStateAssignment, { loading: editLoading, error: editError }] =
        useUpdateStateAssignmentMutation()

    if (!isValidStateCode(stateCode.toUpperCase())) {
        return <Error404 />
    }

    const showFieldErrors = (error?: FormError) =>
        shouldValidate && Boolean(error)
<<<<<<< HEAD
    const onSubmit = (_values: EditStateAssignFormValues) => {
=======

    const onSubmit = (values: EditStateAssignFormValues) => {
>>>>>>> f9edbaca
        console.info('submitted - to be implemented')
    }

    if (indexUsersResult.status === 'LOADING' || loadingMcReviewSettings)
        return (
            <GridContainer>
                <Loading />
            </GridContainer>
        )

    if (indexUsersResult.status === 'ERROR' || mcReviewError) {
        let error
        if (indexUsersResult.status === 'ERROR') {
            error = indexUsersResult.error
        }
        if (mcReviewError) {
            error = mcReviewError
        }
        return <SettingsErrorAlert error={error} />
    }

    const indexUsers = indexUsersResult.data.indexUsers.edges
    const dropdownOptions: FilterOptionType[] = []
    const allAssignments: StateAssignment[] =
        mcrSettingsData?.fetchMcReviewSettings.stateAssignments ?? []
    const stateAssignments = allAssignments.find(
        (state) => state.stateCode === stateCode.toUpperCase()
    )
    const assignedUsers = stateAssignments?.assignedCMSUsers ?? []

    // Form setup
    const formInitialValues: EditStateAssignFormValues = {
        dmcoAssignmentsByID: assignedUsers.map((user) => ({
            label: `${user.givenName} ${user.familyName}`,
            value: user.id,
        })),
    }

    indexUsers.forEach((user) => {
        if (
            (user.node.__typename === 'CMSApproverUser' ||
                user.node.__typename === 'CMSUser') &&
            user.node.divisionAssignment === 'DMCO'
        ) {
            dropdownOptions.push({
                label: `${user.node.givenName} ${user.node.familyName}`,
                value: user.node.id,
            })
        }
    })

    return (
        <FormContainer id="EditStateAssign" className="standaloneForm">
            <Breadcrumbs
                items={[
                    {
                        link: RoutesRecord.DASHBOARD_SUBMISSIONS,
                        text: 'Dashboard',
                    },
                    {
                        link: RoutesRecord.MCR_SETTINGS,
                        text: 'MC-Review settings',
                    },
                    {
                        link: RoutesRecord.STATE_ASSIGNMENTS,
                        text: 'State assignments',
                    },
                    {
                        link: RoutesRecord.EDIT_STATE_ASSIGNMENTS,
                        text: 'Edit',
                    },
                ]}
            />
            {editError && <GenericApiErrorBanner />}
            <Formik
                initialValues={formInitialValues}
                onSubmit={(values) => onSubmit(values)}
<<<<<<< HEAD
            >
                {({ errors, values, handleSubmit }) => (
                    <UswdsForm
                        id="EditStateAssignForm"
                        aria-label={'Edit state assignment'}
                        aria-describedby="form-guidance"
                        onSubmit={(e) => {
                            setShouldValidate(true)
                            return handleSubmit(e)
                        }}
                    >
                        <div id="formInnerContainer">
                            <h2>Edit state assignment</h2>
                            <fieldset>
                                <legend className="srOnly">
                                    Update DMCO staff
                                </legend>
                                <DataDetail id="state-code" label="State">
                                    {stateCode}
                                </DataDetail>

                                <DataDetail
                                    id="current-dmco-assignments"
                                    label="DMCO staff assigned"
                                >
                                    None
                                </DataDetail>

                                <FormGroup
                                    error={showFieldErrors(
                                        errors.dmcoAssignmentsByID
                                    )}
                                >
                                    <Label htmlFor={'dmcoAssignmentsByID'}>
                                        Update DMCO staff
                                    </Label>
                                    <span>Required</span>
                                    <FieldSelect
                                        name="dmcoAssignmentsByID"
                                        optionDescriptionSingular="user"
                                        dropdownOptions={[]}
                                        initialValues={
                                            values.dmcoAssignmentsByID
                                        }
                                    />
                                </FormGroup>
                            </fieldset>
                        </div>

                        <PageActionsContainer>
                            <ButtonGroup type="default">
                                <ActionButton
                                    type="button"
                                    variant="outline"
                                    data-testid="page-actions-left-secondary"
                                    parent_component_type="page body"
                                    link_url={RoutesRecord.STATE_ASSIGNMENTS}
                                    onClick={() =>
                                        navigate(RoutesRecord.STATE_ASSIGNMENTS)
                                    }
                                >
                                    Cancel
                                </ActionButton>

                                <ActionButton
                                    type="submit"
                                    variant="success"
                                    data-testid="page-actions-right-primary"
                                    parent_component_type="page body"
                                    animationTimeout={1000}
                                    loading={editLoading}
                                >
                                    Save changes
                                </ActionButton>
                            </ButtonGroup>
                        </PageActionsContainer>
                    </UswdsForm>
=======
                validationSchema={EditStateAssignmentSchema}
            >
                {({ errors, values, handleSubmit }) => (
                    <Grid className={styles.maxWidthContainer}>
                        {showFieldErrors(errors.dmcoAssignmentsByID) && (
                            <ErrorAlert
                                heading="Assign a DMCO analyst"
                                message="You must select at least one staff member in the ‘Update DMCO staff’ field to save these changes."
                            />
                        )}
                        <UswdsForm
                            id="EditStateAssignForm"
                            aria-label={'Edit state assignment'}
                            aria-describedby="form-guidance"
                            onSubmit={(e) => {
                                setShouldValidate(true)
                                return handleSubmit(e)
                            }}
                        >
                            <div id="formInnerContainer">
                                <h2>Edit state assignment</h2>
                                <fieldset>
                                    <legend className="srOnly">
                                        Update DMCO staff
                                    </legend>
                                    <DataDetail id="state-code" label="State">
                                        {stateCode}
                                    </DataDetail>

                                    <DataDetail
                                        id="current-dmco-assignments"
                                        label="DMCO staff assigned"
                                    >
                                        {values.dmcoAssignmentsByID.length >
                                        0 ? (
                                            <ul>
                                                {values.dmcoAssignmentsByID.map(
                                                    (analyst) => (
                                                        <li>{analyst.label}</li>
                                                    )
                                                )}
                                            </ul>
                                        ) : (
                                            'None'
                                        )}
                                    </DataDetail>

                                    <FormGroup
                                        error={showFieldErrors(
                                            errors.dmcoAssignmentsByID
                                        )}
                                    >
                                        <Label htmlFor={'dmcoAssignmentsByID'}>
                                            Update DMCO staff
                                        </Label>
                                        <span>Required</span>
                                        {showFieldErrors(
                                            errors.dmcoAssignmentsByID
                                        ) && (
                                            <PoliteErrorMessage formFieldLabel="Update DMCO staff">
                                                {
                                                    errors.dmcoAssignmentsByID as string
                                                }
                                            </PoliteErrorMessage>
                                        )}
                                        <FieldSelect
                                            label="Update DMCO staff"
                                            name="dmcoAssignmentsByID"
                                            optionDescriptionSingular="user"
                                            dropdownOptions={dropdownOptions}
                                            initialValues={
                                                values.dmcoAssignmentsByID
                                            }
                                        />
                                    </FormGroup>
                                </fieldset>
                            </div>

                            <PageActionsContainer>
                                <ButtonGroup type="default">
                                    <ActionButton
                                        type="button"
                                        variant="outline"
                                        data-testid="page-actions-left-secondary"
                                        parent_component_type="page body"
                                        link_url={
                                            RoutesRecord.STATE_ASSIGNMENTS
                                        }
                                        onClick={() =>
                                            navigate(
                                                RoutesRecord.STATE_ASSIGNMENTS
                                            )
                                        }
                                    >
                                        Cancel
                                    </ActionButton>

                                    <ActionButton
                                        type="submit"
                                        variant="success"
                                        data-testid="page-actions-right-primary"
                                        parent_component_type="page body"
                                        animationTimeout={1000}
                                        loading={editLoading}
                                    >
                                        Save changes
                                    </ActionButton>
                                </ButtonGroup>
                            </PageActionsContainer>
                        </UswdsForm>
                    </Grid>
>>>>>>> f9edbaca
                )}
            </Formik>
        </FormContainer>
    )
}<|MERGE_RESOLUTION|>--- conflicted
+++ resolved
@@ -1,7 +1,4 @@
 import React from 'react'
-<<<<<<< HEAD
-import { ButtonGroup, FormGroup, Label } from '@trussworks/react-uswds'
-=======
 import {
     ButtonGroup,
     FormGroup,
@@ -9,7 +6,6 @@
     Label,
     Grid,
 } from '@trussworks/react-uswds'
->>>>>>> f9edbaca
 import { useNavigate, useParams } from 'react-router-dom'
 import { Form as UswdsForm } from '@trussworks/react-uswds'
 import { Formik, FormikErrors } from 'formik'
@@ -84,12 +80,8 @@
 
     const showFieldErrors = (error?: FormError) =>
         shouldValidate && Boolean(error)
-<<<<<<< HEAD
-    const onSubmit = (_values: EditStateAssignFormValues) => {
-=======
 
     const onSubmit = (values: EditStateAssignFormValues) => {
->>>>>>> f9edbaca
         console.info('submitted - to be implemented')
     }
 
@@ -167,85 +159,6 @@
             <Formik
                 initialValues={formInitialValues}
                 onSubmit={(values) => onSubmit(values)}
-<<<<<<< HEAD
-            >
-                {({ errors, values, handleSubmit }) => (
-                    <UswdsForm
-                        id="EditStateAssignForm"
-                        aria-label={'Edit state assignment'}
-                        aria-describedby="form-guidance"
-                        onSubmit={(e) => {
-                            setShouldValidate(true)
-                            return handleSubmit(e)
-                        }}
-                    >
-                        <div id="formInnerContainer">
-                            <h2>Edit state assignment</h2>
-                            <fieldset>
-                                <legend className="srOnly">
-                                    Update DMCO staff
-                                </legend>
-                                <DataDetail id="state-code" label="State">
-                                    {stateCode}
-                                </DataDetail>
-
-                                <DataDetail
-                                    id="current-dmco-assignments"
-                                    label="DMCO staff assigned"
-                                >
-                                    None
-                                </DataDetail>
-
-                                <FormGroup
-                                    error={showFieldErrors(
-                                        errors.dmcoAssignmentsByID
-                                    )}
-                                >
-                                    <Label htmlFor={'dmcoAssignmentsByID'}>
-                                        Update DMCO staff
-                                    </Label>
-                                    <span>Required</span>
-                                    <FieldSelect
-                                        name="dmcoAssignmentsByID"
-                                        optionDescriptionSingular="user"
-                                        dropdownOptions={[]}
-                                        initialValues={
-                                            values.dmcoAssignmentsByID
-                                        }
-                                    />
-                                </FormGroup>
-                            </fieldset>
-                        </div>
-
-                        <PageActionsContainer>
-                            <ButtonGroup type="default">
-                                <ActionButton
-                                    type="button"
-                                    variant="outline"
-                                    data-testid="page-actions-left-secondary"
-                                    parent_component_type="page body"
-                                    link_url={RoutesRecord.STATE_ASSIGNMENTS}
-                                    onClick={() =>
-                                        navigate(RoutesRecord.STATE_ASSIGNMENTS)
-                                    }
-                                >
-                                    Cancel
-                                </ActionButton>
-
-                                <ActionButton
-                                    type="submit"
-                                    variant="success"
-                                    data-testid="page-actions-right-primary"
-                                    parent_component_type="page body"
-                                    animationTimeout={1000}
-                                    loading={editLoading}
-                                >
-                                    Save changes
-                                </ActionButton>
-                            </ButtonGroup>
-                        </PageActionsContainer>
-                    </UswdsForm>
-=======
                 validationSchema={EditStateAssignmentSchema}
             >
                 {({ errors, values, handleSubmit }) => (
@@ -357,7 +270,6 @@
                             </PageActionsContainer>
                         </UswdsForm>
                     </Grid>
->>>>>>> f9edbaca
                 )}
             </Formik>
         </FormContainer>
