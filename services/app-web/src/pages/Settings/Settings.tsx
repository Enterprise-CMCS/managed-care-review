import React, { useState, useEffect } from 'react'
import { Grid, GridContainer, Icon, SideNav } from '@trussworks/react-uswds'
import styles from './Settings.module.scss'
import { NavLinkWithLogging } from '../../components'
import { Outlet, useLocation } from 'react-router-dom'
import { recordJSException } from '@mc-review/otel'
import { useLDClient } from 'launchdarkly-react-client-sdk'
import { featureFlags } from '@mc-review/common-code'
import {
    EmailConfiguration,
    StateAnalystsConfiguration,
    StateAssignment,
    useFetchEmailSettingsQuery,
    useFetchMcReviewSettingsQuery,
} from '../../gen/gqlClient'
import { StateAnalystsInDashboardType } from './SettingsTables/StateAssignmentTable'
<<<<<<< HEAD
import { PageHeadingsRecord, RoutesRecord } from '@mc-review/constants'
import { usePage } from '../../contexts/PageContext'
=======
import { RoutesRecord } from '../../constants'
>>>>>>> 8a7ebc52
import { ApolloError } from '@apollo/client'
import { AssignedStaffUpdateBanner } from '../../components/Banner/AssignedStaffUpdateBanner/AssignedStaffUpdateBanner'
import { useCurrentRoute } from '../../hooks'
import { SETTINGS_HIDE_SIDEBAR_ROUTES } from '../../constants/routes'

export const TestMonitoring = (): null => {
    const location = useLocation()
    const monitoringTest = new URLSearchParams(location.search).get('test')
    if (monitoringTest) {
        if (monitoringTest === 'crash') {
            throw new Error(
                'This is a force JS error - should catch in error boundary and log to monitoring'
            )
        } else if (monitoringTest === 'error') {
            recordJSException(new Error('Test error logging'))
        }
    }
    return null
}

const mapStateAnalystsFromParamStore = (
    stateAnalysts?: StateAnalystsConfiguration[] | null
): StateAnalystsInDashboardType[] => {
    return stateAnalysts
        ? stateAnalysts.map((sa) => ({
              analysts: sa.emails.map((email) => {
                  return { givenName: 'N/A', familyName: 'N/A', email }
              }), // not given or family names because parameter store cannot guarantee this context
              stateCode: sa.stateCode,
<<<<<<< HEAD
=======
              stateName: 'Unknown state',
>>>>>>> 8a7ebc52
              editLink: `/mc-review-settings/state-assignments/${sa.stateCode.toUpperCase()}/edit`,
          }))
        : []
}

export type LastUpdatedAnalystsType = {
    state: string
    removed: string[] // full name string - passed from formik label in EditStateAssign
    added: string[] // full name string - passed from formik label in EditStateAssign
}
export type MCReviewSettingsContextType = {
    emailConfig: {
        data?: EmailConfiguration
        loading: boolean
        error: ApolloError | Error | undefined
    }
    stateAnalysts: {
        data: StateAnalystsInDashboardType[]
        loading: boolean
        error: ApolloError | Error | undefined
        lastUpdated: LastUpdatedAnalystsType | null
        setLastUpdated: React.Dispatch<
            React.SetStateAction<LastUpdatedAnalystsType | null>
        >
    }
}

const mapStateAnalystFromDB = (
    stateAssignments?: StateAssignment[] | null
): StateAnalystsInDashboardType[] => {
    return stateAssignments
        ? stateAssignments.map((state) => ({
              stateCode: state.stateCode,
<<<<<<< HEAD
              emails: state.assignedCMSUsers.map((user) => user.email),
=======
              stateName: state.name,
              analysts: state.assignedCMSUsers.map((user) => {
                  return {
                      givenName: user.givenName,
                      familyName: user.familyName,
                      email: user.email,
                  }
              }),
>>>>>>> 8a7ebc52
              editLink: `/mc-review-settings/state-assignments/${state.stateCode.toUpperCase()}/edit`,
          }))
        : []
}

export const Settings = (): React.ReactElement => {
    const ldClient = useLDClient()
    const { currentRoute } = useCurrentRoute()
    const { pathname } = useLocation()
    const [lastUpdatedAnalysts, setLastUpdatedAnalysts] =
        useState<LastUpdatedAnalystsType | null>(null)
    const readWriteStateAssignments = ldClient?.variation(
        featureFlags.READ_WRITE_STATE_ASSIGNMENTS.flag,
        featureFlags.READ_WRITE_STATE_ASSIGNMENTS.defaultValue
    )

    // determine if we should display a recent submit success banner
    const submitType = new URLSearchParams(location.search).get('submit')
    const showAnalystsUpdatedBanner =
        readWriteStateAssignments && submitType == 'state-assignments'

    const isSelectedLink = (route: string): string => {
        return route.includes(pathname) ? 'usa-current' : ''
    }

    const {
        loading: loadEmailSettings,
        data: emailSettingsData,
        error: emailSettingsError,
    } = useFetchEmailSettingsQuery({
        skip: readWriteStateAssignments,
    })
    const {
        loading: loadingMcReviewSettings,
        data: mcrSettingsData,
        error: mcReviewError,
        refetch: refetchMcReviewSettings,
    } = useFetchMcReviewSettingsQuery({
        skip: !readWriteStateAssignments,
        notifyOnNetworkStatusChange: true,
    })

    // Refetch all data in background if there's been recent update

    useEffect(() => {
        if (showAnalystsUpdatedBanner) {
            // right now we only have one case of setting data that can change in the background (assigned analysts)
            // this refetch data will just rerender data when available, no loading state currently since changes are likely very small
            void refetchMcReviewSettings()
        }
    }, [showAnalystsUpdatedBanner, refetchMcReviewSettings])

    const loadingSettingsData = readWriteStateAssignments
        ? loadingMcReviewSettings
        : loadEmailSettings
    const isSettingsError = readWriteStateAssignments
        ? mcReviewError
        : emailSettingsError

    const emailConfig =
        readWriteStateAssignments && mcrSettingsData
            ? mcrSettingsData.fetchMcReviewSettings.emailConfiguration
            : emailSettingsData?.fetchEmailSettings.config

    let stateAnalysts: StateAnalystsInDashboardType[] = []
    stateAnalysts = readWriteStateAssignments
        ? mapStateAnalystFromDB(
              mcrSettingsData?.fetchMcReviewSettings.stateAssignments
          )
        : mapStateAnalystsFromParamStore(
              emailSettingsData?.fetchEmailSettings.stateAnalysts
          )

    const context: MCReviewSettingsContextType = {
        emailConfig: {
            data: emailConfig ?? undefined,
            loading: loadingSettingsData,
            error:
                isSettingsError || !emailConfig
                    ? new Error(
                          'Request succeed but contained no email settings data'
                      )
                    : undefined,
        },
        stateAnalysts: {
            data: stateAnalysts,
            loading: loadingSettingsData,
            error: isSettingsError,
            lastUpdated: lastUpdatedAnalysts,
            setLastUpdated: (analysts) => {
                setLastUpdatedAnalysts(analysts)
            },
        },
    }

    const showConfirmationBanner =
        showAnalystsUpdatedBanner && lastUpdatedAnalysts && !loadingSettingsData

    if (SETTINGS_HIDE_SIDEBAR_ROUTES.includes(currentRoute)) {
        return <Outlet context={context} />
    }

    return (
        <div className={styles.background}>
            <GridContainer className={styles.outletContainer}>
                <div className={styles.verticalNavContainer}>
                    <div className={styles.backLinkContainer}>
                        <NavLinkWithLogging
                            to={{
                                pathname: RoutesRecord.DASHBOARD_SUBMISSIONS,
                            }}
                            event_name="back_button"
                        >
                            <Icon.ArrowBack />
                            <span>&nbsp;Back to dashboard</span>
                        </NavLinkWithLogging>
                    </div>
                    <SideNav
                        items={[
                            <NavLinkWithLogging
                                to={RoutesRecord.STATE_ASSIGNMENTS}
                                className={isSelectedLink(
                                    RoutesRecord.STATE_ASSIGNMENTS
                                )}
                            >
                                State assignments
                            </NavLinkWithLogging>,
                            <NavLinkWithLogging
                                to={RoutesRecord.DIVISION_ASSIGNMENTS}
                                className={isSelectedLink(
                                    RoutesRecord.DIVISION_ASSIGNMENTS
                                )}
                            >
                                Division assignments
                            </NavLinkWithLogging>,
                            <NavLinkWithLogging
                                to={RoutesRecord.AUTOMATED_EMAILS}
                                className={isSelectedLink(
                                    RoutesRecord.AUTOMATED_EMAILS
                                )}
                            >
                                Automated emails
                            </NavLinkWithLogging>,
                            <NavLinkWithLogging
                                to={RoutesRecord.SUPPORT_EMAILS}
                                className={isSelectedLink(
                                    RoutesRecord.SUPPORT_EMAILS
                                )}
                            >
                                Support emails
                            </NavLinkWithLogging>,
                        ]}
                    />
                </div>
                <Grid className={styles.tableContainer}>
                    {showConfirmationBanner && (
                        <AssignedStaffUpdateBanner
                            state={lastUpdatedAnalysts.state}
                            added={lastUpdatedAnalysts.added}
                            removed={lastUpdatedAnalysts.removed}
                        />
                    )}
                    <Outlet context={context} />
                </Grid>
                <TestMonitoring />
            </GridContainer>
        </div>
    )
}<|MERGE_RESOLUTION|>--- conflicted
+++ resolved
@@ -14,12 +14,8 @@
     useFetchMcReviewSettingsQuery,
 } from '../../gen/gqlClient'
 import { StateAnalystsInDashboardType } from './SettingsTables/StateAssignmentTable'
-<<<<<<< HEAD
-import { PageHeadingsRecord, RoutesRecord } from '@mc-review/constants'
+import { PageHeadingsRecord, RoutesRecord } from '../../constants'
 import { usePage } from '../../contexts/PageContext'
-=======
-import { RoutesRecord } from '../../constants'
->>>>>>> 8a7ebc52
 import { ApolloError } from '@apollo/client'
 import { AssignedStaffUpdateBanner } from '../../components/Banner/AssignedStaffUpdateBanner/AssignedStaffUpdateBanner'
 import { useCurrentRoute } from '../../hooks'
@@ -49,10 +45,6 @@
                   return { givenName: 'N/A', familyName: 'N/A', email }
               }), // not given or family names because parameter store cannot guarantee this context
               stateCode: sa.stateCode,
-<<<<<<< HEAD
-=======
-              stateName: 'Unknown state',
->>>>>>> 8a7ebc52
               editLink: `/mc-review-settings/state-assignments/${sa.stateCode.toUpperCase()}/edit`,
           }))
         : []
@@ -86,18 +78,7 @@
     return stateAssignments
         ? stateAssignments.map((state) => ({
               stateCode: state.stateCode,
-<<<<<<< HEAD
               emails: state.assignedCMSUsers.map((user) => user.email),
-=======
-              stateName: state.name,
-              analysts: state.assignedCMSUsers.map((user) => {
-                  return {
-                      givenName: user.givenName,
-                      familyName: user.familyName,
-                      email: user.email,
-                  }
-              }),
->>>>>>> 8a7ebc52
               editLink: `/mc-review-settings/state-assignments/${state.stateCode.toUpperCase()}/edit`,
           }))
         : []
