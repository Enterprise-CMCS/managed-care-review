--- conflicted
+++ resolved
@@ -1,20 +1,11 @@
 import React from 'react'
 import { Grid, GridContainer, Icon, SideNav } from '@trussworks/react-uswds'
 import styles from './Settings.module.scss'
-<<<<<<< HEAD
-import { Tabs, TabPanel, Loading } from '../../components'
-import { EmailSettingsTable } from './EmailSettingsTables/EmailSettingsTables'
-import { CMSUsersTable } from './CMSUsersTable/CMSUsersTable'
-import { SettingsErrorAlert } from './SettingsErrorAlert'
-import { useLocation } from 'react-router-dom'
-import { recordJSException } from '@mc-review/otel'
-import { hasAdminUserPermissions } from '@mc-review/helpers'
-=======
 import { NavLinkWithLogging } from '../../components'
 import { Outlet, useLocation } from 'react-router-dom'
-import { recordJSException } from '../../otelHelpers'
+import { recordJSException } from '@mc-review/otel'
 import { useLDClient } from 'launchdarkly-react-client-sdk'
-import { featureFlags } from '../../common-code/featureFlags'
+import { featureFlags } from '@mc-review/common-code'
 import {
     EmailConfiguration,
     StateAnalystsConfiguration,
@@ -23,10 +14,9 @@
     useFetchMcReviewSettingsQuery,
 } from '../../gen/gqlClient'
 import { StateAnalystsInDashboardType } from './SettingsTables/StateAssignmentTable'
-import { PageHeadingsRecord, RoutesRecord } from '../../constants'
+import { PageHeadingsRecord, RoutesRecord } from '@mc-review/constants'
 import { usePage } from '../../contexts/PageContext'
 import { ApolloError } from '@apollo/client'
->>>>>>> 70b6a558
 
 export const TestMonitoring = (): null => {
     const location = useLocation()
@@ -53,7 +43,7 @@
         ? stateAnalysts.map((sa) => ({
               emails: sa.emails,
               stateCode: sa.stateCode,
-              editLink: `/mc-review-settings/state-assignments/${sa.stateCode.toUpperCase()}/edit`
+              editLink: `/mc-review-settings/state-assignments/${sa.stateCode.toUpperCase()}/edit`,
           }))
         : []
 }
@@ -78,7 +68,7 @@
         ? stateAssignments.map((state) => ({
               stateCode: state.stateCode,
               emails: state.assignedCMSUsers.map((user) => user.email),
-            editLink: `/mc-review-settings/state-assignments/${state.stateCode.toUpperCase()}/edit`
+              editLink: `/mc-review-settings/state-assignments/${state.stateCode.toUpperCase()}/edit`,
           }))
         : []
 }
