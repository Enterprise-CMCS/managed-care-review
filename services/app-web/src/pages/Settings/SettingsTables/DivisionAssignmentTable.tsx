--- conflicted
+++ resolved
@@ -25,10 +25,7 @@
 import { wrapApolloResult } from '@mc-review/helpers'
 import { SettingsErrorAlert } from '../SettingsErrorAlert'
 import { AccessibleSelect } from '../../../components/Select'
-<<<<<<< HEAD
-=======
 import { usePage } from '../../../contexts/PageContext'
->>>>>>> 2bbe891c
 
 type DivisionSelectOptions = {
     label: string
