import {
    Column,
    ColumnFiltersState,
    createColumnHelper,
    FilterFn,
    flexRender,
    getCoreRowModel,
    getFacetedUniqueValues,
    getFilteredRowModel,
    getSortedRowModel,
    useReactTable,
} from '@tanstack/react-table'
import { useMemo, useRef, useState } from 'react'
import {
    FilterAccordion,
    FilterOptionType,
    FilterSelect,
    FilterSelectedOptionsType,
} from '../../../components/FilterAccordion'
import { DoubleColumnGrid, Loading } from '../../../components'
import { GridContainer, Table } from '@trussworks/react-uswds'

import styles from '../Settings.module.scss'
import { pluralize } from '@mc-review/common-code'
import { useTealium } from '../../../hooks'
import useDeepCompareEffect from 'use-deep-compare-effect'
import { useOutletContext } from 'react-router-dom'
import { type MCReviewSettingsContextType } from '../Settings'
import { EditLink, formatUserNamesFromUsers } from '../'
import { SettingsErrorAlert } from '../SettingsErrorAlert'
<<<<<<< HEAD
import { useLDClient } from 'launchdarkly-react-client-sdk'
import { featureFlags } from '@mc-review/common-code'
=======
>>>>>>> 76c47262
import { getTealiumFiltersChanged } from '../../../tealium/tealiumHelpers'

type AnalystDisplayType = {
    email: string
    givenName?: string
    familyName?: string
}

type StateAnalystsInDashboardType = {
    analysts: AnalystDisplayType[]
    stateCode: string
    stateName: string
    editLink: string
}

const columnHelper = createColumnHelper<StateAnalystsInDashboardType>()

const getAppliedFilters = (columnFilters: ColumnFiltersState, id: string) => {
    type TempRecord = { value: string; label: string; id: string }
    const valuesFromUrl = [] as TempRecord[]
    columnFilters.forEach((filter) => {
        if (Array.isArray(filter.value)) {
            filter.value.forEach((value) => {
                valuesFromUrl.push({
                    value: value,
                    label: value,
                    id: filter.id,
                })
            })
        }
    })
    const filterValues = valuesFromUrl
        .filter((item) => item.id === id)
        .map((item) => ({ value: item.value, label: item.value }))
    return filterValues as FilterOptionType[]
}

const analystFilter: FilterFn<AnalystDisplayType[]> = (
    row,
    columnId,
    filterValue: string[]
) => {
    const rowData: AnalystDisplayType[] = row.getValue(columnId)
    const assignedAnalystsEmail: string[] = rowData.map(
        (analyst) => analyst.email
    )

    if (!filterValue || filterValue.length === 0) {
        return true
    }

    if (filterValue.includes('No assignment')) {
        return (
            filterValue.some((filter) =>
                assignedAnalystsEmail.includes(filter)
            ) || assignedAnalystsEmail.length === 0
        )
    }

    return filterValue.some((filter) => assignedAnalystsEmail.includes(filter))
}

const StateAssignmentTable = () => {
    const lastClickedElement = useRef<string | null>(null)
    const [columnFilters, setColumnFilters] = useState<ColumnFiltersState>([])
    const [prevFilters, setPrevFilters] = useState<{
        filtersForAnalytics: string
        results?: string
    }>({
        filtersForAnalytics: '',
    })
    const { logFilterEvent } = useTealium()
    const { stateAnalysts: analysts } =
        useOutletContext<MCReviewSettingsContextType>()

    const tableColumns = useMemo(
        () => [
            columnHelper.accessor('stateCode', {
                id: 'stateCode',
                header: 'State',
                cell: (info) => (
                    <span aria-label={info.row.original.stateName}>
                        {info.getValue()}
                    </span>
                ),
                filterFn: `arrIncludesSome`,
            }),
            columnHelper.accessor('analysts', {
                id: 'analysts',
                header: 'Assigned DMCO staff',
                cell: (info) => formatUserNamesFromUsers(info.getValue()),
                filterFn: 'analystFilter',
            }),
            columnHelper.accessor('editLink', {
                id: 'editLink',
                header: 'Edit state assignment',
                cell: (info) => (
                    <EditLink
                        rowID={info.row.original.stateCode}
                        url={info.getValue()}
                        fieldName={info.row.original.stateName}
                    />
                ),
            }),
        ],
        []
    )

    const reactTable = useReactTable({
        data: analysts.data.sort((a, b) =>
            a['stateCode'] > b['stateCode'] ? 1 : -1
        ),
        // Find the custom filter interface definition in services/app-web/src/types/tanstack-table.d.ts
        filterFns: {
            dateRangeFilter: () => true,
            analystFilter: analystFilter,
        },
        getCoreRowModel: getCoreRowModel(),
        columns: tableColumns,
        state: {
            columnFilters,
        },
        onColumnFiltersChange: setColumnFilters,
        getFacetedUniqueValues: getFacetedUniqueValues(),
        getFilteredRowModel: getFilteredRowModel(),
        getSortedRowModel: getSortedRowModel(),
    })

    const filteredRows = reactTable.getRowModel().rows

    const stateColumn = reactTable.getColumn(
        'stateCode'
    ) as Column<StateAnalystsInDashboardType>
    const analystsColumn = reactTable.getColumn(
        'analysts'
    ) as Column<StateAnalystsInDashboardType>
    const rowCount = `Displaying ${filteredRows.length} of ${analysts.data.length} ${pluralize(
        'state',
        filteredRows.length
    )}`
    const updateFilters = (
        column: Column<StateAnalystsInDashboardType>,
        selectedOptions: FilterSelectedOptionsType,
        filterName: string
    ) => {
        lastClickedElement.current = filterName
        column.setFilterValue(
            selectedOptions.map((selection) => selection.value)
        )
    }

    const clearFilters = () => {
        lastClickedElement.current = 'clearFiltersButton'
        reactTable.resetColumnFilters()
    }

    const emailFilterOptions = (): FilterOptionType[] => {
        const uniqueAnalysts: AnalystDisplayType[] = []
        // Filtering out duplicate analysts by email.
        Array.from(analystsColumn.getFacetedUniqueValues().keys())
            .flat()
            .forEach((currentAnalyst) => {
                const uniqueAnalyst = uniqueAnalysts.find(
                    (analyst: AnalystDisplayType) =>
                        analyst.email === currentAnalyst.email
                )
                if (!uniqueAnalyst) {
                    return uniqueAnalysts.push(currentAnalyst)
                }
            })

        const options: FilterOptionType[] = uniqueAnalysts.map((analyst) => ({
            value: analyst.email,
            label: formatUserNamesFromUsers([analyst]),
        }))

        return options.concat({
            value: 'No assignment',
            label: 'No assignment',
        })
    }

    // Handles logging when filters change.
    useDeepCompareEffect(() => {
        const prevFiltersForAnalytics = prevFilters.filtersForAnalytics
        const filterForAnalytics = getTealiumFiltersChanged(columnFilters)
        // Any changes in results or filters
        if (
            filterForAnalytics !== prevFiltersForAnalytics ||
            prevFilters.results === undefined
        ) {
            // if current filters is one and previous is more than 1, then it was cleared
            if (
                columnFilters.length === 0 &&
                prevFiltersForAnalytics.length > 0
            ) {
                logFilterEvent({
                    event_name: 'filter_removed',
                    search_result_count: rowCount,
                    filter_categories_used: filterForAnalytics,
                })
                // If there are filters, then we applied new filters
            } else if (columnFilters.length > 0) {
                logFilterEvent({
                    event_name: 'filters_applied',
                    search_result_count: rowCount,
                    results_count_after_filtering: rowCount,
                    results_count_prior_to_filtering:
                        prevFilters.results ?? 'No prior count, filter on load',
                    filter_categories_used: filterForAnalytics,
                })
            }
            setPrevFilters({
                filtersForAnalytics: filterForAnalytics,
                results: rowCount,
            })
        }
    }, [rowCount, columnFilters, setPrevFilters, prevFilters])

    if (analysts.loading)
        return (
            <GridContainer>
                <Loading />
            </GridContainer>
        )

    if (analysts.error || !analysts.data)
        return <SettingsErrorAlert error={analysts.error} />

    return (
        <>
            <h2>State assignments</h2>
            <p>
                Below is a list of the DMCO staff assigned to states. To edit
                the assigned staff click on the edit link below.
            </p>
            <FilterAccordion
                onClearFilters={clearFilters}
                filterTitle={'Filters'}
            >
                <DoubleColumnGrid>
                    <FilterSelect
                        value={getAppliedFilters(columnFilters, 'stateCode')}
                        name="state"
                        label="State"
                        filterOptions={Array.from(
                            stateColumn.getFacetedUniqueValues().keys()
                        )
                            .sort()
                            .map((state) => ({
                                value: state,
                                label: state,
                            }))}
                        onChange={(selectedOptions) =>
                            updateFilters(stateColumn, selectedOptions, 'state')
                        }
                    />
                    <FilterSelect
                        value={getAppliedFilters(columnFilters, 'analysts')}
                        name="analysts"
                        label="Analyst"
                        filterOptions={emailFilterOptions()}
                        onChange={(selectedOptions) =>
                            updateFilters(
                                analystsColumn,
                                selectedOptions,
                                'analysts'
                            )
                        }
                    />
                </DoubleColumnGrid>
            </FilterAccordion>
            <div aria-live="polite" aria-atomic>
                <div className={styles.filterCount}>{rowCount}</div>
            </div>
            <Table fullWidth bordered>
                <caption className="srOnly">State assignments</caption>
                <thead>
                    {reactTable.getHeaderGroups().map((headerGroup) => (
                        <tr key={headerGroup.id}>
                            {headerGroup.headers.map((header) => (
                                <th scope="col" key={header.id}>
                                    {flexRender(
                                        header.column.columnDef.header,
                                        header.getContext()
                                    )}
                                </th>
                            ))}
                        </tr>
                    ))}
                </thead>
                <tbody>
                    {filteredRows.map((row) => {
                        return (
                            <tr key={row.id}>
                                {row.getVisibleCells().map((cell) => (
                                    <td key={cell.id}>
                                        {flexRender(
                                            cell.column.columnDef.cell,
                                            cell.getContext()
                                        )}
                                    </td>
                                ))}
                            </tr>
                        )
                    })}
                </tbody>
            </Table>
        </>
    )
}
export {
    StateAssignmentTable,
    type StateAnalystsInDashboardType,
    type AnalystDisplayType,
}<|MERGE_RESOLUTION|>--- conflicted
+++ resolved
@@ -28,11 +28,6 @@
 import { type MCReviewSettingsContextType } from '../Settings'
 import { EditLink, formatUserNamesFromUsers } from '../'
 import { SettingsErrorAlert } from '../SettingsErrorAlert'
-<<<<<<< HEAD
-import { useLDClient } from 'launchdarkly-react-client-sdk'
-import { featureFlags } from '@mc-review/common-code'
-=======
->>>>>>> 76c47262
 import { getTealiumFiltersChanged } from '../../../tealium/tealiumHelpers'
 
 type AnalystDisplayType = {
