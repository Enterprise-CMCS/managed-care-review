--- conflicted
+++ resolved
@@ -26,16 +26,10 @@
 import useDeepCompareEffect from 'use-deep-compare-effect'
 import { useOutletContext } from 'react-router-dom'
 import { type MCReviewSettingsContextType } from '../Settings'
-<<<<<<< HEAD
-import { formatEmails, EditLink } from '../'
+import { EditLink, formatUserNamesFromUsers, formatEmailsFromUsers } from '../'
 import { SettingsErrorAlert } from '../SettingsErrorAlert'
 import { useLDClient } from 'launchdarkly-react-client-sdk'
 import { featureFlags } from '@mc-review/common-code'
-=======
-import { EditLink, formatUserNamesFromUsers, formatEmailsFromUsers } from '../'
-import { SettingsErrorAlert } from '../SettingsErrorAlert'
-import { useLDClient } from 'launchdarkly-react-client-sdk'
-import { featureFlags } from '../../../common-code/featureFlags'
 import { getTealiumFiltersChanged } from '../../../tealium/tealiumHelpers'
 
 type AnalystDisplayType = {
@@ -43,7 +37,6 @@
     givenName?: string
     familyName?: string
 }
->>>>>>> 8a7ebc52
 
 type StateAnalystsInDashboardType = {
     analysts: AnalystDisplayType[]
@@ -146,10 +139,7 @@
                     <EditLink
                         rowID={info.row.original.stateCode}
                         url={info.getValue()}
-<<<<<<< HEAD
-=======
                         fieldName={info.row.original.stateName}
->>>>>>> 8a7ebc52
                     />
                 ),
             }),
