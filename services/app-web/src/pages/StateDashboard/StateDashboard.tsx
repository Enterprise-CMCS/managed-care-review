import { GridContainer } from '@trussworks/react-uswds'
import React from 'react'
import { useLocation } from 'react-router-dom'
<<<<<<< HEAD
import { packageName } from '@mc-review/hpp'
=======
>>>>>>> 8a7ebc52
import { useAuth } from '../../contexts/AuthContext'
import { useIndexContractsForDashboardQuery } from '../../gen/gqlClient'
import styles from './StateDashboard.module.scss'
import { SubmissionSuccessMessage } from './SubmissionSuccessMessage'
import { handleApolloError, isLikelyUserAuthError } from '@mc-review/helpers'
import {
    ErrorAlertSignIn,
    ContractTable,
    ContractInDashboardType,
    Loading,
    GenericApiErrorBanner,
    NavLinkWithLogging,
} from '../../components'
<<<<<<< HEAD
import { getCurrentRevisionFromHealthPlanPackage } from '@mc-review/helpers'
=======
>>>>>>> 8a7ebc52

/**
 * We only pull a subset of data out of the submission and revisions for display in Dashboard
 */

const DASHBOARD_ATTRIBUTE = 'state-dashboard-page'
export const StateDashboard = (): React.ReactElement => {
    const { loginStatus, loggedInUser } = useAuth()
    const location = useLocation()

    const { loading, data, error } = useIndexContractsForDashboardQuery({
        fetchPolicy: 'network-only',
    })

    if (error) {
        handleApolloError(error, true)
        return (
            <div id={DASHBOARD_ATTRIBUTE} className={styles.wrapper}>
                <GridContainer className={styles.container}>
                    {isLikelyUserAuthError(error, true) ? (
                        <ErrorAlertSignIn />
                    ) : (
                        <GenericApiErrorBanner />
                    )}
                </GridContainer>
            </div>
        )
    }

    if (loginStatus === 'LOADING' || !loggedInUser || loading || !data) {
        return <Loading />
    }

    if (loggedInUser.__typename !== 'StateUser') {
        return (
            <div id={DASHBOARD_ATTRIBUTE} className={styles.wrapper}>
                <div>State dashboard only visible for state users.</div>{' '}
            </div>
        )
    }

    const programs = loggedInUser.state.programs.filter(
        (program) => !program.isRateProgram
    )
    const submissionRows: ContractInDashboardType[] = []

    data?.indexContracts.edges
        .map((edge) => edge.node)
        .forEach((sub) => {
            if (sub.status === 'SUBMITTED' || sub.status === 'RESUBMITTED') {
                const currentRevision = sub.packageSubmissions[0]
                submissionRows.push({
                    id: sub.id,
                    name: currentRevision.contractRevision.contractName,
                    programs: programs.filter((program) => {
                        return currentRevision.contractRevision.formData.programIDs.includes(
                            program.id
                        )
                    }),
                    submittedAt: sub.initiallySubmittedAt,
                    status: sub.status,
                    updatedAt: currentRevision.contractRevision.updatedAt,
                })
            } else {
                const currentRevision = sub.draftRevision!

                submissionRows.push({
                    id: sub.id,
                    name: currentRevision.contractName,
                    programs: programs.filter((program) => {
                        return currentRevision.formData.programIDs.includes(
                            program.id
                        )
                    }),
                    submittedAt: sub.initiallySubmittedAt,
                    status: sub.status,
                    updatedAt: currentRevision.updatedAt,
                })
            }
        })

    const justSubmittedSubmissionName = new URLSearchParams(
        location.search
    ).get('justSubmitted')

    return (
        <>
            <div data-testid={DASHBOARD_ATTRIBUTE} className={styles.wrapper}>
                <GridContainer className={styles.container}>
                    {programs.length ? (
                        <section className={styles.panel}>
                            {justSubmittedSubmissionName && (
                                <SubmissionSuccessMessage
                                    submissionName={justSubmittedSubmissionName}
                                />
                            )}

                            <div className={styles.panelHeader}>
                                <h2>Submissions</h2>
                                <div>
                                    <NavLinkWithLogging
                                        className="usa-button"
                                        variant="unstyled"
                                        to={{
                                            pathname: '/submissions/new',
                                        }}
                                    >
                                        Start new submission
                                    </NavLinkWithLogging>
                                </div>
                            </div>
                            <ContractTable
                                tableData={submissionRows}
                                user={loggedInUser}
                            />
                        </section>
                    ) : (
                        <p>No programs exist</p>
                    )}
                </GridContainer>
            </div>
        </>
    )
}<|MERGE_RESOLUTION|>--- conflicted
+++ resolved
@@ -1,10 +1,6 @@
 import { GridContainer } from '@trussworks/react-uswds'
 import React from 'react'
 import { useLocation } from 'react-router-dom'
-<<<<<<< HEAD
-import { packageName } from '@mc-review/hpp'
-=======
->>>>>>> 8a7ebc52
 import { useAuth } from '../../contexts/AuthContext'
 import { useIndexContractsForDashboardQuery } from '../../gen/gqlClient'
 import styles from './StateDashboard.module.scss'
@@ -18,10 +14,6 @@
     GenericApiErrorBanner,
     NavLinkWithLogging,
 } from '../../components'
-<<<<<<< HEAD
-import { getCurrentRevisionFromHealthPlanPackage } from '@mc-review/helpers'
-=======
->>>>>>> 8a7ebc52
 
 /**
  * We only pull a subset of data out of the submission and revisions for display in Dashboard
