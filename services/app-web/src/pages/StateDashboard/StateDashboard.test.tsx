import { screen, waitFor, within } from '@testing-library/react'

import { StateDashboard } from './StateDashboard'
import {
    fetchCurrentUserMock,
    indexContractsMockSuccess,
    mockContractPackageUnlockedWithUnlockedType,
    mockContractPackageDraft,
    mockContractPackageSubmitted,
<<<<<<< HEAD
} from '@mc-review/mocks'
=======
    mockContractPackageApproved,
} from '../../testHelpers/apolloMocks'
>>>>>>> 76c47262
import { renderWithProviders } from '../../testHelpers/jestHelpers'
import { Contract } from '../../gen/gqlClient'

describe('StateDashboard', () => {
    it('display submission heading', async () => {
        renderWithProviders(<StateDashboard />, {
            apolloProvider: {
                mocks: [
                    fetchCurrentUserMock({ statusCode: 200 }),
                    indexContractsMockSuccess(),
                ],
            },
        })

        await waitFor(() =>
            expect(
                screen.getAllByRole('heading', {
                    level: 2,
                    name: 'Submissions',
                })
            ).toBeDefined()
        )
    })

    it('displays new submission link', async () => {
        renderWithProviders(<StateDashboard />, {
            apolloProvider: {
                mocks: [
                    fetchCurrentUserMock({ statusCode: 200 }),
                    indexContractsMockSuccess(),
                ],
            },
        })

        await waitFor(() => {
            const links = screen.getAllByRole('link', {
                name: 'Start new submission',
            })
            expect(links).toBeDefined()
            expect(links[0]).toHaveAttribute('href', '/submissions/new')
        })
    })

    it('displays submissions table', async () => {
        const mockUser = {
            __typename: 'StateUser' as const,
            state: {
                name: 'Minnesota',
                code: 'MN',
                programs: [
                    {
                        id: 'abbdf9b0-c49e-4c4c-bb6f-040cb7b51cce',
                        fullName: 'Special Needs Basic Care',
                        name: 'SNBC',
                        isRateProgram: false,
                    },
                    {
                        id: 'd95394e5-44d1-45df-8151-1cc1ee66f100',
                        fullName: 'Prepaid Medical Assistance Program',
                        name: 'PMAP',
                        isRateProgram: false,
                    },
                    {
                        id: 'ea16a6c0-5fc6-4df8-adac-c627e76660ab',
                        fullName: 'Minnesota Senior Care Plus ',
                        name: 'MSC+',
                        isRateProgram: false,
                    },
                    {
                        id: '3fd36500-bf2c-47bc-80e8-e7aa417184c5',
                        fullName: 'Minnesota Senior Health Options',
                        name: 'MSHO',
                        isRateProgram: false,
                    },
                ],
            },
            role: 'State User',
            email: 'bob@dmas.mn.gov',
        }

        // set draft current revision to a far future updatedAt. Set unlocked to nearer future. This allows us to test sorting.
        const draft = mockContractPackageDraft()
        // eslint-disable-next-line @typescript-eslint/no-non-null-assertion
        draft.draftRevision!.updatedAt = new Date('2100-01-01')
        const submitted = mockContractPackageSubmitted()
        submitted.packageSubmissions[0].contractRevision.updatedAt = new Date(
            '1991-01-01'
        )

        const unlockedType = mockContractPackageUnlockedWithUnlockedType()
        const unlocked: Contract = {
            ...mockContractPackageUnlockedWithUnlockedType({
                draftRevision: {
                    ...unlockedType.draftRevision,
                    updatedAt: new Date('2020-01-01'),
                },
            }),
            __typename: 'Contract',
        }

        draft.id = 'test-abc-draft'
        submitted.id = 'test-abc-submitted'
        unlocked.id = 'test-abc-unlocked'

        const submissions = [draft, submitted, unlocked]

        renderWithProviders(<StateDashboard />, {
            apolloProvider: {
                mocks: [
                    fetchCurrentUserMock({ statusCode: 200, user: mockUser }),
                    indexContractsMockSuccess(submissions),
                ],
            },
        })

        // we want to check that there's a table with three submissions, sorted by `updatedAt`.
        const rows = await screen.findAllByRole('row')

        const link1 = within(rows[1]).getByRole('link')
        expect(link1).toHaveAttribute(
            'href',
            '/submissions/test-abc-draft/edit/type'
        )

        const link2 = within(rows[2]).getByRole('link')
        expect(link2).toHaveAttribute(
            'href',
            '/submissions/test-abc-unlocked/edit/review-and-submit'
        )

        const link3 = within(rows[3]).getByRole('link')
        expect(link3).toHaveAttribute('href', '/submissions/test-abc-submitted')
    })

    it('displays the review status tag when it has been set', async () => {
        const mockUser = {
            __typename: 'StateUser' as const,
            state: {
                name: 'Minnesota',
                code: 'MN',
                programs: [
                    {
                        id: 'abbdf9b0-c49e-4c4c-bb6f-040cb7b51cce',
                        fullName: 'Special Needs Basic Care',
                        name: 'SNBC',
                        isRateProgram: false,
                    },
                    {
                        id: 'd95394e5-44d1-45df-8151-1cc1ee66f100',
                        fullName: 'Prepaid Medical Assistance Program',
                        name: 'PMAP',
                        isRateProgram: false,
                    },
                    {
                        id: 'ea16a6c0-5fc6-4df8-adac-c627e76660ab',
                        fullName: 'Minnesota Senior Care Plus ',
                        name: 'MSC+',
                        isRateProgram: false,
                    },
                    {
                        id: '3fd36500-bf2c-47bc-80e8-e7aa417184c5',
                        fullName: 'Minnesota Senior Health Options',
                        name: 'MSHO',
                        isRateProgram: false,
                    },
                ],
            },
            role: 'State User',
            email: 'bob@dmas.mn.gov',
        }

        const approved = mockContractPackageApproved()
        const submitted = mockContractPackageSubmitted()
        submitted.packageSubmissions[0].contractRevision.updatedAt = new Date(
            '1991-01-01'
        )

        const unlockedType = mockContractPackageUnlockedWithUnlockedType()
        const unlocked: Contract = {
            ...mockContractPackageUnlockedWithUnlockedType({
                draftRevision: {
                    ...unlockedType.draftRevision,
                    updatedAt: new Date('2020-01-01'),
                },
            }),
            __typename: 'Contract',
        }

        approved.id = 'test-abc-approved'
        submitted.id = 'test-abc-submitted'
        unlocked.id = 'test-abc-unlocked'

        const submissions = [approved, submitted, unlocked]

        renderWithProviders(<StateDashboard />, {
            apolloProvider: {
                mocks: [
                    fetchCurrentUserMock({ statusCode: 200, user: mockUser }),
                    indexContractsMockSuccess(submissions),
                ],
            },
        })

        // we want to check that there's a table with three submissions, sorted by `updatedAt`.
        const rows = await screen.findAllByRole('row')

        const row1 = within(rows[1]).getByTestId('submission-status')
        expect(row1).toHaveTextContent('Approved')

        const row2 = within(rows[2]).getByTestId('submission-status')
        expect(row2).toHaveTextContent('Unlocked')

        const row3 = within(rows[3]).getByTestId('submission-status')
        expect(row3).toHaveTextContent('Submitted')
    })

    it('displays submissions table without rate programs', async () => {
        const mockUser = {
            __typename: 'StateUser' as const,
            state: {
                name: 'Minnesota',
                code: 'MN',
                programs: [
                    {
                        id: 'abbdf9b0-c49e-4c4c-bb6f-040cb7b51cce',
                        fullName: 'Special Needs Basic Care',
                        name: 'SNBC',
                        isRateProgram: true,
                    },
                    {
                        id: 'd95394e5-44d1-45df-8151-1cc1ee66f100',
                        fullName: 'Prepaid Medical Assistance Program',
                        name: 'PMAP',
                        isRateProgram: true,
                    },
                    {
                        id: 'ea16a6c0-5fc6-4df8-adac-c627e76660ab',
                        fullName: 'Minnesota Senior Care Plus ',
                        name: 'MSC+',
                        isRateProgram: true,
                    },
                    {
                        id: '3fd36500-bf2c-47bc-80e8-e7aa417184c5',
                        fullName: 'Minnesota Senior Health Options',
                        name: 'MSHO',
                        isRateProgram: true,
                    },
                ],
            },
            role: 'State User',
            email: 'bob@dmas.mn.gov',
        }

        // set draft current revision to a far future updatedAt. Set unlocked to nearer future. This allows us to test sorting.
        const draft = mockContractPackageDraft()
        // eslint-disable-next-line @typescript-eslint/no-non-null-assertion
        draft.draftRevision!.updatedAt = new Date('2100-01-01')
        const submitted = mockContractPackageSubmitted()
        submitted.packageSubmissions[0].contractRevision.updatedAt = new Date(
            '1991-01-01'
        )

        const unlockedType = mockContractPackageUnlockedWithUnlockedType()
        const unlocked: Contract = {
            ...mockContractPackageUnlockedWithUnlockedType({
                draftRevision: {
                    ...unlockedType.draftRevision,
                    updatedAt: new Date('2020-01-01'),
                },
            }),
            __typename: 'Contract',
        }

        draft.id = 'test-abc-draft'
        submitted.id = 'test-abc-submitted'
        unlocked.id = 'test-abc-unlocked'

        const submissions = [draft, submitted, unlocked]

        renderWithProviders(<StateDashboard />, {
            apolloProvider: {
                mocks: [
                    fetchCurrentUserMock({ statusCode: 200, user: mockUser }),
                    indexContractsMockSuccess(submissions),
                ],
            },
        })

        await waitFor(() => {
            expect(screen.getByText(/No programs exist/)).toBeInTheDocument()
        })
    })

    it('should not display filters on state dashboard page', async () => {
        renderWithProviders(<StateDashboard />, {
            apolloProvider: {
                mocks: [
                    fetchCurrentUserMock({ statusCode: 200 }),
                    indexContractsMockSuccess(),
                ],
            },
        })

        await waitFor(() => {
            expect(
                screen.queryByTestId('state-dashboard-page')
            ).toBeInTheDocument()
            expect(screen.queryByTestId('accordion')).not.toBeInTheDocument()
        })
    })
})<|MERGE_RESOLUTION|>--- conflicted
+++ resolved
@@ -7,12 +7,8 @@
     mockContractPackageUnlockedWithUnlockedType,
     mockContractPackageDraft,
     mockContractPackageSubmitted,
-<<<<<<< HEAD
+    mockContractPackageApproved,
 } from '@mc-review/mocks'
-=======
-    mockContractPackageApproved,
-} from '../../testHelpers/apolloMocks'
->>>>>>> 76c47262
 import { renderWithProviders } from '../../testHelpers/jestHelpers'
 import { Contract } from '../../gen/gqlClient'
 
