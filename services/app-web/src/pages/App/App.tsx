import React from 'react'
import { BrowserRouter } from 'react-router-dom'
import { ErrorBoundary } from 'react-error-boundary'
import {
    ApolloProvider,
    ApolloClient,
    NormalizedCacheObject,
} from '@apollo/client'

import { AppBody } from './AppBody'
import { AuthProvider } from '../../contexts/AuthContext'
import { ErrorBoundaryRoot } from '../Errors/ErrorBoundaryRoot'
import { PageProvider } from '../../contexts/PageContext'
import TraceProvider from '../../contexts/TraceContext'
import { TealiumProvider } from '../../contexts/TealiumContext'

import { AuthModeType } from '../../common-code/config'
import { S3Provider } from '../../contexts/S3Context'
import type { S3ClientT } from '../../s3'
import { useScript } from '../../hooks'
import { generateNRScriptContent } from '../../newRelic'
import { getEnv } from '../../configHelpers/envHelpers'
<<<<<<< HEAD
=======
import { getTealiumEnv, tealiumClient, devTealiumClient } from '../../tealium'
>>>>>>> a5a1cb13

export type AppProps = {
    authMode: AuthModeType
    apolloClient: ApolloClient<NormalizedCacheObject>
    s3Client: S3ClientT
}

function App({
    authMode,
    apolloClient,
    s3Client,
}: AppProps): React.ReactElement {
<<<<<<< HEAD
    const environmentName = import.meta.env.VITE_APP_STAGE_NAME || ''
    const isHigherEnv = ['prod', 'val', 'main'].includes(environmentName)
    const nrSnippet = generateNRScriptContent({
        accountID: getEnv('VITE_APP_NR_ACCOUNT_ID'),
        trustKey: getEnv('VITE_APP_NR_TRUST_KEY'),
        applicationID: getEnv('VITE_APP_NR_AGENT_ID'),
        licenseKey: getEnv('VITE_APP_NR_LICENSE_KEY'),
=======
    const environmentName = process.env.REACT_APP_STAGE_NAME || ''
    const isHigherEnv = ['prod', 'val', 'main'].includes(environmentName)
    const nrSnippet = generateNRScriptContent({
        accountID: getEnv('REACT_APP_NR_ACCOUNT_ID'),
        trustKey: getEnv('REACT_APP_NR_TRUST_KEY'),
        applicationID: getEnv('REACT_APP_NR_AGENT_ID'),
        licenseKey: getEnv('REACT_APP_NR_LICENSE_KEY'),
>>>>>>> a5a1cb13
    })
    useScript({
        inlineScriptAsString: nrSnippet,
        src: '',
        id: 'newrelic',
        showScript: isHigherEnv,
    })
<<<<<<< HEAD
=======
    const tealiumEnv = getTealiumEnv(environmentName)
    const newTealiumClient =
        tealiumEnv === 'dev' ? devTealiumClient() : tealiumClient(tealiumEnv)
>>>>>>> a5a1cb13

    return (
        <ErrorBoundary FallbackComponent={ErrorBoundaryRoot}>
            <TraceProvider>
                <BrowserRouter>
                    <ApolloProvider client={apolloClient}>
                        <S3Provider client={s3Client}>
                            <AuthProvider authMode={authMode}>
                                <PageProvider>
                                    <TealiumProvider client={newTealiumClient}>
                                        <AppBody authMode={authMode} />
                                    </TealiumProvider>
                                </PageProvider>
                            </AuthProvider>
                        </S3Provider>
                    </ApolloProvider>
                </BrowserRouter>
            </TraceProvider>
        </ErrorBoundary>
    )
}

export default App<|MERGE_RESOLUTION|>--- conflicted
+++ resolved
@@ -20,10 +20,7 @@
 import { useScript } from '../../hooks'
 import { generateNRScriptContent } from '../../newRelic'
 import { getEnv } from '../../configHelpers/envHelpers'
-<<<<<<< HEAD
-=======
 import { getTealiumEnv, tealiumClient, devTealiumClient } from '../../tealium'
->>>>>>> a5a1cb13
 
 export type AppProps = {
     authMode: AuthModeType
@@ -36,23 +33,13 @@
     apolloClient,
     s3Client,
 }: AppProps): React.ReactElement {
-<<<<<<< HEAD
     const environmentName = import.meta.env.VITE_APP_STAGE_NAME || ''
-    const isHigherEnv = ['prod', 'val', 'main'].includes(environmentName)
-    const nrSnippet = generateNRScriptContent({
-        accountID: getEnv('VITE_APP_NR_ACCOUNT_ID'),
-        trustKey: getEnv('VITE_APP_NR_TRUST_KEY'),
-        applicationID: getEnv('VITE_APP_NR_AGENT_ID'),
-        licenseKey: getEnv('VITE_APP_NR_LICENSE_KEY'),
-=======
-    const environmentName = process.env.REACT_APP_STAGE_NAME || ''
     const isHigherEnv = ['prod', 'val', 'main'].includes(environmentName)
     const nrSnippet = generateNRScriptContent({
         accountID: getEnv('REACT_APP_NR_ACCOUNT_ID'),
         trustKey: getEnv('REACT_APP_NR_TRUST_KEY'),
         applicationID: getEnv('REACT_APP_NR_AGENT_ID'),
         licenseKey: getEnv('REACT_APP_NR_LICENSE_KEY'),
->>>>>>> a5a1cb13
     })
     useScript({
         inlineScriptAsString: nrSnippet,
@@ -60,12 +47,9 @@
         id: 'newrelic',
         showScript: isHigherEnv,
     })
-<<<<<<< HEAD
-=======
     const tealiumEnv = getTealiumEnv(environmentName)
     const newTealiumClient =
         tealiumEnv === 'dev' ? devTealiumClient() : tealiumClient(tealiumEnv)
->>>>>>> a5a1cb13
 
     return (
         <ErrorBoundary FallbackComponent={ErrorBoundaryRoot}>
