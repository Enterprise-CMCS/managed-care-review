import React, { useEffect } from 'react'
import { BrowserRouter } from 'react-router-dom'
import { ErrorBoundary } from 'react-error-boundary'
import {
    ApolloProvider,
    ApolloClient,
    NormalizedCacheObject,
} from '@apollo/client'

import { AppBody } from './AppBody'
import { logEvent } from '../../log_event'
import { AuthProvider } from '../../contexts/AuthContext'
import { PageProvider } from '../../contexts/PageContext'
<<<<<<< HEAD
import TraceProvider from '../../contexts/TraceContext'
import { GenericError } from '../Errors/GenericError'
=======
import { GenericErrorPage } from '../Errors/GenericErrorPage'
>>>>>>> 47d3131e
import { AuthModeType } from '../../common-code/domain-models'
import { S3Provider } from '../../contexts/S3Context'
import type { S3ClientT } from '../../s3'

function ErrorFallback({
    error,
}: {
    error: Error
    resetErrorBoundary?: () => void
}): React.ReactElement {
    return <GenericErrorPage />
}

function App({
    authMode,
    apolloClient,
    s3Client,
}: {
    authMode: AuthModeType
    apolloClient: ApolloClient<NormalizedCacheObject>
    s3Client: S3ClientT
}): React.ReactElement {
    useEffect(() => {
        logEvent('on_load', { success: true })
    }, [])

    return (
        <ErrorBoundary FallbackComponent={ErrorFallback}>
            <BrowserRouter>
                <TraceProvider>
                    <ApolloProvider client={apolloClient}>
                        <S3Provider client={s3Client}>
                            <AuthProvider authMode={authMode}>
                                <PageProvider>
                                    <AppBody authMode={authMode} />
                                </PageProvider>
                            </AuthProvider>
                        </S3Provider>
                    </ApolloProvider>
                </TraceProvider>
            </BrowserRouter>
        </ErrorBoundary>
    )
}

export default App<|MERGE_RESOLUTION|>--- conflicted
+++ resolved
@@ -11,12 +11,8 @@
 import { logEvent } from '../../log_event'
 import { AuthProvider } from '../../contexts/AuthContext'
 import { PageProvider } from '../../contexts/PageContext'
-<<<<<<< HEAD
 import TraceProvider from '../../contexts/TraceContext'
-import { GenericError } from '../Errors/GenericError'
-=======
 import { GenericErrorPage } from '../Errors/GenericErrorPage'
->>>>>>> 47d3131e
 import { AuthModeType } from '../../common-code/domain-models'
 import { S3Provider } from '../../contexts/S3Context'
 import type { S3ClientT } from '../../s3'
