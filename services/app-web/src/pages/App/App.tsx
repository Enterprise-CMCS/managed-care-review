--- conflicted
+++ resolved
@@ -2,13 +2,10 @@
 import { BrowserRouter as Router, Switch, Route } from 'react-router-dom'
 import { Header } from '../../components/Header/Header'
 import { Auth } from '../Auth/Auth'
+import { LocalAuth } from '../Auth/LocalAuth'
 import { CheckAuth } from '../Auth/CheckAuth'
 import './App.scss'
 import { logEvent } from '../../log_event'
-<<<<<<< HEAD
-import { CheckAuth } from '../Auth/CheckAuth'
-import { LocalAuth } from '../Auth/LocalAuth'
-=======
 import { ErrorBoundary } from 'react-error-boundary'
 
 function ErrorFallback({
@@ -24,7 +21,6 @@
         </div>
     )
 }
->>>>>>> d9d0bcc4
 
 const Dashboard = (): React.ReactElement => {
     return <div>Dashboard!</div>
@@ -46,28 +42,6 @@
     }
 
     return (
-<<<<<<< HEAD
-        <Router>
-            <div className="App">
-                <Header user={mockUser} loggedIn stateCode="MN" />
-                <main className="padding-x-4">
-                    <h1>Main Content</h1>
-                    <Switch>
-                        <Route path="/auth">
-                            {localLogin ? <LocalAuth /> : <Auth />}
-                        </Route>
-                        <Route path="/dashboard">
-                            <Dashboard />
-                        </Route>
-                        <Route path="/">
-                            <Landing />
-                        </Route>
-                    </Switch>
-                    <CheckAuth />
-                </main>
-            </div>
-        </Router>
-=======
         <ErrorBoundary FallbackComponent={ErrorFallback}>
             <Router>
                 <div className="App">
@@ -76,7 +50,7 @@
                         <h1>Main Content</h1>
                         <Switch>
                             <Route path="/auth">
-                                <Auth />
+                                {localLogin ? <LocalAuth /> : <Auth />}
                             </Route>
                             <Route path="/dashboard">
                                 <Dashboard />
@@ -90,7 +64,6 @@
                 </div>
             </Router>
         </ErrorBoundary>
->>>>>>> d9d0bcc4
     )
 }
 
