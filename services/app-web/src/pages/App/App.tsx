--- conflicted
+++ resolved
@@ -7,8 +7,6 @@
     ApolloClient,
     NormalizedCacheObject,
 } from '@apollo/client'
-
-import styles from './App.module.scss'
 
 import { AppBody } from './AppBody'
 import { logEvent } from '../../log_event'
@@ -41,7 +39,6 @@
 
     return (
         <ErrorBoundary FallbackComponent={ErrorFallback}>
-<<<<<<< HEAD
             <BrowserRouter>
                 <ApolloProvider client={apolloClient}>
                     <AuthProvider localLogin={localLogin}>
@@ -49,36 +46,6 @@
                     </AuthProvider>
                 </ApolloProvider>
             </BrowserRouter>
-=======
-            <Router>
-                <div id="App" className={styles.app}>
-                    <a className="usa-skipnav" href="#main-content">
-                        Skip to main content
-                    </a>
-                    <GovBanner aria-label="Official government website" />
-                    <Header loggedIn={false} />
-                    <main
-                        id="main-content"
-                        className={styles.mainContent}
-                        role="main"
-                    >
-                        <Switch>
-                            <Route path="/auth">
-                                {localLogin ? <LocalAuth /> : <AuthPage />}
-                            </Route>
-                            <Route path="/dashboard">
-                                <DashboardPage />
-                            </Route>
-                            <Route path="/">
-                                <LandingPage />
-                            </Route>
-                        </Switch>
-                        <CheckAuth />
-                    </main>
-                    <Footer />
-                </div>
-            </Router>
->>>>>>> 452f0096
         </ErrorBoundary>
     )
 }
