import React from 'react'
import { screen, waitFor } from '@testing-library/react'

import { renderWithProviders, userClickSignIn } from '../../utils/jestUtils'
import { AppBody } from './AppBody'
import { mockGetCurrentUser200 } from '../../utils/apolloUtils'
test('App renders without errors', () => {
    renderWithProviders(<AppBody authMode={'AWS_COGNITO'} />)
    const mainElement = screen.getByRole('main')
    expect(mainElement).toBeInTheDocument()
})

test.todo(
    'App displays ErrorBoundary fallback component when there is JS error on page'
)

describe('Routing', () => {
    describe('/', () => {
        it('display dashboard when logged in', async () => {
<<<<<<< HEAD
            renderWithProviders(<AppBody authMode={'AWS_COGNITO'} />, {
                apolloProvider: { mocks: [successfulLoginMock] },
=======
            renderWithProviders(<AppBody />, {
                apolloProvider: { mocks: [mockGetCurrentUser200] },
>>>>>>> 8393ba52
            })

            expect(
                screen.queryByRole('heading', { level: 1 })
            ).toBeInTheDocument()
            await waitFor(() => {
                expect(screen.getByTestId('dashboardPage')).toBeInTheDocument()
                expect(
                    screen.queryByRole('heading', {
                        name: /Page not found/i,
                    })
                ).toBeNull()
            })
        })

        it('display landing page when logged out', () => {
            renderWithProviders(<AppBody authMode={'AWS_COGNITO'} />)

            expect(
                screen.getByRole('heading', { name: /How it works/i, level: 2 })
            ).toBeInTheDocument()
            expect(
                screen.getByRole('heading', {
                    name: /In this system, pilot state users can/i,
                    level: 2,
                })
            ).toBeInTheDocument()
        })
    })

    describe('/auth', () => {
        it('when app loads at /auth route, Auth header is displayed', () => {
            renderWithProviders(<AppBody authMode={'AWS_COGNITO'} />, {
                routerProvider: { route: '/auth' },
            })

            expect(
                screen.getByRole('heading', { name: /Auth Page/i, level: 2 })
            ).toBeInTheDocument()
            expect(
                screen.queryByRole('heading', {
                    name: /How it works/i,
                    level: 2,
                })
            ).toBeNull()
        })

        it('when user clicks Sign In link, redirects to /auth', () => {
            renderWithProviders(<AppBody authMode={'AWS_COGNITO'} />)
            userClickSignIn(screen)

            expect(
                screen.getByRole('heading', { name: /Auth Page/i, level: 2 })
            ).toBeInTheDocument()
        })

        it('display local login page when expected', async () => {
            renderWithProviders(<AppBody authMode={'LOCAL'} />)

            userClickSignIn(screen)

            expect(
                screen.getByRole('heading', {
                    name: /Local Login/i,
                    level: 3,
                })
            ).toBeInTheDocument()
        })

        it('display cognito signup page when expected', () => {
            renderWithProviders(<AppBody authMode={'AWS_COGNITO'} />)
            userClickSignIn(screen)

            expect(
                screen.getByRole('textbox', { name: 'First Name' })
            ).toBeInTheDocument()
            expect(
                screen.getByRole('textbox', { name: 'Last Name' })
            ).toBeInTheDocument()
            expect(
                screen.getByRole('form', { name: 'Signup Form' })
            ).toBeInTheDocument()
        })
    })

    describe('invalid routes', () => {
        it('redirect to landing page when logged out', () => {
            renderWithProviders(<AppBody authMode={'AWS_COGNITO'} />, {
                routerProvider: { route: '/not-a-real-place' },
            })
            expect(
                screen.getByRole('heading', { name: /How it works/i, level: 2 })
            ).toBeInTheDocument()
        })

        it('redirects to 404 error page when logged in', async () => {
<<<<<<< HEAD
            renderWithProviders(<AppBody authMode={'AWS_COGNITO'} />, {
                apolloProvider: { mocks: [successfulLoginMock] },
=======
            renderWithProviders(<AppBody />, {
                apolloProvider: { mocks: [mockGetCurrentUser200] },
>>>>>>> 8393ba52
                routerProvider: { route: '/not-a-real-place' },
            })

            await waitFor(() =>
                expect(
                    screen.getByRole('heading', {
                        name: /Page not found/i,
                        level: 1,
                    })
                ).toBeInTheDocument()
            )
        })
    })
})<|MERGE_RESOLUTION|>--- conflicted
+++ resolved
@@ -17,13 +17,8 @@
 describe('Routing', () => {
     describe('/', () => {
         it('display dashboard when logged in', async () => {
-<<<<<<< HEAD
             renderWithProviders(<AppBody authMode={'AWS_COGNITO'} />, {
-                apolloProvider: { mocks: [successfulLoginMock] },
-=======
-            renderWithProviders(<AppBody />, {
                 apolloProvider: { mocks: [mockGetCurrentUser200] },
->>>>>>> 8393ba52
             })
 
             expect(
@@ -120,13 +115,8 @@
         })
 
         it('redirects to 404 error page when logged in', async () => {
-<<<<<<< HEAD
             renderWithProviders(<AppBody authMode={'AWS_COGNITO'} />, {
-                apolloProvider: { mocks: [successfulLoginMock] },
-=======
-            renderWithProviders(<AppBody />, {
                 apolloProvider: { mocks: [mockGetCurrentUser200] },
->>>>>>> 8393ba52
                 routerProvider: { route: '/not-a-real-place' },
             })
 
