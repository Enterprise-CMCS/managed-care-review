--- conflicted
+++ resolved
@@ -5,13 +5,8 @@
 import {
     fetchCurrentUserMock,
     mockValidCMSUser,
-<<<<<<< HEAD
-    indexHealthPlanPackagesMockSuccess,
+    indexContractsMockSuccess,
 } from '@mc-review/mocks'
-=======
-    indexContractsMockSuccess,
-} from '../../testHelpers/apolloMocks'
->>>>>>> 8a7ebc52
 
 // Routing and routes configuration tested here, best layer for testing behaviors that cross several pages
 describe('AppRoutes and routing configuration', () => {
