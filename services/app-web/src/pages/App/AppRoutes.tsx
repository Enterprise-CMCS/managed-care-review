--- conflicted
+++ resolved
@@ -151,24 +151,6 @@
                         path={RoutesRecord.SUBMISSIONS_EDIT_TOP_LEVEL}
                         element={<StateSubmissionForm />}
                     />
-<<<<<<< HEAD
-                    {showQAbyRates && (
-                        <>
-                            <Route
-                                path={
-                                    RoutesRecord.SUBMISSIONS_RATE_QUESTIONS_AND_ANSWERS
-                                }
-                                element={<RateQuestionResponse />}
-                            />
-                            <Route
-                                path={
-                                    RoutesRecord.SUBMISSIONS_UPLOAD_RATE_RESPONSE
-                                }
-                                element={<UploadRateResponse />}
-                            />
-                        </>
-                    )}
-=======
                     <Route
                         path={
                             RoutesRecord.SUBMISSIONS_RATE_QUESTIONS_AND_ANSWERS
@@ -179,7 +161,6 @@
                         path={RoutesRecord.SUBMISSIONS_UPLOAD_RATE_RESPONSE}
                         element={<UploadRateResponse />}
                     />
->>>>>>> fa385ffb
                 </Route>
                 <Route
                     path={RoutesRecord.SUBMISSIONS_REVISION}
