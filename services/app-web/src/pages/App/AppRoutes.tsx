import React, { Fragment, useEffect, useState } from 'react'
import { useLocation, Navigate } from 'react-router'
import { Route, Routes } from 'react-router-dom'
import { useLDClient } from 'launchdarkly-react-client-sdk'
<<<<<<< HEAD
import { extendSession, idmRedirectURL } from '../../pages/Auth/cognitoAuth'
import { assertNever, AuthModeType } from '@mc-review/common-code'
import { PageTitlesRecord, RoutesRecord, RouteT } from '@mc-review/constants'
=======
import { idmRedirectURL } from '../../pages/Auth/cognitoAuth'
import { assertNever, AuthModeType } from '../../common-code/config'
import { PageTitlesRecord, RoutesRecord, RouteT } from '../../constants/routes'
>>>>>>> 8a7ebc52
import { getRouteName } from '../../routeHelpers'
import { useAuth } from '../../contexts/AuthContext'
import { usePage } from '../../contexts/PageContext'
import { useTitle } from '../../hooks/useTitle'
import { LocalLogin } from '../../localAuth'
import { CognitoLogin } from '../Auth/CognitoLogin'
import {
    CMSDashboard,
    SubmissionsDashboard,
    RateReviewsDashboard,
} from '../CMSDashboard'
import { StateDashboard } from '../StateDashboard/StateDashboard'
import { Settings } from '../Settings/Settings'
import { AuthenticatedRouteWrapper } from '../Wrapper/AuthenticatedRouteWrapper'
import { Error404 } from '../Errors/Error404Page'
import { Help } from '../Help/Help'
import { Landing } from '../Landing/Landing'
import { MccrsId } from '../MccrsId/MccrsId'
import { NewStateSubmissionForm, StateSubmissionForm } from '../StateSubmission'
import { SubmissionSummary } from '../SubmissionSummary'
import { SubmissionRevisionSummary } from '../SubmissionRevisionSummary'
import { useScrollToPageTop } from '../../hooks/useScrollToPageTop'
import { featureFlags } from '@mc-review/common-code'
import { useLocalStorage } from '../../hooks/useLocalStorage'
import { recordJSException } from '@mc-review/otel'
import { SubmissionSideNav } from '../SubmissionSideNav'
import {
    QuestionResponse,
    UploadContractResponse,
} from '../QuestionResponse'
import { GraphQLExplorer } from '../GraphQLExplorer/GraphQLExplorer'
import { RateSummary } from '../RateSummary'
import { ReplaceRate } from '../ReplaceRate/ReplaceRate'
import { RateEdit } from '../RateEdit/RateEdit'
import { APIAccess } from '../APIAccess/APIAccess'
import {
    StateAssignmentTable,
    AutomatedEmailsTable,
    SupportEmailsTable,
    DivisionAssignmentTable,
} from '../Settings/SettingsTables'
import { EditStateAssign } from '../Settings/EditStateAssign/EditStateAssign'
import { UploadContractQuestions, UploadRateQuestions } from '../QuestionResponse/UploadQuestions'
import { RateSummarySideNav } from '../SubmissionSideNav/RateSummarySideNav'
import { RateQuestionResponse } from '../QuestionResponse/RateQuestionResponse'
import { UploadRateResponse } from '../QuestionResponse/UploadResponse/UploadRateResponse'

function componentForAuthMode(
    authMode: AuthModeType
): React.ReactElement | undefined {
    switch (authMode) {
        case 'LOCAL':
            return <LocalLogin />
        case 'AWS_COGNITO':
            return <CognitoLogin />
        case 'IDM':
            return undefined
        default:
            assertNever(authMode)
    }
}

// Routes that are agnostic to user login and authentication
// Should be available on all defined routes lists
const UniversalRoutes = (
    <Fragment>
        <Route path={RoutesRecord.HELP} element={<Help />} />
    </Fragment>
)

const StateUserRoutes = ({
    stageName,
}: {
    authMode: AuthModeType
    setAlert?: React.Dispatch<React.ReactElement>
    stageName?: string
}): React.ReactElement => {
    // feature flag
    const ldClient = useLDClient()
    const showRatePages: boolean = ldClient?.variation(
        featureFlags.RATE_EDIT_UNLOCK.flag,
        featureFlags.RATE_EDIT_UNLOCK.defaultValue
    )

    const showQAbyRates: boolean = ldClient?.variation(
        featureFlags.QA_BY_RATES.flag,
        featureFlags.QA_BY_RATES.defaultValue
    )

    return (
        <AuthenticatedRouteWrapper>
            <Routes>
                <Route
                    path={RoutesRecord.ROOT}
                    element={
                        <Navigate to={RoutesRecord.DASHBOARD_SUBMISSIONS} />
                    }
                />
                <Route
                    path={RoutesRecord.DASHBOARD}
                    element={
                        <Navigate to={RoutesRecord.DASHBOARD_SUBMISSIONS} />
                    }
                />
                <Route
                    path={RoutesRecord.DASHBOARD_SUBMISSIONS}
                    element={<StateDashboard />}
                />
                <Route
                    path={RoutesRecord.SUBMISSIONS}
                    element={<StateDashboard />}
                />
                <Route
                    path={RoutesRecord.SUBMISSIONS_NEW}
                    element={<NewStateSubmissionForm />}
                />
                {showRatePages && (
                    <>
                        <Route
                            path={RoutesRecord.RATES_SUMMARY}
                            element={<RateSummary />}
                        />
                        <Route
                            path={RoutesRecord.RATE_EDIT}
                            element={<RateEdit />}
                        />
                    </>
                )}
                <Route element={<SubmissionSideNav />}>
                    <Route
                        path={
                            RoutesRecord.SUBMISSIONS_CONTRACT_QUESTIONS_AND_ANSWERS
                        }
                        element={<QuestionResponse />}
                    />
                    <Route
                        element={<UploadContractResponse />}
                        path={RoutesRecord.SUBMISSIONS_UPLOAD_CONTRACT_RESPONSE}
                    />

                    <Route
                        path={RoutesRecord.SUBMISSIONS_SUMMARY}
                        element={<SubmissionSummary />}
                    />
                    <Route
                        path={RoutesRecord.SUBMISSIONS_EDIT_TOP_LEVEL}
                        element={<StateSubmissionForm />}
                    />
                    {showQAbyRates && (
                       <>
                       <Route
                            path={
                                RoutesRecord.SUBMISSIONS_RATE_QUESTIONS_AND_ANSWERS
                            }
                            element={<RateQuestionResponse />}
                        />
                        <Route
                        path={
                            RoutesRecord.SUBMISSIONS_UPLOAD_RATE_RESPONSE
                        }
                        element={<UploadRateResponse />}
                        />
                    </>
                    )}
                </Route>
                <Route
                    path={RoutesRecord.SUBMISSIONS_REVISION}
                    element={<SubmissionRevisionSummary />}
                />
                {UniversalRoutes}
                {isExplorerAllowed(stageName) && (
                    <Route
                        path={RoutesRecord.GRAPHQL_EXPLORER}
                        element={<GraphQLExplorer />}
                    />
                )}
                <Route path={RoutesRecord.API_ACCESS} element={<APIAccess />} />
                <Route path="*" element={<Error404 />} />
            </Routes>
        </AuthenticatedRouteWrapper>
    )
}

const CMSUserRoutes = ({
    stageName,
}: {
    authMode: AuthModeType
    setAlert?: React.Dispatch<React.ReactElement>
    stageName?: string
}): React.ReactElement => {
    const ldClient = useLDClient()
    const showQAbyRates: boolean = ldClient?.variation(
        featureFlags.QA_BY_RATES.flag,
        featureFlags.QA_BY_RATES.defaultValue
    )
    return (
        <AuthenticatedRouteWrapper>
            <Routes>
                <Route
                    path={RoutesRecord.ROOT}
                    element={
                        <Navigate to={RoutesRecord.DASHBOARD_SUBMISSIONS} />
                    }
                />
                <Route path={RoutesRecord.DASHBOARD} element={<CMSDashboard />}>
                    <Route
                        index
                        element={
                            <Navigate to={RoutesRecord.DASHBOARD_SUBMISSIONS} />
                        }
                    />
                    <Route
                        path={`submissions`}
                        element={<SubmissionsDashboard />}
                    />
                    <Route
                        path={'rate-reviews'}
                        element={<RateReviewsDashboard />}
                    />
                </Route>

                <Route element={<SubmissionSideNav />}>
                    <Route
                        path={
                            RoutesRecord.SUBMISSIONS_CONTRACT_QUESTIONS_AND_ANSWERS
                        }
                        element={<QuestionResponse />}
                    />
                    <Route
                        path={RoutesRecord.SUBMISSIONS_UPLOAD_CONTRACT_QUESTION}
                        element={<UploadContractQuestions />}
                    />
                    <Route
                        path={RoutesRecord.SUBMISSIONS_SUMMARY}
                        element={<SubmissionSummary />}
                    />
                </Route>

                {showQAbyRates ? (
                    <>
                        <Route element={<RateSummarySideNav />}>
                            <Route
                                path={RoutesRecord.RATES_SUMMARY}
                                element={<RateSummary />}
                            />
                            <Route
                                path={
                                    RoutesRecord.RATES_SUMMARY_QUESTIONS_AND_ANSWERS
                                }
                                element={<RateQuestionResponse />}
                            />
                            <Route
                                path={RoutesRecord.RATES_UPLOAD_QUESTION}
                                element={<UploadRateQuestions />}
                            />
                            {/*This route will cause the RateSummarySideNav to redirect to rate summary Q&A page*/}
                            <Route
                                path={
                                    RoutesRecord.SUBMISSIONS_RATE_QUESTIONS_AND_ANSWERS
                                }
                            />
                        </Route>
                    </>
                ) : (
                    <Route
                        path={RoutesRecord.RATES_SUMMARY}
                        element={<RateSummary />}
                    />
                )}

                <Route
                    path={RoutesRecord.SUBMISSIONS_MCCRSID}
                    element={<MccrsId />}
                />

                <Route
                    path={RoutesRecord.REPLACE_RATE}
                    element={<ReplaceRate />}
                />

                <Route
                    path={RoutesRecord.SUBMISSIONS_REVISION}
                    element={<SubmissionRevisionSummary />}
                />
                {isExplorerAllowed(stageName) && (
                    <Route
                        path={RoutesRecord.GRAPHQL_EXPLORER}
                        element={<GraphQLExplorer />}
                    />
                )}
                <Route path={RoutesRecord.MCR_SETTINGS} element={<Settings />}>
                    <Route
                        index
                        element={
                            <Navigate to={RoutesRecord.STATE_ASSIGNMENTS} />
                        }
                    />
                    <Route
                        path={RoutesRecord.STATE_ASSIGNMENTS}
                        element={<StateAssignmentTable />}
                    />
                    <Route
                        path={RoutesRecord.DIVISION_ASSIGNMENTS}
                        element={<DivisionAssignmentTable />}
                    />
                    <Route
                        path={RoutesRecord.AUTOMATED_EMAILS}
                        element={<AutomatedEmailsTable />}
                    />
                    <Route
                        path={RoutesRecord.SUPPORT_EMAILS}
                        element={<SupportEmailsTable />}
                    />
                    <Route
                        path={RoutesRecord.EDIT_STATE_ASSIGNMENTS}
                        element={<EditStateAssign />}
                    />
                </Route>
                <Route
                    path={RoutesRecord.SETTINGS}
                    // Until we update the helpdesk documentation for the /mc-review-settings route, we are keeping this
                    // one and just redirecting.
                    element={<Navigate to="/mc-review-settings" />}
                />
                <Route path={RoutesRecord.API_ACCESS} element={<APIAccess />} />
                {UniversalRoutes}
                <Route path="*" element={<Error404 />} />
            </Routes>
        </AuthenticatedRouteWrapper>
    )
}

const UnauthenticatedRoutes = ({
    authMode,
}: {
    authMode: AuthModeType
}): React.ReactElement => {
    const authComponent = componentForAuthMode(authMode)

    return (
        <Routes>
            <Route path={RoutesRecord.ROOT} element={<Landing />} />
            {UniversalRoutes}
            {/* no /auth page for IDM auth, we just have the login redirect link */}
            {authComponent && (
                <Route path={RoutesRecord.AUTH} element={authComponent} />
            )}
            <Route path="*" element={<Landing />} />
        </Routes>
    )
}

export const AppRoutes = ({
    authMode,
    setAlert,
}: {
    authMode: AuthModeType
    setAlert?: React.Dispatch<React.ReactElement>
}): React.ReactElement => {
    const { loggedInUser } = useAuth()
    const { pathname } = useLocation()
    const [redirectPath, setRedirectPath] = useLocalStorage(
        'LOGIN_REDIRECT',
        null
    )
    const stageName = import.meta.env.VITE_APP_STAGE_NAME

    const route = getRouteName(pathname)
    const { updateHeading } = usePage()
    const [initialPath] = useState(pathname) // this gets written on mount, so we don't call the effect on every path change

    // This effect handles our initial redirect on login
    // This way, if you get a link to something and aren't logged in, you get
    // sent there after you login.
    useEffect(() => {
        // When AppRoutes mounts and we are logged out, stash the url we navigated to in local storage
        // and redirect them to auth if they aren't heading for the dashboard.

        const dontRedirectToAuthRoutes: (RouteT | 'UNKNOWN_ROUTE')[] = [
            'ROOT' as const,
            'AUTH' as const,
            'HELP' as const,
            'UNKNOWN_ROUTE' as const,
        ]
        if (!loggedInUser) {
            const currentRoute = getRouteName(initialPath)
            if (!dontRedirectToAuthRoutes.includes(currentRoute)) {
                try {
                    if (redirectPath !== initialPath) {
                        setRedirectPath(initialPath)
                    }
                    if (authMode === 'IDM') {
                        console.info('redirecting to', idmRedirectURL())
                        window.location.href = idmRedirectURL()
                    } else {
                        console.info('redirecting to /auth')
                        window.location.href = '/auth'
                    }
                } catch (err) {
                    recordJSException(
                        `Error attempting to save login redirect URL. Error message: ${err}`
                    )
                }
            }
            // Then, when we login, read that key, if it exists, go forth.
        } else {
            if (typeof redirectPath === 'string') {
                console.info('Retrieved For Redirect: ', redirectPath)
                window.location.href = redirectPath
                setRedirectPath(null)
            }
        }
    }, [initialPath, loggedInUser, authMode, redirectPath, setRedirectPath])

    /*
        Side effects that happen on page change
    */
    const title =
        route === 'ROOT' && loggedInUser
            ? PageTitlesRecord['DASHBOARD_SUBMISSIONS']
            : PageTitlesRecord[route]

    useTitle(title)
    useScrollToPageTop()
    useEffect(() => {
        updateHeading({})
    }, [pathname, updateHeading])

    if (!loggedInUser) {
        return <UnauthenticatedRoutes authMode={authMode} />
    } else if (loggedInUser.__typename === 'StateUser') {
        return (
            <StateUserRoutes
                authMode={authMode}
                setAlert={setAlert}
                stageName={stageName}
            />
        )
    } else {
        return (
            <CMSUserRoutes
                authMode={authMode}
                setAlert={setAlert}
                stageName={stageName}
            />
        )
    }
}

const isExplorerAllowed = (stage: string | undefined): boolean => {
    const RESTRICTED_STAGES = ['val', 'prod']
    if (stage === undefined) {
        return false
    }
    return !RESTRICTED_STAGES.includes(stage)
}<|MERGE_RESOLUTION|>--- conflicted
+++ resolved
@@ -2,15 +2,9 @@
 import { useLocation, Navigate } from 'react-router'
 import { Route, Routes } from 'react-router-dom'
 import { useLDClient } from 'launchdarkly-react-client-sdk'
-<<<<<<< HEAD
-import { extendSession, idmRedirectURL } from '../../pages/Auth/cognitoAuth'
+import { idmRedirectURL } from '../../pages/Auth/cognitoAuth'
 import { assertNever, AuthModeType } from '@mc-review/common-code'
 import { PageTitlesRecord, RoutesRecord, RouteT } from '@mc-review/constants'
-=======
-import { idmRedirectURL } from '../../pages/Auth/cognitoAuth'
-import { assertNever, AuthModeType } from '../../common-code/config'
-import { PageTitlesRecord, RoutesRecord, RouteT } from '../../constants/routes'
->>>>>>> 8a7ebc52
 import { getRouteName } from '../../routeHelpers'
 import { useAuth } from '../../contexts/AuthContext'
 import { usePage } from '../../contexts/PageContext'
@@ -37,10 +31,7 @@
 import { useLocalStorage } from '../../hooks/useLocalStorage'
 import { recordJSException } from '@mc-review/otel'
 import { SubmissionSideNav } from '../SubmissionSideNav'
-import {
-    QuestionResponse,
-    UploadContractResponse,
-} from '../QuestionResponse'
+import { QuestionResponse, UploadContractResponse } from '../QuestionResponse'
 import { GraphQLExplorer } from '../GraphQLExplorer/GraphQLExplorer'
 import { RateSummary } from '../RateSummary'
 import { ReplaceRate } from '../ReplaceRate/ReplaceRate'
@@ -53,7 +44,10 @@
     DivisionAssignmentTable,
 } from '../Settings/SettingsTables'
 import { EditStateAssign } from '../Settings/EditStateAssign/EditStateAssign'
-import { UploadContractQuestions, UploadRateQuestions } from '../QuestionResponse/UploadQuestions'
+import {
+    UploadContractQuestions,
+    UploadRateQuestions,
+} from '../QuestionResponse/UploadQuestions'
 import { RateSummarySideNav } from '../SubmissionSideNav/RateSummarySideNav'
 import { RateQuestionResponse } from '../QuestionResponse/RateQuestionResponse'
 import { UploadRateResponse } from '../QuestionResponse/UploadResponse/UploadRateResponse'
@@ -160,20 +154,20 @@
                         element={<StateSubmissionForm />}
                     />
                     {showQAbyRates && (
-                       <>
-                       <Route
-                            path={
-                                RoutesRecord.SUBMISSIONS_RATE_QUESTIONS_AND_ANSWERS
-                            }
-                            element={<RateQuestionResponse />}
-                        />
-                        <Route
-                        path={
-                            RoutesRecord.SUBMISSIONS_UPLOAD_RATE_RESPONSE
-                        }
-                        element={<UploadRateResponse />}
-                        />
-                    </>
+                        <>
+                            <Route
+                                path={
+                                    RoutesRecord.SUBMISSIONS_RATE_QUESTIONS_AND_ANSWERS
+                                }
+                                element={<RateQuestionResponse />}
+                            />
+                            <Route
+                                path={
+                                    RoutesRecord.SUBMISSIONS_UPLOAD_RATE_RESPONSE
+                                }
+                                element={<UploadRateResponse />}
+                            />
+                        </>
                     )}
                 </Route>
                 <Route
