--- conflicted
+++ resolved
@@ -31,14 +31,10 @@
 import { useLocalStorage } from '../../hooks/useLocalStorage'
 import { recordJSException } from '@mc-review/otel'
 import { SubmissionSideNav } from '../SubmissionSideNav'
-<<<<<<< HEAD
-import { QuestionResponse, UploadContractResponse } from '../QuestionResponse'
-=======
 import {
     ContractQuestionResponse,
     UploadContractResponse,
 } from '../QuestionResponse'
->>>>>>> de6aaf4b
 import { GraphQLExplorer } from '../GraphQLExplorer/GraphQLExplorer'
 import { RateSummary } from '../RateSummary'
 import { ReplaceRate } from '../ReplaceRate/ReplaceRate'
