import React, { Fragment, useEffect, useState } from 'react'
import { useNavigate, useLocation, Navigate } from 'react-router'
import { Route, Routes } from 'react-router-dom'
import { useLDClient } from 'launchdarkly-react-client-sdk'
import { extendSession, idmRedirectURL } from '../../pages/Auth/cognitoAuth'
import { assertNever, AuthModeType } from '../../common-code/config'
import { PageTitlesRecord, RoutesRecord, RouteT } from '../../constants/routes'
import { getRouteName } from '../../routeHelpers'
import { useAuth } from '../../contexts/AuthContext'
import { usePage } from '../../contexts/PageContext'
import { useTitle } from '../../hooks/useTitle'
import { LocalLogin } from '../../localAuth'
import { CognitoLogin } from '../Auth/CognitoLogin'
import {
    CMSDashboard,
    SubmissionsDashboard,
    RateReviewsDashboard,
} from '../CMSDashboard'
import { StateDashboard } from '../StateDashboard/StateDashboard'
import { Settings } from '../Settings/Settings'
import { AuthenticatedRouteWrapper } from '../Wrapper/AuthenticatedRouteWrapper'
import { Error404 } from '../Errors/Error404Page'
import { Help } from '../Help/Help'
import { Landing } from '../Landing/Landing'
import { MccrsId } from '../MccrsId/MccrsId'
import { NewStateSubmissionForm, StateSubmissionForm } from '../StateSubmission'
import { SubmissionSummary } from '../SubmissionSummary'
import { SubmissionRevisionSummary } from '../SubmissionRevisionSummary'
import { useScrollToPageTop } from '../../hooks/useScrollToPageTop'
import { featureFlags } from '../../common-code/featureFlags'
import { useLocalStorage } from '../../hooks/useLocalStorage'
import { recordJSException } from '../../otelHelpers'
import { SubmissionSideNav } from '../SubmissionSideNav'
import {
    QuestionResponse,
    UploadResponse,
    UploadQuestions,
} from '../QuestionResponse'
import { GraphQLExplorer } from '../GraphQLExplorer/GraphQLExplorer'
import { RateSummary } from '../SubmissionSummary/RateSummary'
<<<<<<< HEAD
import { APIAccess } from '../APIAccess/APIAccess'
=======
import { RateEdit } from '../RateEdit/RateEdit'
>>>>>>> f6a6d680

function componentForAuthMode(
    authMode: AuthModeType
): React.ReactElement | undefined {
    switch (authMode) {
        case 'LOCAL':
            return <LocalLogin />
        case 'AWS_COGNITO':
            return <CognitoLogin />
        case 'IDM':
            return undefined
        default:
            assertNever(authMode)
    }
}

// Routes that are agnostic to user login and authentication
// Should be available on all defined routes lists
const UniversalRoutes = (
    <Fragment>
        <Route path={RoutesRecord.HELP} element={<Help />} />
    </Fragment>
)

const StateUserRoutes = ({
    authMode,
    setAlert,
    showQuestionResponse,
    stageName,
}: {
    authMode: AuthModeType
    setAlert?: React.Dispatch<React.ReactElement>
    showQuestionResponse: boolean
    stageName?: string
}): React.ReactElement => {
    // feature flag
    const ldClient = useLDClient()
    const showRatePages: boolean = ldClient?.variation(
        featureFlags.RATE_EDIT_UNLOCK.flag,
        featureFlags.RATE_EDIT_UNLOCK.defaultValue
    )
    return (
        <AuthenticatedRouteWrapper setAlert={setAlert} authMode={authMode}>
            <Routes>
                <Route
                    path={RoutesRecord.ROOT}
                    element={
                        <Navigate to={RoutesRecord.DASHBOARD_SUBMISSIONS} />
                    }
                />
                <Route
                    path={RoutesRecord.DASHBOARD}
                    element={
                        <Navigate to={RoutesRecord.DASHBOARD_SUBMISSIONS} />
                    }
                />
                <Route
                    path={RoutesRecord.DASHBOARD_SUBMISSIONS}
                    element={<StateDashboard />}
                />
                <Route
                    path={RoutesRecord.SUBMISSIONS}
                    element={<StateDashboard />}
                />
                <Route
                    path={RoutesRecord.SUBMISSIONS_NEW}
                    element={<NewStateSubmissionForm />}
                />
                {showRatePages && (
                    <Route
                        path={RoutesRecord.RATE_EDIT}
                        element={<RateEdit />}
                    />
                )}
                {showRatePages && (
                    <Route
                        path={RoutesRecord.RATES_SUMMARY}
                        element={<RateSummary />}
                    />
                )}
                <Route element={<SubmissionSideNav />}>
                    {showQuestionResponse && (
                        <>
                            <Route
                                path={
                                    RoutesRecord.SUBMISSIONS_QUESTIONS_AND_ANSWERS
                                }
                                element={<QuestionResponse />}
                            />
                            <Route
                                path={RoutesRecord.SUBMISSIONS_UPLOAD_RESPONSE}
                                element={<UploadResponse />}
                            />
                        </>
                    )}
                    <Route
                        path={RoutesRecord.SUBMISSIONS_SUMMARY}
                        element={<SubmissionSummary />}
                    />
                </Route>
                <Route
                    path={RoutesRecord.SUBMISSIONS_REVISION}
                    element={<SubmissionRevisionSummary />}
                />
                <Route
                    path={RoutesRecord.SUBMISSIONS_EDIT_TOP_LEVEL}
                    element={<StateSubmissionForm />}
                />
                {UniversalRoutes}
                {stageName !== 'prod' && (
                    <Route
                        path={RoutesRecord.GRAPHQL_EXPLORER}
                        element={<GraphQLExplorer />}
                    />
                )}
                <Route path={RoutesRecord.API_ACCESS} element={<APIAccess />} />
                <Route path="*" element={<Error404 />} />
            </Routes>
        </AuthenticatedRouteWrapper>
    )
}

const CMSUserRoutes = ({
    authMode,
    setAlert,
    showQuestionResponse,
    stageName,
}: {
    authMode: AuthModeType
    setAlert?: React.Dispatch<React.ReactElement>
    showQuestionResponse: boolean
    stageName?: string
}): React.ReactElement => {
    return (
        <AuthenticatedRouteWrapper authMode={authMode} setAlert={setAlert}>
            <Routes>
                <Route
                    path={RoutesRecord.ROOT}
                    element={
                        <Navigate to={RoutesRecord.DASHBOARD_SUBMISSIONS} />
                    }
                />
                <Route path={RoutesRecord.DASHBOARD} element={<CMSDashboard />}>
                    <Route
                        index
                        element={
                            <Navigate to={RoutesRecord.DASHBOARD_SUBMISSIONS} />
                        }
                    />
                    <Route
                        path={`submissions`}
                        element={<SubmissionsDashboard />}
                    />
                    <Route
                        path={'rate-reviews'}
                        element={<RateReviewsDashboard />}
                    />
                </Route>

                <Route element={<SubmissionSideNav />}>
                    {showQuestionResponse && (
                        <>
                            <Route
                                path={
                                    RoutesRecord.SUBMISSIONS_QUESTIONS_AND_ANSWERS
                                }
                                element={<QuestionResponse />}
                            />
                            <Route
                                path={RoutesRecord.SUBMISSIONS_UPLOAD_QUESTION}
                                element={<UploadQuestions />}
                            />
                        </>
                    )}
                    <Route
                        path={RoutesRecord.SUBMISSIONS_SUMMARY}
                        element={<SubmissionSummary />}
                    />
                </Route>

                <Route
                    path={RoutesRecord.RATES_SUMMARY}
                    element={<RateSummary />}
                />

                <Route
                    path={RoutesRecord.SUBMISSIONS_MCCRSID}
                    element={<MccrsId />}
                />

                <Route
                    path={RoutesRecord.SUBMISSIONS_REVISION}
                    element={<SubmissionRevisionSummary />}
                />
                {stageName !== 'prod' && (
                    <Route
                        path={RoutesRecord.GRAPHQL_EXPLORER}
                        element={<GraphQLExplorer />}
                    />
                )}
                <Route path={RoutesRecord.SETTINGS} element={<Settings />} />
                <Route path={RoutesRecord.API_ACCESS} element={<APIAccess />} />
                {UniversalRoutes}
                <Route path="*" element={<Error404 />} />
            </Routes>
        </AuthenticatedRouteWrapper>
    )
}

const UnauthenticatedRoutes = ({
    authMode,
}: {
    authMode: AuthModeType
}): React.ReactElement => {
    const authComponent = componentForAuthMode(authMode)

    return (
        <Routes>
            <Route path={RoutesRecord.ROOT} element={<Landing />} />
            {UniversalRoutes}
            {/* no /auth page for IDM auth, we just have the login redirect link */}
            {authComponent && (
                <Route path={RoutesRecord.AUTH} element={authComponent} />
            )}
            <Route path="*" element={<Landing />} />
        </Routes>
    )
}

export const AppRoutes = ({
    authMode,
    setAlert,
}: {
    authMode: AuthModeType
    setAlert?: React.Dispatch<React.ReactElement>
}): React.ReactElement => {
    const {
        loggedInUser,
        sessionIsExpiring,
        updateSessionExpirationState,
        updateSessionExpirationTime,
        checkIfSessionsIsAboutToExpire,
    } = useAuth()
    const { pathname } = useLocation()
    const navigate = useNavigate()
    const ldClient = useLDClient()
    const [redirectPath, setRedirectPath] = useLocalStorage(
        'LOGIN_REDIRECT',
        null
    )
    const stageName = process.env.REACT_APP_STAGE_NAME
    const showExpirationModal: boolean = ldClient?.variation(
        featureFlags.SESSION_EXPIRING_MODAL.flag,
        featureFlags.SESSION_EXPIRING_MODAL.defaultValue
    )

    const showQuestionResponse = ldClient?.variation(
        featureFlags.CMS_QUESTIONS.flag,
        featureFlags.CMS_QUESTIONS.defaultValue
    )

    const route = getRouteName(pathname)
    const { updateHeading } = usePage()
    const [initialPath] = useState(pathname) // this gets written on mount, so we don't call the effect on every path change
    if (
        loggedInUser !== undefined &&
        sessionIsExpiring === false &&
        showExpirationModal
    ) {
        // whenever we load a page, reset the logout timer and refresh the session
        updateSessionExpirationTime()

        if (authMode !== 'LOCAL') {
            void extendSession()
        }
        updateSessionExpirationState(false)
        // Every thirty seconds, check if the current time is within `countdownDurationSeconds` of the session expiration time
        checkIfSessionsIsAboutToExpire()
    }

    // This effect handles our initial redirect on login
    // This way, if you get a link to something and aren't logged in, you get
    // sent there after you login.
    useEffect(() => {
        // When AppRoutes mounts and we are logged out, stash the url we navigated to in local storage
        // and redirect them to auth if they aren't heading for the dashboard.

        const dontRedirectToAuthRoutes: (RouteT | 'UNKNOWN_ROUTE')[] = [
            'ROOT' as const,
            'AUTH' as const,
            'HELP' as const,
            'UNKNOWN_ROUTE' as const,
        ]
        if (!loggedInUser) {
            const currentRoute = getRouteName(initialPath)
            if (!dontRedirectToAuthRoutes.includes(currentRoute)) {
                try {
                    if (redirectPath !== initialPath) {
                        setRedirectPath(initialPath)
                    }
                    if (authMode === 'IDM') {
                        console.info('redirecting to', idmRedirectURL())
                        window.location.href = idmRedirectURL()
                    } else {
                        console.info('redirecting to /auth')
                        navigate('/auth')
                    }
                } catch (err) {
                    recordJSException(
                        `Error attempting to save login redirect URL. Error message: ${err}`
                    )
                }
            }
            // Then, when we login, read that key, if it exists, go forth.
        } else {
            if (typeof redirectPath === 'string') {
                console.info('Retrieved For Redirect: ', redirectPath)
                navigate(redirectPath)
                setRedirectPath(null)
            }
        }
    }, [
        initialPath,
        loggedInUser,
        navigate,
        authMode,
        redirectPath,
        setRedirectPath,
    ])

    /*
        Side effects that happen on page change
    */
    const title =
        route === 'ROOT' && loggedInUser
            ? PageTitlesRecord['DASHBOARD_SUBMISSIONS']
            : PageTitlesRecord[route]

    useTitle(title)
    useScrollToPageTop()
    useEffect(() => {
        updateHeading({})
    }, [pathname, updateHeading])

    if (!loggedInUser) {
        return <UnauthenticatedRoutes authMode={authMode} />
    } else if (loggedInUser.__typename === 'StateUser') {
        return (
            <StateUserRoutes
                authMode={authMode}
                setAlert={setAlert}
                showQuestionResponse={showQuestionResponse}
                stageName={stageName}
            />
        )
    } else {
        return (
            <CMSUserRoutes
                authMode={authMode}
                setAlert={setAlert}
                showQuestionResponse={showQuestionResponse}
                stageName={stageName}
            />
        )
    }
}<|MERGE_RESOLUTION|>--- conflicted
+++ resolved
@@ -38,11 +38,8 @@
 } from '../QuestionResponse'
 import { GraphQLExplorer } from '../GraphQLExplorer/GraphQLExplorer'
 import { RateSummary } from '../SubmissionSummary/RateSummary'
-<<<<<<< HEAD
+import { RateEdit } from '../RateEdit/RateEdit'
 import { APIAccess } from '../APIAccess/APIAccess'
-=======
-import { RateEdit } from '../RateEdit/RateEdit'
->>>>>>> f6a6d680
 
 function componentForAuthMode(
     authMode: AuthModeType
