import React, { Fragment, useEffect, useState } from 'react'
import { useNavigate, useLocation, Navigate } from 'react-router'
import { Route, Routes } from 'react-router-dom'
import { useLDClient } from 'launchdarkly-react-client-sdk'
import { extendSession, idmRedirectURL } from '../../pages/Auth/cognitoAuth'
import { assertNever, AuthModeType } from '../../common-code/config'
import { PageTitlesRecord, RoutesRecord, RouteT } from '../../constants/routes'
import { getRouteName } from '../../routeHelpers'
import { useAuth } from '../../contexts/AuthContext'
import { usePage } from '../../contexts/PageContext'
import { useTitle } from '../../hooks/useTitle'
import { LocalLogin } from '../../localAuth'
import { CognitoLogin } from '../Auth/CognitoLogin'
import {
    CMSDashboard,
    SubmissionsDashboard,
    RateReviewsDashboard,
} from '../CMSDashboard'
import { StateDashboard } from '../StateDashboard/StateDashboard'
import { Settings } from '../Settings/Settings'
import { AuthenticatedRouteWrapper } from '../Wrapper/AuthenticatedRouteWrapper'
import { Error404 } from '../Errors/Error404Page'
import { Help } from '../Help/Help'
import { Landing } from '../Landing/Landing'
import { MccrsId } from '../MccrsId/MccrsId'
import { NewStateSubmissionForm, StateSubmissionForm } from '../StateSubmission'
import { SubmissionSummary } from '../SubmissionSummary'
import { SubmissionRevisionSummary } from '../SubmissionRevisionSummary'
import { useScrollToPageTop } from '../../hooks/useScrollToPageTop'
import { featureFlags } from '../../common-code/featureFlags'
import { useLocalStorage } from '../../hooks/useLocalStorage'
import { recordJSException } from '../../otelHelpers'
import { SubmissionSideNav } from '../SubmissionSideNav'
import {
    QuestionResponse,
    UploadResponse,
    UploadQuestions,
} from '../QuestionResponse'
import { GraphQLExplorer } from '../GraphQLExplorer/GraphQLExplorer'
import { RateSummary } from '../SubmissionSummary/RateSummary'

function componentForAuthMode(
    authMode: AuthModeType
): React.ReactElement | undefined {
    switch (authMode) {
        case 'LOCAL':
            return <LocalLogin />
        case 'AWS_COGNITO':
            return <CognitoLogin />
        case 'IDM':
            return undefined
        default:
            assertNever(authMode)
    }
}

// Routes that are agnostic to user login and authentication
// Should be available on all defined routes lists
const UniversalRoutes = (
    <Fragment>
        <Route path={RoutesRecord.HELP} element={<Help />} />
    </Fragment>
)

const StateUserRoutes = ({
    authMode,
    setAlert,
    showQuestionResponse,
    stageName,
}: {
    authMode: AuthModeType
    setAlert?: React.Dispatch<React.ReactElement>
    showQuestionResponse: boolean
    stageName?: string
}): React.ReactElement => {
    // feature flag
    const ldClient = useLDClient()
    const showRateSummaryPage: boolean = ldClient?.variation(
        featureFlags.RATE_EDIT_UNLOCK.flag,
        featureFlags.RATE_EDIT_UNLOCK.defaultValue
    )
    return (
        <AuthenticatedRouteWrapper setAlert={setAlert} authMode={authMode}>
            <Routes>
                <Route
                    path={RoutesRecord.ROOT}
                    element={
                        <Navigate to={RoutesRecord.DASHBOARD_SUBMISSIONS} />
                    }
                />
                <Route
                    path={RoutesRecord.DASHBOARD}
                    element={
                        <Navigate to={RoutesRecord.DASHBOARD_SUBMISSIONS} />
                    }
                />
                <Route
                    path={RoutesRecord.DASHBOARD_SUBMISSIONS}
                    element={<StateDashboard />}
                />
                <Route
                    path={RoutesRecord.SUBMISSIONS}
                    element={<StateDashboard />}
                />
                <Route
                    path={RoutesRecord.SUBMISSIONS_NEW}
                    element={<NewStateSubmissionForm />}
                />
<<<<<<< HEAD
                <Route 
                    path={RoutesRecord.RATE_EDIT}
                    element={<h1>*PLACEHOLDER* You've reached the ':id/edit' url *PLACEHOLDER*</h1>}
                />
=======
                {showRateSummaryPage && (
                    <Route
                        path={RoutesRecord.RATES_SUMMARY}
                        element={<RateSummary />}
                    />
                )}
>>>>>>> 2b9c961c
                <Route element={<SubmissionSideNav />}>
                    {showQuestionResponse && (
                        <>
                            <Route
                                path={
                                    RoutesRecord.SUBMISSIONS_QUESTIONS_AND_ANSWERS
                                }
                                element={<QuestionResponse />}
                            />
                            <Route
                                path={RoutesRecord.SUBMISSIONS_UPLOAD_RESPONSE}
                                element={<UploadResponse />}
                            />
                        </>
                    )}
                    <Route
                        path={RoutesRecord.SUBMISSIONS_SUMMARY}
                        element={<SubmissionSummary />}
                    />
                </Route>
                <Route
                    path={RoutesRecord.SUBMISSIONS_REVISION}
                    element={<SubmissionRevisionSummary />}
                />
                <Route
                    path={RoutesRecord.SUBMISSIONS_EDIT_TOP_LEVEL}
                    element={<StateSubmissionForm />}
                />
                {UniversalRoutes}
                {stageName !== 'prod' && (
                    <Route
                        path={RoutesRecord.GRAPHQL_EXPLORER}
                        element={<GraphQLExplorer />}
                    />
                )}
                <Route path="*" element={<Error404 />} />
            </Routes>
        </AuthenticatedRouteWrapper>
    )
}

const CMSUserRoutes = ({
    authMode,
    setAlert,
    showQuestionResponse,
    stageName,
}: {
    authMode: AuthModeType
    setAlert?: React.Dispatch<React.ReactElement>
    showQuestionResponse: boolean
    stageName?: string
}): React.ReactElement => {
    return (
        <AuthenticatedRouteWrapper authMode={authMode} setAlert={setAlert}>
            <Routes>
                <Route
                    path={RoutesRecord.ROOT}
                    element={
                        <Navigate to={RoutesRecord.DASHBOARD_SUBMISSIONS} />
                    }
                />
                <Route path={RoutesRecord.DASHBOARD} element={<CMSDashboard />}>
                    <Route
                        index
                        element={
                            <Navigate to={RoutesRecord.DASHBOARD_SUBMISSIONS} />
                        }
                    />
                    <Route
                        path={`submissions`}
                        element={<SubmissionsDashboard />}
                    />
                    <Route
                        path={'rate-reviews'}
                        element={<RateReviewsDashboard />}
                    />
                </Route>

                <Route element={<SubmissionSideNav />}>
                    {showQuestionResponse && (
                        <>
                            <Route
                                path={
                                    RoutesRecord.SUBMISSIONS_QUESTIONS_AND_ANSWERS
                                }
                                element={<QuestionResponse />}
                            />
                            <Route
                                path={RoutesRecord.SUBMISSIONS_UPLOAD_QUESTION}
                                element={<UploadQuestions />}
                            />
                        </>
                    )}
                    <Route
                        path={RoutesRecord.SUBMISSIONS_SUMMARY}
                        element={<SubmissionSummary />}
                    />
                </Route>

                <Route
                    path={RoutesRecord.RATES_SUMMARY}
                    element={<RateSummary />}
                />

                <Route
                    path={RoutesRecord.SUBMISSIONS_MCCRSID}
                    element={<MccrsId />}
                />

                <Route
                    path={RoutesRecord.SUBMISSIONS_REVISION}
                    element={<SubmissionRevisionSummary />}
                />
                {stageName !== 'prod' && (
                    <Route
                        path={RoutesRecord.GRAPHQL_EXPLORER}
                        element={<GraphQLExplorer />}
                    />
                )}
                <Route path={RoutesRecord.SETTINGS} element={<Settings />} />
                {UniversalRoutes}
                <Route path="*" element={<Error404 />} />
            </Routes>
        </AuthenticatedRouteWrapper>
    )
}

const UnauthenticatedRoutes = ({
    authMode,
}: {
    authMode: AuthModeType
}): React.ReactElement => {
    const authComponent = componentForAuthMode(authMode)

    return (
        <Routes>
            <Route path={RoutesRecord.ROOT} element={<Landing />} />
            {UniversalRoutes}
            {/* no /auth page for IDM auth, we just have the login redirect link */}
            {authComponent && (
                <Route path={RoutesRecord.AUTH} element={authComponent} />
            )}
            <Route path="*" element={<Landing />} />
        </Routes>
    )
}

export const AppRoutes = ({
    authMode,
    setAlert,
}: {
    authMode: AuthModeType
    setAlert?: React.Dispatch<React.ReactElement>
}): React.ReactElement => {
    const {
        loggedInUser,
        sessionIsExpiring,
        updateSessionExpirationState,
        updateSessionExpirationTime,
        checkIfSessionsIsAboutToExpire,
    } = useAuth()
    const { pathname } = useLocation()
    const navigate = useNavigate()
    const ldClient = useLDClient()
    const [redirectPath, setRedirectPath] = useLocalStorage(
        'LOGIN_REDIRECT',
        null
    )
    const stageName = process.env.REACT_APP_STAGE_NAME
    const showExpirationModal: boolean = ldClient?.variation(
        featureFlags.SESSION_EXPIRING_MODAL.flag,
        featureFlags.SESSION_EXPIRING_MODAL.defaultValue
    )

    const showQuestionResponse = ldClient?.variation(
        featureFlags.CMS_QUESTIONS.flag,
        featureFlags.CMS_QUESTIONS.defaultValue
    )

    const route = getRouteName(pathname)
    const { updateHeading } = usePage()
    const [initialPath] = useState(pathname) // this gets written on mount, so we don't call the effect on every path change
    if (
        loggedInUser !== undefined &&
        sessionIsExpiring === false &&
        showExpirationModal
    ) {
        // whenever we load a page, reset the logout timer and refresh the session
        updateSessionExpirationTime()

        if (authMode !== 'LOCAL') {
            void extendSession()
        }
        updateSessionExpirationState(false)
        // Every thirty seconds, check if the current time is within `countdownDurationSeconds` of the session expiration time
        checkIfSessionsIsAboutToExpire()
    }

    // This effect handles our initial redirect on login
    // This way, if you get a link to something and aren't logged in, you get
    // sent there after you login.
    useEffect(() => {
        // When AppRoutes mounts and we are logged out, stash the url we navigated to in local storage
        // and redirect them to auth if they aren't heading for the dashboard.

        const dontRedirectToAuthRoutes: (RouteT | 'UNKNOWN_ROUTE')[] = [
            'ROOT' as const,
            'AUTH' as const,
            'HELP' as const,
            'UNKNOWN_ROUTE' as const,
        ]
        if (!loggedInUser) {
            const currentRoute = getRouteName(initialPath)
            if (!dontRedirectToAuthRoutes.includes(currentRoute)) {
                try {
                    if (redirectPath !== initialPath) {
                        setRedirectPath(initialPath)
                    }
                    if (authMode === 'IDM') {
                        console.info('redirecting to', idmRedirectURL())
                        window.location.href = idmRedirectURL()
                    } else {
                        console.info('redirecting to /auth')
                        navigate('/auth')
                    }
                } catch (err) {
                    recordJSException(
                        `Error attempting to save login redirect URL. Error message: ${err}`
                    )
                }
            }
            // Then, when we login, read that key, if it exists, go forth.
        } else {
            if (typeof redirectPath === 'string') {
                console.info('Retrieved For Redirect: ', redirectPath)
                navigate(redirectPath)
                setRedirectPath(null)
            }
        }
    }, [
        initialPath,
        loggedInUser,
        navigate,
        authMode,
        redirectPath,
        setRedirectPath,
    ])

    /*
        Side effects that happen on page change
    */
    const title =
        route === 'ROOT' && loggedInUser
            ? PageTitlesRecord['DASHBOARD_SUBMISSIONS']
            : PageTitlesRecord[route]

    useTitle(title)
    useScrollToPageTop()
    useEffect(() => {
        updateHeading({})
    }, [pathname, updateHeading])

    if (!loggedInUser) {
        return <UnauthenticatedRoutes authMode={authMode} />
    } else if (loggedInUser.__typename === 'StateUser') {
        return (
            <StateUserRoutes
                authMode={authMode}
                setAlert={setAlert}
                showQuestionResponse={showQuestionResponse}
                stageName={stageName}
            />
        )
    } else {
        return (
            <CMSUserRoutes
                authMode={authMode}
                setAlert={setAlert}
                showQuestionResponse={showQuestionResponse}
                stageName={stageName}
            />
        )
    }
}<|MERGE_RESOLUTION|>--- conflicted
+++ resolved
@@ -106,19 +106,16 @@
                     path={RoutesRecord.SUBMISSIONS_NEW}
                     element={<NewStateSubmissionForm />}
                 />
-<<<<<<< HEAD
                 <Route 
                     path={RoutesRecord.RATE_EDIT}
                     element={<h1>*PLACEHOLDER* You've reached the ':id/edit' url *PLACEHOLDER*</h1>}
                 />
-=======
                 {showRateSummaryPage && (
                     <Route
                         path={RoutesRecord.RATES_SUMMARY}
                         element={<RateSummary />}
                     />
                 )}
->>>>>>> 2b9c961c
                 <Route element={<SubmissionSideNav />}>
                     {showQuestionResponse && (
                         <>
