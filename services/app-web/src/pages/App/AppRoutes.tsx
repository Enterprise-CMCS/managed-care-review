--- conflicted
+++ resolved
@@ -160,14 +160,6 @@
         featureFlags.RATE_REVIEWS_DASHBOARD.defaultValue
     )
 
-<<<<<<< HEAD
-    const showMCCRSRecordNumber = ldClient?.variation(
-        featureFlags.MCCRS_RECORD_NUMBER.flag,
-        featureFlags.MCCRS_RECORD_NUMBER.defaultValue
-    )
-
-=======
->>>>>>> d9e413ef
     return (
         <AuthenticatedRouteWrapper authMode={authMode} setAlert={setAlert}>
             <Routes>
@@ -215,20 +207,12 @@
                         path={RoutesRecord.SUBMISSIONS_SUMMARY}
                         element={<SubmissionSummary />}
                     />
-<<<<<<< HEAD
-                    {showMCCRSRecordNumber && (
-=======
                     {
->>>>>>> d9e413ef
                         <Route
                             path={RoutesRecord.SUBMISSIONS_MCCRSID}
                             element={<MccrsId />}
                         />
-<<<<<<< HEAD
-                    )}
-=======
-                    }
->>>>>>> d9e413ef
+                    }
                 </Route>
 
                 <Route
