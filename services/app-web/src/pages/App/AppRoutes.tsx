--- conflicted
+++ resolved
@@ -346,13 +346,10 @@
                         path={RoutesRecord.SUPPORT_EMAILS}
                         element={<SupportEmailsTable />}
                     />
-<<<<<<< HEAD
-=======
                     <Route
                         path={RoutesRecord.EDIT_STATE_ASSIGNMENTS}
                         element={<EditStateAssign />}
                     />
->>>>>>> 80d98e02
                     {isAdminUser && (
                         //For Admin user only routes.
                         <>
@@ -361,13 +358,6 @@
                                 element={<OauthClients />}
                             />
                             <Route
-<<<<<<< HEAD
-                                path={RoutesRecord.EDIT_STATE_ASSIGNMENTS}
-                                element={<EditStateAssign />}
-                            />
-                            <Route
-=======
->>>>>>> 80d98e02
                                 path={RoutesRecord.CREATE_OAUTH_CLIENT}
                                 element={<CreateOauthClient />}
                             />
