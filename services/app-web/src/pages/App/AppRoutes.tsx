--- conflicted
+++ resolved
@@ -27,14 +27,12 @@
 import { useLocalStorage } from '../../hooks/useLocalStorage'
 import { recordJSException } from '../../otelHelpers'
 import { SubmissionSideNav } from '../SubmissionSideNav'
-<<<<<<< HEAD
-import { UploadQuestions } from '../QuestionResponse/UploadQuestions/UploadQuestions'
-import { QuestionResponse, UploadResponse } from '../QuestionResponse'
-=======
-import { UploadQuestions } from '../QuestionsAnswers/UploadQuestions/UploadQuestions'
-import { QuestionsAnswers } from '../QuestionsAnswers'
+import {
+    QuestionResponse,
+    UploadResponse,
+    UploadQuestions,
+} from '../QuestionResponse'
 import { GraphQLExplorer } from '../GraphQLExplorer/GraphQLExplorer'
->>>>>>> fb9e4ad0
 
 function componentForAuthMode(
     authMode: AuthModeType
@@ -54,21 +52,13 @@
 const StateUserRoutes = ({
     authMode,
     setAlert,
-<<<<<<< HEAD
     showQuestionResponse,
+    stageName,
 }: {
     authMode: AuthModeType
     setAlert?: React.Dispatch<React.ReactElement>
     showQuestionResponse: boolean
-=======
-    showQuestionsAnswers,
-    stageName,
-}: {
-    authMode: AuthModeType
-    setAlert?: React.Dispatch<React.ReactElement>
-    showQuestionsAnswers: boolean
     stageName?: string
->>>>>>> fb9e4ad0
 }): React.ReactElement => {
     return (
         <AuthenticatedRouteWrapper setAlert={setAlert} authMode={authMode}>
@@ -131,21 +121,13 @@
 const CMSUserRoutes = ({
     authMode,
     setAlert,
-<<<<<<< HEAD
     showQuestionResponse,
+    stageName,
 }: {
     authMode: AuthModeType
     setAlert?: React.Dispatch<React.ReactElement>
     showQuestionResponse: boolean
-=======
-    showQuestionsAnswers,
-    stageName,
-}: {
-    authMode: AuthModeType
-    setAlert?: React.Dispatch<React.ReactElement>
-    showQuestionsAnswers: boolean
     stageName?: string
->>>>>>> fb9e4ad0
 }): React.ReactElement => {
     return (
         <AuthenticatedRouteWrapper authMode={authMode} setAlert={setAlert}>
@@ -332,12 +314,8 @@
             <StateUserRoutes
                 authMode={authMode}
                 setAlert={setAlert}
-<<<<<<< HEAD
                 showQuestionResponse={showQuestionResponse}
-=======
-                showQuestionsAnswers={showQuestionsAnswers}
                 stageName={stageName}
->>>>>>> fb9e4ad0
             />
         )
     } else {
@@ -345,12 +323,8 @@
             <CMSUserRoutes
                 authMode={authMode}
                 setAlert={setAlert}
-<<<<<<< HEAD
                 showQuestionResponse={showQuestionResponse}
-=======
-                showQuestionsAnswers={showQuestionsAnswers}
                 stageName={stageName}
->>>>>>> fb9e4ad0
             />
         )
     }
