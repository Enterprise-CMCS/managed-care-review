import React, { Fragment, useEffect, useState } from 'react'
import { useLocation, Navigate } from 'react-router'
import { Route, Routes } from 'react-router-dom'
import { useLDClient } from 'launchdarkly-react-client-sdk'
import { idmRedirectURL } from '../../pages/Auth/cognitoAuth'
import { assertNever, AuthModeType } from '../../common-code/config'
import { PageTitlesRecord, RoutesRecord, RouteT } from '../../constants/routes'
import { getRouteName } from '../../routeHelpers'
import { useAuth } from '../../contexts/AuthContext'
import { usePage } from '../../contexts/PageContext'
import { useTitle } from '../../hooks/useTitle'
import { LocalLogin } from '../../localAuth'
import { CognitoLogin } from '../Auth/CognitoLogin'
import {
    CMSDashboard,
    SubmissionsDashboard,
    RateReviewsDashboard,
} from '../CMSDashboard'
import { StateDashboard } from '../StateDashboard/StateDashboard'
import { Settings } from '../Settings/Settings'
import { AuthenticatedRouteWrapper } from '../Wrapper/AuthenticatedRouteWrapper'
import { Error404 } from '../Errors/Error404Page'
import { Help } from '../Help/Help'
import { Landing } from '../Landing/Landing'
import { MccrsId } from '../MccrsId/MccrsId'
import { NewStateSubmissionForm, StateSubmissionForm } from '../StateSubmission'
import { SubmissionSummary } from '../SubmissionSummary'
import { SubmissionRevisionSummary } from '../SubmissionRevisionSummary'
import { useScrollToPageTop } from '../../hooks/useScrollToPageTop'
import { featureFlags } from '../../common-code/featureFlags'
import { useLocalStorage } from '../../hooks/useLocalStorage'
import { recordJSException } from '../../otelHelpers'
import { SubmissionSideNav } from '../SubmissionSideNav'
import {
    QuestionResponse,
    UploadResponse,
    UploadContractQuestions,
} from '../QuestionResponse'
import { GraphQLExplorer } from '../GraphQLExplorer/GraphQLExplorer'
import { RateSummary } from '../RateSummary'
import { ReplaceRate } from '../ReplaceRate/ReplaceRate'
import { RateEdit } from '../RateEdit/RateEdit'
import { APIAccess } from '../APIAccess/APIAccess'
import {
    StateAssignmentTable,
    AutomatedEmailsTable,
    SupportEmailsTable,
    DivisionAssignmentTable,
} from '../Settings/SettingsTables'
import { EditStateAssign } from '../Settings/EditStateAssign/EditStateAssign'
<<<<<<< HEAD
import { UploadRateQuestions } from '../QuestionResponse/UploadQuestions'
=======
import { RateSummarySideNav } from '../SubmissionSideNav/RateSummarySideNav'
>>>>>>> dcdde773
import { RateQuestionResponse } from '../QuestionResponse/RateQuestionResponse'

function componentForAuthMode(
    authMode: AuthModeType
): React.ReactElement | undefined {
    switch (authMode) {
        case 'LOCAL':
            return <LocalLogin />
        case 'AWS_COGNITO':
            return <CognitoLogin />
        case 'IDM':
            return undefined
        default:
            assertNever(authMode)
    }
}

// Routes that are agnostic to user login and authentication
// Should be available on all defined routes lists
const UniversalRoutes = (
    <Fragment>
        <Route path={RoutesRecord.HELP} element={<Help />} />
    </Fragment>
)

const StateUserRoutes = ({
    stageName,
}: {
    authMode: AuthModeType
    setAlert?: React.Dispatch<React.ReactElement>
    stageName?: string
}): React.ReactElement => {
    // feature flag
    const ldClient = useLDClient()
    const showRatePages: boolean = ldClient?.variation(
        featureFlags.RATE_EDIT_UNLOCK.flag,
        featureFlags.RATE_EDIT_UNLOCK.defaultValue
    )

    const showQAbyRates: boolean = ldClient?.variation(
        featureFlags.QA_BY_RATES.flag,
        featureFlags.QA_BY_RATES.defaultValue
    )

    return (
        <AuthenticatedRouteWrapper>
            <Routes>
                <Route
                    path={RoutesRecord.ROOT}
                    element={
                        <Navigate to={RoutesRecord.DASHBOARD_SUBMISSIONS} />
                    }
                />
                <Route
                    path={RoutesRecord.DASHBOARD}
                    element={
                        <Navigate to={RoutesRecord.DASHBOARD_SUBMISSIONS} />
                    }
                />
                <Route
                    path={RoutesRecord.DASHBOARD_SUBMISSIONS}
                    element={<StateDashboard />}
                />
                <Route
                    path={RoutesRecord.SUBMISSIONS}
                    element={<StateDashboard />}
                />
                <Route
                    path={RoutesRecord.SUBMISSIONS_NEW}
                    element={<NewStateSubmissionForm />}
                />
                {showRatePages && (
                    <>
                        <Route
                            path={RoutesRecord.RATES_SUMMARY}
                            element={<RateSummary />}
                        />
                        <Route
                            path={RoutesRecord.RATE_EDIT}
                            element={<RateEdit />}
                        />
                    </>
                )}
                <Route element={<SubmissionSideNav />}>
                    <Route
                        path={RoutesRecord.SUBMISSIONS_CONTRACT_QUESTIONS_AND_ANSWERS}
                        element={<QuestionResponse />}
                    />
                    <Route
                        path={RoutesRecord.SUBMISSIONS_UPLOAD_CONTRACT_RESPONSE}
                        element={<UploadResponse />}
                    />

                    <Route
                        path={RoutesRecord.SUBMISSIONS_SUMMARY}
                        element={<SubmissionSummary />}
                    />
                    <Route
                        path={RoutesRecord.SUBMISSIONS_EDIT_TOP_LEVEL}
                        element={<StateSubmissionForm />}
                    />
                    {showQAbyRates && (
                        <Route
                            path={
                                RoutesRecord.SUBMISSIONS_RATE_QUESTIONS_AND_ANSWERS
                            }
                            element={<RateQuestionResponse />}
                        />
                    )}
                </Route>
                <Route
                    path={RoutesRecord.SUBMISSIONS_REVISION}
                    element={<SubmissionRevisionSummary />}
                />
                {UniversalRoutes}
                {isExplorerAllowed(stageName) && (
                    <Route
                        path={RoutesRecord.GRAPHQL_EXPLORER}
                        element={<GraphQLExplorer />}
                    />
                )}
                <Route path={RoutesRecord.API_ACCESS} element={<APIAccess />} />
                <Route path="*" element={<Error404 />} />
            </Routes>
        </AuthenticatedRouteWrapper>
    )
}

const CMSUserRoutes = ({
    stageName,
}: {
    authMode: AuthModeType
    setAlert?: React.Dispatch<React.ReactElement>
    stageName?: string
}): React.ReactElement => {
    const ldClient = useLDClient()
<<<<<<< HEAD
    const showQAByRates  = ldClient?.variation(
=======
    const showQAbyRates: boolean = ldClient?.variation(
>>>>>>> dcdde773
        featureFlags.QA_BY_RATES.flag,
        featureFlags.QA_BY_RATES.defaultValue
    )
    return (
        <AuthenticatedRouteWrapper>
            <Routes>
                <Route
                    path={RoutesRecord.ROOT}
                    element={
                        <Navigate to={RoutesRecord.DASHBOARD_SUBMISSIONS} />
                    }
                />
                <Route path={RoutesRecord.DASHBOARD} element={<CMSDashboard />}>
                    <Route
                        index
                        element={
                            <Navigate to={RoutesRecord.DASHBOARD_SUBMISSIONS} />
                        }
                    />
                    <Route
                        path={`submissions`}
                        element={<SubmissionsDashboard />}
                    />
                    <Route
                        path={'rate-reviews'}
                        element={<RateReviewsDashboard />}
                    />
                </Route>

                <Route element={<SubmissionSideNav />}>
                    <Route
                        path={RoutesRecord.SUBMISSIONS_CONTRACT_QUESTIONS_AND_ANSWERS}
                        element={<QuestionResponse />}
                    />
                    <Route
                        path={RoutesRecord.SUBMISSIONS_UPLOAD_CONTRACT_QUESTION}
                        element={<UploadContractQuestions />}
                    />
                    <Route
                        path={RoutesRecord.SUBMISSIONS_SUMMARY}
                        element={<SubmissionSummary />}
                    />
                </Route>

<<<<<<< HEAD
                {showQAByRates &&
                    <Route
                        path={RoutesRecord.RATES_UPLOAD_QUESTION }
                        element={<UploadRateQuestions/>}
                 />}


                <Route
                    path={RoutesRecord.RATES_SUMMARY}
                    element={<RateSummary />}
                />
=======
                {showQAbyRates ? (
                    <>
                        <Route element={<RateSummarySideNav />}>
                            <Route
                                path={RoutesRecord.RATES_SUMMARY}
                                element={<RateSummary />}
                            />
                            <Route
                                path={
                                    RoutesRecord.RATES_SUMMARY_QUESTIONS_AND_ANSWERS
                                }
                                element={<RateQuestionResponse />}
                            />
                            {/*This route will cause the RateSummarySideNav to redirect to rate summary Q&A page*/}
                            <Route
                                path={
                                    RoutesRecord.SUBMISSIONS_RATE_QUESTIONS_AND_ANSWERS
                                }
                            />
                        </Route>
                    </>
                ) : (
                    <Route
                        path={RoutesRecord.RATES_SUMMARY}
                        element={<RateSummary />}
                    />
                )}
>>>>>>> dcdde773

                <Route
                    path={RoutesRecord.SUBMISSIONS_MCCRSID}
                    element={<MccrsId />}
                />

                <Route
                    path={RoutesRecord.REPLACE_RATE}
                    element={<ReplaceRate />}
                />

                <Route
                    path={RoutesRecord.SUBMISSIONS_REVISION}
                    element={<SubmissionRevisionSummary />}
                />
                {isExplorerAllowed(stageName) && (
                    <Route
                        path={RoutesRecord.GRAPHQL_EXPLORER}
                        element={<GraphQLExplorer />}
                    />
                )}
                <Route path={RoutesRecord.MCR_SETTINGS} element={<Settings />}>
                    <Route
                        index
                        element={
                            <Navigate to={RoutesRecord.STATE_ASSIGNMENTS} />
                        }
                    />
                    <Route
                        path={RoutesRecord.STATE_ASSIGNMENTS}
                        element={<StateAssignmentTable />}
                    />
                    <Route
                        path={RoutesRecord.DIVISION_ASSIGNMENTS}
                        element={<DivisionAssignmentTable />}
                    />
                    <Route
                        path={RoutesRecord.AUTOMATED_EMAILS}
                        element={<AutomatedEmailsTable />}
                    />
                    <Route
                        path={RoutesRecord.SUPPORT_EMAILS}
                        element={<SupportEmailsTable />}
                    />
                    <Route
                        path={RoutesRecord.EDIT_STATE_ASSIGNMENTS}
                        element={<EditStateAssign />}
                    />
                </Route>
                <Route
                    path={RoutesRecord.SETTINGS}
                    // Until we update the helpdesk documentation for the /mc-review-settings route, we are keeping this
                    // one and just redirecting.
                    element={<Navigate to="/mc-review-settings" />}
                />
                <Route path={RoutesRecord.API_ACCESS} element={<APIAccess />} />
                {UniversalRoutes}
                <Route path="*" element={<Error404 />} />
            </Routes>
        </AuthenticatedRouteWrapper>
    )
}

const UnauthenticatedRoutes = ({
    authMode,
}: {
    authMode: AuthModeType
}): React.ReactElement => {
    const authComponent = componentForAuthMode(authMode)

    return (
        <Routes>
            <Route path={RoutesRecord.ROOT} element={<Landing />} />
            {UniversalRoutes}
            {/* no /auth page for IDM auth, we just have the login redirect link */}
            {authComponent && (
                <Route path={RoutesRecord.AUTH} element={authComponent} />
            )}
            <Route path="*" element={<Landing />} />
        </Routes>
    )
}

export const AppRoutes = ({
    authMode,
    setAlert,
}: {
    authMode: AuthModeType
    setAlert?: React.Dispatch<React.ReactElement>
}): React.ReactElement => {
    const { loggedInUser } = useAuth()
    const { pathname } = useLocation()
    const [redirectPath, setRedirectPath] = useLocalStorage(
        'LOGIN_REDIRECT',
        null
    )
    const stageName = import.meta.env.VITE_APP_STAGE_NAME

    const route = getRouteName(pathname)
    const { updateHeading } = usePage()
    const [initialPath] = useState(pathname) // this gets written on mount, so we don't call the effect on every path change

    // This effect handles our initial redirect on login
    // This way, if you get a link to something and aren't logged in, you get
    // sent there after you login.
    useEffect(() => {
        // When AppRoutes mounts and we are logged out, stash the url we navigated to in local storage
        // and redirect them to auth if they aren't heading for the dashboard.

        const dontRedirectToAuthRoutes: (RouteT | 'UNKNOWN_ROUTE')[] = [
            'ROOT' as const,
            'AUTH' as const,
            'HELP' as const,
            'UNKNOWN_ROUTE' as const,
        ]
        if (!loggedInUser) {
            const currentRoute = getRouteName(initialPath)
            if (!dontRedirectToAuthRoutes.includes(currentRoute)) {
                try {
                    if (redirectPath !== initialPath) {
                        setRedirectPath(initialPath)
                    }
                    if (authMode === 'IDM') {
                        console.info('redirecting to', idmRedirectURL())
                        window.location.href = idmRedirectURL()
                    } else {
                        console.info('redirecting to /auth')
                        window.location.href = '/auth'
                    }
                } catch (err) {
                    recordJSException(
                        `Error attempting to save login redirect URL. Error message: ${err}`
                    )
                }
            }
            // Then, when we login, read that key, if it exists, go forth.
        } else {
            if (typeof redirectPath === 'string') {
                console.info('Retrieved For Redirect: ', redirectPath)
                window.location.href = redirectPath
                setRedirectPath(null)
            }
        }
    }, [initialPath, loggedInUser, authMode, redirectPath, setRedirectPath])

    /*
        Side effects that happen on page change
    */
    const title =
        route === 'ROOT' && loggedInUser
            ? PageTitlesRecord['DASHBOARD_SUBMISSIONS']
            : PageTitlesRecord[route]

    useTitle(title)
    useScrollToPageTop()
    useEffect(() => {
        updateHeading({})
    }, [pathname, updateHeading])

    if (!loggedInUser) {
        return <UnauthenticatedRoutes authMode={authMode} />
    } else if (loggedInUser.__typename === 'StateUser') {
        return (
            <StateUserRoutes
                authMode={authMode}
                setAlert={setAlert}
                stageName={stageName}
            />
        )
    } else {
        return (
            <CMSUserRoutes
                authMode={authMode}
                setAlert={setAlert}
                stageName={stageName}
            />
        )
    }
}

const isExplorerAllowed = (stage: string | undefined): boolean => {
    const RESTRICTED_STAGES = ['val', 'prod']
    if (stage === undefined) {
        return false
    }
    return !RESTRICTED_STAGES.includes(stage)
}<|MERGE_RESOLUTION|>--- conflicted
+++ resolved
@@ -48,11 +48,8 @@
     DivisionAssignmentTable,
 } from '../Settings/SettingsTables'
 import { EditStateAssign } from '../Settings/EditStateAssign/EditStateAssign'
-<<<<<<< HEAD
 import { UploadRateQuestions } from '../QuestionResponse/UploadQuestions'
-=======
 import { RateSummarySideNav } from '../SubmissionSideNav/RateSummarySideNav'
->>>>>>> dcdde773
 import { RateQuestionResponse } from '../QuestionResponse/RateQuestionResponse'
 
 function componentForAuthMode(
@@ -189,11 +186,7 @@
     stageName?: string
 }): React.ReactElement => {
     const ldClient = useLDClient()
-<<<<<<< HEAD
-    const showQAByRates  = ldClient?.variation(
-=======
     const showQAbyRates: boolean = ldClient?.variation(
->>>>>>> dcdde773
         featureFlags.QA_BY_RATES.flag,
         featureFlags.QA_BY_RATES.defaultValue
     )
@@ -238,19 +231,10 @@
                     />
                 </Route>
 
-<<<<<<< HEAD
-                {showQAByRates &&
-                    <Route
-                        path={RoutesRecord.RATES_UPLOAD_QUESTION }
-                        element={<UploadRateQuestions/>}
-                 />}
-
-
                 <Route
                     path={RoutesRecord.RATES_SUMMARY}
                     element={<RateSummary />}
                 />
-=======
                 {showQAbyRates ? (
                     <>
                         <Route element={<RateSummarySideNav />}>
@@ -264,6 +248,10 @@
                                 }
                                 element={<RateQuestionResponse />}
                             />
+                            <Route
+                                path={RoutesRecord.RATES_UPLOAD_QUESTION }
+                                element={<UploadRateQuestions/>}
+                                />
                             {/*This route will cause the RateSummarySideNav to redirect to rate summary Q&A page*/}
                             <Route
                                 path={
@@ -278,7 +266,6 @@
                         element={<RateSummary />}
                     />
                 )}
->>>>>>> dcdde773
 
                 <Route
                     path={RoutesRecord.SUBMISSIONS_MCCRSID}
