--- conflicted
+++ resolved
@@ -37,14 +37,9 @@
     UploadQuestions,
 } from '../QuestionResponse'
 import { GraphQLExplorer } from '../GraphQLExplorer/GraphQLExplorer'
-<<<<<<< HEAD
 import { RateSummary } from '../RateSummary'
-import { RateEdit } from '../RateSubmission/RateEdit/RateEdit'
-=======
-import { RateSummary } from '../SubmissionSummary/RateSummary'
 import { RateEdit } from '../RateEdit/RateEdit'
 import { APIAccess } from '../APIAccess/APIAccess'
->>>>>>> a22f3306
 
 function componentForAuthMode(
     authMode: AuthModeType
