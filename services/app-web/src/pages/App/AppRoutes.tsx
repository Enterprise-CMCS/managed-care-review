import React, { Fragment, useEffect, useState } from 'react'
import { useLocation, Navigate } from 'react-router'
import { Route, Routes } from 'react-router-dom'
import { useLDClient } from 'launchdarkly-react-client-sdk'
import { idmRedirectURL } from '../../pages/Auth/cognitoAuth'
import { assertNever, AuthModeType } from '../../common-code/config'
import { PageTitlesRecord, RoutesRecord, RouteT } from '../../constants/routes'
import { getRouteName } from '../../routeHelpers'
import { useAuth } from '../../contexts/AuthContext'
import { usePage } from '../../contexts/PageContext'
import { useTitle } from '../../hooks/useTitle'
import { LocalLogin } from '../../localAuth'
import { CognitoLogin } from '../Auth/CognitoLogin'
import {
    CMSDashboard,
    SubmissionsDashboard,
    RateReviewsDashboard,
} from '../CMSDashboard'
import { StateDashboard } from '../StateDashboard/StateDashboard'
import { Settings } from '../Settings/Settings'
import { AuthenticatedRouteWrapper } from '../Wrapper/AuthenticatedRouteWrapper'
import { Error404 } from '../Errors/Error404Page'
import { Help } from '../Help/Help'
import { Landing } from '../Landing/Landing'
import { MccrsId } from '../MccrsId/MccrsId'
import { NewStateSubmissionForm, StateSubmissionForm } from '../StateSubmission'
import { SubmissionSummary } from '../SubmissionSummary'
import { SubmissionRevisionSummary } from '../SubmissionRevisionSummary'
import { useScrollToPageTop } from '../../hooks/useScrollToPageTop'
import { featureFlags } from '../../common-code/featureFlags'
import { useLocalStorage } from '../../hooks/useLocalStorage'
import { recordJSException } from '../../otelHelpers'
import { SubmissionSideNav } from '../SubmissionSideNav'
import {
    QuestionResponse,
<<<<<<< HEAD
    UploadContractResponse,
    UploadQuestions,
=======
    UploadResponse,
    UploadContractQuestions,
>>>>>>> a6c56706
} from '../QuestionResponse'
import { GraphQLExplorer } from '../GraphQLExplorer/GraphQLExplorer'
import { RateSummary } from '../RateSummary'
import { ReplaceRate } from '../ReplaceRate/ReplaceRate'
import { RateEdit } from '../RateEdit/RateEdit'
import { APIAccess } from '../APIAccess/APIAccess'
import {
    StateAssignmentTable,
    AutomatedEmailsTable,
    SupportEmailsTable,
    DivisionAssignmentTable,
} from '../Settings/SettingsTables'
import { EditStateAssign } from '../Settings/EditStateAssign/EditStateAssign'
import { UploadRateQuestions } from '../QuestionResponse/UploadQuestions'
import { RateSummarySideNav } from '../SubmissionSideNav/RateSummarySideNav'
import { RateQuestionResponse } from '../QuestionResponse/RateQuestionResponse'

function componentForAuthMode(
    authMode: AuthModeType
): React.ReactElement | undefined {
    switch (authMode) {
        case 'LOCAL':
            return <LocalLogin />
        case 'AWS_COGNITO':
            return <CognitoLogin />
        case 'IDM':
            return undefined
        default:
            assertNever(authMode)
    }
}

// Routes that are agnostic to user login and authentication
// Should be available on all defined routes lists
const UniversalRoutes = (
    <Fragment>
        <Route path={RoutesRecord.HELP} element={<Help />} />
    </Fragment>
)

const StateUserRoutes = ({
    stageName,
}: {
    authMode: AuthModeType
    setAlert?: React.Dispatch<React.ReactElement>
    stageName?: string
}): React.ReactElement => {
    // feature flag
    const ldClient = useLDClient()
    const showRatePages: boolean = ldClient?.variation(
        featureFlags.RATE_EDIT_UNLOCK.flag,
        featureFlags.RATE_EDIT_UNLOCK.defaultValue
    )

    const showQAbyRates: boolean = ldClient?.variation(
        featureFlags.QA_BY_RATES.flag,
        featureFlags.QA_BY_RATES.defaultValue
    )

    return (
        <AuthenticatedRouteWrapper>
            <Routes>
                <Route
                    path={RoutesRecord.ROOT}
                    element={
                        <Navigate to={RoutesRecord.DASHBOARD_SUBMISSIONS} />
                    }
                />
                <Route
                    path={RoutesRecord.DASHBOARD}
                    element={
                        <Navigate to={RoutesRecord.DASHBOARD_SUBMISSIONS} />
                    }
                />
                <Route
                    path={RoutesRecord.DASHBOARD_SUBMISSIONS}
                    element={<StateDashboard />}
                />
                <Route
                    path={RoutesRecord.SUBMISSIONS}
                    element={<StateDashboard />}
                />
                <Route
                    path={RoutesRecord.SUBMISSIONS_NEW}
                    element={<NewStateSubmissionForm />}
                />
                {showRatePages && (
                    <>
                        <Route
                            path={RoutesRecord.RATES_SUMMARY}
                            element={<RateSummary />}
                        />
                        <Route
                            path={RoutesRecord.RATE_EDIT}
                            element={<RateEdit />}
                        />
                    </>
                )}
                <Route element={<SubmissionSideNav />}>
                    <Route
                        path={RoutesRecord.SUBMISSIONS_CONTRACT_QUESTIONS_AND_ANSWERS}
                        element={<QuestionResponse />}
                    />
                    <Route
<<<<<<< HEAD
                        path={RoutesRecord.SUBMISSIONS_UPLOAD_RESPONSE}
                        element={<UploadContractResponse />}
=======
                        path={RoutesRecord.SUBMISSIONS_UPLOAD_CONTRACT_RESPONSE}
                        element={<UploadResponse />}
>>>>>>> a6c56706
                    />

                    <Route
                        path={RoutesRecord.SUBMISSIONS_SUMMARY}
                        element={<SubmissionSummary />}
                    />
                    <Route
                        path={RoutesRecord.SUBMISSIONS_EDIT_TOP_LEVEL}
                        element={<StateSubmissionForm />}
                    />
                    {showQAbyRates && (
                        <Route
                            path={
                                RoutesRecord.SUBMISSIONS_RATE_QUESTIONS_AND_ANSWERS
                            }
                            element={<RateQuestionResponse />}
                        />
                    )}
                </Route>
                <Route
                    path={RoutesRecord.SUBMISSIONS_REVISION}
                    element={<SubmissionRevisionSummary />}
                />
                {UniversalRoutes}
                {isExplorerAllowed(stageName) && (
                    <Route
                        path={RoutesRecord.GRAPHQL_EXPLORER}
                        element={<GraphQLExplorer />}
                    />
                )}
                <Route path={RoutesRecord.API_ACCESS} element={<APIAccess />} />
                <Route path="*" element={<Error404 />} />
            </Routes>
        </AuthenticatedRouteWrapper>
    )
}

const CMSUserRoutes = ({
    stageName,
}: {
    authMode: AuthModeType
    setAlert?: React.Dispatch<React.ReactElement>
    stageName?: string
}): React.ReactElement => {
    const ldClient = useLDClient()
    const showQAbyRates: boolean = ldClient?.variation(
        featureFlags.QA_BY_RATES.flag,
        featureFlags.QA_BY_RATES.defaultValue
    )
    return (
        <AuthenticatedRouteWrapper>
            <Routes>
                <Route
                    path={RoutesRecord.ROOT}
                    element={
                        <Navigate to={RoutesRecord.DASHBOARD_SUBMISSIONS} />
                    }
                />
                <Route path={RoutesRecord.DASHBOARD} element={<CMSDashboard />}>
                    <Route
                        index
                        element={
                            <Navigate to={RoutesRecord.DASHBOARD_SUBMISSIONS} />
                        }
                    />
                    <Route
                        path={`submissions`}
                        element={<SubmissionsDashboard />}
                    />
                    <Route
                        path={'rate-reviews'}
                        element={<RateReviewsDashboard />}
                    />
                </Route>

                <Route element={<SubmissionSideNav />}>
                    <Route
                        path={RoutesRecord.SUBMISSIONS_CONTRACT_QUESTIONS_AND_ANSWERS}
                        element={<QuestionResponse />}
                    />
                    <Route
                        path={RoutesRecord.SUBMISSIONS_UPLOAD_CONTRACT_QUESTION}
                        element={<UploadContractQuestions />}
                    />
                    <Route
                        path={RoutesRecord.SUBMISSIONS_SUMMARY}
                        element={<SubmissionSummary />}
                    />
                </Route>

                <Route
                    path={RoutesRecord.RATES_SUMMARY}
                    element={<RateSummary />}
                />
                {showQAbyRates ? (
                    <>
                        <Route element={<RateSummarySideNav />}>
                            <Route
                                path={RoutesRecord.RATES_SUMMARY}
                                element={<RateSummary />}
                            />
                            <Route
                                path={
                                    RoutesRecord.RATES_SUMMARY_QUESTIONS_AND_ANSWERS
                                }
                                element={<RateQuestionResponse />}
                            />
                            <Route
                                path={RoutesRecord.RATES_UPLOAD_QUESTION }
                                element={<UploadRateQuestions/>}
                                />
                            {/*This route will cause the RateSummarySideNav to redirect to rate summary Q&A page*/}
                            <Route
                                path={
                                    RoutesRecord.SUBMISSIONS_RATE_QUESTIONS_AND_ANSWERS
                                }
                            />
                        </Route>
                    </>
                ) : (
                    <Route
                        path={RoutesRecord.RATES_SUMMARY}
                        element={<RateSummary />}
                    />
                )}

                <Route
                    path={RoutesRecord.SUBMISSIONS_MCCRSID}
                    element={<MccrsId />}
                />

                <Route
                    path={RoutesRecord.REPLACE_RATE}
                    element={<ReplaceRate />}
                />

                <Route
                    path={RoutesRecord.SUBMISSIONS_REVISION}
                    element={<SubmissionRevisionSummary />}
                />
                {isExplorerAllowed(stageName) && (
                    <Route
                        path={RoutesRecord.GRAPHQL_EXPLORER}
                        element={<GraphQLExplorer />}
                    />
                )}
                <Route path={RoutesRecord.MCR_SETTINGS} element={<Settings />}>
                    <Route
                        index
                        element={
                            <Navigate to={RoutesRecord.STATE_ASSIGNMENTS} />
                        }
                    />
                    <Route
                        path={RoutesRecord.STATE_ASSIGNMENTS}
                        element={<StateAssignmentTable />}
                    />
                    <Route
                        path={RoutesRecord.DIVISION_ASSIGNMENTS}
                        element={<DivisionAssignmentTable />}
                    />
                    <Route
                        path={RoutesRecord.AUTOMATED_EMAILS}
                        element={<AutomatedEmailsTable />}
                    />
                    <Route
                        path={RoutesRecord.SUPPORT_EMAILS}
                        element={<SupportEmailsTable />}
                    />
                    <Route
                        path={RoutesRecord.EDIT_STATE_ASSIGNMENTS}
                        element={<EditStateAssign />}
                    />
                </Route>
                <Route
                    path={RoutesRecord.SETTINGS}
                    // Until we update the helpdesk documentation for the /mc-review-settings route, we are keeping this
                    // one and just redirecting.
                    element={<Navigate to="/mc-review-settings" />}
                />
                <Route path={RoutesRecord.API_ACCESS} element={<APIAccess />} />
                {UniversalRoutes}
                <Route path="*" element={<Error404 />} />
            </Routes>
        </AuthenticatedRouteWrapper>
    )
}

const UnauthenticatedRoutes = ({
    authMode,
}: {
    authMode: AuthModeType
}): React.ReactElement => {
    const authComponent = componentForAuthMode(authMode)

    return (
        <Routes>
            <Route path={RoutesRecord.ROOT} element={<Landing />} />
            {UniversalRoutes}
            {/* no /auth page for IDM auth, we just have the login redirect link */}
            {authComponent && (
                <Route path={RoutesRecord.AUTH} element={authComponent} />
            )}
            <Route path="*" element={<Landing />} />
        </Routes>
    )
}

export const AppRoutes = ({
    authMode,
    setAlert,
}: {
    authMode: AuthModeType
    setAlert?: React.Dispatch<React.ReactElement>
}): React.ReactElement => {
    const { loggedInUser } = useAuth()
    const { pathname } = useLocation()
    const [redirectPath, setRedirectPath] = useLocalStorage(
        'LOGIN_REDIRECT',
        null
    )
    const stageName = import.meta.env.VITE_APP_STAGE_NAME

    const route = getRouteName(pathname)
    const { updateHeading } = usePage()
    const [initialPath] = useState(pathname) // this gets written on mount, so we don't call the effect on every path change

    // This effect handles our initial redirect on login
    // This way, if you get a link to something and aren't logged in, you get
    // sent there after you login.
    useEffect(() => {
        // When AppRoutes mounts and we are logged out, stash the url we navigated to in local storage
        // and redirect them to auth if they aren't heading for the dashboard.

        const dontRedirectToAuthRoutes: (RouteT | 'UNKNOWN_ROUTE')[] = [
            'ROOT' as const,
            'AUTH' as const,
            'HELP' as const,
            'UNKNOWN_ROUTE' as const,
        ]
        if (!loggedInUser) {
            const currentRoute = getRouteName(initialPath)
            if (!dontRedirectToAuthRoutes.includes(currentRoute)) {
                try {
                    if (redirectPath !== initialPath) {
                        setRedirectPath(initialPath)
                    }
                    if (authMode === 'IDM') {
                        console.info('redirecting to', idmRedirectURL())
                        window.location.href = idmRedirectURL()
                    } else {
                        console.info('redirecting to /auth')
                        window.location.href = '/auth'
                    }
                } catch (err) {
                    recordJSException(
                        `Error attempting to save login redirect URL. Error message: ${err}`
                    )
                }
            }
            // Then, when we login, read that key, if it exists, go forth.
        } else {
            if (typeof redirectPath === 'string') {
                console.info('Retrieved For Redirect: ', redirectPath)
                window.location.href = redirectPath
                setRedirectPath(null)
            }
        }
    }, [initialPath, loggedInUser, authMode, redirectPath, setRedirectPath])

    /*
        Side effects that happen on page change
    */
    const title =
        route === 'ROOT' && loggedInUser
            ? PageTitlesRecord['DASHBOARD_SUBMISSIONS']
            : PageTitlesRecord[route]

    useTitle(title)
    useScrollToPageTop()
    useEffect(() => {
        updateHeading({})
    }, [pathname, updateHeading])

    if (!loggedInUser) {
        return <UnauthenticatedRoutes authMode={authMode} />
    } else if (loggedInUser.__typename === 'StateUser') {
        return (
            <StateUserRoutes
                authMode={authMode}
                setAlert={setAlert}
                stageName={stageName}
            />
        )
    } else {
        return (
            <CMSUserRoutes
                authMode={authMode}
                setAlert={setAlert}
                stageName={stageName}
            />
        )
    }
}

const isExplorerAllowed = (stage: string | undefined): boolean => {
    const RESTRICTED_STAGES = ['val', 'prod']
    if (stage === undefined) {
        return false
    }
    return !RESTRICTED_STAGES.includes(stage)
}<|MERGE_RESOLUTION|>--- conflicted
+++ resolved
@@ -33,13 +33,7 @@
 import { SubmissionSideNav } from '../SubmissionSideNav'
 import {
     QuestionResponse,
-<<<<<<< HEAD
     UploadContractResponse,
-    UploadQuestions,
-=======
-    UploadResponse,
-    UploadContractQuestions,
->>>>>>> a6c56706
 } from '../QuestionResponse'
 import { GraphQLExplorer } from '../GraphQLExplorer/GraphQLExplorer'
 import { RateSummary } from '../RateSummary'
@@ -53,7 +47,7 @@
     DivisionAssignmentTable,
 } from '../Settings/SettingsTables'
 import { EditStateAssign } from '../Settings/EditStateAssign/EditStateAssign'
-import { UploadRateQuestions } from '../QuestionResponse/UploadQuestions'
+import { UploadContractQuestions, UploadRateQuestions } from '../QuestionResponse/UploadQuestions'
 import { RateSummarySideNav } from '../SubmissionSideNav/RateSummarySideNav'
 import { RateQuestionResponse } from '../QuestionResponse/RateQuestionResponse'
 
@@ -144,13 +138,8 @@
                         element={<QuestionResponse />}
                     />
                     <Route
-<<<<<<< HEAD
-                        path={RoutesRecord.SUBMISSIONS_UPLOAD_RESPONSE}
                         element={<UploadContractResponse />}
-=======
                         path={RoutesRecord.SUBMISSIONS_UPLOAD_CONTRACT_RESPONSE}
-                        element={<UploadResponse />}
->>>>>>> a6c56706
                     />
 
                     <Route
