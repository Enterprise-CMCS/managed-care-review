import React, { useState } from 'react'
import {
    Button,
    Form,
    FormGroup,
    Label,
    TextInput,
} from '@trussworks/react-uswds'

import { confirmSignUp, resendSignUp } from './cognitoAuth'

export function showError(error: string): void {
    alert(error)
}

type Props = {
    defaultEmail: string
    displayLogin: () => void
}

export function ConfirmSignUp({
    defaultEmail,
    displayLogin,
}: Props): React.ReactElement {
    const [fields, setFields] = useState({
        email: defaultEmail,
        confirmationCode: '',
    })

    const [isLoading, setIsLoading] = useState(false)

    function validateForm() {
        return fields.confirmationCode.length > 0
    }

    const onFieldChange = (event: React.ChangeEvent<HTMLInputElement>) => {
        const { id, value } = event.target
        setFields({ ...fields, [id]: value })
    }

    async function handleSubmit(event: React.FormEvent) {
        event.preventDefault()

        setIsLoading(true)

        try {
            await confirmSignUp(fields.email, fields.confirmationCode)
            displayLogin()
<<<<<<< HEAD
        } else {
            if (result.error.code === 'ExpiredCodeException') {
                // If the code was expired, we can auto-send a new one.
                const resendResult = await resendSignUp(fields.email)

                if (resendResult.isOk()) {
                    // display that we sent a new code.
=======
        } catch (error) {
            if (error.code == 'ExpiredCodeException') {
                try {
                    await resendSignUp(fields.email)
>>>>>>> 34453816
                    showError(
                        'The code you submitted was expired, we just sent another one to you.'
                    )
                } catch (err) {
                    console.log('Error in sending confirmation code')
                }
            } else {
                console.log('Signup error', error)
            }
        }
        setIsLoading(false)
    }

    return (
        <Form onSubmit={handleSubmit}>
            <FormGroup>
                <Label htmlFor="email">Email</Label>
                <TextInput
                    id="email"
                    name="email"
                    type="email"
                    value={fields.email}
                    onChange={onFieldChange}
                />
            </FormGroup>
            <FormGroup>
                <Label htmlFor="confirmationCode">Confirmation Code</Label>
                <TextInput
                    id="confirmationCode"
                    name="confirmationCode"
                    type="tel"
                    onChange={onFieldChange}
                    value={fields.confirmationCode}
                />
                <div>Please check your email for the code.</div>
            </FormGroup>
            <Button type="submit" disabled={!validateForm() || isLoading}>
                Verify
            </Button>
        </Form>
    )
}<|MERGE_RESOLUTION|>--- conflicted
+++ resolved
@@ -46,20 +46,10 @@
         try {
             await confirmSignUp(fields.email, fields.confirmationCode)
             displayLogin()
-<<<<<<< HEAD
-        } else {
-            if (result.error.code === 'ExpiredCodeException') {
-                // If the code was expired, we can auto-send a new one.
-                const resendResult = await resendSignUp(fields.email)
-
-                if (resendResult.isOk()) {
-                    // display that we sent a new code.
-=======
         } catch (error) {
             if (error.code == 'ExpiredCodeException') {
                 try {
                     await resendSignUp(fields.email)
->>>>>>> 34453816
                     showError(
                         'The code you submitted was expired, we just sent another one to you.'
                     )
