--- conflicted
+++ resolved
@@ -47,11 +47,7 @@
         // set non-JSON in local storage
         store.setItem('localUser', 'weofnef{{{|')
 
-<<<<<<< HEAD
-       await  expect(getLoggedInUser()).rejects.toEqual(
-=======
         await expect(getLoggedInUser()).rejects.toEqual(
->>>>>>> 2d19c005
             new SyntaxError('Unexpected token w in JSON at position 0')
         )
     })
@@ -61,11 +57,7 @@
         // set a non-user in local storage
         store.setItem('localUser', '{"foo": "bar"}')
 
-<<<<<<< HEAD
        await expect(getLoggedInUser()).rejects.toEqual(
-=======
-        await expect(getLoggedInUser()).rejects.toEqual(
->>>>>>> 2d19c005
             new Error('garbled user stored in localStorage')
         )
     })
