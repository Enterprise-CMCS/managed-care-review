import { loginLocalUser, getLoggedInUser, logoutLocalUser } from './localLogin'
import { CognitoUserType } from '../../common-code/domain-models/cognitoUserType'

describe('localLogin', () => {
    it('returns empty on empty', async () => {
        await expect(getLoggedInUser()).resolves.toBeNull()
    })

    it('loads as expected', async () => {
        const testUser: CognitoUserType = {
            email: 'toph@dmas.virginia.gov',
            name: 'Toph',
            role: 'STATE_USER',
<<<<<<< HEAD
            state_code: 'VA'
=======
            state_code: 'VA',
>>>>>>> 5a46938c
        }

        loginLocalUser(testUser)

        await expect(getLoggedInUser()).resolves.toEqual(testUser)
    })

    it('logs out correctly', async () => {
        const testUser: CognitoUserType = {
            email: 'toph@dmas.virginia.gov',
            name: 'Toph',
            role: 'STATE_USER',
<<<<<<< HEAD
            state_code: 'VA'
         }
=======
            state_code: 'VA',
        }
>>>>>>> 5a46938c

        loginLocalUser(testUser)
        await logoutLocalUser()

        await expect(getLoggedInUser()).resolves.toBeNull()
    })

    it('errors if things are garbled', async () => {
        const store = window.localStorage

        // set non-JSON in local storage
        store.setItem('localUser', 'weofnef{{{|')

        await expect(getLoggedInUser()).rejects.toEqual(
            new SyntaxError('Unexpected token w in JSON at position 0')
        )
    })

    it('errors if the type is wrong', async () => {
        const store = window.localStorage
        // set a non-user in local storage
        store.setItem('localUser', '{"foo": "bar"}')

       await expect(getLoggedInUser()).rejects.toEqual(
            new Error('garbled user stored in localStorage')
        )
    })
})<|MERGE_RESOLUTION|>--- conflicted
+++ resolved
@@ -11,11 +11,7 @@
             email: 'toph@dmas.virginia.gov',
             name: 'Toph',
             role: 'STATE_USER',
-<<<<<<< HEAD
-            state_code: 'VA'
-=======
             state_code: 'VA',
->>>>>>> 5a46938c
         }
 
         loginLocalUser(testUser)
@@ -28,13 +24,8 @@
             email: 'toph@dmas.virginia.gov',
             name: 'Toph',
             role: 'STATE_USER',
-<<<<<<< HEAD
-            state_code: 'VA'
-         }
-=======
             state_code: 'VA',
         }
->>>>>>> 5a46938c
 
         loginLocalUser(testUser)
         await logoutLocalUser()
