import React, { useState } from 'react'
import {
    Button,
    Form,
    FormGroup,
    Label,
    TextInput,
} from '@trussworks/react-uswds'
import { useHistory } from 'react-router-dom'

import { signIn } from '../Auth/cognitoAuth'
import { useAuth } from '../../contexts/AuthContext'

export function showError(error: string): void {
    console.log('showError', error)
}

type Props = {
    defaultEmail?: string
}

export function Login({ defaultEmail }: Props): React.ReactElement {
    const [fields, setFields] = useState({
        loginEmail: defaultEmail || '',
        loginPassword: '',
    })

    const history = useHistory()
    const { isLoading, loggedInUser } = useAuth()
    if (!isLoading && loggedInUser) history.push('/dashboard')

    const onFieldChange = (event: React.ChangeEvent<HTMLInputElement>) => {
        const { id, value } = event.target
        setFields({ ...fields, [id]: value })
    }

    function validateForm() {
        return fields.loginEmail.length > 0 && fields.loginPassword.length > 0
    }

<<<<<<< HEAD
    async function handleSubmit(event: React.FormEvent) {
        event.preventDefault()

        try {
            await signIn(fields.loginEmail, fields.loginPassword)
            // TODO: try and useAuth() here, track state using the loading param there instead of awaiting something.
            // if loading, show "redirecting" spinner or something.
            // if loggedInUser, redirect

            try {
                await auth.checkAuth()
            } catch (e) {
                console.log('UNEXPECTED NOT LOGGED IN AFTETR LOGGIN', e)
            }

            history.push('/dashboard')
        } catch (err) {
            if (err?.code === 'UserNotConfirmedException') {
                // the user has not been confirmed, need to display the confirmation UI
                console.log(
                    'you need to confirm your account, enter the code below'
                )
            } else if (err?.code === 'NotAuthorizedException') {
                // the password is bad
=======
    async function handleSubmit() {
        console.log('Trying a signin')

        try {
            await signIn(fields.loginEmail, fields.loginPassword)
            console.log('SUCCESS LOGIN')
        } catch (err) {
            console.log(err)

            if (err.code === 'UserNotConfirmedException') {
                console.log(
                    'you need to confirm your account, enter the code below'
                )
            } else if (err.code === 'NotAuthorizedException') {
>>>>>>> 34453816
                console.log('bad password')
            }
            showError(err)
        }
    }

    return (
<<<<<<< HEAD
        <Form onSubmit={handleSubmit} name="Login" aria-label="Login Form">
            <FormGroup>
                <Label htmlFor="loginEmail">Email</Label>
                <TextInput
                    data-testid="loginEmail"
                    id="loginEmail"
                    name="loginEmail"
                    type="email"
                    value={fields.loginEmail}
                    onChange={onFieldChange}
                />
            </FormGroup>
            <FormGroup>
                <Label htmlFor="loginPassword">Password</Label>
                <TextInput
                    data-testid="loginPassword"
                    id="loginPassword"
                    name="loginPassword"
                    type="password"
                    value={fields.loginPassword}
                    onChange={onFieldChange}
                />
            </FormGroup>
            <Button type="submit" disabled={!validateForm() || auth.isLoading}>
                Login
            </Button>
        </Form>
=======
        <div className="Login">
            <Form onSubmit={handleSubmit} name="Login">
                <FormGroup>
                    <Label htmlFor="loginEmail">Email</Label>
                    <TextInput
                        id="loginEmail"
                        name="loginEmail"
                        type="email"
                        value={fields.loginEmail}
                        onChange={onFieldChange}
                    />
                </FormGroup>
                <FormGroup>
                    <Label htmlFor="loginPassword">Password</Label>
                    <TextInput
                        id="loginPassword"
                        name="loginPassword"
                        type="password"
                        value={fields.loginPassword}
                        onChange={onFieldChange}
                    />
                </FormGroup>
                <Button type="submit" disabled={!validateForm() || isLoading}>
                    Login
                </Button>
            </Form>
        </div>
>>>>>>> 34453816
    )
}<|MERGE_RESOLUTION|>--- conflicted
+++ resolved
@@ -26,7 +26,7 @@
     })
 
     const history = useHistory()
-    const { isLoading, loggedInUser } = useAuth()
+    const { isLoading, loggedInUser, checkAuth } = useAuth()
     if (!isLoading && loggedInUser) history.push('/dashboard')
 
     const onFieldChange = (event: React.ChangeEvent<HTMLInputElement>) => {
@@ -38,7 +38,6 @@
         return fields.loginEmail.length > 0 && fields.loginPassword.length > 0
     }
 
-<<<<<<< HEAD
     async function handleSubmit(event: React.FormEvent) {
         event.preventDefault()
 
@@ -49,7 +48,7 @@
             // if loggedInUser, redirect
 
             try {
-                await auth.checkAuth()
+                await checkAuth()
             } catch (e) {
                 console.log('UNEXPECTED NOT LOGGED IN AFTETR LOGGIN', e)
             }
@@ -63,22 +62,6 @@
                 )
             } else if (err?.code === 'NotAuthorizedException') {
                 // the password is bad
-=======
-    async function handleSubmit() {
-        console.log('Trying a signin')
-
-        try {
-            await signIn(fields.loginEmail, fields.loginPassword)
-            console.log('SUCCESS LOGIN')
-        } catch (err) {
-            console.log(err)
-
-            if (err.code === 'UserNotConfirmedException') {
-                console.log(
-                    'you need to confirm your account, enter the code below'
-                )
-            } else if (err.code === 'NotAuthorizedException') {
->>>>>>> 34453816
                 console.log('bad password')
             }
             showError(err)
@@ -86,7 +69,6 @@
     }
 
     return (
-<<<<<<< HEAD
         <Form onSubmit={handleSubmit} name="Login" aria-label="Login Form">
             <FormGroup>
                 <Label htmlFor="loginEmail">Email</Label>
@@ -110,38 +92,9 @@
                     onChange={onFieldChange}
                 />
             </FormGroup>
-            <Button type="submit" disabled={!validateForm() || auth.isLoading}>
+            <Button type="submit" disabled={!validateForm() || isLoading}>
                 Login
             </Button>
         </Form>
-=======
-        <div className="Login">
-            <Form onSubmit={handleSubmit} name="Login">
-                <FormGroup>
-                    <Label htmlFor="loginEmail">Email</Label>
-                    <TextInput
-                        id="loginEmail"
-                        name="loginEmail"
-                        type="email"
-                        value={fields.loginEmail}
-                        onChange={onFieldChange}
-                    />
-                </FormGroup>
-                <FormGroup>
-                    <Label htmlFor="loginPassword">Password</Label>
-                    <TextInput
-                        id="loginPassword"
-                        name="loginPassword"
-                        type="password"
-                        value={fields.loginPassword}
-                        onChange={onFieldChange}
-                    />
-                </FormGroup>
-                <Button type="submit" disabled={!validateForm() || isLoading}>
-                    Login
-                </Button>
-            </Form>
-        </div>
->>>>>>> 34453816
     )
 }