--- conflicted
+++ resolved
@@ -2,10 +2,6 @@
 import { Form, FormGroup, Label, TextInput } from '@trussworks/react-uswds'
 
 import { signUp } from './cognitoAuth'
-<<<<<<< HEAD
-import { recordJSException } from '@mc-review/otel'
-=======
->>>>>>> 8a7ebc52
 import { ButtonWithLogging } from '../../components'
 
 export function showError(error: string): void {
