--- conflicted
+++ resolved
@@ -10,10 +10,6 @@
     userClickByRole,
 } from '../../utils/jestUtils'
 import { Auth } from './Auth'
-<<<<<<< HEAD
-import { GetCurrentUserDocument } from '../../gen/gqlClient'
-=======
->>>>>>> f7e173d5
 
 /*  
 This file should only have basic user flows for auth. Form and implementation details are tested at the component level.
@@ -90,23 +86,6 @@
             window.localStorage.clear()
         })
 
-<<<<<<< HEAD
-        const successfulLoginMock = {
-            request: { query: GetCurrentUserDocument },
-            result: {
-                data: {
-                    getCurrentUser: {
-                        email: 'toph@dmas.virginia.gov',
-                        name: 'Toph',
-                        role: 'STATE_USER',
-                        state: 'VA',
-                    },
-                },
-            },
-        }
-        // use local storage mock
-=======
->>>>>>> f7e173d5
         it('displays ang and toph when logged out', () => {
             renderWithProviders(<Auth />, {
                 authProvider: { localLogin: true },
