import React from 'react'
import userEvent from '@testing-library/user-event'
import { Route, Location, Routes } from 'react-router-dom'
import { screen, waitFor, Screen, queries } from '@testing-library/react'
import { CognitoUser, CognitoUserPool } from 'amazon-cognito-identity-js'

import * as CognitoAuthApi from '../Auth/cognitoAuth'
import {
    renderWithProviders,
    userClickByTestId,
    userClickByRole,
} from '../../testHelpers/jestHelpers'
import { CognitoLogin } from './CognitoLogin'
import { LocalLogin } from '../../localAuth'
<<<<<<< HEAD
import { fetchCurrentUserMock } from '@mc-review/mocks'
/*  
=======
import { fetchCurrentUserMock } from '../../testHelpers/apolloMocks'
/*
>>>>>>> 8a7ebc52
This file should only have basic user flows for auth. Form and implementation details are tested at the component level.
*/

describe('Auth', () => {
    afterEach(() => {
        vi.clearAllMocks()
    })
    describe('Cognito Login', () => {
        const userLogin = async (screen: Screen<typeof queries>) => {
            await userClickByRole(screen, 'button', {
                name: 'Show Login Form',
            })

            const loginEmail = screen.getByTestId('loginEmail')
            const loginPassword = screen.getByTestId('loginPassword')

            await userEvent.type(loginEmail, 'countdracula@muppets.com')
            await userEvent.type(loginPassword, 'passwordABC')
            await waitFor(() =>
                expect(
                    screen.getByRole('button', { name: 'Login' })
                ).not.toBeDisabled()
            )
            await userClickByRole(screen, 'button', { name: 'Login' })
        }

        it('displays signup form when logged out', async () => {
            renderWithProviders(<CognitoLogin />, {
                apolloProvider: {
                    mocks: [fetchCurrentUserMock({ statusCode: 403 })],
                },
            })

            await screen.findByRole('form', { name: 'Signup Form' })

            expect(
                screen.getByRole('button', { name: /SignUp/i })
            ).toBeInTheDocument()
        })

        it('show login button displays login form', async () => {
            renderWithProviders(<CognitoLogin />, {
                apolloProvider: {
                    mocks: [fetchCurrentUserMock({ statusCode: 403 })],
                },
            })

            expect(
                screen.getByRole('form', { name: 'Signup Form' })
            ).toBeInTheDocument()

            await userClickByRole(screen, 'button', { name: 'Show Login Form' })

            await waitFor(() => {
                expect(
                    screen.getByRole('form', { name: 'Login Form' })
                ).toBeInTheDocument()
                expect(
                    screen.getByRole('button', { name: /Login/i })
                ).toBeInTheDocument()
            })
        })

        it('when login is successful, redirect to /', async () => {
            const loginSpy = vi
                .spyOn(CognitoAuthApi, 'signIn')
                .mockResolvedValue(
                    new CognitoUser({
                        Username: 'foo@example.com',
                        Pool: { getClientId: () => '7' } as CognitoUserPool,
                    })
                )

            let testLocation: Location

            renderWithProviders(
                <Routes>
                    <Route path="/auth" element={<CognitoLogin />} />
                </Routes>,
                {
                    apolloProvider: {
                        mocks: [
                            fetchCurrentUserMock({ statusCode: 403 }),
                            fetchCurrentUserMock({ statusCode: 200 }),
                        ],
                    },
                    routerProvider: {
                        route: '/auth',
                    },
                    location: (location) => (testLocation = location),
                }
            )

            await userLogin(screen)

            await waitFor(() => expect(loginSpy).toHaveBeenCalledTimes(1))
            await waitFor(() => expect(testLocation.pathname).toBe('/'))
        })

        it('when login fails, display error alert', async () => {
            const loginSpy = vi
                .spyOn(CognitoAuthApi, 'signIn')
                .mockResolvedValue(new Error('Login failed'))

            let testLocation: Location

            renderWithProviders(
                <Routes>
                    <Route path="/auth" element={<CognitoLogin />} />
                </Routes>,
                {
                    apolloProvider: {
                        mocks: [fetchCurrentUserMock({ statusCode: 403 })],
                    },
                    routerProvider: {
                        route: '/auth',
                    },
                    location: (location) => (testLocation = location),
                }
            )
            await userLogin(screen)

            await waitFor(() => {
                expect(loginSpy).toHaveBeenCalledTimes(1)
                expect(testLocation.pathname).toBe('/auth')
                expect(
                    screen.getByRole('heading', { name: 'Sign in error' })
                ).toBeInTheDocument()
            })
        })
    })

    describe('local login', () => {
        afterEach(() => {
            window.localStorage.clear()
        })

        it('displays aang and toph and zuko and roku and izumi and iroh when logged out', async () => {
            renderWithProviders(<LocalLogin />, {
                apolloProvider: {
                    mocks: [fetchCurrentUserMock({ statusCode: 403 })],
                },
            })

            await screen.findByRole('img', {
                name: /Aang/i,
            })

            expect(
                screen.getByRole('img', {
                    name: /Toph/i,
                })
            ).toBeInTheDocument()

            expect(
                screen.getByRole('img', {
                    name: /Zuko/i,
                })
            ).toBeInTheDocument()

            expect(
                screen.getByRole('img', {
                    name: /Roku/i,
                })
            ).toBeInTheDocument()

            expect(
                screen.getByRole('img', {
                    name: /Izumi/i,
                })
            ).toBeInTheDocument()

            expect(
                screen.getByRole('img', {
                    name: /Iroh/i,
                })
            ).toBeInTheDocument()

            expect(
                screen.getByRole('img', {
                    name: /Appa/i,
                })
            ).toBeInTheDocument()

            expect(
                screen.getByRole('img', {
                    name: /Shi Tong/i,
                })
            ).toBeInTheDocument()

            expect(
                screen.getByRole('img', {
                    name: /Azula/i,
                })
            ).toBeInTheDocument()

            expect(
                screen.getAllByRole('button', {
                    name: /Login/i,
                })
            ).toHaveLength(9)
        })

        it('when login is successful, redirect to dashboard', async () => {
            let testLocation: Location

            renderWithProviders(
                <Routes>
                    <Route path="/auth" element={<LocalLogin />} />
                </Routes>,
                {
                    apolloProvider: {
                        mocks: [
                            fetchCurrentUserMock({ statusCode: 403 }),
                            fetchCurrentUserMock({ statusCode: 200 }),
                            fetchCurrentUserMock({ statusCode: 200 }),
                        ],
                    },
                    routerProvider: {
                        route: '/auth',
                    },
                    location: (location) => (testLocation = location),
                }
            )

            const tophButton = screen.getByTestId('TophButton')

            await waitFor(() => {
                expect(tophButton).toBeEnabled()
            })

            await userClickByTestId(screen, 'TophButton')

            await waitFor(() => {
                expect(testLocation.pathname).toBe('/')
            })
        })

        it('when login fails, stay on page and display error alert', async () => {
            let testLocation: Location

            renderWithProviders(
                <Routes>
                    <Route path="/auth" element={<LocalLogin />} />
                </Routes>,
                {
                    apolloProvider: {
                        mocks: [
                            fetchCurrentUserMock({ statusCode: 403 }),
                            fetchCurrentUserMock({ statusCode: 403 }),
                        ],
                    },
                    routerProvider: {
                        route: '/auth',
                    },
                    location: (location) => (testLocation = location),
                }
            )

            await userClickByTestId(screen, 'TophButton')
            await waitFor(() => {
                expect(testLocation.pathname).toBe('/auth')
                expect(
                    screen.getByRole('heading', { name: 'Sign in error' })
                ).toBeInTheDocument()
            })
        })
    })
})<|MERGE_RESOLUTION|>--- conflicted
+++ resolved
@@ -12,13 +12,8 @@
 } from '../../testHelpers/jestHelpers'
 import { CognitoLogin } from './CognitoLogin'
 import { LocalLogin } from '../../localAuth'
-<<<<<<< HEAD
 import { fetchCurrentUserMock } from '@mc-review/mocks'
-/*  
-=======
-import { fetchCurrentUserMock } from '../../testHelpers/apolloMocks'
 /*
->>>>>>> 8a7ebc52
 This file should only have basic user flows for auth. Form and implementation details are tested at the component level.
 */
 
