--- conflicted
+++ resolved
@@ -10,18 +10,12 @@
     userClickByTestId,
     userClickByRole,
 } from '../../utils/jestUtils'
-<<<<<<< HEAD
 import { CognitoLogin } from './CognitoLogin'
 import { LocalLogin } from './LocalLogin'
-import { GetCurrentUserDocument } from '../../gen/gqlClient'
-
-=======
-import { Auth } from './Auth'
 import {
     mockGetCurrentUser200,
     mockGetCurrentUser403,
 } from '../../utils/apolloUtils'
->>>>>>> 8393ba52
 /*  
 This file should only have basic user flows for auth. Form and implementation details are tested at the component level.
 
@@ -49,13 +43,8 @@
         }
 
         it('displays signup form when logged out', () => {
-<<<<<<< HEAD
             renderWithProviders(<CognitoLogin />, {
-                apolloProvider: { mocks: [failedAuthMock] },
-=======
-            renderWithProviders(<Auth />, {
                 apolloProvider: { mocks: [mockGetCurrentUser403] },
->>>>>>> 8393ba52
             })
 
             expect(
@@ -66,15 +55,9 @@
             ).toBeInTheDocument()
         })
 
-<<<<<<< HEAD
-        it('show login button displays login form', () => {
+        it('show login button displays login form', async () => {
             renderWithProviders(<CognitoLogin />, {
-                apolloProvider: { mocks: [failedAuthMock] },
-=======
-        it('show login button displays login form', async () => {
-            renderWithProviders(<Auth />, {
                 apolloProvider: { mocks: [mockGetCurrentUser403] },
->>>>>>> 8393ba52
             })
 
             expect(
@@ -104,15 +87,10 @@
                 )
             const history = createMemoryHistory()
 
-<<<<<<< HEAD
             renderWithProviders(<CognitoLogin />, {
-                apolloProvider: { mocks: [failedAuthMock, successfulAuthMock] },
-=======
-            renderWithProviders(<Auth />, {
                 apolloProvider: {
                     mocks: [mockGetCurrentUser403, mockGetCurrentUser200],
                 },
->>>>>>> 8393ba52
                 routerProvider: { routerProps: { history: history } },
             })
 
@@ -156,14 +134,8 @@
         })
 
         it('displays ang and toph when logged out', () => {
-<<<<<<< HEAD
             renderWithProviders(<LocalLogin />, {
-                apolloProvider: { mocks: [failedAuthMock] },
-=======
-            renderWithProviders(<Auth />, {
                 apolloProvider: { mocks: [mockGetCurrentUser403] },
-                authProvider: { localLogin: true },
->>>>>>> 8393ba52
             })
 
             expect(
@@ -190,14 +162,9 @@
 
             renderWithProviders(<LocalLogin />, {
                 routerProvider: { routerProps: { history: history } },
-<<<<<<< HEAD
-                apolloProvider: { mocks: [failedAuthMock, successfulAuthMock] },
-=======
-                authProvider: { localLogin: true },
                 apolloProvider: {
                     mocks: [mockGetCurrentUser403, mockGetCurrentUser200],
                 },
->>>>>>> 8393ba52
             })
 
             userClickByTestId(screen, 'TophButton')
