import * as React from 'react'
import { isS3Error } from '../s3'
import { S3FileData } from '../components'
import type { S3ClientT } from '../s3'
import { BucketShortName } from '../s3/s3Amplify'
<<<<<<< HEAD
import { recordJSException } from '@mc-review/otel'
=======
import { recordJSException } from '../otelHelpers'
import { useAuth } from './AuthContext'
>>>>>>> 8a7ebc52

type S3ContextT = {
    handleUploadFile: (
        file: File,
        bucket: BucketShortName
    ) => Promise<S3FileData>
    handleScanFile: (
        key: string,
        bucket: BucketShortName
    ) => Promise<void | Error>
    handleDeleteFile: (
        key: string,
        bucket: BucketShortName,
        permanentFileKeys?: string[]
    ) => Promise<void>
} & S3ClientT

const S3Context = React.createContext<S3ClientT | undefined>(undefined)

export type S3ProviderProps = {
    client: S3ClientT
    children: React.ReactNode
}

function S3Provider({ client, children }: S3ProviderProps): React.ReactElement {
    return <S3Context.Provider value={client} children={children} />
}

const useS3 = (): S3ContextT => {
    const context = React.useContext(S3Context)
    if (context === undefined) {
        const error = new Error('useS3 can only be used within an S3Provider')
        recordJSException(error)
        throw error
    }

    const { deleteFile, uploadFile, scanFile, getS3URL } = context
    const { checkAuth, logout } = useAuth()

    const handleUploadFile = async (
        file: File,
        bucket: BucketShortName
    ): Promise<S3FileData> => {
        try {
            const s3Key = await uploadFile(file, bucket)

            if (isS3Error(s3Key)) {
                const error = new Error(`Error in S3: ${file.name}`)
                recordJSException(error)
                // s3 file upload failing could be due to IDM session timeout
                // double check the user still has their session, if not, logout to update the React state with their login status
                const responseCheckAuth = await checkAuth()
                if (responseCheckAuth instanceof Error) {
                    await logout({ type: 'TIMEOUT' })
                }
                throw error
            }
            const s3URL = await getS3URL(s3Key, file.name, bucket)
            return { key: s3Key, s3URL: s3URL }
        } catch (err) {
            console.error(`uploadFile error ${err}`)
            throw err
        }
    }

    const handleScanFile = async (
        key: string,
        bucket: BucketShortName
    ): Promise<void | Error> => {
        try {
            const s3Key = await scanFile(key, bucket)
            if (isS3Error(s3Key)) {
                const error = Error(`Error in S3: ${key}`)
                recordJSException(error)

                // s3 file upload failing could be due to IDM session timeout
                // double check the user still has their session, if not, logout to update the React state with their login status
                const responseCheckAuth = await checkAuth()
                if (responseCheckAuth instanceof Error) {
                    await logout({ type: 'TIMEOUT' })
                }
                return error
            }
        } catch (e) {
            const error = new Error(`handleScanFile error: ${e}`)
            console.error(error)
            throw error
        }
    }
    // We often don't want to actually delete a resource from s3 and that's what permanentFileKeys is for
    // e.g. document files that also exist on already submitted packages are part of permanent record, even if deleted on a later revision
    const handleDeleteFile = async (
        key: string,
        bucket: BucketShortName,
        permanentFileKeys?: string[]
    ) => {
        const shouldPreserveFile =
            permanentFileKeys &&
            Boolean(
                permanentFileKeys.some((testFileKey) => testFileKey === key)
            )

        if (!shouldPreserveFile) {
            const result = await deleteFile(key, bucket)
            if (isS3Error(result)) {
                const error = new Error(`Error in S3 key: ${key}`)
                recordJSException(error)
                throw error
            }
        }
    }

    return { ...context, handleUploadFile, handleScanFile, handleDeleteFile }
}

export { S3Provider, useS3 }<|MERGE_RESOLUTION|>--- conflicted
+++ resolved
@@ -3,12 +3,8 @@
 import { S3FileData } from '../components'
 import type { S3ClientT } from '../s3'
 import { BucketShortName } from '../s3/s3Amplify'
-<<<<<<< HEAD
 import { recordJSException } from '@mc-review/otel'
-=======
-import { recordJSException } from '../otelHelpers'
 import { useAuth } from './AuthContext'
->>>>>>> 8a7ebc52
 
 type S3ContextT = {
     handleUploadFile: (
