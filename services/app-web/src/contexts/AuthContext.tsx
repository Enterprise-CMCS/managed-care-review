--- conflicted
+++ resolved
@@ -191,20 +191,11 @@
     const refreshAuth = async () => {
         if (authMode !== 'LOCAL') {
             const result = await extendSession()
-<<<<<<< HEAD
             if (result instanceof Error){
                 await logout({
                     type: 'TIMEOUT'
                 })
 
-=======
-            if (result instanceof Error) {
-                if (loggedInUser) {
-                    await logout({
-                        type: 'TIMEOUT',
-                    })
-                }
->>>>>>> d3e17e0f
             }
         }
         return
