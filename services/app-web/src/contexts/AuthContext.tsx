--- conflicted
+++ resolved
@@ -1,22 +1,7 @@
 import React, { useState } from 'react'
 import { useLDClient } from 'launchdarkly-react-client-sdk'
 import * as ld from 'launchdarkly-js-client-sdk'
-<<<<<<< HEAD
 import { AuthModeType } from '@mc-review/common-code'
-import { useFetchCurrentUserQuery, User as UserType } from '../gen/gqlClient'
-import { logoutLocalUser } from '../localAuth'
-import { signOut as cognitoSignOut } from '../pages/Auth/cognitoAuth'
-import { featureFlags } from '@mc-review/common-code'
-import { dayjs } from '@mc-review/common-code'
-import { recordJSException } from '@mc-review/otel'
-import { handleApolloError } from '@mc-review/helpers'
-
-type LogoutFn = () => Promise<null>
-
-export type LoginStatusType = 'LOADING' | 'LOGGED_OUT' | 'LOGGED_IN'
-export const MODAL_COUNTDOWN_DURATION = 2 * 60 // session expiration modal counts down for 120 seconds (2 minutes)
-=======
-import { AuthModeType } from '../common-code/config'
 import { extendSession } from '../pages/Auth/cognitoAuth'
 import {
     FetchCurrentUserQuery,
@@ -25,8 +10,8 @@
 } from '../gen/gqlClient'
 import { logoutLocalUser } from '../localAuth'
 import { signOut as cognitoSignOut } from '../pages/Auth/cognitoAuth'
-import { recordJSException } from '../otelHelpers/tracingHelper'
-import { handleApolloError } from '../gqlHelpers/apolloErrors'
+import { recordJSException } from '@mc-review/otel'
+import { handleApolloError } from '@mc-review/helpers'
 import { ApolloQueryResult } from '@apollo/client'
 
 // Constants and types
@@ -42,7 +27,6 @@
     ERROR: `/?signin-error=true`,
     DEFAULT: `/`,
 }
->>>>>>> 8a7ebc52
 
 type AuthContextType = {
     checkAuth: (
