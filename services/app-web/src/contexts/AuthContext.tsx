--- conflicted
+++ resolved
@@ -2,15 +2,9 @@
 import { useQuery } from '@apollo/client'
 
 import { signOut as cognitoSignOut } from '../pages/Auth/cognitoAuth'
-<<<<<<< HEAD
+import { GetCurrentUserDocument, User as UserType } from '../gen/gqlClient'
 import { logoutLocalUser } from '../pages/Auth/localAuth'
-import { AuthModeType, UserType } from '../common-code/domain-models'
-
-import { GetCurrentUserDocument } from '../gen/gqlClient'
-=======
-import { logoutLocalUser } from '../pages/Auth/localLogin'
-import { GetCurrentUserDocument, User as UserType } from '../gen/gqlClient'
->>>>>>> 8393ba52
+import { AuthModeType } from '../common-code/domain-models'
 
 type LogoutFn = () => Promise<null>
 
