import * as React from 'react'

import { signOut as cognitoSignOut } from '../pages/Auth/cognitoAuth'
import { logoutLocalUser } from '../pages/Auth/localLogin'
import { UserType } from '../common-code/domain-models'
import { useQuery } from '@apollo/client'

import { HELLO_WORLD } from '../api'

type LogoutFn = () => Promise<null>

type AuthContextType = {
    localLogin: boolean
    loggedInUser: UserType | undefined
    isAuthenticated: boolean
    isLoading: boolean
    checkAuth: () => Promise<void> // this can probably be simpler, letting callers use the loading states etc instead.
    logout: undefined | (() => Promise<void>)
    storeLoggedInUser: (user: UserType) => void
}
const AuthContext = React.createContext<AuthContextType>({
    localLogin: false,
    loggedInUser: undefined,
    isAuthenticated: false,
    isLoading: false,
    checkAuth: () => Promise.reject(),
    logout: undefined,
    storeLoggedInUser: () => {
        console.log('store logged in user')
    },
})

export type AuthProviderProps = {
    initialize?: { user: UserType | undefined }
    localLogin: boolean
    children?: React.ReactNode
}

function AuthProvider({
    localLogin,
    initialize,
    children,
}: AuthProviderProps): React.ReactElement {
    const [loggedInUser, setLoggedInUser] = React.useState<
        UserType | undefined
    >(initialize?.user || undefined)
    const [isLoading, setIsLoading] = React.useState(true)

    const { client, loading, data, error, refetch } = useQuery(HELLO_WORLD, {
        notifyOnNetworkStatusChange: true,
    })

    const isAuthenticated = loggedInUser !== undefined

    if (isLoading != loading) {
        setIsLoading(loading)
    }

    if (error) {
<<<<<<< HEAD
        const { graphQLErrors, networkError } = error
        if (graphQLErrors)
            graphQLErrors.forEach(({ message, locations, path }) =>
                console.log(
                    `[GraphQL error]: Message: ${message}, Location: ${locations}, Path: ${path}`
=======
        console.log('Auth request failed', loggedInUser)
        const { graphQLErrors, networkError } = error
        if (graphQLErrors)
            graphQLErrors.forEach(({ message, path }) =>
                console.log(
                    `[GraphQL error]: Message: ${message}, Path: ${path}`
>>>>>>> 17f6642f
                )
            )

        if (networkError) console.log(`[Network error]: ${networkError}`)
<<<<<<< HEAD

        if (loggedInUser != undefined) {
            setloggedInUser(undefined)
=======
        if (isAuthenticated) {
            setLoggedInUser(undefined)
>>>>>>> 17f6642f
        }

        // TODO: do something different if the error is not 403
        // if the error is 403, then that's all gravy, just set logged in user to undefined
        // lets try and record what different errors are here.
        // call a generic graphql connection etc. error here.
    } else if (data) {
        if (!isAuthenticated) {
            setLoggedInUser(data.hello)
        }
    }

    const checkAuth = () => {
        return new Promise<void>((resolve, reject) => {
            refetch()
                .then(() => {
                    resolve()
                })
                .catch((e) => {
                    console.log('an error checking auth', e)
                    reject(e)
                })
        })
    }

    const realLogout: LogoutFn = localLogin ? logoutLocalUser : cognitoSignOut

    const logout =
        loggedInUser == undefined
            ? undefined
            : () => {
                  return new Promise<void>((resolve, reject) => {
                      realLogout()
                          .then(() => {
<<<<<<< HEAD
                              checkAuth()
                                  .then(() => {
                                      resolve()
                                  })
                                  .catch((e) => {
                                      console.log(
                                          "But I thought check auth couldn't Reject!",
                                          e
                                      )
                                      reject(e)
                                  })
=======
                              setLoggedInUser(undefined)
                              client.resetStore()
                              resolve()
>>>>>>> 17f6642f
                          })
                          .catch((e) => {
                              console.log(
                                  'Errror From The Logout Result BAD',
                                  e
                              )
                              reject(e)
                          })
                  })
              }

    const storeLoggedInUser = (user: UserType) => {
        console.log('store logged in User', user)
        setLoggedInUser(user)
    }

    return (
        <AuthContext.Provider
            value={{
                localLogin,
                loggedInUser,
                isAuthenticated,
                isLoading,
                logout,
                storeLoggedInUser,
                checkAuth,
            }}
            children={children}
        />
    )
}

const useAuth = (): AuthContextType => React.useContext(AuthContext)

export { AuthProvider, useAuth }<|MERGE_RESOLUTION|>--- conflicted
+++ resolved
@@ -57,32 +57,17 @@
     }
 
     if (error) {
-<<<<<<< HEAD
         const { graphQLErrors, networkError } = error
         if (graphQLErrors)
             graphQLErrors.forEach(({ message, locations, path }) =>
                 console.log(
                     `[GraphQL error]: Message: ${message}, Location: ${locations}, Path: ${path}`
-=======
-        console.log('Auth request failed', loggedInUser)
-        const { graphQLErrors, networkError } = error
-        if (graphQLErrors)
-            graphQLErrors.forEach(({ message, path }) =>
-                console.log(
-                    `[GraphQL error]: Message: ${message}, Path: ${path}`
->>>>>>> 17f6642f
                 )
             )
 
         if (networkError) console.log(`[Network error]: ${networkError}`)
-<<<<<<< HEAD
-
-        if (loggedInUser != undefined) {
-            setloggedInUser(undefined)
-=======
         if (isAuthenticated) {
             setLoggedInUser(undefined)
->>>>>>> 17f6642f
         }
 
         // TODO: do something different if the error is not 403
@@ -117,23 +102,9 @@
                   return new Promise<void>((resolve, reject) => {
                       realLogout()
                           .then(() => {
-<<<<<<< HEAD
-                              checkAuth()
-                                  .then(() => {
-                                      resolve()
-                                  })
-                                  .catch((e) => {
-                                      console.log(
-                                          "But I thought check auth couldn't Reject!",
-                                          e
-                                      )
-                                      reject(e)
-                                  })
-=======
                               setLoggedInUser(undefined)
                               client.resetStore()
                               resolve()
->>>>>>> 17f6642f
                           })
                           .catch((e) => {
                               console.log(
