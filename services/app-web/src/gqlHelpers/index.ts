import { GraphQLErrors } from '@apollo/client/errors'
import {
    getCurrentRevisionFromHealthPlanPackage,
    getLastSubmittedRevision,
} from './healthPlanPackages'
import {
    unlockMutationWrapper,
    submitMutationWrapper,
} from './mutationWrappersForUserFriendlyErrors'
import {
    useFetchHealthPlanPackageWrapper,
    useFetchHealthPlanPackageWithQuestionsWrapper,
} from './fetchHealthPlanPackageWrapper'
import { useIndexQuestionsQueryWrapper } from './useIndexQuestionsQueryWrapper'
<<<<<<< HEAD
import { hasCMSUserPermissions, hasAdminUserPermissions } from './userHelpers'
import { updateDivisionAssignment } from './updateDivisionAssignment'
=======
import { hasCMSUserPermissions, hasAdminUserPermissions, getUpdatedByDisplayName } from './userHelpers'
>>>>>>> 5ec3cc1f

const isGraphQLErrors = (input: unknown): input is GraphQLErrors => {
    if (Array.isArray(input)) {
        return input.every((i) => {
            return 'extensions' in i && 'message' in i && 'path' in i
        })
    }
    return false
}

export {
    getCurrentRevisionFromHealthPlanPackage,
    isGraphQLErrors,
    getLastSubmittedRevision,
    useFetchHealthPlanPackageWrapper,
    unlockMutationWrapper,
    submitMutationWrapper,
    useIndexQuestionsQueryWrapper,
    useFetchHealthPlanPackageWithQuestionsWrapper,
    hasCMSUserPermissions,
    hasAdminUserPermissions,
<<<<<<< HEAD
    updateDivisionAssignment
=======
    getUpdatedByDisplayName
>>>>>>> 5ec3cc1f
}<|MERGE_RESOLUTION|>--- conflicted
+++ resolved
@@ -12,12 +12,8 @@
     useFetchHealthPlanPackageWithQuestionsWrapper,
 } from './fetchHealthPlanPackageWrapper'
 import { useIndexQuestionsQueryWrapper } from './useIndexQuestionsQueryWrapper'
-<<<<<<< HEAD
-import { hasCMSUserPermissions, hasAdminUserPermissions } from './userHelpers'
+import { hasCMSUserPermissions, hasAdminUserPermissions, getUpdatedByDisplayName } from './userHelpers'
 import { updateDivisionAssignment } from './updateDivisionAssignment'
-=======
-import { hasCMSUserPermissions, hasAdminUserPermissions, getUpdatedByDisplayName } from './userHelpers'
->>>>>>> 5ec3cc1f
 
 const isGraphQLErrors = (input: unknown): input is GraphQLErrors => {
     if (Array.isArray(input)) {
@@ -39,9 +35,6 @@
     useFetchHealthPlanPackageWithQuestionsWrapper,
     hasCMSUserPermissions,
     hasAdminUserPermissions,
-<<<<<<< HEAD
+    getUpdatedByDisplayName,
     updateDivisionAssignment
-=======
-    getUpdatedByDisplayName
->>>>>>> 5ec3cc1f
 }