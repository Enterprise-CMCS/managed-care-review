import {
    S3Client,
    GetObjectCommand,
    PutObjectCommand,
    DeleteObjectCommand,
} from '@aws-sdk/client-s3'
import { getSignedUrl } from '@aws-sdk/s3-request-presigner'

import { parseKey } from '../common-code/s3URLEncoding'
import { S3ClientT } from './s3Client'
import type { S3Error } from './s3Error'

export function newLocalS3Client(
    endpoint: string,
    bucketName: string
): S3ClientT {
    const s3Client = new S3Client({
        forcePathStyle: true,
        apiVersion: '2006-03-01',
        credentials: {
            accessKeyId: 'S3RVER', // This specific key is required when working offline
            secretAccessKey: 'S3RVER', // pragma: allowlist secret; pre-set by serverless-s3-offline
        },
        endpoint: endpoint,
<<<<<<< HEAD
        region: 'us-east',
=======
        region: 'us-east', // This region cannot be undefined and any string here will work.
>>>>>>> fb97c8ff
    })

    return {
        uploadFile: async (file: File): Promise<string | S3Error> => {
            const filename = `${Date.now()}-${file.name}`
            const command = new PutObjectCommand({
                Bucket: bucketName,
                Key: filename,
                Body: file,
            })

            try {
                if (file.name === 'upload_error.pdf') {
                    const err: S3Error = {
                        code: 'NETWORK_ERROR',
                        message: 'Network error',
                    }
                    throw err
                }
                await s3Client.send(command)

                return filename
            } catch (err) {
                if (err.code === 'NetworkingError') {
                    return {
                        code: 'NETWORK_ERROR',
                        message: 'Error saving file to the cloud.',
                    }
                }

                console.log('Log: Unexpected Error putting file to S3', err)
                return err
            }
        },

        deleteFile: async (s3Key: string): Promise<void | S3Error> => {
            const command = new DeleteObjectCommand({
                Bucket: bucketName,
                Key: s3Key,
            })
            try {
                await s3Client.send(command)

                return
            } catch (err) {
                if (err.code === 'NetworkingError') {
                    return {
                        code: 'NETWORK_ERROR',
                        message: 'Error saving file to the cloud.',
                    }
                }

                console.log('Log: Unexpected Error deleting file on S3', err)
                return err
            }
        },
        scanFile: async (s3Key: string): Promise<void | S3Error> => {
            return new Promise((resolve) => {
                setTimeout(() => {
                    resolve()
                }, 1000)
            })
        },
        getKey: (s3URL: string) => {
            const key = parseKey(s3URL)
            return key instanceof Error ? null : key
        },
        getS3URL: async (s3key: string, filename: string): Promise<string> => {
            // ignore what's passed in as the bucket and use whats in LocalS3Client
            return `s3://${bucketName}/${s3key}/${filename}`
        },
        getURL: async (s3key: string): Promise<string> => {
            const command = new GetObjectCommand({
                Bucket: bucketName,
                Key: s3key,
            })
            // Create the presigned URL.
            const signedUrl = await getSignedUrl(s3Client, command)
            return signedUrl
        },
        getBulkDlURL: async (
            keys: string[],
            filename: string
        ): Promise<string | Error> => {
            const command = new GetObjectCommand({
                Bucket: bucketName,
                Key: filename,
            })
            const signedUrl = await getSignedUrl(s3Client, command)
            return signedUrl
        },
    }
}<|MERGE_RESOLUTION|>--- conflicted
+++ resolved
@@ -22,11 +22,7 @@
             secretAccessKey: 'S3RVER', // pragma: allowlist secret; pre-set by serverless-s3-offline
         },
         endpoint: endpoint,
-<<<<<<< HEAD
-        region: 'us-east',
-=======
         region: 'us-east', // This region cannot be undefined and any string here will work.
->>>>>>> fb97c8ff
     })
 
     return {
