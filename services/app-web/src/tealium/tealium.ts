--- conflicted
+++ resolved
@@ -5,216 +5,20 @@
 import { createScript } from '../hooks/useScript'
 import { getTealiumPageName } from './tealiumHelpers'
 import { recordJSException } from '@mc-review/otel'
+import { TEALIUM_CONTENT_TYPE_BY_ROUTE } from './constants'
+import { removeNullAndUndefined } from '../common-code/data/dataUtilities'
 import {
-<<<<<<< HEAD
-    TEALIUM_CONTENT_TYPE_BY_ROUTE,
-    TEALIUM_SUBSECTION_BY_ROUTE,
-} from './constants'
-
-// TYPES
-type TealiumEvent =
-    | 'search'
-    | 'submission_view'
-    | 'user_login'
-    | 'user_logout'
-    | 'save_draft'
-    | 'button_engagement'
-    | 'internal_link_clicked'
-    | 'navigation_clicked'
-    | 'external_link_clicked'
-    | 'back_button'
-    | 'dropdown_selection'
-    | 'filters_applied'
-    | 'filter_removed'
-    | 'inline_error'
-    | 'alert_impression'
-    | 'radio_button_list_selected'
-    | 'checkbox_selected'
-    | 'checkbox_unselected'
-
-type TealiumEnv = 'prod' | 'qa' | 'dev'
-
-type ButtonEventStyle =
-    | 'default'
-    | 'primary'
-    | 'success'
-    | 'secondary'
-    | 'outline'
-    | 'unstyled'
-
-type ButtonEventType = 'submit' | 'link' | 'reset' | 'button'
-
-type ButtonEventParentComponentType =
-    | 'help drawer'
-    | 'card'
-    | 'modal'
-    | 'overlay'
-    | 'toggle'
-    | 'page body'
-    | 'constant header'
-
-type LinkEventParentComponentType =
-    | 'card'
-    | 'modal'
-    | 'help drawer'
-    | 'resource-tray'
-    | 'app page'
-    | 'top navigation'
-
-type TealiumDataObject = {
-    content_language: string
-    content_type: string
-    page_name: string
-    page_path: string
-    site_domain: 'cms.gov'
-    site_environment: string
-    site_section: string
-    logged_in: 'true' | 'false'
-    userId?: string // custom attribute
-    packageId?: string // custom attribute
-    tealium_event?: TealiumEvent // this is required by tealium, TBD what allowed values aer here, usually this is supposed to be configured first .
-}
-
-type TealiumButtonEventObject = {
-    event_name: 'button_engagement'
-    text: string
-    link_type?: 'link_other'
-    button_style?: ButtonEventStyle
-    button_type?: ButtonEventType | string
-    parent_component_heading?: string
-    parent_component_type?: ButtonEventParentComponentType | string
-    link_url?: string
-    event_extension?: string
-}
-
-type TealiumDropdownSelectionEventObject = {
-    event_name: 'dropdown_selection'
-    heading?: string
-    text: string
-    link_type?: string
-}
-
-// Used for internal links and navigation links
-type TealiumLinkEventObject = {
-    event_name: 'internal_link_clicked' | 'navigation_clicked' | 'back_button'
-    text: string
-    link_url: string
-    //link_type: string //currently not sending
-    parent_component_heading?: string
-    parent_component_type?: LinkEventParentComponentType | string
-}
-
-type TealiumFilterAppliedType = {
-    event_name: 'filters_applied'
-    search_result_count: string
-    link_type?: 'link_other'
-    results_count_after_filtering: string
-    results_count_prior_to_filtering: string
-    filter_categories_used: string
-}
-
-type TealiumFilterRemovedType = {
-    event_name: 'filter_removed'
-    search_result_count: string
-    link_type?: 'link_other'
-    filter_categories_used: string
-}
-
-type TealiumInlineErrorObject = {
-    event_name: 'inline_error'
-    error_type: 'validation' | 'system'
-    error_message: string
-    error_code?: string
-    form_field_label: string
-    link_type?: 'link_other'
-}
-
-type TealiumAlertImpressionObject = {
-    event_name: 'alert_impression'
-    error_type: 'validation' | 'system'
-    error_message: string
-    error_code?: string
-    heading: string
-    type: 'alert' | 'warn' | 'error'
-    extension?: string
-}
-
-type TealiumRadioButtonEventObject = {
-    event_name: 'radio_button_list_selected'
-    radio_button_title: string
-    list_position: number
-    list_options: number
-    link_type?: 'link_other'
-    parent_component_heading?: string
-    parent_component_type?: string
-    field_type: 'optional' | 'required'
-    form_fill_status: boolean
-}
-
-type TealiumCheckboxEventObject = {
-    event_name: 'checkbox_selected' | 'checkbox_unselected'
-    text: string
-    heading: string
-    parent_component_heading?: string
-    parent_component_type?: string
-    field_type: 'optional' | 'required'
-}
-
-type TealiumFilterEventObject =
-    | TealiumFilterAppliedType
-    | TealiumFilterRemovedType
-
-type TealiumLinkDataObject = {
-    tealium_event: TealiumEvent // event is required for user tracking links
-} & Partial<TealiumDataObject>
-
-type TealiumViewDataObject = TealiumDataObject // event default to page_view in useTealium hook
-
-type TealiumEventObjectTypes = (
-    | TealiumButtonEventObject
-    | TealiumLinkEventObject
-    | TealiumDropdownSelectionEventObject
-    | TealiumFilterEventObject
-    | TealiumInlineErrorObject
-    | TealiumAlertImpressionObject
-    | TealiumCheckboxEventObject
-    | TealiumRadioButtonEventObject
-) &
-    Partial<TealiumDataObject>
-
-type TealiumClientType = {
-    initializeTealium: () => void
-    logUserEvent: (
-        linkData: TealiumEventObjectTypes,
-        pathname: string,
-        loggedInUser?: User,
-        heading?: string | React.ReactElement
-    ) => void
-    logPageView: (
-        pathname: string,
-        loggedInUser?: User,
-        heading?: string | React.ReactElement
-    ) => void
-}
+    TealiumClientType,
+    TealiumEnv,
+    TealiumEventObjectTypes,
+    TealiumInteractionEventDataObject,
+    TealiumViewDataObject,
+} from './types'
 
 const tealiumClient = (
     tealiumEnv: Omit<TealiumEnv, 'dev'>
 ): TealiumClientType => {
-=======
-    PageTitlesRecord,
-} from '../constants'
-import * as React from 'react';
-import {getRouteName} from '../routeHelpers';
-import {createScript} from '../hooks/useScript';
-import { getTealiumPageName } from './tealiumHelpers';
-import {recordJSException} from '../otelHelpers';
-import { TEALIUM_CONTENT_TYPE_BY_ROUTE } from './constants';
-import {removeNullAndUndefined} from'../common-code/data/dataUtilities'
-import { TealiumClientType, TealiumEnv, TealiumEventObjectTypes, TealiumInteractionEventDataObject, TealiumViewDataObject } from './types';
-
-const tealiumClient = (tealiumEnv: Omit<TealiumEnv, 'dev'>): TealiumClientType => {
-    const tealiumHostname =  'tealium-tags.cms.gov'
->>>>>>> 8a7ebc52
+    const tealiumHostname = 'tealium-tags.cms.gov'
     return {
         initializeTealium: () => {
             // Suppress automatic page views for SPA
@@ -228,14 +32,10 @@
                 src: `https://${tealiumHostname}/${tealiumProfile}/${tealiumEnv}/utag.sync.js`,
                 id: 'tealium-load-tags-sync',
             })
-<<<<<<< HEAD
+
             if (
                 document.getElementById(initializeTagManagerSnippet.id) === null
             ) {
-=======
-
-            if (document.getElementById(initializeTagManagerSnippet.id) === null) {
->>>>>>> 8a7ebc52
                 document.head.appendChild(initializeTagManagerSnippet)
             }
 
@@ -245,7 +45,7 @@
             const loadTagsSnippet = createScript({
                 src: asyncSrc,
                 id: 'tealium-load-tags-async',
-                async: true
+                async: true,
             })
             if (document.getElementById(loadTagsSnippet.id) === null) {
                 document.body.appendChild(loadTagsSnippet)
@@ -260,24 +60,20 @@
             const currentRoute = getRouteName(pathname)
             // eslint-disable-next-line @typescript-eslint/no-empty-function
             const utag = window.utag || { link: () => {}, view: () => {} }
-            const tagData: TealiumInteractionEventDataObject = removeNullAndUndefined({
-                content_language: 'en',
-                page_name: `${heading}: ${PageTitlesRecord[currentRoute]}`,
-                page_path: pathname,
-                site_domain: 'cms.gov',
-                site_environment: `${tealiumEnv}`,
-                role: loggedInUser?.role.toLowerCase(),
-                logged_in: `${Boolean(loggedInUser) ?? false}`,
-                userId: loggedInUser?.id,
-                tealium_event: linkData.event_name,
-<<<<<<< HEAD
-                ...linkData,
-            }
-=======
-                link_type: 'link_other',
-                ...linkData
-            })
->>>>>>> 8a7ebc52
+            const tagData: TealiumInteractionEventDataObject =
+                removeNullAndUndefined({
+                    content_language: 'en',
+                    page_name: `${heading}: ${PageTitlesRecord[currentRoute]}`,
+                    page_path: pathname,
+                    site_domain: 'cms.gov',
+                    site_environment: `${tealiumEnv}`,
+                    role: loggedInUser?.role.toLowerCase(),
+                    logged_in: `${Boolean(loggedInUser) ?? false}`,
+                    userId: loggedInUser?.id,
+                    tealium_event: linkData.event_name,
+                    link_type: 'link_other',
+                    ...linkData,
+                })
             utag.link(tagData)
         },
         logPageView: async (
@@ -322,18 +118,14 @@
     }
 }
 
-const devTealiumClient = (isLocal: boolean ): TealiumClientType => {
+const devTealiumClient = (isLocal: boolean): TealiumClientType => {
     return {
         initializeTealium: () => {
-<<<<<<< HEAD
-            console.info(
-                '[Tealium - dev] initializeTealium - No logs will be sent in dev environment'
-            )
-=======
-           if (isLocal) {
-            console.info('[Tealium - dev] initializeTealium - No logs will be sent in dev or local environment.')
-           }
->>>>>>> 8a7ebc52
+            if (isLocal) {
+                console.info(
+                    '[Tealium - dev] initializeTealium - No logs will be sent in dev or local environment.'
+                )
+            }
         },
         logUserEvent: (
             linkData: TealiumEventObjectTypes,
@@ -342,32 +134,26 @@
             heading?: string | React.ReactElement
         ) => {
             const currentRoute = getRouteName(pathname)
-            const tagData: TealiumInteractionEventDataObject = removeNullAndUndefined({
-                content_language: 'en',
-                page_name: `${heading}: ${PageTitlesRecord[currentRoute]}`,
-                page_path: pathname,
-                site_domain: 'cms.gov',
-                site_environment: 'dev',
-                role: loggedInUser?.role.toLowerCase(),
-                logged_in: `${Boolean(loggedInUser) ?? false}`,
-                userId: loggedInUser?.id,
-                tealium_event: linkData.event_name,
-<<<<<<< HEAD
-                ...linkData,
+            const tagData: TealiumInteractionEventDataObject =
+                removeNullAndUndefined({
+                    content_language: 'en',
+                    page_name: `${heading}: ${PageTitlesRecord[currentRoute]}`,
+                    page_path: pathname,
+                    site_domain: 'cms.gov',
+                    site_environment: 'dev',
+                    role: loggedInUser?.role.toLowerCase(),
+                    logged_in: `${Boolean(loggedInUser) ?? false}`,
+                    userId: loggedInUser?.id,
+                    tealium_event: linkData.event_name,
+                    ...linkData,
+                })
+
+            if (isLocal) {
+                console.info(
+                    `[Tealium - dev] logUserEvent - ${linkData.event_name}`
+                )
+                console.info(tagData)
             }
-
-            console.info(
-                `[Tealium - dev] logUserEvent - ${linkData.event_name}`
-            )
-=======
-                ...linkData
-            })
-
-           if(isLocal){
-            console.info(`[Tealium - dev] logUserEvent - ${linkData.event_name}`)
->>>>>>> 8a7ebc52
-            console.info(tagData)
-           }
         },
         logPageView: (
             pathname: string,
@@ -389,40 +175,12 @@
                 site_environment: 'dev',
                 logged_in: `${Boolean(loggedInUser) ?? false}`,
             })
-            if(isLocal){
+            if (isLocal) {
                 console.info('[Tealium - dev] logPageView')
                 console.info(tagData)
             }
-<<<<<<< HEAD
-
-            console.info('[Tealium - dev] logPageView')
-            console.info(tagData)
         },
     }
 }
 
-export { tealiumClient, devTealiumClient }
-export type {
-    TealiumLinkDataObject,
-    TealiumViewDataObject,
-    TealiumEvent,
-    TealiumButtonEventObject,
-    TealiumLinkEventObject,
-    TealiumEventObjectTypes,
-    TealiumClientType,
-    TealiumEnv,
-    ButtonEventStyle,
-    TealiumDropdownSelectionEventObject,
-    TealiumFilterEventObject,
-    TealiumInlineErrorObject,
-    TealiumAlertImpressionObject,
-    TealiumRadioButtonEventObject,
-    TealiumCheckboxEventObject,
-}
-=======
-        }
-    }
-}
-
-export {tealiumClient, devTealiumClient }
->>>>>>> 8a7ebc52
+export { tealiumClient, devTealiumClient }