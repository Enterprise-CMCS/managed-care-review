import React from 'react'
import type {
    TealiumButtonEventObject,
    TealiumInternalLinkEventObject,
} from '../tealium'
import { recordJSException } from '../otelHelpers'
import { TealiumContext } from '../contexts/TealiumContext';

const useTealium = (): {
<<<<<<< HEAD
    logUserEvent: (linkData: TealiumLinkDataObject) => void
    logPageView: () => void
} => {
    const { pathname } = useLocation()
    const { heading } = usePage()
    const { loggedInUser } = useAuth()
    const lastLoggedRoute = useRef<RouteT | 'UNKNOWN_ROUTE' | undefined>(
        undefined
    )
    const logPageView = useCallback(() => {
        if (import.meta.env.VITE_APP_STAGE_NAME === 'local') {
            return
        }
        const currentRoute = getRouteName(pathname)
        const tealiumPageName = getTealiumPageName({
            heading,
            route: currentRoute,
            user: loggedInUser,
        })
        // eslint-disable-next-line @typescript-eslint/no-empty-function
        const utag = window.utag || { link: () => {}, view: () => {} }
        const tagData: TealiumViewDataObject = {
            content_language: 'en',
            content_type: `${CONTENT_TYPE_BY_ROUTE[currentRoute]}`,
            page_name: tealiumPageName,
            page_path: pathname,
            site_domain: 'cms.gov',
            site_environment: `${import.meta.env.VITE_APP_STAGE_NAME}`,
            site_section: `${currentRoute}`,
            logged_in: `${Boolean(loggedInUser) ?? false}`,
        }
        utag.view(tagData)

        lastLoggedRoute.current = currentRoute
    }, [heading, pathname, loggedInUser])

    const logUserEvent = useCallback(
        (linkData: { tealium_event: TealiumEvent; content_type?: string }) => {
            if (import.meta.env.VITE_APP_STAGE_NAME === 'local') {
                return
            }
            const currentRoute = getRouteName(pathname)

            // eslint-disable-next-line @typescript-eslint/no-empty-function
            const utag = window.utag || { link: () => {}, view: () => {} }

            const tagData: TealiumLinkDataObject = {
                content_language: 'en',
                page_name: `${heading}: ${PageTitlesRecord[currentRoute]}`,
                page_path: pathname,
                site_domain: 'cms.gov',
                site_environment: `${import.meta.env.VITE_APP_STAGE_NAME}`,
                site_section: `${currentRoute}`,
                logged_in: `${Boolean(loggedInUser) ?? false}`,
                userId: loggedInUser?.email,
                ...linkData,
            }
            utag.link(tagData)
        },
        [heading, pathname, loggedInUser]
    )

    // Add Tealium setup
    // This effect should only fire on initial app load
    useEffect(() => {
        const tealiumEnv = getTealiumEnv(
            import.meta.env.VITE_APP_STAGE_NAME || 'main'
        )
        const tealiumProfile = 'cms-mcreview'
        if (!tealiumEnv || !tealiumProfile) {
            console.error(
                `Missing key configuration for Tealium. tealiumEnv: ${tealiumEnv} tealiumProfile: ${tealiumProfile}`
            )
        }
        // Suppress automatic page views for SPA
        window.utag_cfg_ovrd = window.utag_cfg_ovrd || {}
        window.utag_cfg_ovrd.noview = true

        // Load utag.sync.js - add to head element - SYNC load from src
        const initializeTagManagerSnippet = createScript({
            src: `https://tags.tiqcdn.com/utag/cmsgov/${tealiumProfile}/${tealiumEnv}/utag.sync.js`,
            id: 'tealium-load-tags-sync',
        })
        if (document.getElementById(initializeTagManagerSnippet.id) === null) {
            document.head.appendChild(initializeTagManagerSnippet)
        }

        // Load utag.js - Add to body element- ASYNC load inline script
        const inlineScript = `(function (t, e, a, l, i, u, m) {
            t = 'cmsgov/${tealiumProfile}'
            e = '${tealiumEnv}'
            a = '/' + t + '/' + e + '/utag.js'
            l = '//tags.tiqcdn.com/utag' + a
            i = document
            u = 'script'
            m = i.createElement(u)
            m.src = l
            m.type = 'text/java' + u
            m.async = true
            l = i.getElementsByTagName(u)[0]
            l.parentNode.insertBefore(m, l)
        })()`

        const loadTagsSnippet = createScript({
            src: '',
            inlineScriptAsString: inlineScript,
            id: 'tealium-load-tags-async',
        })

        if (document.getElementById(loadTagsSnippet.id) === null) {
            document.body.appendChild(loadTagsSnippet)
        }
    }, [])

    // This effect should only fire each time the url changes
    useEffect(() => {
        if (import.meta.env.VITE_APP_STAGE_NAME === 'local') {
            return
        }
        // Guardrail on initial load - protect against trying to call utag page view before its loaded
        if (!window.utag) {
            new Promise((resolve) => setTimeout(resolve, 1000)).finally(() => {
                if (!window.utag) {
                    recordJSException('Analytics did not load in time')
                    return
                } else {
                    logPageView()
                }
            })
            // Guardrail on subsequent page view  - protect against multiple calls when route seems similar
        } else if (
            window.utag &&
            lastLoggedRoute.current &&
            lastLoggedRoute.current !== getRouteName(pathname)
        ) {
            logPageView()
        }
    }, [pathname, logPageView])

    return { logUserEvent, logPageView }
=======
    logButtonEvent: (
        tealiumData: Omit<TealiumButtonEventObject, 'event_name'>,
    ) => void,
    logInternalLinkEvent: (
        tealiumData: Omit<TealiumInternalLinkEventObject, 'event_name'>,
    ) => void
} => {
    const context = React.useContext(TealiumContext)

    if (context === undefined) {
        const error = new Error('useTealium can only be used within an Tealium Provider')
        recordJSException(error)
        throw error
    }

    const { pathname, loggedInUser, heading, logUserEvent } = context

    const logButtonEvent = (
        tealiumData: Omit<TealiumButtonEventObject, 'event_name'>,
    ) => {
        const linkData: TealiumButtonEventObject = {
            ...tealiumData,
            link_type: tealiumData.link_url ? 'link_other' : undefined,
            event_name: 'button_engagement',
        }
        logUserEvent(linkData, pathname, loggedInUser, heading)
    }

    const logInternalLinkEvent = (
        tealiumData: Omit<TealiumInternalLinkEventObject, 'event_name'>
    ) => {
        const linkData: TealiumInternalLinkEventObject = {
            ...tealiumData,
            event_name: 'internal_link_clicked',
        }
        logUserEvent(linkData, pathname, loggedInUser, heading)
    }

    return { logButtonEvent, logInternalLinkEvent }
>>>>>>> a5a1cb13
}

export { useTealium }<|MERGE_RESOLUTION|>--- conflicted
+++ resolved
@@ -7,148 +7,6 @@
 import { TealiumContext } from '../contexts/TealiumContext';
 
 const useTealium = (): {
-<<<<<<< HEAD
-    logUserEvent: (linkData: TealiumLinkDataObject) => void
-    logPageView: () => void
-} => {
-    const { pathname } = useLocation()
-    const { heading } = usePage()
-    const { loggedInUser } = useAuth()
-    const lastLoggedRoute = useRef<RouteT | 'UNKNOWN_ROUTE' | undefined>(
-        undefined
-    )
-    const logPageView = useCallback(() => {
-        if (import.meta.env.VITE_APP_STAGE_NAME === 'local') {
-            return
-        }
-        const currentRoute = getRouteName(pathname)
-        const tealiumPageName = getTealiumPageName({
-            heading,
-            route: currentRoute,
-            user: loggedInUser,
-        })
-        // eslint-disable-next-line @typescript-eslint/no-empty-function
-        const utag = window.utag || { link: () => {}, view: () => {} }
-        const tagData: TealiumViewDataObject = {
-            content_language: 'en',
-            content_type: `${CONTENT_TYPE_BY_ROUTE[currentRoute]}`,
-            page_name: tealiumPageName,
-            page_path: pathname,
-            site_domain: 'cms.gov',
-            site_environment: `${import.meta.env.VITE_APP_STAGE_NAME}`,
-            site_section: `${currentRoute}`,
-            logged_in: `${Boolean(loggedInUser) ?? false}`,
-        }
-        utag.view(tagData)
-
-        lastLoggedRoute.current = currentRoute
-    }, [heading, pathname, loggedInUser])
-
-    const logUserEvent = useCallback(
-        (linkData: { tealium_event: TealiumEvent; content_type?: string }) => {
-            if (import.meta.env.VITE_APP_STAGE_NAME === 'local') {
-                return
-            }
-            const currentRoute = getRouteName(pathname)
-
-            // eslint-disable-next-line @typescript-eslint/no-empty-function
-            const utag = window.utag || { link: () => {}, view: () => {} }
-
-            const tagData: TealiumLinkDataObject = {
-                content_language: 'en',
-                page_name: `${heading}: ${PageTitlesRecord[currentRoute]}`,
-                page_path: pathname,
-                site_domain: 'cms.gov',
-                site_environment: `${import.meta.env.VITE_APP_STAGE_NAME}`,
-                site_section: `${currentRoute}`,
-                logged_in: `${Boolean(loggedInUser) ?? false}`,
-                userId: loggedInUser?.email,
-                ...linkData,
-            }
-            utag.link(tagData)
-        },
-        [heading, pathname, loggedInUser]
-    )
-
-    // Add Tealium setup
-    // This effect should only fire on initial app load
-    useEffect(() => {
-        const tealiumEnv = getTealiumEnv(
-            import.meta.env.VITE_APP_STAGE_NAME || 'main'
-        )
-        const tealiumProfile = 'cms-mcreview'
-        if (!tealiumEnv || !tealiumProfile) {
-            console.error(
-                `Missing key configuration for Tealium. tealiumEnv: ${tealiumEnv} tealiumProfile: ${tealiumProfile}`
-            )
-        }
-        // Suppress automatic page views for SPA
-        window.utag_cfg_ovrd = window.utag_cfg_ovrd || {}
-        window.utag_cfg_ovrd.noview = true
-
-        // Load utag.sync.js - add to head element - SYNC load from src
-        const initializeTagManagerSnippet = createScript({
-            src: `https://tags.tiqcdn.com/utag/cmsgov/${tealiumProfile}/${tealiumEnv}/utag.sync.js`,
-            id: 'tealium-load-tags-sync',
-        })
-        if (document.getElementById(initializeTagManagerSnippet.id) === null) {
-            document.head.appendChild(initializeTagManagerSnippet)
-        }
-
-        // Load utag.js - Add to body element- ASYNC load inline script
-        const inlineScript = `(function (t, e, a, l, i, u, m) {
-            t = 'cmsgov/${tealiumProfile}'
-            e = '${tealiumEnv}'
-            a = '/' + t + '/' + e + '/utag.js'
-            l = '//tags.tiqcdn.com/utag' + a
-            i = document
-            u = 'script'
-            m = i.createElement(u)
-            m.src = l
-            m.type = 'text/java' + u
-            m.async = true
-            l = i.getElementsByTagName(u)[0]
-            l.parentNode.insertBefore(m, l)
-        })()`
-
-        const loadTagsSnippet = createScript({
-            src: '',
-            inlineScriptAsString: inlineScript,
-            id: 'tealium-load-tags-async',
-        })
-
-        if (document.getElementById(loadTagsSnippet.id) === null) {
-            document.body.appendChild(loadTagsSnippet)
-        }
-    }, [])
-
-    // This effect should only fire each time the url changes
-    useEffect(() => {
-        if (import.meta.env.VITE_APP_STAGE_NAME === 'local') {
-            return
-        }
-        // Guardrail on initial load - protect against trying to call utag page view before its loaded
-        if (!window.utag) {
-            new Promise((resolve) => setTimeout(resolve, 1000)).finally(() => {
-                if (!window.utag) {
-                    recordJSException('Analytics did not load in time')
-                    return
-                } else {
-                    logPageView()
-                }
-            })
-            // Guardrail on subsequent page view  - protect against multiple calls when route seems similar
-        } else if (
-            window.utag &&
-            lastLoggedRoute.current &&
-            lastLoggedRoute.current !== getRouteName(pathname)
-        ) {
-            logPageView()
-        }
-    }, [pathname, logPageView])
-
-    return { logUserEvent, logPageView }
-=======
     logButtonEvent: (
         tealiumData: Omit<TealiumButtonEventObject, 'event_name'>,
     ) => void,
@@ -188,7 +46,6 @@
     }
 
     return { logButtonEvent, logInternalLinkEvent }
->>>>>>> a5a1cb13
 }
 
 export { useTealium }