--- conflicted
+++ resolved
@@ -59,14 +59,10 @@
     // Set up defaults for the return value for hook
     let interimState: UseContractForm['interimState'] = undefined // enum to determine what Interim UI should override form page
     let draftSubmission: UseContractForm['draftSubmission'] = undefined // form data from current package revision, used to load form
-<<<<<<< HEAD
+    const previousDocuments: UseContractForm['previousDocuments'] = [] // used for document upload tables
     const [showPageErrorMessage, setShowPageErrorMessage] = useState<
         boolean | string
     >(false) // string is a custom error message, defaults to generic of true
-=======
-    const previousDocuments: UseContractForm['previousDocuments'] = [] // used for document upload tables
-    const [showPageErrorMessage, setShowPageErrorMessage] = useState<boolean | string>(false) // string is a custom error message, defaults to generic of true
->>>>>>> e1b3639a
     const { updateHeading } = usePage()
     const [pkgNameForHeading, setPkgNameForHeading] = useState<
         string | undefined
@@ -252,15 +248,9 @@
         if (pkgNameForHeading !== submissionName) {
             setPkgNameForHeading(submissionName)
         }
-<<<<<<< HEAD
 
         const rates: Rate[] = []
         const packageSubmissions: ContractPackageSubmission[] = []
-=======
-        
-        const rates:Rate[] = []
-        const packageSubmissions:ContractPackageSubmission[] = []
->>>>>>> e1b3639a
         const unlockedContract: UnlockedContract = {
             ...contract,
             id: contract!.id,
