/*
    Custom application styles and main file imported into component specific modules.

    Use caution editing this file. Order matters. Add comments for any new class or variable.

    Here are concrete examples where global styles are needed:
    1. We are dealing with container elements that repeat throughout the application outside of a specific component (divs, cards, display tables)
    2. We need override a behavior in USWDS that we can't control via settings throughout the application
    3. We want to hide an element from the screen using our global screenreader only class
*/

// Allows access of all app styles in component scss modules
@import 'theme/_color';
@import 'mcrColors';

/* CONTAINERS */

// Every page starts with a flex container
@mixin container {
  display: flex;
  flex: 1 0 auto;
}
// We have some established width limits how far page content should stretch laterally. Right now this is controlled by CSS width properties
$mcr-container-standard-width-fixed: 50rem;
$mcr-container-max-width-fixed: 75rem;

<<<<<<< HEAD
// Default page width and styles in MC-Review
@mixin default-page-container {
    @include container;
    width: $mcr-container-max-width-fixed;
    background-color: $mcr-foundation-white;
}

// Form pages have larger margin on either side
@mixin form-page-container {
    @include container;
    width: $mcr-container-standard-width-fixed;
=======
@mixin sectionCard {
    padding: units(4);
    margin-bottom: units(2);
    margin-top: units(2);
    background: $cms-color-white;
    border: 1px solid $theme-color-base-lighter;
    @include u-radius('md');
}
// accessibility
.srOnly {
    position: absolute;
    left: -1000px;
    top: auto;
    width: 1px;
    height: 1px;
    overflow: hidden;
>>>>>>> 2cd37fd1
}

// Adds blue-cyan  gradient to top border of a container, used on document tables
.borderTopLinearGradient {
    border: 0 solid;
    border-top: 10px solid;
    border-image-slice: 1;
    border-image-source: linear-gradient(
        to right,
        $mcr-primary-dark,
        $mcr-cyan-base
    );
    box-shadow: inset 0 0 1px $mcr-gray-dark,
        0px 0px 24px rgb(0 0 0 / 5%);
}

/* ACCESSIBILITY */
// Re-useable classname for hiding UI visually but still having it be read by screenreaders
.srOnly {
    position: absolute;
    left: -1000px;
    top: auto;
    width: 1px;
    height: 1px;
    overflow: hidden;
}

// Accessibility button contrast color fix for inverse button.
.usa-button--outline.usa-button--inverse {
    box-shadow: inset 0 0 0 2px $mcr-foundation-white;
    color: $mcr-foundation-white !important;
    &:hover {
        box-shadow: inset 0 0 0 2px $mcr-gray-lighter;
        color: $mcr-gray-lighter !important;
    }
}

/* COMPONENT OR ELEMENT SPECIFIC */

// These are used to adjust forms application wide. Could be part of mixin along with code in StateSubmissionForm
    .usa-label,
    .usa-legend {
        font-weight: bold;
    }

    .usa-hint span {
        display: block;
        margin-top: units(1);
    }

    .usa-checkbox__label,
    .usa-radio__label {
        margin-top: 1rem;
    }

// This should be set by USWDS but isn't
// It can be removed when https://github.com/uswds/uswds/issues/4458 is fixed
.usa-tooltip__body {
  opacity: 0;
}

h3 {
    margin-top: 0;
    font-weight: normal;
    font-size: 1.3em;
}

// This should probably be a standalone component rather than set in global styles
// Removes html link styles from uswds button-styled links, used anywhere we have a link (Add New Submission) that looks a button
a[class^='usa-button usa-button--outline'] {
    text-decoration: none !important;
    color: $mcr-primary-dark !important;
}<|MERGE_RESOLUTION|>--- conflicted
+++ resolved
@@ -24,7 +24,6 @@
 $mcr-container-standard-width-fixed: 50rem;
 $mcr-container-max-width-fixed: 75rem;
 
-<<<<<<< HEAD
 // Default page width and styles in MC-Review
 @mixin default-page-container {
     @include container;
@@ -36,24 +35,6 @@
 @mixin form-page-container {
     @include container;
     width: $mcr-container-standard-width-fixed;
-=======
-@mixin sectionCard {
-    padding: units(4);
-    margin-bottom: units(2);
-    margin-top: units(2);
-    background: $cms-color-white;
-    border: 1px solid $theme-color-base-lighter;
-    @include u-radius('md');
-}
-// accessibility
-.srOnly {
-    position: absolute;
-    left: -1000px;
-    top: auto;
-    width: 1px;
-    height: 1px;
-    overflow: hidden;
->>>>>>> 2cd37fd1
 }
 
 // Adds blue-cyan  gradient to top border of a container, used on document tables
@@ -72,6 +53,15 @@
 
 /* ACCESSIBILITY */
 // Re-useable classname for hiding UI visually but still having it be read by screenreaders
+@mixin sectionCard {
+    padding: units(4);
+    margin-bottom: units(2);
+    margin-top: units(2);
+    background: $mcr-foundation-white;
+    border: 1px solid $mcr-gray-lighter;
+    @include u-radius('md');
+}
+// accessibility
 .srOnly {
     position: absolute;
     left: -1000px;
