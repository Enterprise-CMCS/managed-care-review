--- conflicted
+++ resolved
@@ -1,7 +1,5 @@
 import React from 'react'
-<<<<<<< HEAD
 import { BrowserRouter as Router, Switch, Route } from 'react-router-dom'
-
 import { Header } from './components/Header/Header'
 import { Signup } from './components/Auth/Auth'
 import './App.css'
@@ -14,7 +12,9 @@
 const Dashboard = (): React.ReactElement => {
     return <div>Dashboard!</div>
 }
+
 function App(): React.ReactElement {
+  
     logEvent('on_load', { success: true })
 
     return (
@@ -22,7 +22,7 @@
             <div className="App">
                 <Header />
                 <main>
-                    Main Content
+                    <h1>Main Content</h1>
                     <Switch>
                         <Route path="/auth">
                             <Auth />
@@ -34,23 +34,6 @@
                 </main>
             </div>
         </Router>
-=======
-import { Header } from './components/Header/Header'
-import './App.css'
-import { logEvent } from './log_event'
-
-function App(): React.ReactElement {
-  
-    logEvent('on_load', { success: true })
-
-    return (
-        <div className="App">
-            <Header />
-            <main>
-                <h1>Main Content</h1>
-            </main>
-        </div>
->>>>>>> 021b572b
     )
 }
 
