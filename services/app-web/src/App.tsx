<<<<<<< HEAD
import React from 'react';
import logo from './logo.svg';
import './App.css';
import config from './config';
import { logEvent } from './log_event'

function App() {

  logEvent('on_load', { 'success': true })

  return (
    <div className="App">
      <header className="App-header">
        <img src={logo} className="App-logo" alt="logo" />
        <p>
          Edit <code>src/App.tsx</code> and save to reload. HI HANA
        </p>
        <p className="testcase">Hello.</p>
        <p>The API is at: {config.apiGateway.URL}</p>
        <a
          className="App-link"
          href="https://reactjs.org"
          target="_blank"
          rel="noopener noreferrer"
        >
          Learn React
        </a>
      </header>
    </div>
  );
=======
import React from 'react'
import { Header } from './components/Header/Header'
import './App.css'

function App(): React.ReactElement {
    return (
        <div className="App">
            <Header />
            <main>Main Content</main>
        </div>
    )
>>>>>>> 0fc8b9fe
}

export default App<|MERGE_RESOLUTION|>--- conflicted
+++ resolved
@@ -1,47 +1,18 @@
-<<<<<<< HEAD
 import React from 'react';
-import logo from './logo.svg';
+import { Header } from './components/Header/Header'
 import './App.css';
-import config from './config';
 import { logEvent } from './log_event'
 
-function App() {
+function App(): React.ReactElement {
 
-  logEvent('on_load', { 'success': true })
+    logEvent('on_load', { 'success': true })
 
-  return (
-    <div className="App">
-      <header className="App-header">
-        <img src={logo} className="App-logo" alt="logo" />
-        <p>
-          Edit <code>src/App.tsx</code> and save to reload. HI HANA
-        </p>
-        <p className="testcase">Hello.</p>
-        <p>The API is at: {config.apiGateway.URL}</p>
-        <a
-          className="App-link"
-          href="https://reactjs.org"
-          target="_blank"
-          rel="noopener noreferrer"
-        >
-          Learn React
-        </a>
-      </header>
-    </div>
-  );
-=======
-import React from 'react'
-import { Header } from './components/Header/Header'
-import './App.css'
-
-function App(): React.ReactElement {
     return (
         <div className="App">
             <Header />
             <main>Main Content</main>
         </div>
     )
->>>>>>> 0fc8b9fe
 }
 
 export default App