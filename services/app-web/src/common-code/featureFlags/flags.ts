--- conflicted
+++ resolved
@@ -7,15 +7,14 @@
  */
 
 export const featureFlags = {
-<<<<<<< HEAD
     /**
-=======
-    /*
      Toggles the site maintenance alert on the landing page
     */
-    SITE_MAINTENANCE_BANNER: 'site-maintenance-banner',
-    /*
->>>>>>> e1f8f279
+    SITE_MAINTENANCE_BANNER: {
+        flag: 'site-maintenance-banner',
+        defaultValue: false,
+    },
+    /**
      Toggles the /health api endpoint
     */
     API_ENABLE_HEALTH_ENDPOINT: {
