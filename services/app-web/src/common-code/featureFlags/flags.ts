--- conflicted
+++ resolved
@@ -49,20 +49,13 @@
         flag: 'app-api-graphql-errors',
         defaultValue: false,
     },
-<<<<<<< HEAD
     /**
-     * Enables selection of programs that apply to rate certification
+     * Enables multi-rate submission UI
      */
-    RATE_CERT_PROGRAMS: {
+    MULTI_RATE_SUBMISSIONS: {
         flag: 'rate-certification-programs',
         defaultValue: false,
     },
-    MULTI_RATE_SUBMISSIONS: {
-        flag: 'rate-certification-programs',
-        defaultValue: true,
-    },
-=======
->>>>>>> d3b3cb22
 } as const
 
 export type FlagEnumType = keyof typeof featureFlags
