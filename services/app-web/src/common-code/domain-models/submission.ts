--- conflicted
+++ resolved
@@ -7,11 +7,10 @@
 const isContractAndRates = (sub: DraftSubmissionType): boolean =>
     sub.submissionType === 'CONTRACT_AND_RATES'
 
-<<<<<<< HEAD
-const isRateAmendment = (sub: DraftSubmissionType): boolean =>
+const isRateAmendment = (sub: StateSubmissionType): boolean =>
     sub.rateType === 'AMENDMENT'
 
-const hasValidContract = (sub: DraftSubmissionType): boolean =>
+const hasValidContract = (sub: StateSubmissionType): boolean =>
     sub.contractType !== undefined &&
     sub.contractDateStart !== undefined &&
     sub.contractDateEnd !== undefined &&
@@ -20,7 +19,7 @@
     sub.managedCareEntities.length !== 0 &&
     sub.federalAuthorities.length !== 0
 
-const hasValidRates = (sub: DraftSubmissionType): boolean => {
+const hasValidRates = (sub: StateSubmissionType): boolean => {
     if (sub.submissionType === 'CONTRACT_ONLY') return true
 
     const validBaseRate =
@@ -39,36 +38,17 @@
         : validBaseRate
 }
 
-const hasValidDocuments = (sub: DraftSubmissionType): boolean =>
+const hasValidDocuments = (sub: StateSubmissionType): boolean =>
     sub.documents.length !== 0
 
-const isStateSubmission = (
-    sub: DraftSubmissionType | Record<string, unknown>
-): sub is StateSubmissionType =>
-    hasValidContract(sub as DraftSubmissionType) &&
-    // TODO: Add when review and submit is implemented
-    // hasValidRates(sub as DraftSubmissionType) &&
-    hasValidDocuments(sub as DraftSubmissionType)
-
-export {
-    hasValidContract,
-    hasValidDocuments,
-    hasValidRates,
-    isContractOnly,
-    isContractAndRates,
-    isStateSubmission,
-=======
 const isStateSubmission = (sub: unknown): sub is StateSubmissionType => {
     if (sub && typeof sub === 'object' && 'status' in sub) {
         const maybeStateSub = sub as StateSubmissionType
         return (
             maybeStateSub.status === 'SUBMITTED' &&
-            maybeStateSub.contractType !== undefined &&
-            maybeStateSub.contractDateStart !== undefined &&
-            maybeStateSub.contractDateEnd !== undefined &&
-            maybeStateSub.documents.length !== 0 &&
-            maybeStateSub.managedCareEntities.length !== 0 &&
-            maybeStateSub.federalAuthorities.length !== 0
+            hasValidContract(maybeStateSub) &&
+            hasValidRates(maybeStateSub) &&
+            hasValidDocuments(maybeStateSub)
         )
     }
     return false
@@ -89,9 +69,11 @@
 }
 
 export {
+    hasValidContract,
+    hasValidDocuments,
+    hasValidRates,
     isContractOnly,
     isContractAndRates,
     isStateSubmission,
     isDraftSubmission,
->>>>>>> aee235fa
 }