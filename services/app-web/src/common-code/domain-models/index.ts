// TEMPORARY: these files are embedded in app-web for now b/c
// CRA prevents you from importing code outside of /src
// The fix is to use yarn workspaces to allow us to import shared packages
export type { AuthModeType } from './config'
export { assertIsAuthMode, assertNever } from './config'

// Domain Types
export type { CognitoUserType } from './cognitoUserType'

export type {
    DraftSubmissionType,
    SubmissionType,
    SubmissionDocument,
<<<<<<< HEAD
} from './DraftSubmissionType'

export type { StateSubmissionType } from './StateSubmissionType'
=======
    ContractType,
    FederalAuthority,
    ManagedCareEntity,
} from './DraftSubmissionType'

export type { ProgramT } from './ProgramT'
>>>>>>> 1b517005

// Typechecks
export { isCognitoUser } from './user'
export { isContractOnly, isContractAndRates } from './submission'<|MERGE_RESOLUTION|>--- conflicted
+++ resolved
@@ -11,18 +11,14 @@
     DraftSubmissionType,
     SubmissionType,
     SubmissionDocument,
-<<<<<<< HEAD
-} from './DraftSubmissionType'
-
-export type { StateSubmissionType } from './StateSubmissionType'
-=======
     ContractType,
     FederalAuthority,
     ManagedCareEntity,
 } from './DraftSubmissionType'
 
+export type { StateSubmissionType } from './StateSubmissionType'
+
 export type { ProgramT } from './ProgramT'
->>>>>>> 1b517005
 
 // Typechecks
 export { isCognitoUser } from './user'
