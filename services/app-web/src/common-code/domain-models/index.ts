// TEMPORARY: these files are embedded in app-web for now b/c
// CRA prevents you from importing code outside of /src
// The fix is to use yarn workspaces to allow us to import shared packages
<<<<<<< HEAD

export type { UserType, StateCode } from './user'
export { isUser } from './user'

export type { AuthModeType } from './config'
export { assertIsAuthMode } from './config'
=======
export { isCognitoUser } from './user'
export type { CognitoUserType } from './cognitoUserType'
>>>>>>> 8393ba52
<|MERGE_RESOLUTION|>--- conflicted
+++ resolved
@@ -1,14 +1,8 @@
 // TEMPORARY: these files are embedded in app-web for now b/c
 // CRA prevents you from importing code outside of /src
 // The fix is to use yarn workspaces to allow us to import shared packages
-<<<<<<< HEAD
-
-export type { UserType, StateCode } from './user'
-export { isUser } from './user'
-
 export type { AuthModeType } from './config'
 export { assertIsAuthMode } from './config'
-=======
+
 export { isCognitoUser } from './user'
-export type { CognitoUserType } from './cognitoUserType'
->>>>>>> 8393ba52
+export type { CognitoUserType } from './cognitoUserType'