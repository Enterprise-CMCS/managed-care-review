--- conflicted
+++ resolved
@@ -9,11 +9,7 @@
 export type { AuthModeType } from './config'
 export type {
     ActuarialFirmType, ActuaryCommunicationType, ActuaryContact, CapitationRatesAmendedReason,
-<<<<<<< HEAD
-    ContractAmendmentInfo, ContractType, DocumentCategoryType,
-=======
     ContractAmendmentInfo, ContractExecutionStatus, ContractType, DocumentCategoryType,
->>>>>>> 4a9d6ea7
     DraftSubmissionType, FederalAuthority, ManagedCareEntity, RateType, StateContact, SubmissionDocument, SubmissionType
 } from './DraftSubmissionType'
 export type { ProgramT } from './ProgramT'
@@ -23,11 +19,7 @@
     hasValidDocuments, hasValidRates, hasValidSupportingDocumentCategories, isContractAndRates, isContractOnly, isDraftSubmission, isStateSubmission, submissionName
 } from './submission'
 export { submissionCurrentRevision, submissionStatus, submissionSubmittedAt } from './submission2'
-<<<<<<< HEAD
 export type { Submission2Type, UpdateInfoType, RevisionType } from './Submission2Type'
-=======
-export type { Submission2Type, UpdateInfoType } from './Submission2Type'
->>>>>>> 4a9d6ea7
 export type { SubmissionUnionType } from './SubmissionUnionType'
 // Type checks and type guards
 export { isCMSUser, isCognitoUser, isStateUser } from './user'
