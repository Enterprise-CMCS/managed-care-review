--- conflicted
+++ resolved
@@ -26,12 +26,8 @@
     StateContact,
     SubmissionDocument,
     SubmissionType,
-<<<<<<< HEAD
+    RateDataType,
 } from './UnlockedHealthPlanFormDataType'
-=======
-    RateDataType,
-} from './DraftSubmissionType'
->>>>>>> 9bccb6c9
 export type { ProgramT } from './ProgramT'
 export type { LockedHealthPlanFormDataType } from './LockedHealthPlanFormDataType'
 export {
@@ -45,12 +41,8 @@
     isLockedHealthPlanFormData,
     programNames,
     submissionName,
-<<<<<<< HEAD
+    generateRateName,
 } from './healthPlanFormData'
-=======
-    generateRateName,
-} from './submission'
->>>>>>> 9bccb6c9
 export {
     submissionCurrentRevision,
     submissionStatus,
