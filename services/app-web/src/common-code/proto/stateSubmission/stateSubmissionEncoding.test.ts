import { toProtoBuffer } from './toProtoBuffer'
import { statesubmission } from '../../../gen/stateSubmissionProto'
import { toDomain } from './toDomain'
import {
    DraftSubmissionType,
    isStateSubmission,
    StateSubmissionType,
} from '../../domain-models'
import { ZodError } from 'zod'

const newSubmission: DraftSubmissionType = {
    createdAt: new Date(Date.UTC(2021, 4, 10)),
    updatedAt: new Date(),
    status: 'DRAFT',
    stateNumber: 5,
    id: 'test-abc-123',
    stateCode: 'MN',
    programID: 'snbc',
    submissionType: 'CONTRACT_AND_RATES',
    submissionDescription: 'A real submission',
    documents: [],
    contractDocuments: [],
    managedCareEntities: [],
    federalAuthorities: [],
    stateContacts: [],
    actuaryContacts: [],
}

const basicSubmission: DraftSubmissionType = {
    createdAt: new Date(Date.UTC(2021, 4, 10)),
    updatedAt: new Date(),
    status: 'DRAFT',
    stateNumber: 5,
    id: 'test-abc-123',
    stateCode: 'MN',
    programID: 'snbc',
    submissionType: 'CONTRACT_AND_RATES',
    submissionDescription: 'A real submission',
    documents: [],
    contractType: 'BASE',
    contractDateStart: new Date(Date.UTC(2021, 4, 22)),
    contractDateEnd: new Date(Date.UTC(2022, 4, 21)),
    contractDocuments: [],
    managedCareEntities: [],
    federalAuthorities: ['VOLUNTARY', 'BENCHMARK'],
    stateContacts: [],
    actuaryContacts: [],
}

const contractOnly: DraftSubmissionType = {
    createdAt: new Date(Date.UTC(2021, 4, 10)),
    updatedAt: new Date(),
    status: 'DRAFT',
    stateNumber: 5,
    id: 'test-abc-123',
    stateCode: 'MN',
    programID: 'snbc',
    submissionType: 'CONTRACT_ONLY',
    submissionDescription: 'A real submission',
    documents: [],
    contractDocuments: [],
    contractType: 'BASE',
    contractDateStart: new Date(Date.UTC(2021, 4, 22)),
    contractDateEnd: new Date(Date.UTC(2022, 4, 21)),
    managedCareEntities: [],
    federalAuthorities: ['VOLUNTARY', 'BENCHMARK'],
    stateContacts: [],
    actuaryContacts: [],
}

const moreFullSubmission: DraftSubmissionType = {
    createdAt: new Date(Date.UTC(2021, 4, 10)),
    updatedAt: new Date(),
    status: 'DRAFT',
    stateNumber: 5,
    id: 'test-abc-123',
    stateCode: 'MN',
    programID: 'snbc',
    submissionType: 'CONTRACT_AND_RATES',
    submissionDescription: 'A real submission',
    documents: [],
    contractType: 'BASE',
    contractDateStart: new Date(Date.UTC(2021, 4, 22)),
    contractDateEnd: new Date(Date.UTC(2022, 4, 21)),
    contractDocuments: [],
    managedCareEntities: [],
    federalAuthorities: ['VOLUNTARY', 'BENCHMARK'],
    stateContacts: [
        {
            name: 'foo bar',
            titleRole: 'manager',
            email: 'soandso@example.com',
        },
        {
            name: 'Fine Bab',
            titleRole: 'supervisor',
            email: 'lodar@example.com',
        },
    ],
    actuaryContacts: [
        {
            name: 'foo bar',
            titleRole: 'manager',
            email: 'soandso@example.com',
            actuarialFirm: 'OTHER' as const,
            actuarialFirmOther: 'ACME',
        },
        {
            name: 'Fine Bab',
            titleRole: 'supervisor',
            email: 'lodar@example.com',
            actuarialFirm: 'MERCER' as const,
        },
    ],
}

const nowWithDocuments: DraftSubmissionType = {
    createdAt: new Date(Date.UTC(2021, 4, 10)),
    updatedAt: new Date(),
    status: 'DRAFT',
    stateNumber: 5,
    id: 'test-abc-123',
    stateCode: 'MN',
    programID: 'snbc',
    submissionType: 'CONTRACT_AND_RATES',
    submissionDescription: 'A real submission',
    documents: [
        {
            s3URL: 'www.example.com/foo.png',
            name: 'dummy doc',
        },
        {
            s3URL: 'www.example.com/foo.png',
            name: 'dummy doc2',
        },
    ],
    contractType: 'BASE',
    contractDateStart: new Date(Date.UTC(2021, 4, 22)),
    contractDateEnd: new Date(Date.UTC(2022, 4, 21)),
    contractDocuments: [],
    managedCareEntities: [],
    federalAuthorities: ['VOLUNTARY', 'BENCHMARK'],
    stateContacts: [
        {
            name: 'foo bar',
            titleRole: 'manager',
            email: 'soandso@example.com',
        },
        {
            name: 'Fine Bab',
            titleRole: 'supervisor',
            email: 'lodar@example.com',
        },
    ],
    actuaryContacts: [
        {
            name: 'foo bar',
            titleRole: 'manager',
            email: 'soandso@example.com',
            actuarialFirm: 'OTHER' as const,
            actuarialFirmOther: 'ACME',
        },
        {
            name: 'Fine Bab',
            titleRole: 'supervisor',
            email: 'lodar@example.com',
            actuarialFirm: 'MERCER' as const,
        },
    ],
}

const fullRateAmendment: DraftSubmissionType = {
    createdAt: new Date(Date.UTC(2021, 4, 10)),
    updatedAt: new Date(),
    status: 'DRAFT',
    stateNumber: 5,
    id: 'test-abc-123',
    stateCode: 'MN',
    programID: 'snbc',
    submissionType: 'CONTRACT_AND_RATES',
    submissionDescription: 'A real submission',
    documents: [
        {
            s3URL: 'www.example.com/foo.png',
            name: 'dummy doc',
        },
        {
            s3URL: 'www.example.com/foo.png',
            name: 'dummy doc2',
        },
    ],
    contractType: 'BASE',
    contractDateStart: new Date(Date.UTC(2021, 4, 22)),
    contractDateEnd: new Date(Date.UTC(2022, 4, 21)),
    contractDocuments: [],
    managedCareEntities: ['PIHP'],
    federalAuthorities: ['VOLUNTARY', 'BENCHMARK'],
    rateType: 'AMENDMENT',
    rateDateStart: new Date(Date.UTC(2021, 4, 22)),
    rateDateEnd: new Date(Date.UTC(2022, 3, 29)),
    rateDateCertified: new Date(Date.UTC(2021, 4, 23)),
    rateAmendmentInfo: {
        effectiveDateStart: new Date(Date.UTC(2022, 5, 21)),
        effectiveDateEnd: new Date(Date.UTC(2022, 9, 21)),
    },
    stateContacts: [
        {
            name: 'foo bar',
            titleRole: 'manager',
            email: 'soandso@example.com',
        },
        {
            name: 'Fine Bab',
            titleRole: 'supervisor',
            email: 'lodar@example.com',
        },
    ],
    actuaryContacts: [
        {
            name: 'foo bar',
            titleRole: 'manager',
            email: 'soandso@example.com',
            actuarialFirm: 'OTHER' as const,
            actuarialFirmOther: 'ACME',
        },
        {
            name: 'Fine Bab',
            titleRole: 'supervisor',
            email: 'lodar@example.com',
            actuarialFirm: 'MERCER' as const,
        },
    ],
    actuaryCommunicationPreference: 'OACT_TO_ACTUARY',
}

const fullContractInfo: DraftSubmissionType = {
    createdAt: new Date(Date.UTC(2021, 4, 10)),
    updatedAt: new Date(),
    status: 'DRAFT',
    stateNumber: 5,
    id: 'test-abc-123',
    stateCode: 'MN',
    programID: 'snbc',
    submissionType: 'CONTRACT_AND_RATES',
    submissionDescription: 'A real submission',
    documents: [
        {
            s3URL: 'www.example.com/foo.png',
            name: 'dummy doc',
        },
        {
            s3URL: 'www.example.com/foo.png',
            name: 'dummy doc2',
        },
    ],
    contractType: 'AMENDMENT',
    contractDateStart: new Date(Date.UTC(2021, 4, 22)),
    contractDateEnd: new Date(Date.UTC(2022, 4, 21)),
    contractDocuments: [],
    contractAmendmentInfo: {
        itemsBeingAmended: [
            'ENROLLEE_ACCESS',
            'GEO_AREA_SERVED',
            'CAPITATION_RATES',
            'OTHER',
        ],
        otherItemBeingAmended: 'OTHERAMEND',
        capitationRatesAmendedInfo: {
            reason: 'OTHER',
            otherReason: 'somethingelse',
        },
        relatedToCovid19: true,
        relatedToVaccination: false,
    },
    managedCareEntities: ['PIHP'],
    federalAuthorities: ['VOLUNTARY', 'BENCHMARK'],
    rateType: 'AMENDMENT',
    rateDateStart: new Date(Date.UTC(2021, 4, 22)),
    rateDateEnd: new Date(Date.UTC(2022, 3, 29)),
    rateDateCertified: new Date(Date.UTC(2021, 4, 23)),
    rateAmendmentInfo: {
        effectiveDateStart: new Date(Date.UTC(2022, 5, 21)),
        effectiveDateEnd: new Date(Date.UTC(2022, 9, 21)),
    },
    stateContacts: [
        {
            name: 'foo bar',
            titleRole: 'manager',
            email: 'soandso@example.com',
        },
        {
            name: 'Fine Bab',
            titleRole: 'supervisor',
            email: 'lodar@example.com',
        },
    ],
    actuaryContacts: [
        {
            name: 'foo bar',
            titleRole: 'manager',
            email: 'soandso@example.com',
            actuarialFirm: 'OTHER' as const,
            actuarialFirmOther: 'ACME',
        },
        {
            name: 'Fine Bab',
            titleRole: 'supervisor',
            email: 'lodar@example.com',
            actuarialFirm: 'MERCER' as const,
        },
    ],
    actuaryCommunicationPreference: 'OACT_TO_ACTUARY',
}

const someOthers: DraftSubmissionType = {
    id: 'test-abc-123',
    createdAt: new Date(Date.UTC(2021, 4, 10)),
    updatedAt: new Date(),
    status: 'DRAFT',
    stateCode: 'MN',
    stateNumber: 5,
    programID: 'snbc',
    submissionType: 'CONTRACT_AND_RATES',
    submissionDescription: 'A real submission',
    documents: [
        {
            s3URL: 'www.example.com/foo.png',
            name: 'dummy doc',
        },
        {
            s3URL: 'www.example.com/foo.png',
            name: 'dummy doc2',
        },
    ],
    contractType: 'AMENDMENT',
    contractDateStart: new Date(Date.UTC(2021, 4, 22)),
    contractDateEnd: new Date(Date.UTC(2022, 4, 21)),
    contractDocuments: [],
    contractAmendmentInfo: {
        itemsBeingAmended: [
            'ENROLLEE_ACCESS',
            'GEO_AREA_SERVED',
            'CAPITATION_RATES',
            'OTHER',
        ],
        otherItemBeingAmended: 'OTHERAMEND',
        capitationRatesAmendedInfo: {
            reason: 'OTHER',
            otherReason: 'somethingelse',
        },
        relatedToCovid19: true,
        relatedToVaccination: false,
    },
    managedCareEntities: ['PIHP', 'PCCM'],
    federalAuthorities: ['VOLUNTARY', 'BENCHMARK'],
    rateType: 'AMENDMENT',
    rateDateStart: new Date(Date.UTC(2021, 4, 22)),
    rateDateEnd: new Date(Date.UTC(2022, 3, 29)),
    rateDateCertified: new Date(Date.UTC(2021, 4, 23)),
    rateAmendmentInfo: {
        effectiveDateStart: new Date(Date.UTC(2022, 5, 21)),
        effectiveDateEnd: new Date(Date.UTC(2022, 9, 21)),
    },
    stateContacts: [
        {
            name: 'foo bar',
            titleRole: 'manager',
            email: 'soandso@example.com',
        },
        {
            name: 'Fine Bab',
            titleRole: 'supervisor',
            email: 'lodar@example.com',
        },
    ],
    actuaryContacts: [
        {
            name: 'foo bar',
            titleRole: 'manager',
            email: 'soandso@example.com',
            actuarialFirm: 'OTHER' as const,
            actuarialFirmOther: 'ACME',
        },
        {
            name: 'Fine Bab',
            titleRole: 'supervisor',
            email: 'lodar@example.com',
            actuarialFirm: 'MERCER' as const,
        },
    ],
    actuaryCommunicationPreference: 'OACT_TO_ACTUARY',
}

const basicCompleteLiteral: StateSubmissionType = {
    createdAt: new Date(Date.UTC(2021, 4, 10)),
    updatedAt: new Date(),
    submittedAt: new Date(),
    status: 'SUBMITTED',
    stateNumber: 5,
    id: 'test-abc-123',
    stateCode: 'MN',
    programID: 'snbc',
    submissionType: 'CONTRACT_ONLY',
    submissionDescription: 'A real submission',
    documents: [],
    contractType: 'BASE',
<<<<<<< HEAD
    contractDateStart: new Date(Date.UTC(2021, 4, 22)),
    contractDateEnd: new Date(Date.UTC(2022, 4, 21)),
    contractDocuments: [],
=======
    contractDateStart: new Date(2021, 4, 22),
    contractDateEnd: new Date(2022, 4, 21),
    contractDocuments: [
        {
            name: 'test doc',
            s3URL: 'https://s3.com/test',
        },
    ],
>>>>>>> 33e2768a
    managedCareEntities: ['PIHP'],
    federalAuthorities: ['VOLUNTARY', 'BENCHMARK'],
    stateContacts: [
        {
            name: 'Some Body',
            email: 's@example.com',
            titleRole: 'Manager',
        },
    ],
    actuaryContacts: [
        {
            name: 'Anne Acturay',
            email: 'aa@example.com',
            titleRole: 'Deputy',
            actuarialFirm: 'STATE_IN_HOUSE',
        },
    ],
    rateDocuments: undefined,
}

describe('Validate encoding to protobuf and decoding back to domain model', () => {
    if (!isStateSubmission(basicCompleteLiteral)) {
        throw new Error(
            'Bad test, the state submission is not a state submission'
        )
    }

    test.each([
        newSubmission,
        basicSubmission,
        contractOnly,
        moreFullSubmission,
        nowWithDocuments,
        fullRateAmendment,
        fullContractInfo,
        someOthers,
        basicCompleteLiteral,
    ])(
        'given valid domain model %j expect protobufs to be symmetric)',
        (domainObject: DraftSubmissionType | StateSubmissionType) => {
            expect(toDomain(toProtoBuffer(domainObject))).toEqual(domainObject)
        }
    )
})

describe('handles invalid data as expected', () => {
    it('toDomain errors when passed an empty proto message', () => {
        const protoMessage = new statesubmission.StateSubmissionInfo({})
        const encodedEmpty =
            statesubmission.StateSubmissionInfo.encode(protoMessage).finish()

        const maybeError = toDomain(encodedEmpty)

        expect(maybeError).toBeInstanceOf(Error)
        expect(maybeError.toString()).toEqual(
            'Error: Unknown or missing status on this proto. Cannot decode.'
        )
    })

    it('toDomain returns a decode error when passed an invalid DraftSubmission', () => {
        const invalidDraft = Object.assign({}, basicSubmission) as any
        delete invalidDraft.id
        delete invalidDraft.stateNumber
        invalidDraft.submissionType = 'nonsense'

        const encoded = toProtoBuffer(invalidDraft)
        const decodeErr = toDomain(encoded)

        expect(decodeErr).toBeInstanceOf(Error)

        // the zod error should note these three fields are wrong
        const zErr = decodeErr as ZodError
        expect(zErr.issues.flatMap((zodErr) => zodErr.path)).toEqual([
            'id',
            'stateNumber',
            'submissionType',
        ])
    })

    it('toDomain returns a decode error when passed an invalid StateSubmission', () => {
        const invalidSubmission = Object.assign({}, basicCompleteLiteral) as any
        delete invalidSubmission.id
        delete invalidSubmission.stateNumber
        invalidSubmission.documents = []
        invalidSubmission.submissionType = 'nonsense'

        const encoded = toProtoBuffer(invalidSubmission)
        const decodeErr = toDomain(encoded)

        expect(decodeErr).toBeInstanceOf(Error)
        expect(decodeErr.toString()).toEqual(
            'Error: ERROR: attempting to parse state submission proto failed'
        )
    })
})<|MERGE_RESOLUTION|>--- conflicted
+++ resolved
@@ -404,20 +404,14 @@
     submissionDescription: 'A real submission',
     documents: [],
     contractType: 'BASE',
-<<<<<<< HEAD
-    contractDateStart: new Date(Date.UTC(2021, 4, 22)),
-    contractDateEnd: new Date(Date.UTC(2022, 4, 21)),
-    contractDocuments: [],
-=======
-    contractDateStart: new Date(2021, 4, 22),
-    contractDateEnd: new Date(2022, 4, 21),
+    contractDateStart: new Date(Date.UTC(2021, 4, 22)),
+    contractDateEnd: new Date(Date.UTC(2022, 4, 21)),
     contractDocuments: [
         {
             name: 'test doc',
             s3URL: 'https://s3.com/test',
         },
     ],
->>>>>>> 33e2768a
     managedCareEntities: ['PIHP'],
     federalAuthorities: ['VOLUNTARY', 'BENCHMARK'],
     stateContacts: [
