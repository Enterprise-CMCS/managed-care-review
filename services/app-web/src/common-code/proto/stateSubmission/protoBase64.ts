--- conflicted
+++ resolved
@@ -1,11 +1,5 @@
-<<<<<<< HEAD
-import { Buffer } from 'buffer'
-import { toDomain, toProtoBuffer } from '.'
-import { SubmissionUnionType } from '../../domain-models'
-=======
 import { toDomain, toProtoBuffer } from '.'
 import { HealthPlanFormDataType } from '../../domain-models'
->>>>>>> 5eb5905b
 
 function domainToBase64(submission: HealthPlanFormDataType): string {
     const proto = toProtoBuffer(submission)
