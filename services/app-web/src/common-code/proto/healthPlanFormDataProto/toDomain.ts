--- conflicted
+++ resolved
@@ -240,22 +240,24 @@
         return []
     }
 
-    return replaceNullsWithUndefineds(rateInfo.actuaryContacts).map(
-        (aContact) => {
-            const cleanContact = replaceNullsWithUndefineds(aContact)
-
-            return {
-                name: cleanContact?.contact?.name,
-                titleRole: cleanContact?.contact?.titleRole,
-                email: cleanContact?.contact?.email,
-                actuarialFirm: enumToDomain(
-                    mcreviewproto.ActuarialFirmType,
-                    aContact.actuarialFirmType
-                ) as ActuarialFirmType,
-                actuarialFirmOther: cleanContact.actuarialFirmOther,
-            }
+    const actuaryContacts = replaceNullsWithUndefineds(
+        rateInfo.actuaryContacts
+    ).map((aContact) => {
+        const cleanContact = replaceNullsWithUndefineds(aContact)
+
+        return {
+            name: cleanContact?.contact?.name,
+            titleRole: cleanContact?.contact?.titleRole,
+            email: cleanContact?.contact?.email,
+            actuarialFirm: enumToDomain(
+                mcreviewproto.ActuarialFirmType,
+                aContact.actuarialFirmType
+            ) as ActuarialFirmType,
+            actuarialFirmOther: cleanContact.actuarialFirmOther,
         }
-    )
+    })
+
+    return actuaryContacts
 }
 
 function parseProtoRateAmendment(
@@ -313,15 +315,13 @@
                     rateInfo?.rateDateCertified
                 ),
                 rateProgramIDs: rateInfo?.rateProgramIds ?? [],
-<<<<<<< HEAD
+                rateCertificationName: parseRateCertificationName(
+                    rateInfo?.rateCertificationName
+                ),
                 actuaryContacts: parseActuaryContacts(rateInfo),
                 actuaryCommunicationPreference: enumToDomain(
                     mcreviewproto.ActuaryCommunicationType,
                     rateInfo?.actuaryCommunicationPreference
-=======
-                rateCertificationName: parseRateCertificationName(
-                    rateInfo?.rateCertificationName
->>>>>>> db831989
                 ),
             }
             rates.push(rate)
