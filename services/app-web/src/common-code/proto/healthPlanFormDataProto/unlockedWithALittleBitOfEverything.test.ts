--- conflicted
+++ resolved
@@ -22,12 +22,8 @@
 describe('0000_initial_migration', () => {
     it('version 2022-08-19 matches the expected values', async () => {
         // read the file from the filesystem
-<<<<<<< HEAD
+        console.log('directory: ', fs.readdirSync('.'))
         const oldProtoBytes = fs.readFileSync(
-=======
-        console.log('directory: ', fs.readdirSync('.'))
-        const protoBytes = fs.readFileSync(
->>>>>>> 7282858d
             'src/common-code/proto/healthPlanFormDataProto/testData/unlockedWithALittleBitOfEverything-2022-08-19.proto'
         )
 
@@ -88,7 +84,7 @@
                 ?.toISOString()
                 .split('T')[0]
         ).toBe('2022-10-21')
-        expect(formData.rateInfos[0].rateCertificationName).toBe(
+        expect(migratedFormData.rateInfos[0].rateCertificationName).toBe(
             'MCR-MN-0005-SNBC-RATE-20220621-20221021-AMENDMENT-20210523'
         )
     })
