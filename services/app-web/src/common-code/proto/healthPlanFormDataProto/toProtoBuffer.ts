--- conflicted
+++ resolved
@@ -225,11 +225,7 @@
                               ),
                           },
                           //Currently, this Actuary data is in domainData, eventually it will be included in the rateInfo to have actuaries for each certification.
-<<<<<<< HEAD
                           actuaryContacts: rateInfo.actuaryContacts.map(
-=======
-                          actuaryContacts: domainData.addtlActuaryContacts.map(
->>>>>>> 7a63dcbd
                               (actuaryContact) => {
                                   const firmType = domainEnumToProto(
                                       actuaryContact.actuarialFirm,
