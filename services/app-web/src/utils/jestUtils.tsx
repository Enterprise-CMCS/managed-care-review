import { MockedProvider, MockedProviderProps } from '@apollo/client/testing'
<<<<<<< HEAD
import { Router, RouterProps } from 'react-router-dom'
=======
import { Router } from 'react-router-dom'
>>>>>>> a2978d10
import { createMemoryHistory } from 'history'
import { render, Screen, queries, ByRoleMatcher } from '@testing-library/react'
import userEvent from '@testing-library/user-event'

import { AuthProvider, AuthProviderProps } from '../contexts/AuthContext'

/* Render */
// eslint-disable-next-line @typescript-eslint/explicit-module-boundary-types
const renderWithProviders = (
    ui: React.ReactNode,
    options?: {
<<<<<<< HEAD
        routerProvider?: { route?: string; routerProps?: RouterProps }
=======
        routerProvider?: { route: string }
>>>>>>> a2978d10
        apolloProvider?: MockedProviderProps
        authProvider?: Partial<AuthProviderProps>
    }
) => {
<<<<<<< HEAD
    const { routerProvider = {}, apolloProvider = {}, authProvider = {} } =
        options || {}

    const { route, routerProps } = routerProvider
    const testHistory = routerProps?.history
        ? routerProps.history
        : createMemoryHistory()
=======
    const {
        routerProvider = { route: {} },
        apolloProvider = {},
        authProvider = {},
    } = options || {}
    const { route } = routerProvider
    const testHistory = createMemoryHistory()
>>>>>>> a2978d10

    if (route) {
        testHistory.push(route)
    }
<<<<<<< HEAD

=======
>>>>>>> a2978d10
    return render(
        <MockedProvider {...apolloProvider}>
            <Router history={testHistory}>
                <AuthProvider localLogin={false} {...authProvider}>
                    {ui}
                </AuthProvider>
            </Router>
        </MockedProvider>
    )
}

/* User Events */

const userClickByTestId = (
    screen: Screen<typeof queries>,
<<<<<<< HEAD
    testId: string
): void => {
    const element = screen.getByTestId(testId)
=======
    text: string
): void => {
    const element = screen.getByTestId(text)
>>>>>>> a2978d10
    userEvent.click(element)
}
const userClickByRole = (
    screen: Screen<typeof queries>,
<<<<<<< HEAD
    role: ByRoleMatcher,
    options?: queries.ByRoleOptions | undefined
): void => {
    const element = screen.getByRole(role, options)
=======
    text: ByRoleMatcher,
    options?: queries.ByRoleOptions | undefined
): void => {
    const element = screen.getByRole(text, options)
>>>>>>> a2978d10
    userEvent.click(element)
}

const userClickSignIn = (screen: Screen<typeof queries>): void => {
    const signInButton = screen.getByRole('link', { name: /Sign In/i })
    userEvent.click(signInButton)
}

export {
    renderWithProviders,
    userClickByRole,
    userClickByTestId,
    userClickSignIn,
}<|MERGE_RESOLUTION|>--- conflicted
+++ resolved
@@ -1,9 +1,5 @@
 import { MockedProvider, MockedProviderProps } from '@apollo/client/testing'
-<<<<<<< HEAD
 import { Router, RouterProps } from 'react-router-dom'
-=======
-import { Router } from 'react-router-dom'
->>>>>>> a2978d10
 import { createMemoryHistory } from 'history'
 import { render, Screen, queries, ByRoleMatcher } from '@testing-library/react'
 import userEvent from '@testing-library/user-event'
@@ -15,16 +11,11 @@
 const renderWithProviders = (
     ui: React.ReactNode,
     options?: {
-<<<<<<< HEAD
         routerProvider?: { route?: string; routerProps?: RouterProps }
-=======
-        routerProvider?: { route: string }
->>>>>>> a2978d10
         apolloProvider?: MockedProviderProps
         authProvider?: Partial<AuthProviderProps>
     }
 ) => {
-<<<<<<< HEAD
     const { routerProvider = {}, apolloProvider = {}, authProvider = {} } =
         options || {}
 
@@ -32,23 +23,10 @@
     const testHistory = routerProps?.history
         ? routerProps.history
         : createMemoryHistory()
-=======
-    const {
-        routerProvider = { route: {} },
-        apolloProvider = {},
-        authProvider = {},
-    } = options || {}
-    const { route } = routerProvider
-    const testHistory = createMemoryHistory()
->>>>>>> a2978d10
 
     if (route) {
         testHistory.push(route)
     }
-<<<<<<< HEAD
-
-=======
->>>>>>> a2978d10
     return render(
         <MockedProvider {...apolloProvider}>
             <Router history={testHistory}>
@@ -64,30 +42,17 @@
 
 const userClickByTestId = (
     screen: Screen<typeof queries>,
-<<<<<<< HEAD
     testId: string
 ): void => {
     const element = screen.getByTestId(testId)
-=======
-    text: string
-): void => {
-    const element = screen.getByTestId(text)
->>>>>>> a2978d10
     userEvent.click(element)
 }
 const userClickByRole = (
     screen: Screen<typeof queries>,
-<<<<<<< HEAD
     role: ByRoleMatcher,
     options?: queries.ByRoleOptions | undefined
 ): void => {
     const element = screen.getByRole(role, options)
-=======
-    text: ByRoleMatcher,
-    options?: queries.ByRoleOptions | undefined
-): void => {
-    const element = screen.getByRole(text, options)
->>>>>>> a2978d10
     userEvent.click(element)
 }
 
