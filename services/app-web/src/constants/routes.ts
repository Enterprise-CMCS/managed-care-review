--- conflicted
+++ resolved
@@ -55,7 +55,6 @@
 // Static page titles used in <title>.
 // Every route must have a fallback page title. Dynamic page title logic are set in AppRoutes.tsx
 const PageTitlesRecord: Record<RouteT | 'UNKNOWN_ROUTE', string> = {
-<<<<<<< HEAD
     ROOT: 'Home',
     AUTH: 'Login',
     HELP: 'Help',
@@ -70,22 +69,6 @@
     SUBMISSIONS_DOCUMENTS: 'Documents',
     SUBMISSIONS_REVIEW_SUBMIT: 'Review and Submit',
     UNKNOWN_ROUTE: 'Not Found'
-=======
-    ROOT: 'Home - Managed Care Review',
-    AUTH: 'Login - Managed Care Review',
-    HELP: 'Help - Managed Care Review',
-    DASHBOARD: 'Dashboard - Managed Care Review',
-    SUBMISSIONS: 'Submissions - Managed Care Review',
-    SUBMISSIONS_NEW: 'New submission - Managed Care Review',
-    SUBMISSIONS_FORM: 'Submissions - Managed Care Review',
-    SUBMISSIONS_TYPE: 'Submission type - Managed Care Review',
-    SUBMISSIONS_CONTRACT_DETAILS: 'Contract Details - Managed Care Review',
-    SUBMISSIONS_RATE_DETAILS: 'Rate Details - Managed Care Review',
-    SUBMISSIONS_CONTACTS: 'Contacts - Managed Care Review',
-    SUBMISSIONS_DOCUMENTS: 'Documents - Managed Care Review',
-    SUBMISSIONS_REVIEW_SUBMIT: 'Review and Submit - Managed Care Review',
-    UNKNOWN_ROUTE: 'Not Found - Managed Care Review',
->>>>>>> 204728d5
 }
 
 const getRouteName = (pathname: string): RouteT | 'UNKNOWN_ROUTE' => {
