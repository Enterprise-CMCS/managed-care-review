/*
    Every application route is named here.
    These types ensure we use valid routes throughout the application..
*/
const ROUTES = [
    'ROOT',
    'AUTH',
    'DASHBOARD',
    'DASHBOARD_SUBMISSIONS',
    'DASHBOARD_RATES',
    'GRAPHQL_EXPLORER',
    'API_ACCESS',
    'HELP',
    'SETTINGS',
    'MCR_SETTINGS',
    'EDIT_STATE_ASSIGNMENTS',
    'STATE_ASSIGNMENTS',
    'DIVISION_ASSIGNMENTS',
    'AUTOMATED_EMAILS',
    'SUPPORT_EMAILS',
    'RATES_SUMMARY',
<<<<<<< HEAD
    'RATES_UPLOAD_QUESTION',
=======
    'RATES_SUMMARY_QUESTIONS_AND_ANSWERS',
>>>>>>> dcdde773
    'RATE_EDIT',
    'REPLACE_RATE',
    'SUBMISSIONS',
    'SUBMISSIONS_NEW',
    'SUBMISSIONS_TYPE',
    'SUBMISSIONS_EDIT_TOP_LEVEL',
    'SUBMISSIONS_CONTRACT_DETAILS',
    'SUBMISSIONS_RATE_DETAILS',
    'SUBMISSIONS_CONTACTS',
    'SUBMISSIONS_DOCUMENTS',
    'SUBMISSIONS_REVIEW_SUBMIT',
    'SUBMISSIONS_REVISION',
    'SUBMISSIONS_SUMMARY',
    'SUBMISSIONS_MCCRSID',
    'SUBMISSIONS_CONTRACT_QUESTIONS_AND_ANSWERS',
    'SUBMISSIONS_UPLOAD_CONTRACT_QUESTION',
    'SUBMISSIONS_UPLOAD_CONTRACT_RESPONSE',
    'SUBMISSIONS_RATE_QUESTIONS_AND_ANSWERS',
    'SUBMISSIONS_UPLOAD_CONTRACT_QUESTION',
    'SUBMISSIONS_UPLOAD_CONTRACT_RESPONSE',
] as const // iterable union type
type RouteT = (typeof ROUTES)[number]
type RouteTWithUnknown = RouteT | 'UNKNOWN_ROUTE'
/*
    Every application url (excluding query parameters) is found in the RoutesRecord.
    These types ensure we use valid route throughout the application

    The suffix "_TOP_LEVEL" mean this route contains an global asterike has several descendant routes it covers

*/
const RoutesRecord: Record<RouteT, string> = {
    ROOT: '/',
    AUTH: '/auth',
    DASHBOARD: '/dashboard',
    DASHBOARD_SUBMISSIONS: '/dashboard/submissions',
    DASHBOARD_RATES: '/dashboard/rate-reviews',
    GRAPHQL_EXPLORER: '/dev/graphql-explorer',
    API_ACCESS: '/dev/api-access',
    HELP: '/help',
    SETTINGS: '/settings',
    MCR_SETTINGS: '/mc-review-settings',
    STATE_ASSIGNMENTS: '/mc-review-settings/state-assignments',
    EDIT_STATE_ASSIGNMENTS: '/mc-review-settings/state-assignments/:stateCode/edit',
    DIVISION_ASSIGNMENTS: '/mc-review-settings/division-assignments',
    AUTOMATED_EMAILS: '/mc-review-settings/automated-emails',
    SUPPORT_EMAILS: '/mc-review-settings/support-emails',
    RATES_SUMMARY: '/rates/:id',
    RATES_SUMMARY_QUESTIONS_AND_ANSWERS: '/rates/:id/question-and-answers',
    RATE_EDIT: '/rates/:id/edit',
    RATES_UPLOAD_QUESTION:
    '/rates/:id/question-and-answers/:division/upload-questions',
    REPLACE_RATE: '/submissions/:id/replace-rate/:rateID',
    SUBMISSIONS: '/submissions',
    SUBMISSIONS_NEW: '/submissions/new',
    SUBMISSIONS_EDIT_TOP_LEVEL: '/submissions/:id/edit/*',
    SUBMISSIONS_TYPE: '/submissions/:id/edit/type',
    SUBMISSIONS_CONTRACT_DETAILS: '/submissions/:id/edit/contract-details',
    SUBMISSIONS_RATE_DETAILS: '/submissions/:id/edit/rate-details',
    SUBMISSIONS_CONTACTS: '/submissions/:id/edit/contacts',
    SUBMISSIONS_DOCUMENTS: '/submissions/:id/edit/documents',
    SUBMISSIONS_REVIEW_SUBMIT: '/submissions/:id/edit/review-and-submit',
    SUBMISSIONS_SUMMARY: '/submissions/:id',
    SUBMISSIONS_MCCRSID: '/submissions/:id/mccrs-record-number',
    SUBMISSIONS_REVISION: '/submissions/:id/revisions/:revisionVersion',
    SUBMISSIONS_CONTRACT_QUESTIONS_AND_ANSWERS: 'submissions/:id/question-and-answers',
    SUBMISSIONS_RATE_QUESTIONS_AND_ANSWERS: 'submissions/:id/rate/:rateID/question-and-answers',
    SUBMISSIONS_UPLOAD_CONTRACT_QUESTION:
    '/submissions/:id/question-and-answers/:division/upload-questions',
    SUBMISSIONS_UPLOAD_CONTRACT_RESPONSE:
        '/submissions/:id/question-and-answers/:division/:questionID/upload-response',

}

// Constants for releated descendant routes
const DASHBOARD_ROUTES: RouteTWithUnknown[] = [
    'DASHBOARD_RATES',
    'DASHBOARD_SUBMISSIONS',
]

const STATE_SUBMISSION_FORM_ROUTES: RouteTWithUnknown[] = [
    'SUBMISSIONS_TYPE',
    'SUBMISSIONS_CONTRACT_DETAILS',
    'SUBMISSIONS_RATE_DETAILS',
    'SUBMISSIONS_CONTACTS',
    'SUBMISSIONS_DOCUMENTS',
    'SUBMISSIONS_REVIEW_SUBMIT',
]

const STATE_SUBMISSION_FORM_ROUTES_WITHOUT_SUPPORTING_DOCS: RouteTWithUnknown[] = [
    'SUBMISSIONS_TYPE',
    'SUBMISSIONS_CONTRACT_DETAILS',
    'SUBMISSIONS_RATE_DETAILS',
    'SUBMISSIONS_CONTACTS',
    'SUBMISSIONS_REVIEW_SUBMIT',
]

const STATE_SUBMISSION_SUMMARY_ROUTES: RouteTWithUnknown[] = [
    'SUBMISSIONS_SUMMARY',
    'SUBMISSIONS_REVISION',
]

const QUESTION_RESPONSE_SHOW_SIDEBAR_ROUTES: RouteTWithUnknown[] = [
    'SUBMISSIONS_CONTRACT_QUESTIONS_AND_ANSWERS',
    'SUBMISSIONS_RATE_QUESTIONS_AND_ANSWERS',
    'SUBMISSIONS_SUMMARY',
    'SUBMISSIONS_TYPE',
    'SUBMISSIONS_CONTRACT_DETAILS',
    'SUBMISSIONS_RATE_DETAILS',
    'SUBMISSIONS_CONTACTS',
    'SUBMISSIONS_DOCUMENTS',
    'SUBMISSIONS_REVIEW_SUBMIT',
]

const SETTINGS_HIDE_SIDEBAR_ROUTES: RouteTWithUnknown[] = [
    'EDIT_STATE_ASSIGNMENTS'
]

/*
    Static page titles used in <title>.
    Every route must have a page title in the record for accessibility reasons. Dynamic page titles, when necessary, are set in AppRoutes
    For a quick way to check page titles, look at the tab text in your browser.
*/
const PageTitlesRecord: Record<RouteT | 'UNKNOWN_ROUTE', string> = {
    ROOT: 'Home',
    AUTH: 'Login',
    GRAPHQL_EXPLORER: 'GraphQL explorer',
    API_ACCESS: 'API Access',
    HELP: 'Help',
    SETTINGS: 'MC-Review settings',
    MCR_SETTINGS: 'MC-Review settings',
    STATE_ASSIGNMENTS: 'State assignments',
    EDIT_STATE_ASSIGNMENTS: 'Edit state assignments',
    DIVISION_ASSIGNMENTS: 'Division assignments',
    AUTOMATED_EMAILS: 'Automated emails',
    SUPPORT_EMAILS: 'Support emails',
    DASHBOARD: 'Dashboard',
    DASHBOARD_RATES: 'Rate review dashboard',
    DASHBOARD_SUBMISSIONS: 'Dashboard',
    RATES_SUMMARY: 'Rate summary',
    RATES_SUMMARY_QUESTIONS_AND_ANSWERS: 'Q&A',
    RATE_EDIT: 'Edit rate',
    REPLACE_RATE: 'Replace rate',
    RATES_UPLOAD_QUESTION: 'Add rate questions',
    SUBMISSIONS: 'Submissions',
    SUBMISSIONS_NEW: 'New submission',
    SUBMISSIONS_EDIT_TOP_LEVEL: 'Submissions',
    SUBMISSIONS_TYPE: 'Submission type',
    SUBMISSIONS_CONTRACT_DETAILS: 'Contract details',
    SUBMISSIONS_RATE_DETAILS: 'Rate details',
    SUBMISSIONS_CONTACTS: 'Contacts',
    SUBMISSIONS_DOCUMENTS: 'Supporting documents',
    SUBMISSIONS_MCCRSID: 'Add MC-CRS record number',
    SUBMISSIONS_REVIEW_SUBMIT: 'Review and submit',
    SUBMISSIONS_REVISION: 'Submission revision',
    SUBMISSIONS_SUMMARY: 'Submission summary',
    SUBMISSIONS_CONTRACT_QUESTIONS_AND_ANSWERS: 'Q&A',
    SUBMISSIONS_UPLOAD_CONTRACT_QUESTION: 'Add questions',
    SUBMISSIONS_UPLOAD_CONTRACT_RESPONSE: 'Add response',
    SUBMISSIONS_RATE_QUESTIONS_AND_ANSWERS: 'Rate Q&A',
    UNKNOWN_ROUTE: 'Not found',
}

/*
    Page headings used in the <header> when user logged in.
    Dynamic headings, when necessary, are set in page specific parent component.
    Every route does not need a page heading in the record.
    It is a design choice what goes here. For example, we do not any headings when logged in user is on the help page.
    For a quick way to check page headings, look for the h1 of the application in the DOM tree. It is the dark blue row of the header.

*/
const PageHeadingsRecord: Partial<Record<RouteTWithUnknown, string>> = {
    ROOT: 'Dashboard',
    DASHBOARD_SUBMISSIONS: 'Submissions dashboard',
    DASHBOARD_RATES: 'Rate reviews dashboard',
    SUBMISSIONS_NEW: 'New submission',
    MCR_SETTINGS: PageTitlesRecord.MCR_SETTINGS,
    STATE_ASSIGNMENTS: PageTitlesRecord.MCR_SETTINGS,
    EDIT_STATE_ASSIGNMENTS: PageTitlesRecord.MCR_SETTINGS,
    DIVISION_ASSIGNMENTS: PageTitlesRecord.MCR_SETTINGS,
}

export {
    PageHeadingsRecord,
    PageTitlesRecord,
    RoutesRecord,
    ROUTES,
    SETTINGS_HIDE_SIDEBAR_ROUTES,
    STATE_SUBMISSION_FORM_ROUTES,
    STATE_SUBMISSION_FORM_ROUTES_WITHOUT_SUPPORTING_DOCS,
    STATE_SUBMISSION_SUMMARY_ROUTES,
    QUESTION_RESPONSE_SHOW_SIDEBAR_ROUTES,
    DASHBOARD_ROUTES
}

export type { RouteT, RouteTWithUnknown }<|MERGE_RESOLUTION|>--- conflicted
+++ resolved
@@ -19,11 +19,8 @@
     'AUTOMATED_EMAILS',
     'SUPPORT_EMAILS',
     'RATES_SUMMARY',
-<<<<<<< HEAD
     'RATES_UPLOAD_QUESTION',
-=======
     'RATES_SUMMARY_QUESTIONS_AND_ANSWERS',
->>>>>>> dcdde773
     'RATE_EDIT',
     'REPLACE_RATE',
     'SUBMISSIONS',
@@ -88,8 +85,8 @@
     SUBMISSIONS_SUMMARY: '/submissions/:id',
     SUBMISSIONS_MCCRSID: '/submissions/:id/mccrs-record-number',
     SUBMISSIONS_REVISION: '/submissions/:id/revisions/:revisionVersion',
-    SUBMISSIONS_CONTRACT_QUESTIONS_AND_ANSWERS: 'submissions/:id/question-and-answers',
-    SUBMISSIONS_RATE_QUESTIONS_AND_ANSWERS: 'submissions/:id/rate/:rateID/question-and-answers',
+    SUBMISSIONS_CONTRACT_QUESTIONS_AND_ANSWERS: '/submissions/:id/question-and-answers',
+    SUBMISSIONS_RATE_QUESTIONS_AND_ANSWERS: '/submissions/:id/rate/:rateID/question-and-answers',
     SUBMISSIONS_UPLOAD_CONTRACT_QUESTION:
     '/submissions/:id/question-and-answers/:division/upload-questions',
     SUBMISSIONS_UPLOAD_CONTRACT_RESPONSE:
