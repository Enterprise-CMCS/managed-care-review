import { matchPath } from 'react-router'

/*
    Every application route is named here.
    These types ensure we use valid routes throughout the application.
    
    As of react-router v6, ROUTES is a list where order matters. 
    To allow us continue to properly match route names (with matchPath), routes with wildcard parameters (e.g. /submissions/:id/form/*) should be declared at the end of the ROUTES list.
*/
const ROUTES = [
    'ROOT',
    'AUTH',
    'DASHBOARD',
    'HELP',
    'SUBMISSIONS',
    'SUBMISSIONS_NEW',
    'SUBMISSIONS_TYPE',
    'SUBMISSIONS_CONTRACT_DETAILS',
    'SUBMISSIONS_RATE_DETAILS',
    'SUBMISSIONS_CONTACTS',
    'SUBMISSIONS_DOCUMENTS',
    'SUBMISSIONS_REVIEW_SUBMIT',
    'SUBMISSIONS_REVISION',
    'SUBMISSIONS_SUMMARY',
    'SUBMISSIONS_FORM', // eep this at the end
] as const // iterable union type
type RouteT = typeof ROUTES[number]

const RoutesRecord: Record<RouteT, string> = {
    ROOT: '/',
    AUTH: '/auth',
    DASHBOARD: '/dashboard',
    HELP: '/help',
<<<<<<< HEAD
    SUBMISSIONS: '/submissions',
    SUBMISSIONS_NEW: '/submissions/new',
    SUBMISSIONS_FORM: '/submissions/:id/form/*',
    SUBMISSIONS_TYPE: '/submissions/:id/form/type',
    SUBMISSIONS_CONTRACT_DETAILS: '/submissions/:id/form/contract-details',
    SUBMISSIONS_RATE_DETAILS: '/submissions/:id/form/rate-details',
    SUBMISSIONS_CONTACTS: '/submissions/:id/form/contacts',
    SUBMISSIONS_DOCUMENTS: '/submissions/:id/form/documents',
    SUBMISSIONS_REVIEW_SUBMIT: '/submissions/:id/form/review-and-submit',
    SUBMISSIONS_SUMMARY: '/submissions/:id',
    SUBMISSIONS_REVISION: '/submissions/:id/revisions/:revisionVersion',
=======
    SUBMISSIONS: 'submissions',
    SUBMISSIONS_NEW: 'submissions/new',
    SUBMISSIONS_FORM: 'submissions/:id/edit/*',
    SUBMISSIONS_TYPE: 'type',
    SUBMISSIONS_CONTRACT_DETAILS: 'contract-details',
    SUBMISSIONS_RATE_DETAILS: 'rate-details',
    SUBMISSIONS_CONTACTS: 'contacts',
    SUBMISSIONS_DOCUMENTS: 'documents',
    SUBMISSIONS_REVIEW_SUBMIT: 'review-and-submit',
    SUBMISSIONS_SUMMARY: 'submissions/:id',
    SUBMISSIONS_REVISION: 'submissions/:id/revisions/:revisionVersion',
>>>>>>> 356292bc
}

const STATE_SUBMISSION_FORM_ROUTES: RouteT[] = [
    'SUBMISSIONS_TYPE',
    'SUBMISSIONS_CONTRACT_DETAILS',
    'SUBMISSIONS_RATE_DETAILS',
    'SUBMISSIONS_CONTACTS',
    'SUBMISSIONS_DOCUMENTS',
    'SUBMISSIONS_REVIEW_SUBMIT',
]
// Static page headings used in <header> h1 when logged in. Dynamic headings, when necessary, are set in page specific parent component.
const PageHeadingsRecord: Record<string, string> = {
    ROOT: 'Dashboard',
    DASHBOARD: 'Dashboard',
    SUBMISSIONS_NEW: 'New submission',
}

// Static page titles used in <title>.
// Every route must have a fallback page title. Dynamic page title logic are set in AppRoutes.tsx
const PageTitlesRecord: Record<RouteT | 'UNKNOWN_ROUTE', string> = {
    ROOT: 'Home',
    AUTH: 'Login',
    HELP: 'Help',
    DASHBOARD: 'Dashboard',
    SUBMISSIONS: 'Submissions',
    SUBMISSIONS_NEW: 'New submission',
    SUBMISSIONS_FORM: 'Submissions',
    SUBMISSIONS_TYPE: 'Submission type',
    SUBMISSIONS_CONTRACT_DETAILS: 'Contract details',
    SUBMISSIONS_RATE_DETAILS: 'Rate details',
    SUBMISSIONS_CONTACTS: 'Contacts',
    SUBMISSIONS_DOCUMENTS: 'Supporting documents',
    SUBMISSIONS_REVIEW_SUBMIT: 'Review and submit',
    SUBMISSIONS_REVISION: 'Submission revision',
    SUBMISSIONS_SUMMARY: 'Submission summary',
    UNKNOWN_ROUTE: 'Not found',
}

// Calculate the route  from a pathname - e.g. SUBMISSIONS_TYPE from 'submissions/123/form/type'
const getRouteName = (pathname: string): RouteT | 'UNKNOWN_ROUTE' => {
    const matchingRouteNames = ROUTES.filter((route: RouteT) => {
        return matchPath({ path: RoutesRecord[route], end: true }, pathname)
    })

    if (matchingRouteNames.length === 0) {
        return 'UNKNOWN_ROUTE'
    } else if (matchingRouteNames.length === 1) {
        return matchingRouteNames[0]
    } else {
        // This for cases when there is more than one full path match
        // e.g. /submissions/:id/form/type and /submissions/:id/form/*  both match the pathname string /submissions/123123412/form/type
        // We resolve by preferring the first instance of a match and ordering ROUTES array by specificity. This workaround was needed because as of v6 the matchPath 'exact' param is no longer present.
        const exactMatch = matchingRouteNames.find(
            (route: RouteT) =>
                RoutesRecord[route] ===
                matchPath({ path: RoutesRecord[route], end: true }, pathname)
                    ?.pattern.path
        )
        if (!exactMatch) {
            console.error(
                `Coding error: Please check your routes, there were multiple matching potential route names but cannot find a match for ${pathname} from ${matchingRouteNames.toString()}`
            )
        }
        return exactMatch || 'UNKNOWN_ROUTE'
    }
}

const isWildcardPath = (pathname: string) =>
    pathname.charAt(pathname.length + 1) === '*'

/* Calculate the relative path string for a nested route  - e.g. '/type' 
    base route refers to the route pointing to the section of the path you want to ignore - e.g. SUBMISSIONS_FORM
    target route refers to the nested route you are trying to get the relative path for - e.g. SUBMISSIONS_TYPE
*/
const getRelativePath = ({
    baseRoute,
    targetRoute,
}: {
    baseRoute: RouteT
    targetRoute: RouteT
}): string => {
    let baseRouteString = RoutesRecord[baseRoute]

    // remove wildcard if present
    if (isWildcardPath(baseRouteString)) {
        baseRouteString = baseRouteString.slice(0, -1)
    }
    return RoutesRecord[targetRoute].replace('submissions/:id/form', '')
}

export {
    PageHeadingsRecord,
    PageTitlesRecord,
    RoutesRecord,
    ROUTES,
    STATE_SUBMISSION_FORM_ROUTES,
    getRouteName,
    getRelativePath,
}

export type { RouteT }<|MERGE_RESOLUTION|>--- conflicted
+++ resolved
@@ -5,7 +5,7 @@
     These types ensure we use valid routes throughout the application.
     
     As of react-router v6, ROUTES is a list where order matters. 
-    To allow us continue to properly match route names (with matchPath), routes with wildcard parameters (e.g. /submissions/:id/form/*) should be declared at the end of the ROUTES list.
+    To allow us continue to properly match route names (with matchPath), routes names referring to wildcard route paths (e.g. /submissions/:id/edit/*) should be declared at the end of the ROUTES list.
 */
 const ROUTES = [
     'ROOT',
@@ -31,31 +31,17 @@
     AUTH: '/auth',
     DASHBOARD: '/dashboard',
     HELP: '/help',
-<<<<<<< HEAD
     SUBMISSIONS: '/submissions',
     SUBMISSIONS_NEW: '/submissions/new',
-    SUBMISSIONS_FORM: '/submissions/:id/form/*',
-    SUBMISSIONS_TYPE: '/submissions/:id/form/type',
-    SUBMISSIONS_CONTRACT_DETAILS: '/submissions/:id/form/contract-details',
-    SUBMISSIONS_RATE_DETAILS: '/submissions/:id/form/rate-details',
-    SUBMISSIONS_CONTACTS: '/submissions/:id/form/contacts',
-    SUBMISSIONS_DOCUMENTS: '/submissions/:id/form/documents',
-    SUBMISSIONS_REVIEW_SUBMIT: '/submissions/:id/form/review-and-submit',
+    SUBMISSIONS_FORM: '/submissions/:id/edit/*',
+    SUBMISSIONS_TYPE: '/submissions/:id/edit/type',
+    SUBMISSIONS_CONTRACT_DETAILS: '/submissions/:id/edit/contract-details',
+    SUBMISSIONS_RATE_DETAILS: '/submissions/:id/edit/rate-details',
+    SUBMISSIONS_CONTACTS: '/submissions/:id/edit/contacts',
+    SUBMISSIONS_DOCUMENTS: '/submissions/:id/edit/documents',
+    SUBMISSIONS_REVIEW_SUBMIT: '/submissions/:id/edit/review-and-submit',
     SUBMISSIONS_SUMMARY: '/submissions/:id',
     SUBMISSIONS_REVISION: '/submissions/:id/revisions/:revisionVersion',
-=======
-    SUBMISSIONS: 'submissions',
-    SUBMISSIONS_NEW: 'submissions/new',
-    SUBMISSIONS_FORM: 'submissions/:id/edit/*',
-    SUBMISSIONS_TYPE: 'type',
-    SUBMISSIONS_CONTRACT_DETAILS: 'contract-details',
-    SUBMISSIONS_RATE_DETAILS: 'rate-details',
-    SUBMISSIONS_CONTACTS: 'contacts',
-    SUBMISSIONS_DOCUMENTS: 'documents',
-    SUBMISSIONS_REVIEW_SUBMIT: 'review-and-submit',
-    SUBMISSIONS_SUMMARY: 'submissions/:id',
-    SUBMISSIONS_REVISION: 'submissions/:id/revisions/:revisionVersion',
->>>>>>> 356292bc
 }
 
 const STATE_SUBMISSION_FORM_ROUTES: RouteT[] = [
@@ -94,7 +80,7 @@
     UNKNOWN_ROUTE: 'Not found',
 }
 
-// Calculate the route  from a pathname - e.g. SUBMISSIONS_TYPE from 'submissions/123/form/type'
+// Calculate the route  from a pathname - e.g. SUBMISSIONS_TYPE from 'submissions/123/edit/type'
 const getRouteName = (pathname: string): RouteT | 'UNKNOWN_ROUTE' => {
     const matchingRouteNames = ROUTES.filter((route: RouteT) => {
         return matchPath({ path: RoutesRecord[route], end: true }, pathname)
@@ -106,7 +92,7 @@
         return matchingRouteNames[0]
     } else {
         // This for cases when there is more than one full path match
-        // e.g. /submissions/:id/form/type and /submissions/:id/form/*  both match the pathname string /submissions/123123412/form/type
+        // e.g. /submissions/:id/edit/type and /submissions/:id/edit/*  both match the pathname string /submissions/123123412/edit/type
         // We resolve by preferring the first instance of a match and ordering ROUTES array by specificity. This workaround was needed because as of v6 the matchPath 'exact' param is no longer present.
         const exactMatch = matchingRouteNames.find(
             (route: RouteT) =>
@@ -143,7 +129,7 @@
     if (isWildcardPath(baseRouteString)) {
         baseRouteString = baseRouteString.slice(0, -1)
     }
-    return RoutesRecord[targetRoute].replace('submissions/:id/form', '')
+    return RoutesRecord[targetRoute].replace('submissions/:id/edit/', '')
 }
 
 export {
