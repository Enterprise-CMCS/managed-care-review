/*
    Every application route is named here.
    These types ensure we use valid routes throughout the application..
*/
const ROUTES = [
    'ROOT',
    'AUTH',
    'DASHBOARD',
    'DASHBOARD_SUBMISSIONS',
    'DASHBOARD_RATES',
    'GRAPHQL_EXPLORER',
    'API_ACCESS',
    'HELP',
    'SETTINGS',
<<<<<<< HEAD
    'MCR_SETTINGS',
    'MCR_SETTINGS_EDIT_STATE_ASSIGN',
=======
    'MC_REVIEW_SETTINGS',
    'STATE_ASSIGNMENTS',
    'DIVISION_ASSIGNMENTS',
    'AUTOMATED_EMAILS',
    'SUPPORT_EMAILS',
>>>>>>> 345ee512
    'RATES_SUMMARY',
    'RATE_EDIT',
    'REPLACE_RATE',
    'SUBMISSIONS',
    'SUBMISSIONS_NEW',
    'SUBMISSIONS_TYPE',
    'SUBMISSIONS_EDIT_TOP_LEVEL',
    'SUBMISSIONS_CONTRACT_DETAILS',
    'SUBMISSIONS_RATE_DETAILS',
    'SUBMISSIONS_CONTACTS',
    'SUBMISSIONS_DOCUMENTS',
    'SUBMISSIONS_REVIEW_SUBMIT',
    'SUBMISSIONS_REVISION',
    'SUBMISSIONS_SUMMARY',
    'SUBMISSIONS_MCCRSID',
    'SUBMISSIONS_QUESTIONS_AND_ANSWERS',
    'SUBMISSIONS_UPLOAD_QUESTION',
    'SUBMISSIONS_UPLOAD_RESPONSE',
] as const // iterable union type
type RouteT = (typeof ROUTES)[number]
type RouteTWithUnknown = RouteT | 'UNKNOWN_ROUTE'
/*
    Every application url (excluding query parameters) is found in the RoutesRecord.
    These types ensure we use valid route throughout the application

    The suffix "_TOP_LEVEL" mean this route contains an global asterike has several descendant routes it covers

*/
const RoutesRecord: Record<RouteT, string> = {
    ROOT: '/',
    AUTH: '/auth',
    DASHBOARD: '/dashboard',
    DASHBOARD_SUBMISSIONS: '/dashboard/submissions',
    DASHBOARD_RATES: '/dashboard/rate-reviews',
    GRAPHQL_EXPLORER: '/dev/graphql-explorer',
    API_ACCESS: '/dev/api-access',
    HELP: '/help',
    SETTINGS: '/settings',
<<<<<<< HEAD
    MCR_SETTINGS: '/mc-review-settings',
    MCR_SETTINGS_EDIT_STATE_ASSIGN: '/mc-review-settings/state-assignments/:stateCode/edit',
=======
    MC_REVIEW_SETTINGS: '/mc-review-settings',
    STATE_ASSIGNMENTS: '/mc-review-settings/state-assignments',
    DIVISION_ASSIGNMENTS: '/mc-review-settings/division-assignments',
    AUTOMATED_EMAILS: '/mc-review-settings/automated-emails',
    SUPPORT_EMAILS: '/mc-review-settings/support-emails',
>>>>>>> 345ee512
    RATES_SUMMARY: '/rates/:id',
    RATE_EDIT: '/rates/:id/edit',
    REPLACE_RATE: '/submissions/:id/replace-rate/:rateID',
    SUBMISSIONS: '/submissions',
    SUBMISSIONS_NEW: '/submissions/new',
    SUBMISSIONS_EDIT_TOP_LEVEL: '/submissions/:id/edit/*',
    SUBMISSIONS_TYPE: '/submissions/:id/edit/type',
    SUBMISSIONS_CONTRACT_DETAILS: '/submissions/:id/edit/contract-details',
    SUBMISSIONS_RATE_DETAILS: '/submissions/:id/edit/rate-details',
    SUBMISSIONS_CONTACTS: '/submissions/:id/edit/contacts',
    SUBMISSIONS_DOCUMENTS: '/submissions/:id/edit/documents',
    SUBMISSIONS_REVIEW_SUBMIT: '/submissions/:id/edit/review-and-submit',
    SUBMISSIONS_SUMMARY: '/submissions/:id',
    SUBMISSIONS_MCCRSID: '/submissions/:id/mccrs-record-number',
    SUBMISSIONS_REVISION: '/submissions/:id/revisions/:revisionVersion',
    SUBMISSIONS_QUESTIONS_AND_ANSWERS: '/submissions/:id/question-and-answers',
    SUBMISSIONS_UPLOAD_QUESTION:
        '/submissions/:id/question-and-answers/:division/upload-questions',
    SUBMISSIONS_UPLOAD_RESPONSE:
        '/submissions/:id/question-and-answers/:division/:questionID/upload-response',
}

// Constants for releated descendant routes
const DASHBOARD_ROUTES: RouteTWithUnknown[] = [
    'DASHBOARD_RATES',
    'DASHBOARD_SUBMISSIONS',
]

const STATE_SUBMISSION_FORM_ROUTES: RouteTWithUnknown[] = [
    'SUBMISSIONS_TYPE',
    'SUBMISSIONS_CONTRACT_DETAILS',
    'SUBMISSIONS_RATE_DETAILS',
    'SUBMISSIONS_CONTACTS',
    'SUBMISSIONS_DOCUMENTS',
    'SUBMISSIONS_REVIEW_SUBMIT',
]

const STATE_SUBMISSION_FORM_ROUTES_WITHOUT_SUPPORTING_DOCS: RouteTWithUnknown[] = [
    'SUBMISSIONS_TYPE',
    'SUBMISSIONS_CONTRACT_DETAILS',
    'SUBMISSIONS_RATE_DETAILS',
    'SUBMISSIONS_CONTACTS',
    'SUBMISSIONS_REVIEW_SUBMIT',
]

const STATE_SUBMISSION_SUMMARY_ROUTES: RouteTWithUnknown[] = [
    'SUBMISSIONS_SUMMARY',
    'SUBMISSIONS_REVISION',
]

const QUESTION_RESPONSE_SHOW_SIDEBAR_ROUTES: RouteTWithUnknown[] = [
    'SUBMISSIONS_QUESTIONS_AND_ANSWERS',
    'SUBMISSIONS_SUMMARY',
    'SUBMISSIONS_TYPE',
    'SUBMISSIONS_CONTRACT_DETAILS',
    'SUBMISSIONS_RATE_DETAILS',
    'SUBMISSIONS_CONTACTS',
    'SUBMISSIONS_DOCUMENTS',
    'SUBMISSIONS_REVIEW_SUBMIT',
]

/*
    Page headings used in the <header> when user logged in.
    Dynamic headings, when necessary, are set in page specific parent component.
    Every route does not need a page heading in the record.
    It is a design choice what goes here. For example, we do not any headings when logged in user is on the help page.
    For a quick way to check page headings, look for the h1 of the application in the DOM tree. It is the dark blue row of the header.

*/
const PageHeadingsRecord: Partial<Record<RouteTWithUnknown, string>> = {
    ROOT: 'Dashboard',
    DASHBOARD_SUBMISSIONS: 'Submissions dashboard',
    DASHBOARD_RATES: 'Rate reviews dashboard',
    SUBMISSIONS_NEW: 'New submission',
    MC_REVIEW_SETTINGS: 'MC-Review settings'
}

/*
    Static page titles used in <title>.
    Every route must have a page title in the record for accessibility reasons. Dynamic page titles, when necessary, are set in AppRoutes
    For a quick way to check page titles, look at the tab text in your browser.
*/
const PageTitlesRecord: Record<RouteT | 'UNKNOWN_ROUTE', string> = {
    ROOT: 'Home',
    AUTH: 'Login',
    GRAPHQL_EXPLORER: 'GraphQL explorer',
    API_ACCESS: 'API Access',
    HELP: 'Help',
    SETTINGS: 'MC-Review settings',
<<<<<<< HEAD
    MCR_SETTINGS: 'MC-Review settings',
=======
    MC_REVIEW_SETTINGS: 'MC-Review settings',
    STATE_ASSIGNMENTS: 'State assignments',
    DIVISION_ASSIGNMENTS: 'Division assignments',
    AUTOMATED_EMAILS: 'Automated emails',
    SUPPORT_EMAILS: 'Support emails',
>>>>>>> 345ee512
    DASHBOARD: 'Dashboard',
    DASHBOARD_RATES: 'Rate review dashboard',
    DASHBOARD_SUBMISSIONS: 'Dashboard',
    RATES_SUMMARY: 'Rate summary',
    RATE_EDIT: 'Edit rate',
    REPLACE_RATE: 'Replace rate',
    SUBMISSIONS: 'Submissions',
    SUBMISSIONS_NEW: 'New submission',
    SUBMISSIONS_EDIT_TOP_LEVEL: 'Submissions',
    SUBMISSIONS_TYPE: 'Submission type',
    SUBMISSIONS_CONTRACT_DETAILS: 'Contract details',
    SUBMISSIONS_RATE_DETAILS: 'Rate details',
    SUBMISSIONS_CONTACTS: 'Contacts',
    SUBMISSIONS_DOCUMENTS: 'Supporting documents',
    SUBMISSIONS_MCCRSID: 'Add MC-CRS record number',
    SUBMISSIONS_REVIEW_SUBMIT: 'Review and submit',
    SUBMISSIONS_REVISION: 'Submission revision',
    SUBMISSIONS_SUMMARY: 'Submission summary',
    SUBMISSIONS_QUESTIONS_AND_ANSWERS: 'Q&A',
    SUBMISSIONS_UPLOAD_QUESTION: 'Add questions',
    SUBMISSIONS_UPLOAD_RESPONSE: 'Add response',
    UNKNOWN_ROUTE: 'Not found',
}

export {
    PageHeadingsRecord,
    PageTitlesRecord,
    RoutesRecord,
    ROUTES,
    STATE_SUBMISSION_FORM_ROUTES,
    STATE_SUBMISSION_FORM_ROUTES_WITHOUT_SUPPORTING_DOCS,
    STATE_SUBMISSION_SUMMARY_ROUTES,
    QUESTION_RESPONSE_SHOW_SIDEBAR_ROUTES,
    DASHBOARD_ROUTES
}

export type { RouteT, RouteTWithUnknown }<|MERGE_RESOLUTION|>--- conflicted
+++ resolved
@@ -12,16 +12,12 @@
     'API_ACCESS',
     'HELP',
     'SETTINGS',
-<<<<<<< HEAD
     'MCR_SETTINGS',
-    'MCR_SETTINGS_EDIT_STATE_ASSIGN',
-=======
-    'MC_REVIEW_SETTINGS',
+    'EDIT_STATE_ASSIGNMENTS',
     'STATE_ASSIGNMENTS',
     'DIVISION_ASSIGNMENTS',
     'AUTOMATED_EMAILS',
     'SUPPORT_EMAILS',
->>>>>>> 345ee512
     'RATES_SUMMARY',
     'RATE_EDIT',
     'REPLACE_RATE',
@@ -60,16 +56,12 @@
     API_ACCESS: '/dev/api-access',
     HELP: '/help',
     SETTINGS: '/settings',
-<<<<<<< HEAD
     MCR_SETTINGS: '/mc-review-settings',
-    MCR_SETTINGS_EDIT_STATE_ASSIGN: '/mc-review-settings/state-assignments/:stateCode/edit',
-=======
-    MC_REVIEW_SETTINGS: '/mc-review-settings',
+    EDIT_STATE_ASSIGNMENTS: '/mc-review-settings/state-assignments/:stateCode/edit',
     STATE_ASSIGNMENTS: '/mc-review-settings/state-assignments',
     DIVISION_ASSIGNMENTS: '/mc-review-settings/division-assignments',
     AUTOMATED_EMAILS: '/mc-review-settings/automated-emails',
     SUPPORT_EMAILS: '/mc-review-settings/support-emails',
->>>>>>> 345ee512
     RATES_SUMMARY: '/rates/:id',
     RATE_EDIT: '/rates/:id/edit',
     REPLACE_RATE: '/submissions/:id/replace-rate/:rateID',
@@ -144,7 +136,7 @@
     DASHBOARD_SUBMISSIONS: 'Submissions dashboard',
     DASHBOARD_RATES: 'Rate reviews dashboard',
     SUBMISSIONS_NEW: 'New submission',
-    MC_REVIEW_SETTINGS: 'MC-Review settings'
+    MCR_SETTINGS: 'MC-Review settings'
 }
 
 /*
@@ -159,15 +151,12 @@
     API_ACCESS: 'API Access',
     HELP: 'Help',
     SETTINGS: 'MC-Review settings',
-<<<<<<< HEAD
     MCR_SETTINGS: 'MC-Review settings',
-=======
-    MC_REVIEW_SETTINGS: 'MC-Review settings',
     STATE_ASSIGNMENTS: 'State assignments',
+    EDIT_STATE_ASSIGNMENTS: 'Edit state assignments',
     DIVISION_ASSIGNMENTS: 'Division assignments',
     AUTOMATED_EMAILS: 'Automated emails',
     SUPPORT_EMAILS: 'Support emails',
->>>>>>> 345ee512
     DASHBOARD: 'Dashboard',
     DASHBOARD_RATES: 'Rate review dashboard',
     DASHBOARD_SUBMISSIONS: 'Dashboard',
