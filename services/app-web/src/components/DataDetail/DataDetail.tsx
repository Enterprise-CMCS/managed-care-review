<<<<<<< HEAD
import { Icon } from '@trussworks/react-uswds'
=======
>>>>>>> 081defee
import React from 'react'
import styles from './DataDetail.module.scss'
import { DataDetailMissingField } from './DataDetailMissingField'

export type DataDetailProps = {
    id: string
    label: string
    children?: JSX.Element | string | string[]
    explainMissingData?: boolean // Display fallback text when data is undefined or null. Should be true on review-and-submit
}

/*
    DataDetail displays definition terms and descriptions using semantic HTML.
    This is useful for summarizing static data on review and summary pages. 
    
    This component should be used inside a HTML <dl>.
    
    Note related sub components for displaying children in uniform way
    -  DataDetailContactField (used to display contact info in an address tag)
    -  DataDetailDateRange (used to display date ranges)
    -  DataDetailCheckBoxList (used to display checkbox field results, looking up enums in their associated dictionary)
*/
export const DataDetail = ({
    id,
    label,
    children,
    explainMissingData = false,
}: DataDetailProps): React.ReactElement | null => {
    const handleArray = Array.isArray(children)
    const noData =
        !children || children === '' || (handleArray && children.length === 0) // These are all possible empty field values that could be passed as children
    if (!explainMissingData && noData) return null // displays nothing - this is used for submission summary

    return (
        <div className={styles.dataDetail}>
            <dt id={id}>{label}</dt>
            <dd role="definition" aria-labelledby={id}>
                {handleArray ? (
                    children.join(', ').toUpperCase()
                ) : explainMissingData && noData ? (
                    <DataDetailMissingField />
                ) : (
                    children
                )}
            </dd>
        </div>
    )
<<<<<<< HEAD
}

function displayErrorMessageForMissingData<T>(
    data: T | undefined
): T | React.ReactNode {
    const requiredFieldMissingText = 'You must provide this information.'

    if (!data) {
        return (
            <span className={styles.missingInfo}>
                <span>
                    <Icon.Error aria-label="An error icon" size={3} />
                </span>
                <span>{requiredFieldMissingText}</span>
            </span>
        )
    } else {
        return data
    }
=======
>>>>>>> 081defee
}<|MERGE_RESOLUTION|>--- conflicted
+++ resolved
@@ -1,7 +1,3 @@
-<<<<<<< HEAD
-import { Icon } from '@trussworks/react-uswds'
-=======
->>>>>>> 081defee
 import React from 'react'
 import styles from './DataDetail.module.scss'
 import { DataDetailMissingField } from './DataDetailMissingField'
@@ -49,26 +45,4 @@
             </dd>
         </div>
     )
-<<<<<<< HEAD
-}
-
-function displayErrorMessageForMissingData<T>(
-    data: T | undefined
-): T | React.ReactNode {
-    const requiredFieldMissingText = 'You must provide this information.'
-
-    if (!data) {
-        return (
-            <span className={styles.missingInfo}>
-                <span>
-                    <Icon.Error aria-label="An error icon" size={3} />
-                </span>
-                <span>{requiredFieldMissingText}</span>
-            </span>
-        )
-    } else {
-        return data
-    }
-=======
->>>>>>> 081defee
 }