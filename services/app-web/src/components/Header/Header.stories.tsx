--- conflicted
+++ resolved
@@ -3,12 +3,7 @@
 
 import ProvidersDecorator from '../../../.storybook/providersDecorator'
 import { Header, HeaderProps } from './Header'
-<<<<<<< HEAD
 import { CURRENT_USER } from '../../api'
-import { UserType } from '../../common-code/domain-models'
-=======
-import { HELLO_WORLD } from '../../api'
->>>>>>> a2978d10
 
 export default {
     title: 'Components/Header',
@@ -16,7 +11,7 @@
 }
 
 const successfulLoginMock = {
-    request: { query: HELLO_WORLD },
+    request: { query: CURRENT_USER },
     result: {
         data: {
             hello: {
@@ -48,26 +43,6 @@
 CMSHeaderLoggedIn.decorators = [
     (Story) =>
         ProvidersDecorator(Story, {
-<<<<<<< HEAD
-            apolloProvider: {
-                mocks: [
-                    {
-                        request: { query: CURRENT_USER },
-                        result: { data: {} },
-                    },
-                ],
-            },
-            authProvider: {
-                localLogin: false,
-                initialize: {
-                    user: {
-                        name: 'Bob test user',
-                        email: 'bob@dmas.mn.gov',
-                    } as UserType,
-                },
-            },
-=======
             apolloProvider: { mocks: [successfulLoginMock] },
->>>>>>> a2978d10
         }),
 ]