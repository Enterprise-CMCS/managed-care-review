--- conflicted
+++ resolved
@@ -3,12 +3,7 @@
 
 import ProvidersDecorator from '../../../.storybook/providersDecorator'
 import { Header, HeaderProps } from './Header'
-<<<<<<< HEAD
 import { fetchCurrentUserMock } from '../../utils/apolloUtils'
-=======
-
-import { getCurrentUserMock } from '../../utils/apolloUtils'
->>>>>>> 3363adde
 
 export default {
     title: 'Components/Header',
