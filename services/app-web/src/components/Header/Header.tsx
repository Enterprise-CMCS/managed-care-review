--- conflicted
+++ resolved
@@ -1,8 +1,7 @@
-<<<<<<< HEAD
 import { NavList, Button } from '@trussworks/react-uswds'
 import './Header.scss'
-import vaIcon from '../../assets/icons/va-icon.svg'
-import mnIcon from '../../assets/icons/mn-icon.svg'
+import { ReactComponent as VaIcon } from '../../assets/icons/va-icon.svg'
+import { ReactComponent as MnIcon } from '../../assets/icons/mn-icon.svg'
 
 type HeaderProps = {
     stateCode?: string
@@ -24,36 +23,30 @@
 
     const getStateInfo = (
         postalCode: string
-    ): { stateName: string; stateIcon: string } => {
+    ): { stateName: string; StateIcon: React.FunctionComponent } => {
         switch (postalCode) {
             case 'MN':
-                return { stateName: 'Minnesota', stateIcon: mnIcon }
+                return { stateName: 'Minnesota', StateIcon: MnIcon }
             case 'Virginia':
-                return { stateName: 'Virginia', stateIcon: vaIcon }
+                return { stateName: 'Virginia', StateIcon: VaIcon }
             default:
-                return { stateName: 'STATE UNKNOWN', stateIcon: '#' }
+                return {
+                    stateName: 'STATE UNKNOWN',
+                    StateIcon: () => <span>N/A</span>,
+                }
         }
     }
 
-    const { stateName, stateIcon } = getStateInfo(stateCode)
+    const { stateName, StateIcon } = getStateInfo(stateCode)
 
     return (
         <header className="usa-header">
-            <div className="grid-row margin-x-4">
+            <div className="logo-row">
                 <div className="usa-logo">
                     <img
                         src="https://www.medicaid.gov/themes/custom/medicaid/images/headerlogo-medicaid.png"
                         alt="Medicaid.gov-Keeping America Healthy"
                     />
-                    {/* <svg
-                        className="usa-icon usa-icon--size-5 nav-state-icon"
-                        // aria-hidden
-                        // focusable="false"
-                        role="img"
-                        fill="black"
-                    >
-                        <use fill="fill" xlinkHref={stateIcon} />
-                    </svg> */}
                 </div>
             </div>
             <div className="nav-row">
@@ -72,7 +65,7 @@
                 </nav>
                 {loggedIn ? (
                     <button
-                        onClick={(event) => console.log('Menu down')}
+                        onClick={() => console.log('Menu down')}
                         className="flex-auto"
                     >
                         {mockUser.name}
@@ -81,53 +74,16 @@
                     <Button
                         type="button"
                         unstyled
-                        onClick={(event) => console.log('Login')}
+                        onClick={() => console.log('Login')}
                         className="flex-auto"
                     >
                         Login
                     </Button>
                 )}
             </div>
-            <div className="grid-row margin-x-4">
+            <div className="heading-row">
                 <div>
-                    <img src={stateIcon} alt="" aria-hidden />
-=======
-import { Header as USWDSHeader, Title } from '@trussworks/react-uswds'
-
-type HeaderProps = {
-    stateCode?: string
-}
-
-/**
- * CMS Header for a logged in state user.
- */
-export const Header = ({
-    stateCode = 'MI',
-}: HeaderProps): React.ReactElement => {
-    // TODO: Lookup from state.json or wherever we will store this
-    const getStateInfo = (
-        postalCode: string
-    ): { name: string; icon: string } => {
-        return postalCode === 'TN'
-            ? { name: 'Tennessee', icon: '#' }
-            : { name: 'DEFAULT STATE', icon: '#' }
-    }
-
-    const { name } = getStateInfo(stateCode)
-
-    return (
-        <USWDSHeader basic>
-            <div className="usa-nav-container">
-                <img
-                    src="https://www.medicaid.gov/themes/custom/medicaid/images/headerlogo-medicaid.png"
-                    alt="Medicaid.gov-Keeping America Healthy"
-                />
-                <div className="usa-navbar">
-                    <Title>
-                        <span>{name}</span>
-                        &nbsp;State Submission Project &nbsp;
-                    </Title>
->>>>>>> 3a4bfee5
+                    <StateIcon />
                 </div>
                 <h1 className="margin-0 ">
                     {stateName}
@@ -136,10 +92,6 @@
                     </span>
                 </h1>
             </div>
-<<<<<<< HEAD
         </header>
-=======
-        </USWDSHeader>
->>>>>>> 3a4bfee5
     )
 }