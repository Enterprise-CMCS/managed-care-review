--- conflicted
+++ resolved
@@ -6,22 +6,14 @@
 import medicaidLogo from '../../assets/images/medicaidgovlogo.png'
 import styles from './Header.module.scss'
 import { useHistory } from 'react-router-dom'
+import { useAuth } from '../../contexts/AuthContext'
+import { AuthModeType } from '../../common-code/domain-models'
 
-<<<<<<< HEAD
-import { StateCode } from '../../common-code/domain-models'
-import { AuthModeType } from '../../common-code/domain-models'
-=======
->>>>>>> 8393ba52
 import { Logo } from '../Logo/Logo'
 import { StateIcon } from './StateIcon'
-import { useAuth } from '../../contexts/AuthContext'
 
 export type HeaderProps = {
-<<<<<<< HEAD
     authMode: AuthModeType
-    stateCode?: StateCode
-=======
->>>>>>> 8393ba52
     activePage?: string
     setAlert?: React.Dispatch<boolean>
 }
@@ -30,11 +22,7 @@
  * CMS Header
  */
 export const Header = ({
-<<<<<<< HEAD
     authMode,
-    stateCode,
-=======
->>>>>>> 8393ba52
     activePage = 'Managed Care Dashboard',
     setAlert,
 }: HeaderProps): React.ReactElement => {
@@ -60,7 +48,7 @@
     }
 
     const UserInfo = (): React.ReactElement => {
-        return loggedInUser && isAuthenticated ? (
+        return loggedInUser ? (
             <div className={styles.userInfo}>
                 <span>{loggedInUser.email}</span>
                 <span className={styles.divider}>|</span>
@@ -69,6 +57,14 @@
                     Sign out
                 </Button>
             </div>
+        ) : authMode === 'IDM' ? (
+            <Link
+                className="usa-button usa-button--outline"
+                variant="unstyled"
+                href={idmRedirectURL()}
+            >
+                Sign In
+            </Link>
         ) : (
             <Link
                 asCustom={NavLink}
@@ -124,41 +120,7 @@
                                 alt="Medicaid.gov-Keeping America Healthy"
                             />
                         </NavLink>
-<<<<<<< HEAD
-                        {isAuthenticated && user ? (
-                            <div className={styles.userInfo}>
-                                <span>{user.email}</span>
-                                <span className={styles.divider}>|</span>
-
-                                <Button
-                                    type="button"
-                                    unstyled
-                                    onClick={handleLogout}
-                                >
-                                    Sign out
-                                </Button>
-                            </div>
-                        ) : authMode === 'IDM' ? (
-                            <Link
-                                className="usa-button usa-button--outline"
-                                variant="unstyled"
-                                href={idmRedirectURL()}
-                            >
-                                Sign In
-                            </Link>
-                        ) : (
-                            <Link
-                                asCustom={NavLink}
-                                className="usa-button usa-button--outline"
-                                variant="unstyled"
-                                to="/auth"
-                            >
-                                Sign In
-                            </Link>
-                        )}
-=======
                         <UserInfo />
->>>>>>> 8393ba52
                     </Grid>
                 </GridContainer>
             </div>
