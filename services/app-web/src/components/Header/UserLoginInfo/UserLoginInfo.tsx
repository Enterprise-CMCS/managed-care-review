import React, { useState } from 'react'

import { LoginStatusType, useAuth } from '../../../contexts/AuthContext'
import { User } from '../../../gen/gqlClient'
import { idmRedirectURL } from '../../../pages/Auth/cognitoAuth'
import { AuthModeType } from '../../../common-code/config'

import styles from '../Header.module.scss'
import { useStringConstants } from '../../../hooks/useStringConstants'
import {
    NavLinkWithLogging,
    LinkWithLogging,
    ButtonWithLogging,
} from '../../../components'
import { ContactSupportLink } from '../../ErrorAlert/ContactSupportLink'
import { NavDropDownButton, Menu } from '@trussworks/react-uswds'
import { useTealium } from '../../../hooks'

type LogoutHandlerT = (
    e: React.MouseEvent<HTMLButtonElement, MouseEvent>
) => void

const LoggedInUserInfo = (
    user: User,
    logout: LogoutHandlerT
): React.ReactElement => {
    const stringConstants = useStringConstants()
<<<<<<< HEAD
    return (
        <div className={styles.userInfo}>
            <span>Contact </span>
            <ContactSupportLink
                alternateText={stringConstants.MAIL_TO_SUPPORT}
            />
            <span className={styles.divider}>|</span>
            <span>{user.email}</span>
            <span className={styles.divider}>|</span>
=======
    const [isOpen, setIsOpen] = useState(false)
    const { logButtonEvent } = useTealium()
    const { loggedInUser } = useAuth()

    const isStateUser = loggedInUser?.role === 'STATE_USER'
>>>>>>> f9edbaca

    const onToggle = (): void => {
        logButtonEvent({
            text: 'Your account',
            button_type: 'button',
            button_style: 'unstyled',
            parent_component_type: 'constant header',
        })
        setIsOpen((prevIsOpen) => {
            return !prevIsOpen
        })
    }

    return (
        <div className={styles.headerItemsContainer}>
            <div>
                <span>Contact </span>
                <ContactSupportLink
                    alternateText={stringConstants.MAIL_TO_SUPPORT}
                />
            </div>
            <span aria-hidden className={styles.divider}>
                |
            </span>
            <nav className={`${styles.primaryNav}`}>
                <ul className={'usa-nav__primary usa-accordion'}>
                    {!isStateUser && (
                        <>
                            <li className={`usa-nav__primary-item`}>
                                <NavLinkWithLogging
                                    to={'/mc-review-settings'}
                                    variant="unstyled"
                                >
                                    MC-Review settings
                                </NavLinkWithLogging>
                            </li>
                            <li aria-hidden className={`usa-nav__primary-item`}>
                                <span aria-hidden className={styles.divider}>
                                    |
                                </span>
                            </li>
                        </>
                    )}
                    <li
                        className={`usa-nav__primary-item ${styles.subMenuContainer}`}
                    >
                        <>
                            <NavDropDownButton
                                key="testItemOne"
                                label="Your account"
                                menuId="accountDropDown"
                                className={styles.headerSignOutButton}
                                isOpen={isOpen}
                                onToggle={(): void => {
                                    onToggle()
                                }}
                            />
                            <Menu
                                key="one"
                                items={[
                                    <span key="email">{user.email}</span>,
                                    <ButtonWithLogging
                                        type="button"
                                        unstyled
                                        parent_component_type="constant header"
                                        onClick={logout}
                                        className={styles.signOutButton}
                                    >
                                        Sign out
                                    </ButtonWithLogging>,
                                ]}
                                isOpen={isOpen}
                                id="accountDropDown"
                            />
                        </>
                    </li>
                </ul>
            </nav>
        </div>
    )
}

const LoggedOutUserInfo = (authMode: AuthModeType): React.ReactElement => {
    return authMode === 'IDM' ? (
        <LinkWithLogging
            className="usa-button usa-button--outline usa-button--inverse"
            variant="unstyled"
            href={idmRedirectURL()}
        >
            Sign In
        </LinkWithLogging>
    ) : (
        <NavLinkWithLogging
            className="usa-button usa-button--outline usa-button--inverse"
            variant="unstyled"
            to="/auth"
        >
            Sign In
        </NavLinkWithLogging>
    )
}

export const UserLoginInfo = ({
    user,
    loginStatus,
    authMode,
    logout,
    disableLogin,
}: {
    user: User | undefined
    loginStatus: LoginStatusType
    authMode: AuthModeType
    logout: LogoutHandlerT
    disableLogin: boolean
}): React.ReactElement | null => {
    if (loginStatus === 'LOADING' || disableLogin) {
        return user ? LoggedInUserInfo(user, logout) : null
    } else {
        return user
            ? LoggedInUserInfo(user, logout)
            : LoggedOutUserInfo(authMode)
    }
}<|MERGE_RESOLUTION|>--- conflicted
+++ resolved
@@ -25,23 +25,11 @@
     logout: LogoutHandlerT
 ): React.ReactElement => {
     const stringConstants = useStringConstants()
-<<<<<<< HEAD
-    return (
-        <div className={styles.userInfo}>
-            <span>Contact </span>
-            <ContactSupportLink
-                alternateText={stringConstants.MAIL_TO_SUPPORT}
-            />
-            <span className={styles.divider}>|</span>
-            <span>{user.email}</span>
-            <span className={styles.divider}>|</span>
-=======
     const [isOpen, setIsOpen] = useState(false)
     const { logButtonEvent } = useTealium()
     const { loggedInUser } = useAuth()
 
     const isStateUser = loggedInUser?.role === 'STATE_USER'
->>>>>>> f9edbaca
 
     const onToggle = (): void => {
         logButtonEvent({
