--- conflicted
+++ resolved
@@ -9,14 +9,9 @@
 import { GenericDocument } from '../../../gen/gqlClient'
 import { DocumentDateLookupTableType } from '@mc-review/helpers'
 import { LinkWithLogging, NavLinkWithLogging } from '../../TealiumLogging'
-<<<<<<< HEAD
 import { hasCMSUserPermissions } from '@mc-review/helpers'
-
-=======
-import { hasCMSUserPermissions } from '../../../gqlHelpers'
 import { useLDClient } from 'launchdarkly-react-client-sdk'
-import { featureFlags } from '../../../common-code/featureFlags'
->>>>>>> 70b6a558
+import { featureFlags } from '@mc-review/common-code'
 // This is used to convert from deprecated FE domain types from protos to GQL GenericDocuments by added in a dateAdded
 export const convertFromSubmissionDocumentsToGenericDocuments = (
     deprecatedDocs: SubmissionDocument[],
