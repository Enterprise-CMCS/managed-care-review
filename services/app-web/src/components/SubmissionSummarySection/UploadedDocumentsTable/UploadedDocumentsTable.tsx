import React, { useEffect, useState } from 'react'
import { dayjs } from '@mc-review/common-code'
import styles from './UploadedDocumentsTable.module.scss'
import { SharedRateCertDisplay, SubmissionDocument } from '@mc-review/hpp'
import { DocumentTag } from './DocumentTag'
import { useDocument } from '../../../hooks/useDocument'
import { useAuth } from '../../../contexts/AuthContext'
import { DataDetailMissingField } from '../../DataDetail/DataDetailMissingField'
import { GenericDocument } from '../../../gen/gqlClient'
import { DocumentDateLookupTableType } from '@mc-review/helpers'
import { LinkWithLogging, NavLinkWithLogging } from '../../TealiumLogging'
import { hasCMSUserPermissions } from '@mc-review/helpers'
import { useLDClient } from 'launchdarkly-react-client-sdk'
<<<<<<< HEAD
import { featureFlags } from '@mc-review/common-code'
=======
import { featureFlags } from '../../../common-code/featureFlags'
import { formatCalendarDate } from '../../../common-code/dateHelpers'
>>>>>>> 8a7ebc52
// This is used to convert from deprecated FE domain types from protos to GQL GenericDocuments by added in a dateAdded
export const convertFromSubmissionDocumentsToGenericDocuments = (
    deprecatedDocs: SubmissionDocument[],
    dateTableLookup: DocumentDateLookupTableType
): GenericDocument[] => {
    return deprecatedDocs.map((doc) => {
        return {
            ...doc,
            dateAdded: dateTableLookup[doc.sha256],
        }
    })
}
export type UploadedDocumentsTableProps = {
    documents: GenericDocument[]
    caption: string | null
    previousSubmissionDate: Date | null // used to calculate NEW tag based on doc dateAdded
    hideDynamicFeedback: boolean // used to determine if we display static data the dynamic feedback UI (validations, edit buttons). If true, assume submission summary experience, if false, assume review submit experience
    packagesWithSharedRateCerts?: SharedRateCertDisplay[] // deprecated - could be deleted after we resolve all historical data linked rates
    isInitialSubmission?: boolean // used to determine if we display the date added field
    isSupportingDocuments?: boolean // used to calculate empty state and styles around the secondary supporting docs tables - would be nice to remove this in favor of more domain agnostic prop such as 'emptyStateText'
    multipleDocumentsAllowed?: boolean // used to determined if we display validations based on doc list length
    documentCategory?: string // used to determine if we display document category column
    isLinkedRate?: boolean
}

export const UploadedDocumentsTable = ({
    documents,
    caption,
    documentCategory,
    packagesWithSharedRateCerts,
    previousSubmissionDate,
    isInitialSubmission = false,
    isSupportingDocuments = false,
    multipleDocumentsAllowed = true,
    hideDynamicFeedback = false,
    isLinkedRate = false,
}: UploadedDocumentsTableProps): React.ReactElement => {
    const initialDocState = documents.map((doc) => ({
        ...doc,
        url: null,
        s3Key: null,
    }))
    const { loggedInUser } = useAuth()
    const isStateUser = loggedInUser?.__typename === 'StateUser'
    const isCMSUser = hasCMSUserPermissions(loggedInUser)
    const ldClient = useLDClient()
    const { getDocumentsWithS3KeyAndUrl } = useDocument()
    const [refreshedDocs, setRefreshedDocs] =
        useState<DocumentWithS3Data[]>(initialDocState)
    const hideSupportingDocs = ldClient?.variation(
        featureFlags.HIDE_SUPPORTING_DOCS_PAGE.flag,
        featureFlags.HIDE_SUPPORTING_DOCS_PAGE.defaultValue
    )
    const shouldShowEditButton =
        !hideDynamicFeedback && isSupportingDocuments && !hideSupportingDocs // at this point only contract supporting documents need the inline EDIT button - this can be deleted when we move supporting docs to ContractDetails page
    // canDisplayDateForDocument -  guards against passing in null or undefined to dayjs
    // don't display prior to the initial submission
    const canDisplayDateAddedForDocument = (doc: DocumentWithS3Data) => {
        return (
            (doc.dateAdded && previousSubmissionDate) ||
            (doc.dateAdded && isInitialSubmission) ||
            (doc.dateAdded && isLinkedRate)
        )
    }

    const shouldHaveNewTag = (doc: DocumentWithS3Data) => {
        if (!isCMSUser) {
            return false // design requirement, don't show new tag to state users on review submit
        }

        if (!doc || !doc.s3Key) {
            return false // this is a document with bad s3 data
        }

        if (!previousSubmissionDate) {
            return false // design require, don't show new tags on initial submission
        }
        // compare the last submission with this documents first seen on package date (date added)
        return dayjs(doc.dateAdded)
            .utc()
            .isSameOrAfter(dayjs(previousSubmissionDate).utc())
    }

    // show legacy shared rates across submissions (this is feature replaced by linked rates)
    // to cms users always when data available, to state users only when linked rates flag is off
    const showLegacySharedRatesAcross = Boolean(
        (hideDynamicFeedback ? !isStateUser : true) &&
            packagesWithSharedRateCerts &&
            packagesWithSharedRateCerts.length > 0
    )

    const borderTopGradientStyles = `borderTopLinearGradient ${styles.uploadedDocumentsTable}`
    const supportingDocsTopMarginStyles = isSupportingDocuments
        ? styles.withMarginTop
        : ''

    const hasMultipleDocs = !multipleDocumentsAllowed && documents.length > 1
    const tableCaptionJSX = (
        <>
            <span>{caption}</span>
            {shouldShowEditButton && (
                <NavLinkWithLogging
                    variant="unstyled"
                    className="usa-button usa-button--outline edit-btn"
                    to="../documents"
                >
                    Edit <span className="srOnly">{caption}</span>
                </NavLinkWithLogging>
            )}
        </>
    )

    useEffect(() => {
        const refreshDocuments = async () => {
            const newDocuments = (await getDocumentsWithS3KeyAndUrl(
                documents,
                'HEALTH_PLAN_DOCS'
            )) as DocumentWithS3Data[]
            if (newDocuments.length) {
                setRefreshedDocs(newDocuments)
            }
        }

        void refreshDocuments()
    }, [documents, getDocumentsWithS3KeyAndUrl])

    // Empty State
    if (refreshedDocs.length === 0) {
        return (
            <div className={supportingDocsTopMarginStyles}>
                <div className={styles.captionContainer}>{tableCaptionJSX}</div>
                <p
                    className={`${borderTopGradientStyles} ${styles.supportingDocsEmpty}`}
                >
                    {isSupportingDocuments
                        ? 'No supporting documents'
                        : 'No documents'}
                </p>
            </div>
        )
    }

    return (
        <>
            <table
                className={`${borderTopGradientStyles} ${supportingDocsTopMarginStyles}`}
            >
                <caption>
                    <div className={styles.captionContainer}>
                        {tableCaptionJSX}
                    </div>
                    {hasMultipleDocs && !hideDynamicFeedback && (
                        <DataDetailMissingField
                            classname={styles.missingInfo}
                            requiredText="Only one document is allowed for a rate
                        certification. You must remove documents before
                        continuing."
                        />
                    )}
                </caption>
                <thead>
                    <tr>
                        <th scope="col">Document name</th>
                        <th scope="col">Date added</th>
                        {documentCategory && (
                            <th scope="col">Document category</th>
                        )}
                        {showLegacySharedRatesAcross && (
                            <th scope="col">Linked submissions</th>
                        )}
                    </tr>
                </thead>
                <tbody>
                    {refreshedDocs.map((doc) => (
                        <tr key={doc.name}>
                            {doc.url && doc.s3Key ? (
                                <td>
                                    <DocumentTag
                                        isNew={shouldHaveNewTag(doc)}
                                        isShared={showLegacySharedRatesAcross}
                                    />
                                    <LinkWithLogging
                                        className={styles.inlineLink}
                                        aria-label={`${doc.name} (opens in new window)`}
                                        href={doc.url}
                                        target="_blank"
                                    >
                                        {doc.name}
                                    </LinkWithLogging>
                                </td>
                            ) : (
                                <td>
                                    <DocumentTag
                                        isNew={shouldHaveNewTag(doc)}
                                        isShared={showLegacySharedRatesAcross}
                                    />
                                    {doc.name}
                                </td>
                            )}
                            <td>
                                {canDisplayDateAddedForDocument(doc) ? (
                                    formatCalendarDate(
                                        doc.dateAdded,
                                        'America/New_York'
                                    )
                                ) : (
                                    <span className="srOnly">N/A</span>
                                )}
                            </td>
                            {documentCategory && <td>{documentCategory}</td>}
                            {showLegacySharedRatesAcross && (
                                <td>
                                    {linkedPackagesList({
                                        packages:
                                            packagesWithSharedRateCerts ?? [],
                                    })}
                                </td>
                            )}
                        </tr>
                    ))}
                </tbody>
            </table>
        </>
    )
}

// TODO - get the api to return documents in this state rather than frontend generating on demand
type DocumentWithS3Data = {
    url: string | null
    s3Key: string | null
} & GenericDocument

type LinkedPackagesListProps = {
    packages: SharedRateCertDisplay[]
}

const linkedPackagesList = ({
    packages,
}: LinkedPackagesListProps): React.ReactElement[] => {
    return packages.map((item, index) => {
        const maybeComma = index > 0 ? ', ' : ''

        return (
            <span key={item.packageId}>
                {maybeComma}
                <NavLinkWithLogging to={`/submissions/${item.packageId}`}>
                    {item.packageName}
                </NavLinkWithLogging>
            </span>
        )
    })
}<|MERGE_RESOLUTION|>--- conflicted
+++ resolved
@@ -11,12 +11,8 @@
 import { LinkWithLogging, NavLinkWithLogging } from '../../TealiumLogging'
 import { hasCMSUserPermissions } from '@mc-review/helpers'
 import { useLDClient } from 'launchdarkly-react-client-sdk'
-<<<<<<< HEAD
 import { featureFlags } from '@mc-review/common-code'
-=======
-import { featureFlags } from '../../../common-code/featureFlags'
-import { formatCalendarDate } from '../../../common-code/dateHelpers'
->>>>>>> 8a7ebc52
+import { formatCalendarDate } from '@mc-review/common-code'
 // This is used to convert from deprecated FE domain types from protos to GQL GenericDocuments by added in a dateAdded
 export const convertFromSubmissionDocumentsToGenericDocuments = (
     deprecatedDocs: SubmissionDocument[],
