--- conflicted
+++ resolved
@@ -24,12 +24,10 @@
     headerChildComponent,
     showLastUpdated = true,
 }: SubmissionTypeSummarySectionProps): React.ReactElement => {
-<<<<<<< HEAD
+    const programNames = statePrograms
+        .filter((p) => submission.programIDs.includes(p.id))
+        .map((p) => p.name)
 
-    const programNames = statePrograms.filter(p => submission.programIDs.includes(p.id)).map(p => p.name)
-
-=======
->>>>>>> 03240b15
     return (
         <section id="submissionTypeSection" className={styles.summarySection}>
             <SectionHeader
