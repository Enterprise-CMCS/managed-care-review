--- conflicted
+++ resolved
@@ -6,14 +6,7 @@
 import {
     AmendableItemsRecord,
     ContractTypeRecord,
-<<<<<<< HEAD
-    FederalAuthorityRecord,
-    RateChangeReasonRecord,
-    ManagedCareEntityRecord,
-    ContractExecutionStatusRecord,
-=======
     FederalAuthorityRecord, ManagedCareEntityRecord, RateChangeReasonRecord
->>>>>>> 3bac5f70
 } from '../../../constants/submissions'
 import { useS3 } from '../../../contexts/S3Context'
 import { DraftSubmission, StateSubmission } from '../../../gen/gqlClient'
