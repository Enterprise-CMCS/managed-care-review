--- conflicted
+++ resolved
@@ -1,27 +1,13 @@
-<<<<<<< HEAD
-import dayjs from 'dayjs'
-=======
->>>>>>> 4a9d6ea7
 import { useEffect, useState } from 'react'
 import { DataDetail } from '../../../components/DataDetail'
 import { SectionHeader } from '../../../components/SectionHeader'
 import { UploadedDocumentsTable } from '../../../components/SubmissionSummarySection'
 import {
-<<<<<<< HEAD
-    AmendableItemsRecord,
-    ContractTypeRecord,
-    FederalAuthorityRecord, ManagedCareEntityRecord, 
-    RateChangeReasonRecord,
-    ContractExecutionStatusRecord
-} from '../../../constants/submissions'
-import { useS3 } from '../../../contexts/S3Context'
-=======
     AmendableItemsRecord, ContractExecutionStatusRecord, ContractTypeRecord,
     FederalAuthorityRecord, ManagedCareEntityRecord, RateChangeReasonRecord
 } from '../../../constants/submissions'
 import { useS3 } from '../../../contexts/S3Context'
 import { formatCalendarDate } from '../../../dateHelpers'
->>>>>>> 4a9d6ea7
 import { DraftSubmission, StateSubmission } from '../../../gen/gqlClient'
 import { DoubleColumnGrid } from '../../DoubleColumnGrid'
 import { DownloadButton } from '../../DownloadButton'
