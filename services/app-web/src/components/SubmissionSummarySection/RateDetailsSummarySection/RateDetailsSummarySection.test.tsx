import { screen, waitFor, within } from '@testing-library/react'
import {
    mockContractAndRatesDraft,
    mockStateSubmission,
} from '../../../testHelpers/apolloHelpers'
import { renderWithProviders } from '../../../testHelpers/jestHelpers'
import { RateDetailsSummarySection } from './RateDetailsSummarySection'
import { createMemoryHistory } from 'history'
import { Route } from 'react-router'
import { RoutesRecord } from '../../../constants/routes'

describe('RateDetailsSummarySection', () => {
    const draftSubmission = mockContractAndRatesDraft()
    const stateSubmission = mockStateSubmission()

    it('can render draft submission without errors', () => {
        renderWithProviders(
            <RateDetailsSummarySection
                submission={draftSubmission}
                navigateTo="rate-details"
            />
        )

        expect(
            screen.getByRole('heading', {
                level: 2,
                name: 'Rate details',
            })
        ).toBeInTheDocument()
        expect(
            screen.getByRole('link', { name: 'Edit Rate details' })
        ).toHaveAttribute('href', '/rate-details')
    })

    it('can render state submission without errors', () => {
        renderWithProviders(
            <RateDetailsSummarySection submission={stateSubmission} />
        )

        expect(
            screen.getByRole('heading', {
                level: 2,
                name: 'Rate details',
            })
        ).toBeInTheDocument()
        // Is this the best way to check that the link is not present?
        expect(screen.queryByText('Edit')).not.toBeInTheDocument()
    })

    it('can render all rate details fields for amendment to prior rate certification submission', () => {
        renderWithProviders(
            <RateDetailsSummarySection
                submission={draftSubmission}
                navigateTo="rate-details"
            />
        )

        expect(
            screen.getByRole('definition', { name: 'Rate certification type' })
        ).toBeInTheDocument()
        expect(
            screen.getByRole('definition', {
                name: 'Rating period of original rate certification',
            })
        ).toBeInTheDocument()
        expect(
            screen.getByRole('definition', {
                name: 'Date certified for rate amendment',
            })
        ).toBeInTheDocument()
        expect(
            screen.getByRole('definition', {
                name: 'Rate amendment effective dates',
            })
        ).toBeInTheDocument()
    })

    it('can render all rate details fields for new rate certification submission', () => {
        renderWithProviders(
            <RateDetailsSummarySection submission={stateSubmission} />
        )

        expect(
            screen.getByRole('definition', { name: 'Rate certification type' })
        ).toBeInTheDocument()
        expect(
            screen.getByRole('definition', { name: 'Rating period' })
        ).toBeInTheDocument()
        expect(
            screen.getByRole('definition', { name: 'Date certified' })
        ).toBeInTheDocument()
    })

    it('render supporting rates docs when they exist', async () => {
        const testSubmission = {
            ...draftSubmission,
            rateDocuments: [
                {
                    s3URL: 's3://foo/bar/rate',
                    name: 'rate docs test 1',
                    documentCategories: ['RATES' as const],
                },
            ],
            documents: [
                {
                    s3URL: 's3://foo/bar/test-1',
                    name: 'supporting docs test 1',
                    documentCategories: ['CONTRACT_RELATED' as const],
                },
                {
                    s3URL: 's3://foo/bar/test-2',
                    name: 'supporting docs test 2',
                    documentCategories: ['RATES_RELATED' as const],
                },
                {
                    s3URL: 's3://foo/bar/test-3',
                    name: 'supporting docs test 3',
                    documentCategories: [
                        'CONTRACT_RELATED' as const,
                        'RATES_RELATED' as const,
                    ],
                },
            ],
        }
        renderWithProviders(
            <RateDetailsSummarySection
                submission={testSubmission}
                navigateTo={'/rate-details'}
            />
        )

        await waitFor(() => {
            const supportingDocsTable = screen.getByRole('table', {
                name: /Rate supporting documents/,
            })
            const rateDocsTable = screen.getByRole('table', {
                name: 'Rate certification',
            })

            expect(rateDocsTable).toBeInTheDocument()
            expect(supportingDocsTable).toBeInTheDocument()
            expect(
                screen.getByRole('link', {
                    name: /Edit Rate supporting documents/,
                })
            ).toHaveAttribute('href', '/documents')

            const supportingDocsTableRows =
                within(supportingDocsTable).getAllByRole('rowgroup')
            expect(supportingDocsTableRows).toHaveLength(2)

            // check row content
            expect(
                within(rateDocsTable).getByRole('row', {
                    name: /rate docs test 1/,
                })
            ).toBeInTheDocument()
            expect(
                within(supportingDocsTable).getByText('supporting docs test 2')
            ).toBeInTheDocument()
            expect(
                within(supportingDocsTable).getByText('*supporting docs test 3')
            ).toBeInTheDocument()

            // check correct category on supporting docs
            expect(
                within(supportingDocsTable).getAllByText('Rate-supporting')
            ).toHaveLength(2)
        })
    })

    it('does not render supporting rate documents when they do not exist', () => {
        renderWithProviders(
            <RateDetailsSummarySection submission={draftSubmission} />
        )

        expect(
            screen.queryByRole('table', {
                name: /Rate supporting documents/,
            })
        ).toBeNull()
<<<<<<< HEAD
=======
    })

    it('does not render download all button when on previous submission', () => {
        const history = createMemoryHistory()
        renderWithProviders(
            <Route
                path={RoutesRecord.SUBMISSIONS_REVISION}
                component={() => (
                    <RateDetailsSummarySection submission={stateSubmission} />
                )}
            />,
            {
                routerProvider: {
                    route: '/submissions/15/revisions/2',
                    routerProps: { history: history },
                },
            }
        )
        expect(
            screen.queryByRole('button', {
                name: 'Download all rate documents',
            })
        ).toBeNull()
>>>>>>> 2451a14a
    })
})<|MERGE_RESOLUTION|>--- conflicted
+++ resolved
@@ -179,8 +179,6 @@
                 name: /Rate supporting documents/,
             })
         ).toBeNull()
-<<<<<<< HEAD
-=======
     })
 
     it('does not render download all button when on previous submission', () => {
@@ -204,6 +202,5 @@
                 name: 'Download all rate documents',
             })
         ).toBeNull()
->>>>>>> 2451a14a
     })
 })