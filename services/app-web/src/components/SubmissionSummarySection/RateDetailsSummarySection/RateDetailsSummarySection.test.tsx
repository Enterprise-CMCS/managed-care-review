--- conflicted
+++ resolved
@@ -4,15 +4,11 @@
     mockStateSubmission,
     mockMNState,
 } from '../../../testHelpers/apolloHelpers'
-<<<<<<< HEAD
-import { HealthPlanFormDataType } from '../../../common-code/healthPlanFormDataType'
-import { renderWithProviders } from '../../../testHelpers/jestHelpers'
-=======
 import {
     renderWithProviders,
     ldUseClientSpy,
 } from '../../../testHelpers/jestHelpers'
->>>>>>> 17c367fb
+import { HealthPlanFormDataType } from '../../../common-code/healthPlanFormDataType'
 import { RateDetailsSummarySection } from './RateDetailsSummarySection'
 import { generateRateName } from '../../../common-code/healthPlanFormDataType'
 
