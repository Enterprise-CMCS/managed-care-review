import {
    renderWithProviders,
    userClickByRole,
} from '../../../testHelpers/jestHelpers'
import { SingleRateSummarySection } from './SingleRateSummarySection'
import {
    fetchCurrentUserMock,
    mockEmptyDraftContractAndRate,
    mockValidCMSUser,
    mockValidHelpDeskUser,
    mockValidStateUser,
<<<<<<< HEAD
    rateDataMock,
} from '@mc-review/mocks'
import { screen, waitFor, within } from '@testing-library/react'
import { packageName } from '@mc-review/hpp'
import { RateFormData, RateRevision } from '../../../gen/gqlClient'
import { type Location, Route, Routes } from 'react-router-dom'
import { RoutesRecord } from '@mc-review/constants'
=======
} from '../../../testHelpers/apolloMocks'
import { screen, waitFor, within } from '@testing-library/react'
import { type Location, Route, Routes } from 'react-router-dom'
import { RoutesRecord } from '../../../constants'
import {
    rateUnlockedWithHistoryMock,
    rateWithHistoryMock,
} from '../../../testHelpers/apolloMocks/rateDataMock'
>>>>>>> 70b6a558

describe('SingleRateSummarySection', () => {
    it('can render rate details without errors', async () => {
        const rateData = rateWithHistoryMock()
        rateData.revisions[0].formData.deprecatedRateProgramIDs = ['123']
        renderWithProviders(
            <SingleRateSummarySection
                rate={rateData}
                isSubmitted={true}
                statePrograms={rateData.state.programs}
            />,
            {
                apolloProvider: {
                    mocks: [
                        fetchCurrentUserMock({
                            statusCode: 200,
                            user: mockValidCMSUser(),
                        }),
                    ],
                },
                featureFlags: {
                    'rate-edit-unlock': true,
                },
            }
        )
        // Wait for all the documents to be in the table
        await screen.findByText(
            rateData.revisions[0].formData.rateDocuments[0].name
        )
        await screen.findByRole('link', {
            name: 'Download all rate documents',
        })

        const rateName = rateData.revisions[0].formData
            .rateCertificationName as string

        expect(screen.getByText(rateName)).toBeInTheDocument()
        expect(
            screen.getByRole('definition', {
                name: 'Rates this rate certification covers',
            })
        ).toBeInTheDocument()
        // this is a deprecated field but should still show if present on summary page
        expect(
            screen.getByRole('definition', {
                name: 'Programs this rate certification covers',
            })
        ).toBeInTheDocument()
        expect(
            screen.getByRole('definition', { name: 'Rate certification type' })
        ).toBeInTheDocument()
        expect(
            screen.getByRole('definition', {
                name: 'Rating period of original rate certification',
            })
        ).toBeInTheDocument()
        expect(
            screen.getByRole('definition', {
                name: 'Date certified for rate amendment',
            })
        ).toBeInTheDocument()
        expect(
            screen.getByRole('definition', {
                name: 'Rate amendment effective dates',
            })
        ).toBeInTheDocument()
        expect(
            screen.getByRole('definition', {
                name: 'Rate submission date',
            })
        ).toHaveTextContent('10/16/2023')
        expect(
            screen.getAllByRole('definition', { name: 'Certifying actuary' })
        ).toHaveLength(2)
        expect(
            screen.getByRole('definition', {
                name: 'Does the actuary certify capitation rates specific to each rate cell or a rate range?',
            })
        ).toBeInTheDocument()
        expect(
            screen.getByRole('definition', {
                name: 'Contract actions',
            })
        ).toBeInTheDocument()

        expect(
            screen.getByRole('heading', { name: 'Rate documents' })
        ).toBeInTheDocument()
    })
    // can delete the next test when linked rates flag is permanently on
    it('renders documents with linked submissions correctly for CMS users (legacy feature)', async () => {
        const rateData = rateWithHistoryMock()
        const lastSubmission = rateData.packageSubmissions?.[0]
        if (!lastSubmission) {
            throw new Error('no sub')
        }

        const parentContractRev = lastSubmission.contractRevisions[0]
        const rateDoc = rateData.revisions[0].formData.rateDocuments[0]
        const supportingDoc =
            rateData.revisions[0].formData.supportingDocuments[0]
        const linkedSubmissionOne =
            rateData.revisions[0].formData.packagesWithSharedRateCerts[0]
        const linkedSubmissionTwo =
            rateData.revisions[0].formData.packagesWithSharedRateCerts[1]

        const contractPackageName = parentContractRev.contractName

        renderWithProviders(
            <SingleRateSummarySection
                rate={rateData}
                isSubmitted={true}
                statePrograms={rateData.state.programs}
            />,
            {
                apolloProvider: {
                    mocks: [
                        fetchCurrentUserMock({
                            statusCode: 200,
                            user: mockValidCMSUser(),
                        }),
                    ],
                },
                featureFlags: { 'rate-edit-unlock': true },
            }
        )

        expect(
            screen.getByRole('heading', { name: 'Rate documents' })
        ).toBeInTheDocument()

        const rateDocsTable = screen.getByRole('table', {
            name: /Rate certification/,
        })
        const supportingDocsTable = screen.getByRole('table', {
            name: /Rate supporting documents/,
        })

        // Wait for all the documents to be in the table
        await screen.findByText(rateDoc.name)
        await screen.findByRole('link', {
            name: 'Download all rate documents',
        })

        const parentContractSubmission = screen.getByRole('definition', {
            name: 'Contract actions',
        })

        // Expect submissions this rate was submitted with link to exists
        expect(parentContractSubmission).toBeInTheDocument()
        expect(
            within(parentContractSubmission).getByRole('link', {
                name: contractPackageName,
            })
        ).toBeInTheDocument()
        expect(
            within(parentContractSubmission).getByRole('link', {
                name: contractPackageName,
            })
        ).toHaveAttribute(
            'href',
            `/submissions/${parentContractRev.contractID}`
        )

        // Expect rate certification document and linked submissions
        expect(
            within(rateDocsTable).getByText(rateDoc.name)
        ).toBeInTheDocument()
        expect(within(rateDocsTable).getByText('SHARED')).toBeInTheDocument()
        expect(within(rateDocsTable).getByText('NEW')).toBeInTheDocument()
        expect(
            within(rateDocsTable).getByText(
                `${linkedSubmissionOne.packageName} (Draft)`
            )
        ).toBeInTheDocument()
        expect(
            within(rateDocsTable).getByText(
                `${linkedSubmissionTwo.packageName}`
            )
        ).toBeInTheDocument()

        // Expect supporting document and linked submissions
        expect(
            within(supportingDocsTable).getByText(supportingDoc.name)
        ).toBeInTheDocument()
        expect(
            within(within(supportingDocsTable).getByTestId('tag')).getByText(
                'SHARED'
            )
        ).toBeInTheDocument()
        expect(
            within(supportingDocsTable).getByText(
                `${linkedSubmissionOne.packageName} (Draft)`
            )
        ).toBeInTheDocument()
        expect(
            within(supportingDocsTable).getByText(
                `${linkedSubmissionTwo.packageName}`
            )
        ).toBeInTheDocument()
    })
    it('renders rates linked to other contract actions correctly', async () => {
        const rateData = rateWithHistoryMock()
        const parentContractRev =
            rateData.packageSubmissions?.[2].contractRevisions[0]
        if (!parentContractRev) {
            throw new Error('no parent')
        }

        const contractPackageName = parentContractRev.contractName

        renderWithProviders(
            <SingleRateSummarySection
                rate={rateData}
                isSubmitted={true}
                statePrograms={rateData.state.programs}
            />,
            {
                apolloProvider: {
                    mocks: [
                        fetchCurrentUserMock({
                            statusCode: 200,
                            user: mockValidCMSUser(),
                        }),
                    ],
                },
                featureFlags: {
                    'rate-edit-unlock': true,
                },
            }
        )

        expect(
            screen.getByRole('heading', { name: 'Rate documents' })
        ).toBeInTheDocument()

        const relatedContractActions = screen.getByRole('definition', {
            name: 'Contract actions',
        })

        // Expect submissions this rate was submitted with link to exists
        expect(relatedContractActions).toBeInTheDocument()
        expect(
            within(relatedContractActions).getByRole('link', {
                name: contractPackageName,
            })
        ).toBeInTheDocument()
        expect(
            within(relatedContractActions).getByRole('link', {
                name: contractPackageName,
            })
        ).toHaveAttribute(
            'href',
            `/submissions/${parentContractRev.contractID}`
        )
    })

    describe('Unlock rate', () => {
        it('renders the unlock button to CMS users when rate edit and unlock is enabled', async () => {
            const rateData = rateWithHistoryMock()
            renderWithProviders(
                <SingleRateSummarySection
                    rate={rateData}
                    isSubmitted={false}
                    statePrograms={rateData.state.programs}
                />,
                {
                    apolloProvider: {
                        mocks: [
                            fetchCurrentUserMock({
                                statusCode: 200,
                                user: mockValidCMSUser(),
                            }),
                        ],
                    },
                    featureFlags: { 'rate-edit-unlock': true },
                }
            )

            await screen.findByRole('button', {
                name: 'Unlock rate',
            })

            expect(screen.getByText('Unlock rate')).toBeDefined()
        })

        it('renders unlock button that redirects to contract submission page when linked rates on but standalone rate edit and unlock is still disabled', async () => {
            let testLocation: Location // set up location to track URL changes

            const rateData = rateWithHistoryMock()
            renderWithProviders(
                <Routes>
                    <Route
                        path={RoutesRecord.SUBMISSIONS_SUMMARY}
                        element={<div>Summary page placeholder</div>}
                    />
                    <Route
                        path={`/rates/${rateData.id}`}
                        element={
                            <SingleRateSummarySection
                                rate={rateData}
                                isSubmitted={false}
                                statePrograms={rateData.state.programs}
                            />
                        }
                    />
                </Routes>,
                {
                    apolloProvider: {
                        mocks: [
                            fetchCurrentUserMock({
                                statusCode: 200,
                                user: mockValidCMSUser(),
                            }),
                        ],
                    },
                    routerProvider: {
                        route: `/rates/${rateData.id}`,
                    },
                    featureFlags: {
                        'rate-edit-unlock': false,
                    },
                    location: (location) => (testLocation = location),
                }
            )
            await screen.findByRole('button', {
                name: 'Unlock rate',
            })

            await userClickByRole(screen, 'button', {
                name: 'Unlock rate',
            })
            await waitFor(() => {
                const parentContractSubmissionID = rateData.parentContractID
                expect(testLocation.pathname).toBe(
                    `/submissions/${parentContractSubmissionID}`
                )
            })
        })

        it('disables the unlock button for CMS users when rate already unlocked', async () => {
            const rateData = rateUnlockedWithHistoryMock()
            renderWithProviders(
                <SingleRateSummarySection
                    rate={rateData}
                    isSubmitted={false}
                    statePrograms={rateData.state.programs}
                />,
                {
                    apolloProvider: {
                        mocks: [
                            fetchCurrentUserMock({
                                statusCode: 200,
                                user: mockValidCMSUser(),
                            }),
                        ],
                    },
                    featureFlags: { 'rate-edit-unlock': true },
                }
            )
            await waitFor(() => {
                expect(
                    screen.getByRole('button', {
                        name: 'Unlock rate',
                    })
                ).toHaveAttribute('aria-disabled', 'true')
            })
        })

        it('does not render the unlock button to state users', async () => {
            const rateData = rateWithHistoryMock()
            renderWithProviders(
                <SingleRateSummarySection
                    rate={rateData}
                    isSubmitted={false}
                    statePrograms={rateData.state.programs}
                />,
                {
                    apolloProvider: {
                        mocks: [
                            fetchCurrentUserMock({
                                statusCode: 200,
                                user: mockValidStateUser(),
                            }),
                        ],
                    },
                    featureFlags: { 'rate-edit-unlock': true },
                }
            )
            // ensure page fully loaded
            await screen.findByRole('link', {
                name: 'Download all rate documents',
            })

            // no unlock rate button present
            expect(
                screen.queryByRole('button', {
                    name: 'Unlock rate',
                })
            ).toBeNull()
        })
    })

    describe('Missing data error notifications', () => {
        const mockEmptyRateData = () => {
            const emptyDraftRates = mockEmptyDraftContractAndRate().draftRates
            if (!emptyDraftRates) {
                throw new Error('Unexpected error: draft rates is undefined')
            }

            const emptyRateFormData = emptyDraftRates[0].draftRevision?.formData

            if (!emptyRateFormData) {
                throw new Error('no form data')
            }

            const rateData = rateWithHistoryMock()
            const sub = rateData.packageSubmissions?.[0]
            if (!sub) {
                throw new Error('no sub')
            }
            sub.rateRevision.formData = emptyRateFormData

            return rateData
        }

        it('should not display missing field text to CMS users', async () => {
            const rateData = mockEmptyRateData()

            renderWithProviders(
                <SingleRateSummarySection
                    rate={rateData}
                    isSubmitted={false}
                    statePrograms={rateData.state.programs}
                />,
                {
                    apolloProvider: {
                        mocks: [
                            fetchCurrentUserMock({
                                statusCode: 200,
                                user: mockValidCMSUser(),
                            }),
                        ],
                    },
                    featureFlags: { 'rate-edit-unlock': true },
                }
            )

            // Wait for all the documents to be in the table
            await screen.findByText(
                rateData.revisions[0].formData.rateDocuments[0].name
            )
            await screen.findByRole('link', {
                name: 'Download all rate documents',
            })

            expect(
                screen.queryByText(/You must provide this information/)
            ).toBeNull()
        })

        it('should display missing field text to state users', async () => {
            const rateData = mockEmptyRateData()

            if (
                !rateData.packageSubmissions ||
                rateData.packageSubmissions.length === 0
            ) {
                throw new Error('no package subs')
            }

            rateData.packageSubmissions[0].rateRevision.formData.rateType =
                'AMENDMENT'

            renderWithProviders(
                <SingleRateSummarySection
                    rate={rateData}
                    isSubmitted={false}
                    statePrograms={rateData.state.programs}
                />,
                {
                    apolloProvider: {
                        mocks: [
                            fetchCurrentUserMock({
                                statusCode: 200,
                                user: mockValidStateUser(),
                            }),
                        ],
                    },
                    featureFlags: { 'rate-edit-unlock': true },
                }
            )

            // Wait for all the documents to be in the table
            await screen.findByText(
                rateData.revisions[0].formData.rateDocuments[0].name
            )
            await screen.findByRole('link', {
                name: 'Download all rate documents',
            })

            const text = /You must provide this information/

            expect(await screen.findAllByText(text)).toHaveLength(8)

            // expect Amendment rate
            expect(
                within(await screen.findByTestId('rateType')).getByText(
                    /Amendment to prior rate certification/
                )
            ).toBeInTheDocument()

            // expected errors
            expect(
                within(
                    await screen.findByTestId('effectiveRatingPeriod')
                ).getByText(text)
            ).toBeInTheDocument()
            expect(
                within(await screen.findByTestId('ratePrograms')).getByText(
                    text
                )
            ).toBeInTheDocument()
            expect(
                within(await screen.findByTestId('ratingPeriod')).getByText(
                    text
                )
            ).toBeInTheDocument()
            expect(
                within(await screen.findByTestId('dateCertified')).getByText(
                    text
                )
            ).toBeInTheDocument()
            expect(
                within(
                    await screen.findByTestId('rateCapitationType')
                ).getByText(text)
            ).toBeInTheDocument()
            expect(
                within(
                    await screen.findByTestId('certifyingActuary')
                ).getByText(text)
            ).toBeInTheDocument()
            expect(
                within(
                    await screen.findByTestId('addtlCertifyingActuary-0')
                ).getByText(text)
            ).toBeInTheDocument()
            expect(
                within(
                    await screen.findByTestId('communicationPreference')
                ).getByText(text)
            ).toBeInTheDocument()
        })

        it('should display missing field text to helpdesk users', async () => {
            const rateData = mockEmptyRateData()
            renderWithProviders(
                <SingleRateSummarySection
                    rate={rateData}
                    isSubmitted={false}
                    statePrograms={rateData.state.programs}
                />,
                {
                    apolloProvider: {
                        mocks: [
                            fetchCurrentUserMock({
                                statusCode: 200,
                                user: mockValidHelpDeskUser(),
                            }),
                        ],
                    },
                    featureFlags: { 'rate-edit-unlock': true },
                }
            )

            // Wait for all the documents to be in the table
            await screen.findByText(
                rateData.revisions[0].formData.rateDocuments[0].name
            )
            await screen.findByRole('link', {
                name: 'Download all rate documents',
            })

            expect(
                await screen.findAllByText(/You must provide this information/)
            ).toHaveLength(8)
        })

        it('should not display missing field text on submitted rates', async () => {
            const rateData = mockEmptyRateData()
            rateData.status = 'SUBMITTED'
            renderWithProviders(
                <SingleRateSummarySection
                    rate={rateData}
                    isSubmitted={true}
                    statePrograms={rateData.state.programs}
                />,
                {
                    apolloProvider: {
                        mocks: [
                            fetchCurrentUserMock({
                                statusCode: 200,
                                user: mockValidHelpDeskUser(),
                            }),
                        ],
                    },
                    featureFlags: { 'rate-edit-unlock': true },
                }
            )

            // Wait for all the documents to be in the table
            await screen.findByText(
                rateData.revisions[0].formData.rateDocuments[0].name
            )
            await screen.findByRole('link', {
                name: 'Download all rate documents',
            })

            expect(
                screen.queryAllByText(/You must provide this information/)
            ).toHaveLength(0)
        })
    })
})<|MERGE_RESOLUTION|>--- conflicted
+++ resolved
@@ -9,24 +9,14 @@
     mockValidCMSUser,
     mockValidHelpDeskUser,
     mockValidStateUser,
-<<<<<<< HEAD
-    rateDataMock,
 } from '@mc-review/mocks'
 import { screen, waitFor, within } from '@testing-library/react'
-import { packageName } from '@mc-review/hpp'
-import { RateFormData, RateRevision } from '../../../gen/gqlClient'
 import { type Location, Route, Routes } from 'react-router-dom'
 import { RoutesRecord } from '@mc-review/constants'
-=======
-} from '../../../testHelpers/apolloMocks'
-import { screen, waitFor, within } from '@testing-library/react'
-import { type Location, Route, Routes } from 'react-router-dom'
-import { RoutesRecord } from '../../../constants'
 import {
     rateUnlockedWithHistoryMock,
     rateWithHistoryMock,
-} from '../../../testHelpers/apolloMocks/rateDataMock'
->>>>>>> 70b6a558
+} from '@mc-review/mocks'
 
 describe('SingleRateSummarySection', () => {
     it('can render rate details without errors', async () => {
