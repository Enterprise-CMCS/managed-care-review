import { renderWithProviders } from '../../../testHelpers/jestHelpers'
import { SingleRateSummarySection } from './SingleRateSummarySection'
import {
    fetchCurrentUserMock,
    mockEmptyDraftContractAndRate,
    mockValidCMSUser,
    mockValidHelpDeskUser,
    mockValidStateUser,
<<<<<<< HEAD
} from '../../../testHelpers/apolloMocks'
import { screen, within } from '@testing-library/react'
import { rateWithHistoryMock } from '../../../testHelpers/apolloMocks/rateDataMock'
=======
} from '@mc-review/mocks'
import { screen, waitFor, within } from '@testing-library/react'
import { type Location, Route, Routes } from 'react-router-dom'
import { RoutesRecord } from '@mc-review/constants'
import {
    rateUnlockedWithHistoryMock,
    rateWithHistoryMock,
} from '@mc-review/mocks'
>>>>>>> 26910499

describe('SingleRateSummarySection', () => {
    it('can render rate details without errors', async () => {
        const rateData = rateWithHistoryMock()
        rateData.revisions[0].formData.deprecatedRateProgramIDs = ['123']
        renderWithProviders(
            <SingleRateSummarySection
                rate={rateData}
                isSubmitted={true}
                statePrograms={rateData.state.programs}
            />,
            {
                apolloProvider: {
                    mocks: [
                        fetchCurrentUserMock({
                            statusCode: 200,
                            user: mockValidCMSUser(),
                        }),
                    ],
                },
            }
        )
        // Wait for all the documents to be in the table
        await screen.findByText(
            rateData.revisions[0].formData.rateDocuments[0].name
        )
        await screen.findByRole('link', {
            name: 'Download all rate documents',
        })

        const rateName = rateData.revisions[0].formData
            .rateCertificationName as string

        expect(screen.getByText(rateName)).toBeInTheDocument()
        expect(
            screen.getByRole('definition', {
                name: 'Rates this rate certification covers',
            })
        ).toBeInTheDocument()
        // this is a deprecated field but should still show if present on summary page
        expect(
            screen.getByRole('definition', {
                name: 'Programs this rate certification covers',
            })
        ).toBeInTheDocument()
        expect(
            screen.getByRole('definition', { name: 'Rate certification type' })
        ).toBeInTheDocument()
        expect(
            screen.getByRole('definition', {
                name: 'Rating period of original rate certification',
            })
        ).toBeInTheDocument()
        expect(
            screen.getByRole('definition', {
                name: 'Date certified for rate amendment',
            })
        ).toBeInTheDocument()
        expect(
            screen.getByRole('definition', {
                name: 'Rate amendment effective dates',
            })
        ).toBeInTheDocument()
        // API returns UTC timezone, we display timestamped dates in PT timezone so 1 day before on these tests.
        expect(
            screen.getByRole('definition', {
                name: 'Rate submission date',
            })
        ).toHaveTextContent('10/15/2023')
        expect(
            screen.getAllByRole('definition', { name: 'Certifying actuary' })
        ).toHaveLength(2)
        expect(
            screen.getByRole('definition', {
                name: 'Does the actuary certify capitation rates specific to each rate cell or a rate range?',
            })
        ).toBeInTheDocument()
        expect(
            screen.getByRole('definition', {
                name: 'Contract actions',
            })
        ).toBeInTheDocument()

        expect(
            screen.getByRole('heading', { name: 'Rate documents' })
        ).toBeInTheDocument()
    })
    // can delete the next test when linked rates flag is permanently on
    it('renders documents with linked submissions correctly for CMS users (legacy feature)', async () => {
        const rateData = rateWithHistoryMock()
        const lastSubmission = rateData.packageSubmissions?.[0]
        if (!lastSubmission) {
            throw new Error('no sub')
        }

        const parentContractRev = lastSubmission.contractRevisions[0]
        const rateDoc = rateData.revisions[0].formData.rateDocuments[0]
        const supportingDoc =
            rateData.revisions[0].formData.supportingDocuments[0]
        const linkedSubmissionOne =
            rateData.revisions[0].formData.packagesWithSharedRateCerts[0]
        const linkedSubmissionTwo =
            rateData.revisions[0].formData.packagesWithSharedRateCerts[1]

        const contractPackageName = parentContractRev.contractName

        renderWithProviders(
            <SingleRateSummarySection
                rate={rateData}
                isSubmitted={true}
                statePrograms={rateData.state.programs}
            />,
            {
                apolloProvider: {
                    mocks: [
                        fetchCurrentUserMock({
                            statusCode: 200,
                            user: mockValidCMSUser(),
                        }),
                    ],
                },
            }
        )

        expect(
            screen.getByRole('heading', { name: 'Rate documents' })
        ).toBeInTheDocument()

        const rateDocsTable = screen.getByRole('table', {
            name: /Rate certification/,
        })
        const supportingDocsTable = screen.getByRole('table', {
            name: /Rate supporting documents/,
        })

        // Wait for all the documents to be in the table
        await screen.findByText(rateDoc.name)
        await screen.findByRole('link', {
            name: 'Download all rate documents',
        })

        const parentContractSubmission = screen.getByRole('definition', {
            name: 'Contract actions',
        })

        // Expect submissions this rate was submitted with link to exists
        expect(parentContractSubmission).toBeInTheDocument()
        expect(
            within(parentContractSubmission).getByRole('link', {
                name: contractPackageName,
            })
        ).toBeInTheDocument()
        expect(
            within(parentContractSubmission).getByRole('link', {
                name: contractPackageName,
            })
        ).toHaveAttribute(
            'href',
            `/submissions/${parentContractRev.contractID}`
        )

        // Expect rate certification document and linked submissions
        expect(
            within(rateDocsTable).getByText(rateDoc.name)
        ).toBeInTheDocument()
        expect(within(rateDocsTable).getByText('SHARED')).toBeInTheDocument()
        expect(within(rateDocsTable).getByText('NEW')).toBeInTheDocument()
        expect(
            within(rateDocsTable).getByText(
                `${linkedSubmissionOne.packageName} (Draft)`
            )
        ).toBeInTheDocument()
        expect(
            within(rateDocsTable).getByText(
                `${linkedSubmissionTwo.packageName}`
            )
        ).toBeInTheDocument()

        // Expect supporting document and linked submissions
        expect(
            within(supportingDocsTable).getByText(supportingDoc.name)
        ).toBeInTheDocument()
        expect(
            within(within(supportingDocsTable).getByTestId('tag')).getByText(
                'SHARED'
            )
        ).toBeInTheDocument()
        expect(
            within(supportingDocsTable).getByText(
                `${linkedSubmissionOne.packageName} (Draft)`
            )
        ).toBeInTheDocument()
        expect(
            within(supportingDocsTable).getByText(
                `${linkedSubmissionTwo.packageName}`
            )
        ).toBeInTheDocument()
    })
    it('renders rates linked to other contract actions correctly', async () => {
        const rateData = rateWithHistoryMock()
        const parentContractRev =
            rateData.packageSubmissions?.[2].contractRevisions[0]
        if (!parentContractRev) {
            throw new Error('no parent')
        }

        const contractPackageName = parentContractRev.contractName

        renderWithProviders(
            <SingleRateSummarySection
                rate={rateData}
                isSubmitted={true}
                statePrograms={rateData.state.programs}
            />,
            {
                apolloProvider: {
                    mocks: [
                        fetchCurrentUserMock({
                            statusCode: 200,
                            user: mockValidCMSUser(),
                        }),
                    ],
                },
            }
        )

        expect(
            screen.getByRole('heading', { name: 'Rate documents' })
        ).toBeInTheDocument()

        const relatedContractActions = screen.getByRole('definition', {
            name: 'Contract actions',
        })

        // Expect submissions this rate was submitted with link to exists
        expect(relatedContractActions).toBeInTheDocument()
        expect(
            within(relatedContractActions).getByRole('link', {
                name: contractPackageName,
            })
        ).toBeInTheDocument()
        expect(
            within(relatedContractActions).getByRole('link', {
                name: contractPackageName,
            })
        ).toHaveAttribute(
            'href',
            `/submissions/${parentContractRev.contractID}`
        )
    })

    describe('Missing data error notifications', () => {
        const mockEmptyRateData = () => {
            const emptyDraftRates = mockEmptyDraftContractAndRate().draftRates
            if (!emptyDraftRates) {
                throw new Error('Unexpected error: draft rates is undefined')
            }

            const emptyRateFormData = emptyDraftRates[0].draftRevision?.formData

            if (!emptyRateFormData) {
                throw new Error('no form data')
            }

            const rateData = rateWithHistoryMock()
            const sub = rateData.packageSubmissions?.[0]
            if (!sub) {
                throw new Error('no sub')
            }
            sub.rateRevision.formData = emptyRateFormData

            return rateData
        }

        it('should not display missing field text to CMS users', async () => {
            const rateData = mockEmptyRateData()

            renderWithProviders(
                <SingleRateSummarySection
                    rate={rateData}
                    isSubmitted={false}
                    statePrograms={rateData.state.programs}
                />,
                {
                    apolloProvider: {
                        mocks: [
                            fetchCurrentUserMock({
                                statusCode: 200,
                                user: mockValidCMSUser(),
                            }),
                        ],
                    },
                }
            )

            // Wait for all the documents to be in the table
            await screen.findByText(
                rateData.revisions[0].formData.rateDocuments[0].name
            )
            await screen.findByRole('link', {
                name: 'Download all rate documents',
            })

            expect(
                screen.queryByText(/You must provide this information/)
            ).toBeNull()
        })

        it('should display missing field text to state users', async () => {
            const rateData = mockEmptyRateData()

            if (
                !rateData.packageSubmissions ||
                rateData.packageSubmissions.length === 0
            ) {
                throw new Error('no package subs')
            }

            rateData.packageSubmissions[0].rateRevision.formData.rateType =
                'AMENDMENT'

            renderWithProviders(
                <SingleRateSummarySection
                    rate={rateData}
                    isSubmitted={false}
                    statePrograms={rateData.state.programs}
                />,
                {
                    apolloProvider: {
                        mocks: [
                            fetchCurrentUserMock({
                                statusCode: 200,
                                user: mockValidStateUser(),
                            }),
                        ],
                    },
                }
            )

            // Wait for all the documents to be in the table
            await screen.findByText(
                rateData.revisions[0].formData.rateDocuments[0].name
            )
            await screen.findByRole('link', {
                name: 'Download all rate documents',
            })

            const text = /You must provide this information/

            expect(await screen.findAllByText(text)).toHaveLength(8)

            // expect Amendment rate
            expect(
                within(await screen.findByTestId('rateType')).getByText(
                    /Amendment to prior rate certification/
                )
            ).toBeInTheDocument()

            // expected errors
            expect(
                within(
                    await screen.findByTestId('effectiveRatingPeriod')
                ).getByText(text)
            ).toBeInTheDocument()
            expect(
                within(await screen.findByTestId('ratePrograms')).getByText(
                    text
                )
            ).toBeInTheDocument()
            expect(
                within(await screen.findByTestId('ratingPeriod')).getByText(
                    text
                )
            ).toBeInTheDocument()
            expect(
                within(await screen.findByTestId('dateCertified')).getByText(
                    text
                )
            ).toBeInTheDocument()
            expect(
                within(
                    await screen.findByTestId('rateCapitationType')
                ).getByText(text)
            ).toBeInTheDocument()
            expect(
                within(
                    await screen.findByTestId('certifyingActuary')
                ).getByText(text)
            ).toBeInTheDocument()
            expect(
                within(
                    await screen.findByTestId('addtlCertifyingActuary-0')
                ).getByText(text)
            ).toBeInTheDocument()
            expect(
                within(
                    await screen.findByTestId('communicationPreference')
                ).getByText(text)
            ).toBeInTheDocument()
        })

        it('should display missing field text to helpdesk users', async () => {
            const rateData = mockEmptyRateData()
            renderWithProviders(
                <SingleRateSummarySection
                    rate={rateData}
                    isSubmitted={false}
                    statePrograms={rateData.state.programs}
                />,
                {
                    apolloProvider: {
                        mocks: [
                            fetchCurrentUserMock({
                                statusCode: 200,
                                user: mockValidHelpDeskUser(),
                            }),
                        ],
                    },
                }
            )

            // Wait for all the documents to be in the table
            await screen.findByText(
                rateData.revisions[0].formData.rateDocuments[0].name
            )
            await screen.findByRole('link', {
                name: 'Download all rate documents',
            })

            expect(
                await screen.findAllByText(/You must provide this information/)
            ).toHaveLength(8)
        })

        it('should not display missing field text on submitted rates', async () => {
            const rateData = mockEmptyRateData()
            rateData.status = 'SUBMITTED'
            renderWithProviders(
                <SingleRateSummarySection
                    rate={rateData}
                    isSubmitted={true}
                    statePrograms={rateData.state.programs}
                />,
                {
                    apolloProvider: {
                        mocks: [
                            fetchCurrentUserMock({
                                statusCode: 200,
                                user: mockValidHelpDeskUser(),
                            }),
                        ],
                    },
                }
            )

            // Wait for all the documents to be in the table
            await screen.findByText(
                rateData.revisions[0].formData.rateDocuments[0].name
            )
            await screen.findByRole('link', {
                name: 'Download all rate documents',
            })

            expect(
                screen.queryAllByText(/You must provide this information/)
            ).toHaveLength(0)
        })
    })
})<|MERGE_RESOLUTION|>--- conflicted
+++ resolved
@@ -1,4 +1,4 @@
-import { renderWithProviders } from '../../../testHelpers/jestHelpers'
+import { renderWithProviders } from '../../../testHelpers'
 import { SingleRateSummarySection } from './SingleRateSummarySection'
 import {
     fetchCurrentUserMock,
@@ -6,20 +6,9 @@
     mockValidCMSUser,
     mockValidHelpDeskUser,
     mockValidStateUser,
-<<<<<<< HEAD
-} from '../../../testHelpers/apolloMocks'
+} from '@mc-review/mocks'
 import { screen, within } from '@testing-library/react'
-import { rateWithHistoryMock } from '../../../testHelpers/apolloMocks/rateDataMock'
-=======
-} from '@mc-review/mocks'
-import { screen, waitFor, within } from '@testing-library/react'
-import { type Location, Route, Routes } from 'react-router-dom'
-import { RoutesRecord } from '@mc-review/constants'
-import {
-    rateUnlockedWithHistoryMock,
-    rateWithHistoryMock,
-} from '@mc-review/mocks'
->>>>>>> 26910499
+import { rateWithHistoryMock } from '@mc-review/mocks'
 
 describe('SingleRateSummarySection', () => {
     it('can render rate details without errors', async () => {
