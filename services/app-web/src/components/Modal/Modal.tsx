import React from 'react'
import {
    ButtonGroup,
    Modal as UswdsModal,
    ModalFooter,
    ModalHeading,
    ModalRef,
    ModalProps as UswdsModalProps,
<<<<<<< HEAD
=======
    ModalToggleButton,
>>>>>>> 51895c6e
} from '@trussworks/react-uswds'
import styles from './Modal.module.scss'

import { ActionButton } from '../ActionButton'

interface ModalComponentProps {
    id: string
    modalHeading?: string
<<<<<<< HEAD
    onSubmit?: React.MouseEventHandler<HTMLButtonElement> | undefined
    onCancel?: () => void
    onSubmitText?: string
    onCancelText?: string
=======
    onSubmit?: React.MouseEventHandler<HTMLButtonElement>
    onSubmitText?: string
>>>>>>> 51895c6e
    className?: string
    modalRef: React.RefObject<ModalRef>
    submitButtonProps?: JSX.IntrinsicElements['button']
    isSubmitting?: boolean
}

export type ModalProps = ModalComponentProps & UswdsModalProps

export const Modal = ({
    id,
    children,
    modalHeading,
    onSubmit,
    onCancel,
    className,
    modalRef,
    submitButtonProps,
    onSubmitText,
<<<<<<< HEAD
    onCancelText,
    ...divProps
}: ModalProps): React.ReactElement => {
    const cancelHandler = (e: React.MouseEvent): void => {
        if (onCancel) {
            onCancel()
        }
        modalRef.current?.toggleModal(undefined, false)
    }

=======
    isSubmitting = false,
    ...divProps
}: ModalProps): React.ReactElement => {
>>>>>>> 51895c6e
    return (
        <UswdsModal
            aria-labelledby={`${id}-heading`}
            aria-describedby={`${id}-description`}
            {...divProps}
            id={id}
            ref={modalRef}
            className={`${styles.modal} ${className}`}
        >
            {modalHeading && (
                <ModalHeading id={`${id}-heading`}>{modalHeading}</ModalHeading>
            )}
            <div id={`${id}-modal-description`}>{children}</div>
            <ModalFooter>
                <ButtonGroup className="float-right">
                    <Button
                        type="button"
                        aria-label={`${onCancelText || 'Cancel'}`}
                        data-testid={`${id}-modal-cancel`}
                        id={`${id}-cancel`}
                        onClick={cancelHandler}
                        outline
                        disabled={isSubmitting}
                    >
<<<<<<< HEAD
                        {onCancelText || 'Cancel'}
                    </Button>
                    <Button
                        type="button"
                        aria-label={`${onSubmitText || 'Submit'}`}
=======
                        Cancel
                    </ModalToggleButton>
                    <ActionButton
                        type="submit"
>>>>>>> 51895c6e
                        data-testid={`${id}-modal-submit`}
                        variant="success"
                        id={`${id}-submit`}
                        onClick={onSubmit}
                        loading={isSubmitting}
                        {...submitButtonProps}
                    >
                        {onSubmitText || 'Submit'}
                    </ActionButton>
                </ButtonGroup>
            </ModalFooter>
        </UswdsModal>
    )
}<|MERGE_RESOLUTION|>--- conflicted
+++ resolved
@@ -6,10 +6,7 @@
     ModalHeading,
     ModalRef,
     ModalProps as UswdsModalProps,
-<<<<<<< HEAD
-=======
-    ModalToggleButton,
->>>>>>> 51895c6e
+    Button,
 } from '@trussworks/react-uswds'
 import styles from './Modal.module.scss'
 
@@ -18,15 +15,10 @@
 interface ModalComponentProps {
     id: string
     modalHeading?: string
-<<<<<<< HEAD
     onSubmit?: React.MouseEventHandler<HTMLButtonElement> | undefined
     onCancel?: () => void
     onSubmitText?: string
     onCancelText?: string
-=======
-    onSubmit?: React.MouseEventHandler<HTMLButtonElement>
-    onSubmitText?: string
->>>>>>> 51895c6e
     className?: string
     modalRef: React.RefObject<ModalRef>
     submitButtonProps?: JSX.IntrinsicElements['button']
@@ -45,8 +37,8 @@
     modalRef,
     submitButtonProps,
     onSubmitText,
-<<<<<<< HEAD
     onCancelText,
+    isSubmitting = false,
     ...divProps
 }: ModalProps): React.ReactElement => {
     const cancelHandler = (e: React.MouseEvent): void => {
@@ -56,11 +48,6 @@
         modalRef.current?.toggleModal(undefined, false)
     }
 
-=======
-    isSubmitting = false,
-    ...divProps
-}: ModalProps): React.ReactElement => {
->>>>>>> 51895c6e
     return (
         <UswdsModal
             aria-labelledby={`${id}-heading`}
@@ -85,18 +72,10 @@
                         outline
                         disabled={isSubmitting}
                     >
-<<<<<<< HEAD
                         {onCancelText || 'Cancel'}
                     </Button>
-                    <Button
-                        type="button"
-                        aria-label={`${onSubmitText || 'Submit'}`}
-=======
-                        Cancel
-                    </ModalToggleButton>
                     <ActionButton
                         type="submit"
->>>>>>> 51895c6e
                         data-testid={`${id}-modal-submit`}
                         variant="success"
                         id={`${id}-submit`}
