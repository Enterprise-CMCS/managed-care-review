import React, { createRef } from 'react'
import { ModalRef, ModalToggleButton } from '@trussworks/react-uswds'
import { screen, waitFor, fireEvent } from '@testing-library/react'
import { Modal } from './Modal'
import {
    userClickByTestId,
    renderWithProviders,
} from '../../testHelpers/jestHelpers'

describe('Modal', () => {
    it('Renders element by default with modal hidden', () => {
        const modalRef = createRef<ModalRef>()
        renderWithProviders(
            <div>
                <Modal id="hiddenModal" modalRef={modalRef}>
                    <textarea id="textarea" data-testid="textarea" />
                </Modal>
            </div>
        )

        expect(screen.getByRole('dialog')).toHaveClass('is-hidden')
    })

    it('Renders open modal with appropriate subcomponents', async () => {
        const modalRef = createRef<ModalRef>()
        const handleOpen = () => modalRef.current?.toggleModal(undefined, true)

        renderWithProviders(
            <div>
                <Modal
                    id="hiddenModal"
                    modalHeading="Test Modal Title"
                    modalRef={modalRef}
                >
                    <textarea id="textarea" data-testid="textarea" />
                </Modal>
            </div>
        )

        handleOpen()
        await waitFor(() => {
            expect(screen.getByRole('dialog')).toHaveClass('is-visible')
            expect(
                screen.getByRole('heading', { name: 'Test Modal Title' })
            ).toBeInTheDocument()
            expect(
                screen.getByRole('button', { name: 'Cancel' })
            ).toBeInTheDocument()
            expect(
                screen.getByRole('button', { name: 'Submit' })
            ).toBeInTheDocument()
        })
    })

    it('Renders open modal with passed in cancel button text', async () => {
        const modalRef = createRef<ModalRef>()
        const handleOpen = () => modalRef.current?.toggleModal(undefined, true)

        renderWithProviders(
            <div>
                <Modal
                    id="hiddenModal"
                    modalHeading="Test Modal Title"
                    modalRef={modalRef}
                    onCancelText="Cancel Button Test"
                >
                    <textarea id="textarea" data-testid="textarea" />
                </Modal>
            </div>
        )

        handleOpen()
        await waitFor(() => {
            expect(screen.getByRole('dialog')).toHaveClass('is-visible')
            expect(
                screen.getByRole('button', { name: 'Cancel Button Test' })
            ).toBeInTheDocument()
        })
    })

    it('Calls onSubmit prop when Submit button is clicked', async () => {
        const modalRef = createRef<ModalRef>()
        const handleOpen = () => modalRef.current?.toggleModal(undefined, true)
<<<<<<< HEAD
        const onSubmit = vi.fn()
        render(
=======
        const onSubmit = jest.fn()
        renderWithProviders(
>>>>>>> a5a1cb13
            <div>
                <Modal
                    id="test"
                    modalHeading="Test Modal Title"
                    modalRef={modalRef}
                    onSubmit={onSubmit}
                >
                    <textarea id="textarea" data-testid="textarea" />
                </Modal>
            </div>
        )
        handleOpen()
        await userClickByTestId(screen, 'test-modal-submit')
        expect(onSubmit).toHaveBeenCalled()
    })

    it('Calls onCancel prop when Cancel button is clicked', async () => {
        const modalRef = createRef<ModalRef>()
        const handleOpen = () => modalRef.current?.toggleModal(undefined, true)
<<<<<<< HEAD
        const onCancel = vi.fn()
        render(
=======
        const onCancel = jest.fn()
        renderWithProviders(
>>>>>>> a5a1cb13
            <div>
                <Modal
                    id="test"
                    modalHeading="Test Modal Title"
                    modalRef={modalRef}
                    onCancel={onCancel}
                >
                    <textarea id="textarea" data-testid="textarea" />
                </Modal>
            </div>
        )
        handleOpen()
        await userClickByTestId(screen, 'test-modal-cancel')
        expect(onCancel).toHaveBeenCalled()
    })

    it('renders onSubmitText prop string on Submit button when one is passed', async () => {
        const modalRef = createRef<ModalRef>()
        const handleOpen = () => modalRef.current?.toggleModal(undefined, true)
<<<<<<< HEAD
        const onSubmit = vi.fn()
        render(
=======
        const onSubmit = jest.fn()
        renderWithProviders(
>>>>>>> a5a1cb13
            <div>
                <Modal
                    id="test"
                    modalHeading="Test Modal Title"
                    modalRef={modalRef}
                    onSubmit={onSubmit}
                    onSubmitText={'Resubmit'}
                >
                    <textarea id="textarea" data-testid="textarea" />
                </Modal>
            </div>
        )
        handleOpen()
        const onSubmitButton = await screen.findByTestId('test-modal-submit')
        expect(onSubmitButton).toHaveTextContent('Resubmit')
    })

    it('renders default submit button text when onSubmitText is undefined', async () => {
        const modalRef = createRef<ModalRef>()
        const handleOpen = () => modalRef.current?.toggleModal(undefined, true)
<<<<<<< HEAD
        const onSubmit = vi.fn()
        render(
=======
        const onSubmit = jest.fn()
        renderWithProviders(
>>>>>>> a5a1cb13
            <div>
                <Modal
                    id="test"
                    modalHeading="Test Modal Title"
                    modalRef={modalRef}
                    onSubmit={onSubmit}
                >
                    <textarea id="textarea" data-testid="textarea" />
                </Modal>
            </div>
        )
        handleOpen()
        const onSubmitButton = await screen.findByTestId('test-modal-submit')
        expect(onSubmitButton).toHaveTextContent('Submit')
    })

    describe('opening and closing the modal', () => {
        it('Opens modal via ref.current.toggleModal', async () => {
            const modalRef = createRef<ModalRef>()
            const handleOpen = () =>
                modalRef.current?.toggleModal(undefined, true)
            renderWithProviders(
                <div>
                    <Modal
                        id="hiddenModal"
                        modalHeading="Test Modal Title"
                        modalRef={modalRef}
                    >
                        <textarea id="textarea" data-testid="textarea" />
                    </Modal>
                </div>
            )
            handleOpen()
            await waitFor(() => {
                expect(modalRef.current?.modalIsOpen).toBe(true)
                expect(screen.getByRole('dialog')).toHaveClass('is-visible')
                expect(screen.getByText('Test Modal Title')).toBeInTheDocument()
                expect(screen.getByTestId('textarea')).toBeInTheDocument()
            })
        })

        it('Opens modal via opener button click', async () => {
            const modalRef = createRef<ModalRef>()
            renderWithProviders(
                <div>
                    <Modal
                        id="hiddenModal"
                        modalHeading="Test Modal Title"
                        modalRef={modalRef}
                    >
                        <textarea data-testid="modal-children" />
                    </Modal>
                    <ModalToggleButton
                        modalRef={modalRef}
                        data-testid="opener-button"
                        opener
                    >
                        Open modal
                    </ModalToggleButton>
                </div>
            )
            await userClickByTestId(screen, 'opener-button')

            expect(modalRef.current?.modalIsOpen).toBe(true)
            expect(screen.getByRole('dialog')).toHaveClass('is-visible')
        })

        it('Closes modal via Cancel button click', async () => {
            const modalRef = createRef<ModalRef>()
            renderWithProviders(
                <div>
                    <Modal
                        id="test"
                        modalHeading="Test Modal Title"
                        modalRef={modalRef}
                    >
                        <textarea data-testid="modal-children" />
                    </Modal>
                    <ModalToggleButton
                        modalRef={modalRef}
                        data-testid="opener-button"
                        opener
                    >
                        Open modal
                    </ModalToggleButton>
                </div>
            )

            await userClickByTestId(screen, 'opener-button')

            expect(modalRef.current?.modalIsOpen).toBe(true)

            await userClickByTestId(screen, 'test-modal-cancel')
            expect(modalRef.current?.modalIsOpen).toBe(false)
            expect(screen.getByRole('dialog')).not.toHaveClass('is-visible')
        })

        it('Closes modal via ESC key', async () => {
            const modalRef = createRef<ModalRef>()
            renderWithProviders(
                <div>
                    <Modal
                        id="test"
                        modalHeading="Test Modal Title"
                        modalRef={modalRef}
                    >
                        <textarea data-testid="modal-children" />
                    </Modal>
                    <ModalToggleButton
                        modalRef={modalRef}
                        data-testid="opener-button"
                        opener
                    >
                        Open modal
                    </ModalToggleButton>
                </div>
            )
            await userClickByTestId(screen, 'opener-button')

            expect(modalRef.current?.modalIsOpen).toBe(true)

            await fireEvent.keyDown(screen.getByText(/Test Modal Title/i), {
                key: 'Escape',
                code: 'Escape',
                keyCode: 27,
                charCode: 27,
            })

            expect(modalRef.current?.modalIsOpen).toBe(false)
            expect(screen.getByRole('dialog')).not.toHaveClass('is-visible')
        })

        it('Closes modal via ref.current.toggleModal', async () => {
            const modalRef = createRef<ModalRef>()
            const handleClose = () =>
                modalRef.current?.toggleModal(undefined, false)
            renderWithProviders(
                <div>
                    <Modal
                        id="hiddenModal"
                        modalHeading="Test Modal Title"
                        modalRef={modalRef}
                    >
                        <textarea data-testid="modal-children" />
                    </Modal>
                    <ModalToggleButton
                        modalRef={modalRef}
                        data-testid="opener-button"
                        opener
                    >
                        Open modal
                    </ModalToggleButton>
                </div>
            )

            await userClickByTestId(screen, 'opener-button')
            expect(modalRef.current?.modalIsOpen).toBe(true)
            expect(screen.getByRole('dialog')).toHaveClass('is-visible')
            expect(screen.queryByTestId('modal-children')).toBeInTheDocument()

            await waitFor(() => handleClose())

            await waitFor(() => {
                expect(modalRef.current?.modalIsOpen).toBe(false)
                expect(screen.getByRole('dialog')).not.toHaveClass('is-visible')
            })
        })

        it('renders modalAlert prop string and header text on Alert component when one is passed', async () => {
            const modalRef = createRef<ModalRef>()
            const handleOpen = () =>
                modalRef.current?.toggleModal(undefined, true)
<<<<<<< HEAD
            const onSubmit = vi.fn()
            render(
=======
            const onSubmit = jest.fn()
            renderWithProviders(
>>>>>>> a5a1cb13
                <div>
                    <Modal
                        id="test"
                        modalHeading="Test Modal Title"
                        modalRef={modalRef}
                        onSubmit={onSubmit}
                        onSubmitText={'Resubmit'}
                        modalAlert={{ message: 'This should be a modal alert' }}
                    >
                        <textarea id="textarea" data-testid="textarea" />
                    </Modal>
                </div>
            )
            handleOpen()
            expect(
                await screen.findByText('This should be a modal alert')
            ).toBeInTheDocument()
            expect(await screen.findByText('System error')).toBeInTheDocument()
        })
    })
})<|MERGE_RESOLUTION|>--- conflicted
+++ resolved
@@ -81,13 +81,8 @@
     it('Calls onSubmit prop when Submit button is clicked', async () => {
         const modalRef = createRef<ModalRef>()
         const handleOpen = () => modalRef.current?.toggleModal(undefined, true)
-<<<<<<< HEAD
         const onSubmit = vi.fn()
-        render(
-=======
-        const onSubmit = jest.fn()
-        renderWithProviders(
->>>>>>> a5a1cb13
+        renderWithProviders(
             <div>
                 <Modal
                     id="test"
@@ -107,13 +102,8 @@
     it('Calls onCancel prop when Cancel button is clicked', async () => {
         const modalRef = createRef<ModalRef>()
         const handleOpen = () => modalRef.current?.toggleModal(undefined, true)
-<<<<<<< HEAD
         const onCancel = vi.fn()
-        render(
-=======
-        const onCancel = jest.fn()
-        renderWithProviders(
->>>>>>> a5a1cb13
+        renderWithProviders(
             <div>
                 <Modal
                     id="test"
@@ -133,13 +123,8 @@
     it('renders onSubmitText prop string on Submit button when one is passed', async () => {
         const modalRef = createRef<ModalRef>()
         const handleOpen = () => modalRef.current?.toggleModal(undefined, true)
-<<<<<<< HEAD
         const onSubmit = vi.fn()
-        render(
-=======
-        const onSubmit = jest.fn()
-        renderWithProviders(
->>>>>>> a5a1cb13
+        renderWithProviders(
             <div>
                 <Modal
                     id="test"
@@ -160,13 +145,8 @@
     it('renders default submit button text when onSubmitText is undefined', async () => {
         const modalRef = createRef<ModalRef>()
         const handleOpen = () => modalRef.current?.toggleModal(undefined, true)
-<<<<<<< HEAD
         const onSubmit = vi.fn()
-        render(
-=======
-        const onSubmit = jest.fn()
-        renderWithProviders(
->>>>>>> a5a1cb13
+        renderWithProviders(
             <div>
                 <Modal
                     id="test"
@@ -339,13 +319,8 @@
             const modalRef = createRef<ModalRef>()
             const handleOpen = () =>
                 modalRef.current?.toggleModal(undefined, true)
-<<<<<<< HEAD
             const onSubmit = vi.fn()
-            render(
-=======
-            const onSubmit = jest.fn()
-            renderWithProviders(
->>>>>>> a5a1cb13
+            renderWithProviders(
                 <div>
                     <Modal
                         id="test"
