<<<<<<< HEAD
import React, { useEffect, useRef } from 'react'
=======
import React, { useEffect, useState } from 'react'
>>>>>>> 033a8dcc
import {
    ColumnFiltersState,
    createColumnHelper,
    flexRender,
    getCoreRowModel,
    getFilteredRowModel,
    getSortedRowModel,
    RowData,
    useReactTable,
    getFacetedUniqueValues,
    Column,
} from '@tanstack/react-table'
import { useAtom } from 'jotai'
import { atomWithHash } from 'jotai-location'
import { HealthPlanPackageStatus, Program, User } from '../../gen/gqlClient'
import styles from './HealthPlanPackageTable.module.scss'
import { Table, Tag, Link } from '@trussworks/react-uswds'
import { NavLink } from 'react-router-dom'
import dayjs from 'dayjs'
import qs from 'qs'
import { SubmissionStatusRecord } from '../../constants/healthPlanPackages'
import {
    FilterAccordion,
    FilterSelect,
    FilterSelectedOptionsType,
    FilterOptionType,
} from '../FilterAccordion'
import { InfoTag, TagProps } from '../InfoTag/InfoTag'
import { pluralize } from '../../common-code/formatters'

declare module '@tanstack/table-core' {
    // eslint-disable-next-line @typescript-eslint/no-unused-vars
    interface ColumnMeta<TData extends RowData, TValue> {
        dataTestID: string
    }
}

export type PackageInDashboardType = {
    id: string
    name: string
    submittedAt?: string
    updatedAt: Date
    status: HealthPlanPackageStatus
    programs: Program[]
    submissionType?: string
    stateName?: string
}

export type PackageTableProps = {
    tableData: PackageInDashboardType[]
    user: User
    showFilters?: boolean
    caption?: string
}

const isSubmitted = (status: HealthPlanPackageStatus) =>
    status === 'SUBMITTED' || status === 'RESUBMITTED'

function submissionURL(
    id: PackageInDashboardType['id'],
    status: PackageInDashboardType['status'],
    isCMSUser: boolean
): string {
    if (isCMSUser) {
        return `/submissions/${id}`
    } else if (status === 'DRAFT') {
        return `/submissions/${id}/edit/type`
    } else if (status === 'UNLOCKED') {
        return `/submissions/${id}/edit/review-and-submit`
    }
    return `/submissions/${id}`
}

const StatusTag = ({
    status,
}: {
    status: HealthPlanPackageStatus
}): React.ReactElement => {
    let color: TagProps['color'] = 'gold'
    if (isSubmitted(status)) {
        color = 'green'
    } else if (status === 'UNLOCKED') {
        color = 'blue'
    }

    const statusText = isSubmitted(status)
        ? SubmissionStatusRecord.SUBMITTED
        : SubmissionStatusRecord[status]

    return <InfoTag color={color}>{statusText}</InfoTag>
}

const submissionTypeOptions = [
    {
        label: 'Contract action only',
        value: 'Contract action only',
    },
    {
        label: 'Contract action and rate certification',
        value: 'Contract action and rate certification',
    },
]

/* To keep the memoization from being refreshed every time, this needs to be
    created outside the render function */
const columnHelper = createColumnHelper<PackageInDashboardType>()

type ReadableFilters = {
    [key: string]: string[]
}

const fromColumnFiltersToReadableUrl = (input: ColumnFiltersState) => {
    const output: ReadableFilters = {}
    input.forEach((element) => {
        output[element.id] = element.value as string[]
    })
    return qs.stringify(output, { arrayFormat: 'comma', encode: false })
}

const fromReadableUrlToColumnFilters = (
    input: string | null
): ColumnFiltersState => {
    if (!input) {
        return []
    }
    const parsed = qs.parse(input) as { [key: string]: string }
    return Object.entries(parsed).map(([id, value]) => ({
        id,
        value: value.split(','),
    }))
}

const columnHash = atomWithHash('filters', [] as ColumnFiltersState, {
    serialize: fromColumnFiltersToReadableUrl,
    deserialize: fromReadableUrlToColumnFilters,
})

export const HealthPlanPackageTable = ({
    caption,
    tableData,
    user,
    showFilters = false,
}: PackageTableProps): React.ReactElement => {
    const lastClickedElement = useRef<string | null>(null)
    const [columnFilters, setColumnFilters] = useAtom(columnHash)

    /* we store the last clicked element in a ref so that when the url is updated and the page rerenders
        we can focus that element.  this useEffect (with no dependency array) will run once on each render. 
        Note that the React-y way to do this is to use forwardRef, but the clearFilters button is deeply nested 
        and we'd wind up passing down the ref through several layers to achieve what we can do here in a few lines 
        with DOM methods */
    useEffect(() => {
        const currentValue = lastClickedElement?.current
        if (!currentValue) {
            return
        }
        /* if the last clicked element had a label, it was a react-select component and the label will match our
        naming convention */
        const labels = document.getElementsByTagName('label')
        const labelNames = Array.from(labels).map((item) => item.htmlFor)
        const indexOfLabel = labelNames.indexOf(
            `${currentValue}-filter-select-input`
        )
        if (indexOfLabel > -1) {
            labels[indexOfLabel].focus()
            /* if the last clicked element was NOT a label, then it was the clear filters button, which we can look
            up by id */
        } else {
            const element = document.getElementById(currentValue)
            if (element) {
                element.focus()
            }
        }
        lastClickedElement.current = null
    })

    /* transform react-table's ColumnFilterState (stringified, formatted, and stored in the URL) to react-select's FilterOptionType
        and return only the items matching the FilterSelect component that's calling the function*/
    const getSelectedFiltersFromUrl = (id: string) => {
        type TempRecord = { value: string; label: string; id: string }
        const valuesFromUrl = [] as TempRecord[]
        columnFilters.forEach((filter) => {
            if (Array.isArray(filter.value)) {
                filter.value.forEach((value) => {
                    valuesFromUrl.push({
                        value: value,
                        label: value,
                        id: filter.id,
                    })
                })
            }
        })
        const filterValues = valuesFromUrl
            .filter((item) => item.id === id)
            .map((item) => ({ value: item.value, label: item.value }))
        return filterValues as FilterOptionType[]
    }

    const [tableCaption, setTableCaption] = useState<React.ReactNode | null>()

    const isCMSUser = user.__typename === 'CMSUser'
    const tableColumns = React.useMemo(
        () => [
            columnHelper.accessor((row) => row, {
                header: 'ID',
                cell: (info) => (
                    <Link
                        key={`submission-id-${info.getValue().id}`}
                        asCustom={NavLink}
                        to={submissionURL(
                            info.getValue().id,
                            info.getValue().status,
                            isCMSUser
                        )}
                    >
                        {info.getValue().name}
                    </Link>
                ),
                meta: {
                    dataTestID: 'submission-id',
                },
            }),
            columnHelper.accessor('stateName', {
                id: 'stateName',
                header: 'State',
                cell: (info) => <span>{info.getValue()}</span>,
                meta: {
                    dataTestID: 'submission-stateName',
                },
                filterFn: `arrIncludesSome`,
            }),
            columnHelper.accessor('submissionType', {
                id: 'submissionType',
                header: 'Submission type',
                cell: (info) => <span>{info.getValue()}</span>,
                meta: {
                    dataTestID: 'submission-type',
                },
                filterFn: `arrIncludesSome`,
            }),
            columnHelper.accessor('programs', {
                header: 'Programs',
                cell: (info) =>
                    info.getValue().map((program) => {
                        return (
                            <Tag
                                data-testid="program-tag"
                                key={program.id}
                                className={`radius-pill ${styles.programTag}`}
                            >
                                {program.name}
                            </Tag>
                        )
                    }),
                meta: {
                    dataTestID: 'submission-programs',
                },
            }),
            columnHelper.accessor('submittedAt', {
                header: 'Submission date',
                cell: (info) =>
                    info.getValue()
                        ? dayjs(info.getValue()).format('MM/DD/YYYY')
                        : '',
                meta: {
                    dataTestID: 'submission-date',
                },
            }),
            columnHelper.accessor('updatedAt', {
                header: 'Last updated',
                cell: (info) =>
                    info.getValue()
                        ? dayjs(info.getValue()).format('MM/DD/YYYY')
                        : '',
                meta: {
                    dataTestID: 'submission-last-updated',
                },
            }),
            columnHelper.accessor('status', {
                header: 'Status',
                cell: (info) => <StatusTag status={info.getValue()} />,
                meta: {
                    dataTestID: 'submission-status',
                },
            }),
        ],
        [isCMSUser]
    )

    const reactTable = useReactTable({
        data: tableData.sort((a, b) =>
            a['updatedAt'] > b['updatedAt'] ? -1 : 1
        ),
        columns: tableColumns,
        getCoreRowModel: getCoreRowModel(),
        state: {
            columnFilters,
            columnVisibility: {
                stateName: isCMSUser,
                submissionType: isCMSUser,
            },
        },
        onColumnFiltersChange: setColumnFilters,
        getFacetedUniqueValues: getFacetedUniqueValues(),
        getFilteredRowModel: getFilteredRowModel(),
        getSortedRowModel: getSortedRowModel(),
    })

    const filteredRows = reactTable.getRowModel().rows
    const hasFilteredRows = filteredRows.length > 0

    const stateColumn = reactTable.getColumn('stateName')
    const submissionTypeColumn = reactTable.getColumn('submissionType')

    // Filter options based on table data instead of static list of options.
    const stateFilterOptions = Array.from(
        stateColumn.getFacetedUniqueValues().keys()
    ).map((state) => ({
        value: state,
        label: state,
    }))

    const filterLength = columnFilters.flatMap((filter) => filter.value).length
    const filtersApplied = `${filterLength} ${pluralize(
        'filter',
        filterLength
    )} applied`

    const submissionCount = !showFilters
        ? `${tableData.length} ${pluralize('submission', tableData.length)}`
        : `Displaying ${filteredRows.length} of ${tableData.length} ${pluralize(
              'submission',
              tableData.length
          )}`

    const updateFilters = (
        column: Column<PackageInDashboardType>,
        selectedOptions: FilterSelectedOptionsType
    ) => {
        setTableCaption(null)
        column.setFilterValue(
            selectedOptions.map((selection) => selection.value)
        )
    }

    const clearFilters = () => {
        setTableCaption(null)
        // eslint-disable-next-line @typescript-eslint/ban-ts-comment
        //@ts-ignore
        setColumnFilters([])
    }

    //Store caption element in state in order for screen readers to read dynamic captions.
    useEffect(() => {
        setTableCaption(
            <caption className={caption ? '' : styles.srOnly}>
                {caption ?? 'Submissions'}
                {showFilters && (
                    <span
                        className={styles.srOnly}
                    >{`, ${filtersApplied}`}</span>
                )}
                <span className={styles.srOnly}>{`, ${submissionCount}.`}</span>
            </caption>
        )
    }, [filtersApplied, submissionCount, caption, showFilters])

    return (
        <>
            {tableData.length ? (
                <>
                    {showFilters && (
                        <FilterAccordion
<<<<<<< HEAD
                            onClearFilters={() => {
                                setColumnFilters([])
                                lastClickedElement.current =
                                    'clearFiltersButton'
                            }}
=======
                            onClearFilters={clearFilters}
>>>>>>> 033a8dcc
                            filterTitle="Filters"
                        >
                            <FilterSelect
                                value={getSelectedFiltersFromUrl('stateName')}
                                name="state"
                                label="State"
                                filterOptions={stateFilterOptions}
<<<<<<< HEAD
                                onChange={(selectedOptions) => {
                                    lastClickedElement.current = 'state'
                                    stateColumn.setFilterValue(
                                        selectedOptions.map(
                                            (selection) => selection.value
                                        )
                                    )
                                }}
=======
                                onChange={(selectedOptions) =>
                                    updateFilters(stateColumn, selectedOptions)
                                }
>>>>>>> 033a8dcc
                            />
                            <FilterSelect
                                value={getSelectedFiltersFromUrl(
                                    'submissionType'
                                )}
                                name="submissionType"
                                label="Submission type"
                                filterOptions={submissionTypeOptions}
<<<<<<< HEAD
                                onChange={(selectedOptions) => {
                                    lastClickedElement.current =
                                        'submissionType'
                                    submissionTypeColumn.setFilterValue(
                                        selectedOptions.map(
                                            (selection) => selection.value
                                        )
=======
                                onChange={(selectedOptions) =>
                                    updateFilters(
                                        submissionTypeColumn,
                                        selectedOptions
>>>>>>> 033a8dcc
                                    )
                                }}
                            />
                        </FilterAccordion>
                    )}
                    <div aria-live="polite" aria-atomic>
                        {showFilters && (
                            <div className={styles.filterCount}>
                                {filtersApplied}
                            </div>
                        )}
                        <div className={styles.filterCount}>
                            {submissionCount}
                        </div>
                    </div>
                    <Table fullWidth>
                        <thead>
                            {reactTable.getHeaderGroups().map((headerGroup) => (
                                <tr key={headerGroup.id}>
                                    {headerGroup.headers.map((header) => (
                                        <th scope="col" key={header.id}>
                                            {header.isPlaceholder
                                                ? null
                                                : flexRender(
                                                      header.column.columnDef
                                                          .header,
                                                      header.getContext()
                                                  )}
                                        </th>
                                    ))}
                                </tr>
                            ))}
                        </thead>
                        <tbody>
                            {filteredRows.map((row) => (
                                <tr
                                    key={row.id}
                                    data-testid={`row-${row.original.id}`}
                                >
                                    {row.getVisibleCells().map((cell) => (
                                        <td
                                            key={cell.id}
                                            data-testid={
                                                cell.column.columnDef.meta
                                                    ?.dataTestID
                                            }
                                        >
                                            {flexRender(
                                                cell.column.columnDef.cell,
                                                cell.getContext()
                                            )}
                                        </td>
                                    ))}
                                </tr>
                            ))}
                        </tbody>
                        {tableCaption}
                    </Table>
                    {!hasFilteredRows && (
                        <div
                            data-testid="dashboard-table"
                            className={styles.panelEmptyNoFilteredResults}
                        >
                            <h3>No results found</h3>
                            <p>
                                Adjust your filter to find what you are looking
                                for.
                            </p>
                        </div>
                    )}
                </>
            ) : (
                <div
                    data-testid="dashboard-table"
                    className={styles.panelEmptyNoSubmissionsYet}
                >
                    <h3>You have no submissions yet</h3>
                </div>
            )}
        </>
    )
}<|MERGE_RESOLUTION|>--- conflicted
+++ resolved
@@ -1,8 +1,4 @@
-<<<<<<< HEAD
-import React, { useEffect, useRef } from 'react'
-=======
-import React, { useEffect, useState } from 'react'
->>>>>>> 033a8dcc
+import React, { useEffect, useState, useRef } from 'react'
 import {
     ColumnFiltersState,
     createColumnHelper,
@@ -340,8 +336,10 @@
 
     const updateFilters = (
         column: Column<PackageInDashboardType>,
-        selectedOptions: FilterSelectedOptionsType
+        selectedOptions: FilterSelectedOptionsType,
+        filterName: string
     ) => {
+        lastClickedElement.current = filterName
         setTableCaption(null)
         column.setFilterValue(
             selectedOptions.map((selection) => selection.value)
@@ -349,9 +347,9 @@
     }
 
     const clearFilters = () => {
+        lastClickedElement.current = 'clearFiltersButton'
         setTableCaption(null)
-        // eslint-disable-next-line @typescript-eslint/ban-ts-comment
-        //@ts-ignore
+
         setColumnFilters([])
     }
 
@@ -376,15 +374,7 @@
                 <>
                     {showFilters && (
                         <FilterAccordion
-<<<<<<< HEAD
-                            onClearFilters={() => {
-                                setColumnFilters([])
-                                lastClickedElement.current =
-                                    'clearFiltersButton'
-                            }}
-=======
                             onClearFilters={clearFilters}
->>>>>>> 033a8dcc
                             filterTitle="Filters"
                         >
                             <FilterSelect
@@ -392,20 +382,13 @@
                                 name="state"
                                 label="State"
                                 filterOptions={stateFilterOptions}
-<<<<<<< HEAD
-                                onChange={(selectedOptions) => {
-                                    lastClickedElement.current = 'state'
-                                    stateColumn.setFilterValue(
-                                        selectedOptions.map(
-                                            (selection) => selection.value
-                                        )
+                                onChange={(selectedOptions) =>
+                                    updateFilters(
+                                        stateColumn,
+                                        selectedOptions,
+                                        'state'
                                     )
-                                }}
-=======
-                                onChange={(selectedOptions) =>
-                                    updateFilters(stateColumn, selectedOptions)
                                 }
->>>>>>> 033a8dcc
                             />
                             <FilterSelect
                                 value={getSelectedFiltersFromUrl(
@@ -414,22 +397,13 @@
                                 name="submissionType"
                                 label="Submission type"
                                 filterOptions={submissionTypeOptions}
-<<<<<<< HEAD
-                                onChange={(selectedOptions) => {
-                                    lastClickedElement.current =
-                                        'submissionType'
-                                    submissionTypeColumn.setFilterValue(
-                                        selectedOptions.map(
-                                            (selection) => selection.value
-                                        )
-=======
                                 onChange={(selectedOptions) =>
                                     updateFilters(
                                         submissionTypeColumn,
-                                        selectedOptions
->>>>>>> 033a8dcc
+                                        selectedOptions,
+                                        'submissionType'
                                     )
-                                }}
+                                }
                             />
                         </FilterAccordion>
                     )}
