--- conflicted
+++ resolved
@@ -31,7 +31,6 @@
 import { useTealium } from '../../hooks'
 import useDeepCompareEffect from 'use-deep-compare-effect'
 
-<<<<<<< HEAD
 export type RateInDashboardType = {
     id: string
     name: string
@@ -44,18 +43,7 @@
     ratePeriodEnd: Date
     stateName?: string
 }
-=======
-declare module '@tanstack/table-core' {
-    // eslint-disable-next-line @typescript-eslint/no-unused-vars
-    interface ColumnMeta<TData extends RowData, TValue> {
-        dataTestID: string
-    }
-    interface FilterFns {
-        dateRangeFilter: FilterFn<unknown>
-    }
-}
-
->>>>>>> 7d91a0a0
+
 export type PackageInDashboardType = {
     id: string
     name: string
