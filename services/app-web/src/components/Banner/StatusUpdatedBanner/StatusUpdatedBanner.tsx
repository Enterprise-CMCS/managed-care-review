import React from 'react'
import { AccessibleAlertBanner } from '../AccessibleAlertBanner/AccessibleAlertBanner'

export const StatusUpdatedBanner = ({
    className,
}: React.HTMLAttributes<HTMLDivElement>) => {
    return (
        <AccessibleAlertBanner
            role="status"
            type="success"
            heading="Status updated"
            headingLevel="h4"
            data-testid="statusUpdatedBanner"
            className={className}
        >
<<<<<<< HEAD
            Submission status updated to "Submitted"
        </AccessibleAlertBanner>
=======
            <div className={styles.bannerBodyText}>
                <p className="usa-alert__text">
                    Submission status updated to "Submitted".
                </p>
            </div>
        </Alert>
>>>>>>> 529369fa
    )
}<|MERGE_RESOLUTION|>--- conflicted
+++ resolved
@@ -13,16 +13,7 @@
             data-testid="statusUpdatedBanner"
             className={className}
         >
-<<<<<<< HEAD
-            Submission status updated to "Submitted"
+            Submission status updated to "Submitted".
         </AccessibleAlertBanner>
-=======
-            <div className={styles.bannerBodyText}>
-                <p className="usa-alert__text">
-                    Submission status updated to "Submitted".
-                </p>
-            </div>
-        </Alert>
->>>>>>> 529369fa
     )
 }