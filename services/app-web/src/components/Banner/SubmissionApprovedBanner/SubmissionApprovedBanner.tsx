import { Alert } from '@trussworks/react-uswds'
import React from 'react'
import styles from '../Banner.module.scss'
<<<<<<< HEAD
import { getUpdatedByDisplayName } from '@mc-review/helpers'
import { formatBannerDate } from '@mc-review/common-code'
=======
import { getUpdatedByDisplayName } from '../../../gqlHelpers'
import {
    formatBannerDate,
    formatCalendarDate,
} from '../../../common-code/dateHelpers'
>>>>>>> 57483d2b
import { UpdatedBy } from '../../../gen/gqlClient'
import { ExpandableText } from '../../ExpandableText'

export type ApprovalProps = {
    updatedBy: UpdatedBy
    updatedAt: Date
    dateReleasedToState: string
}

export const SubmissionApprovedBanner = ({
    className,
    updatedAt,
    updatedBy,
    dateReleasedToState,
}: ApprovalProps & React.HTMLAttributes<HTMLDivElement>) => {
    return (
        <Alert
            role="alert"
            type="success"
            heading="Status updated"
            headingLevel="h4"
            validation={true}
            data-testid="submissionApprovedBanner"
            className={className}
        >
            <div className={styles.bannerBodyText}>
                <p className="usa-alert__text">
                    <b>Status:&nbsp;</b> Approved
                </p>
                <p className="usa-alert__text">
                    <b>Updated by:&nbsp;</b>
                    {getUpdatedByDisplayName(updatedBy)}
                </p>
                <p className="usa-alert__text">
                    <b>Updated on:&nbsp;</b>
                    {formatBannerDate(updatedAt)}
                </p>
                {dateReleasedToState && (
                    <ExpandableText>
                        <b>Date released to state:&nbsp;</b>
                        {formatCalendarDate(dateReleasedToState, 'UTC')}
                    </ExpandableText>
                )}
            </div>
        </Alert>
    )
}<|MERGE_RESOLUTION|>--- conflicted
+++ resolved
@@ -1,16 +1,8 @@
 import { Alert } from '@trussworks/react-uswds'
 import React from 'react'
 import styles from '../Banner.module.scss'
-<<<<<<< HEAD
 import { getUpdatedByDisplayName } from '@mc-review/helpers'
-import { formatBannerDate } from '@mc-review/common-code'
-=======
-import { getUpdatedByDisplayName } from '../../../gqlHelpers'
-import {
-    formatBannerDate,
-    formatCalendarDate,
-} from '../../../common-code/dateHelpers'
->>>>>>> 57483d2b
+import { formatBannerDate, formatCalendarDate } from '@mc-review/common-code'
 import { UpdatedBy } from '../../../gen/gqlClient'
 import { ExpandableText } from '../../ExpandableText'
 
