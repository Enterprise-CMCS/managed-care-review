<<<<<<< HEAD
import React, { useEffect } from 'react'
import styles from '../Banner.module.scss'
import { Alert } from '@trussworks/react-uswds'
import { ERROR_MESSAGES } from '@mc-review/constants'
import { useStringConstants } from '../../../hooks/useStringConstants'
import { LinkWithLogging } from '../../TealiumLogging/Link'
import { useTealium } from '../../../hooks'
=======
import React from 'react'
import { ErrorAlertFailedRequest } from '../../ErrorAlert'
import { ErrorAlertValidationError } from '../../ErrorAlert/ErrorAlertValidationError'
>>>>>>> 70b6a558

export type GenericApiErrorProps = {
    heading?: string
    message?: string
    validationFail?: boolean
}

export const GenericApiErrorBanner = ({
    heading,
    message,
    validationFail = false,
}: GenericApiErrorProps): React.ReactElement => {
<<<<<<< HEAD
    const stringConstants = useStringConstants()
    const { logAlertImpressionEvent } = useTealium()
    const MAIL_TO_SUPPORT = stringConstants.MAIL_TO_SUPPORT

    useEffect(() => {
        logAlertImpressionEvent({
            error_type: 'system',
            error_message:
                'Please refresh your browser and if you continue to experience an error let us know.',
            type: 'error',
            extension: 'react-uswds',
        })
    })

=======
    if (validationFail){
        return <ErrorAlertValidationError heading={heading} message={message} />
    }
>>>>>>> 70b6a558
    return (
        <ErrorAlertFailedRequest heading={heading} message={message}/>
    )
}<|MERGE_RESOLUTION|>--- conflicted
+++ resolved
@@ -1,16 +1,6 @@
-<<<<<<< HEAD
-import React, { useEffect } from 'react'
-import styles from '../Banner.module.scss'
-import { Alert } from '@trussworks/react-uswds'
-import { ERROR_MESSAGES } from '@mc-review/constants'
-import { useStringConstants } from '../../../hooks/useStringConstants'
-import { LinkWithLogging } from '../../TealiumLogging/Link'
-import { useTealium } from '../../../hooks'
-=======
 import React from 'react'
 import { ErrorAlertFailedRequest } from '../../ErrorAlert'
 import { ErrorAlertValidationError } from '../../ErrorAlert/ErrorAlertValidationError'
->>>>>>> 70b6a558
 
 export type GenericApiErrorProps = {
     heading?: string
@@ -23,27 +13,8 @@
     message,
     validationFail = false,
 }: GenericApiErrorProps): React.ReactElement => {
-<<<<<<< HEAD
-    const stringConstants = useStringConstants()
-    const { logAlertImpressionEvent } = useTealium()
-    const MAIL_TO_SUPPORT = stringConstants.MAIL_TO_SUPPORT
-
-    useEffect(() => {
-        logAlertImpressionEvent({
-            error_type: 'system',
-            error_message:
-                'Please refresh your browser and if you continue to experience an error let us know.',
-            type: 'error',
-            extension: 'react-uswds',
-        })
-    })
-
-=======
-    if (validationFail){
+    if (validationFail) {
         return <ErrorAlertValidationError heading={heading} message={message} />
     }
->>>>>>> 70b6a558
-    return (
-        <ErrorAlertFailedRequest heading={heading} message={message}/>
-    )
+    return <ErrorAlertFailedRequest heading={heading} message={message} />
 }