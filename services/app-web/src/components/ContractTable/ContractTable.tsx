--- conflicted
+++ resolved
@@ -16,14 +16,10 @@
 import styles from './ContractTable.module.scss'
 import { Table, Tag } from '@trussworks/react-uswds'
 import qs from 'qs'
-<<<<<<< HEAD
-import { SubmissionStatusRecord } from '@mc-review/hpp'
-=======
 import {
     SubmissionStatusRecord,
     SubmissionReviewStatusRecord,
-} from '../../constants/'
->>>>>>> 76c47262
+} from '@mc-review/hpp'
 import {
     FilterAccordion,
     FilterSelect,
