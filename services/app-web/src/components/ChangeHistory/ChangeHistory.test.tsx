import { screen } from '@testing-library/react'
import userEvent from '@testing-library/user-event'
import { ChangeHistory } from './ChangeHistory'
import {
    fetchCurrentUserMock,
    mockContractPackageSubmitted,
    mockContractPackageSubmittedWithRevisions,
    mockContractPackageUnlockedWithUnlockedType,
    mockContractRevision,
    mockRateRevision,
    mockValidCMSUser,
    mockValidStateUser,
<<<<<<< HEAD
} from '@mc-review/mocks'
=======
    mockContractPackageApproved,
} from '../../testHelpers/apolloMocks'
>>>>>>> 9c35313f
import { renderWithProviders } from '../../testHelpers'
import { formatToPacificTime } from '../../common-code/dateHelpers'

describe('Change History', () => {
    it('can render history for initial submission', () => {
        const submittedContract = mockContractPackageSubmitted()
        renderWithProviders(<ChangeHistory contract={submittedContract} />, {
            apolloProvider: {
                mocks: [
                    fetchCurrentUserMock({
                        user: mockValidCMSUser(),
                        statusCode: 200,
                    }),
                ],
            },
        })

        expect(
            screen.getByRole('heading', {
                level: 2,
                name: 'Change history',
            })
        ).toBeInTheDocument()

        expect(screen.getByText(`contract submit`)).toBeInTheDocument()
    })

    it('can render change history for unlocked submission', () => {
        renderWithProviders(
            <ChangeHistory
                contract={mockContractPackageUnlockedWithUnlockedType()}
            />,
            {
                apolloProvider: {
                    mocks: [
                        fetchCurrentUserMock({
                            user: mockValidStateUser(),
                            statusCode: 200,
                        }),
                    ],
                },
            }
        )
        expect(
            screen.getByRole('heading', {
                level: 2,
                name: 'Change history',
            })
        ).toBeInTheDocument()

        expect(screen.getByText(`unlocked for a test`)).toBeInTheDocument()
    })

    it('has expected text in the accordion titles and content', () => {
        const submittedContract = mockContractPackageSubmittedWithRevisions()
        renderWithProviders(<ChangeHistory contract={submittedContract} />)
        // API returns UTC timezone, we display timestamped dates in PT timezone so 1 day before on these tests.
        expect(
            screen.getByRole('button', {
                name: `03/03/2024 8:54am PT - Submission`,
            })
        ).toBeInTheDocument()
        expect(
            screen.getByText(
                submittedContract.packageSubmissions[0].submitInfo.updatedReason
            )
        ).toBeInTheDocument()
    })

    it('has expected text in the accordion titles and content for approval', () => {
        const approvedContract = mockContractPackageApproved()
        renderWithProviders(<ChangeHistory contract={approvedContract} />)
        const approveAction = approvedContract.reviewStatusActions![0]
        const updatedAt = approveAction.updatedAt
        // API returns UTC timezone, we display timestamped dates in PT timezone so 1 day before on these tests.
        expect(
            screen.getByRole('button', {
                name: `${formatToPacificTime(updatedAt)} - Status Update`,
            })
        ).toBeInTheDocument()
        expect(
            screen.getByText(approveAction.updatedReason)
        ).toBeInTheDocument()
        expect(screen.getByText('Approved')).toBeInTheDocument()
    })

    it('has expected text in the accordion titles and content for ADMIN events', () => {
        const submittedContract = mockContractPackageSubmittedWithRevisions({
            packageSubmissions: [
                {
                    __typename: 'ContractPackageSubmission',
                    cause: 'CONTRACT_SUBMISSION',
                    submitInfo: {
                        __typename: 'UpdateInformation',
                        updatedAt: '2024-02-02T17:45:39.173Z',
                        updatedBy: {
                            email: 'admin@example.com',
                            role: 'ADMIN_USER',
                            givenName: 'Admin',
                            familyName: 'Admin',
                        },
                        updatedReason: 'Admin submit',
                    },
                    submittedRevisions: [mockContractRevision('2')],
                    contractRevision: mockContractRevision('2', {
                        unlockInfo: {
                            __typename: 'UpdateInformation',
                            updatedAt: '2024-01-25T21:13:56.174Z',
                            updatedBy: {
                                email: 'admin@example.com',
                                role: 'ADMIN_USER',
                                givenName: 'Admin',
                                familyName: 'Admin',
                            },
                            updatedReason: 'Admin unlock',
                        },
                    }),
                    rateRevisions: [mockRateRevision('2')],
                },
                {
                    __typename: 'ContractPackageSubmission',
                    cause: 'CONTRACT_SUBMISSION',
                    submitInfo: {
                        __typename: 'UpdateInformation',
                        updatedAt: '2024-01-01T11:14:39.173Z',
                        updatedBy: {
                            email: 'example@state.com',
                            role: 'STATE_USER',
                            givenName: 'John',
                            familyName: 'Vila',
                        },
                        updatedReason: 'submit 1',
                    },
                    submittedRevisions: [mockContractRevision('1')],
                    contractRevision: mockContractRevision('1'),
                    rateRevisions: [mockRateRevision('1')],
                },
            ],
        })

        renderWithProviders(<ChangeHistory contract={submittedContract} />)
        // API returns UTC timezone, we display timestamped dates in PT timezone so 1 day before on these tests.
        expect(
            screen.getByRole('button', {
                name: `02/02/2024 9:45am PT - Submission`,
            })
        ).toBeInTheDocument()
        // Should have 3 change history records
        expect(screen.getAllByTestId('change-history-record')).toHaveLength(3)
        // Two should be made by Administrator.
        expect(screen.getAllByText('Administrator')).toHaveLength(2)
        expect(
            screen.getByText(
                submittedContract.packageSubmissions[0].submitInfo.updatedReason
            )
        ).toBeInTheDocument()
    })

    it('should expand and collapse the accordion on click', async () => {
        const submittedContract = mockContractPackageSubmittedWithRevisions()
        renderWithProviders(<ChangeHistory contract={submittedContract} />)
        // submitted reasons not visible initially, must expand
        expect(
            screen.getByText(
                submittedContract.packageSubmissions[0].submitInfo.updatedReason
            )
        ).not.toBeVisible()
        const accordionRows = screen.getAllByRole('button')
        await userEvent.click(accordionRows[0])
        expect(
            screen.getByText(
                submittedContract.packageSubmissions[0].submitInfo.updatedReason
            )
        ).toBeVisible()
        await userEvent.click(accordionRows[0])
        expect(
            screen.getByText(
                submittedContract.packageSubmissions[0].submitInfo.updatedReason
            )
        ).not.toBeVisible()
    })
    it('should list the submission events in reverse chronological order', () => {
        const submittedContract = mockContractPackageSubmittedWithRevisions()
        renderWithProviders(<ChangeHistory contract={submittedContract} />)
        const accordionRows = screen.getAllByRole('button')
        // API returns UTC timezone, we display timestamped dates in PT timezone so 1 day before on these tests.
        expect(accordionRows[0]).toHaveTextContent('03/03/2024 8:54am PT')
        expect(accordionRows[1]).toHaveTextContent('03/01/2024 9:54am PT')
        expect(accordionRows[2]).toHaveTextContent('02/02/2024 9:45am PT')
        expect(accordionRows[3]).toHaveTextContent('01/25/2024 1:13pm PT')
        expect(accordionRows[4]).toHaveTextContent('01/01/2024 3:14am PT')
    })
    it('has correct href values for previous submission links', () => {
        const submittedContract = mockContractPackageSubmittedWithRevisions()
        renderWithProviders(<ChangeHistory contract={submittedContract} />)
        expect(screen.getByTestId(`revision-link-1`)).toHaveAttribute(
            'href',
            `/submissions/${submittedContract.id}/revisions/1`
        )
        expect(screen.getByTestId(`revision-link-2`)).toHaveAttribute(
            'href',
            `/submissions/${submittedContract.id}/revisions/2`
        )
    })
    it('should list accordion items with links when appropriate', () => {
        const submittedContract = mockContractPackageSubmittedWithRevisions()
        renderWithProviders(<ChangeHistory contract={submittedContract} />)
        //Latest resubmission should not have a link.
        expect(
            screen.getByTestId(
                `accordionItem_${submittedContract.packageSubmissions[0].submitInfo.updatedAt}`
            )
        ).not.toHaveTextContent('View past submission version')
        //Unlock history accordion should not have a link
        expect(
            screen.getByTestId(
                `accordionItem_${submittedContract.packageSubmissions[0].contractRevision.unlockInfo?.updatedAt}`
            )
        ).not.toHaveTextContent('View past submission version')
        //Previous submission should contain a link
        expect(
            screen.getByTestId(
                `accordionItem_${submittedContract.packageSubmissions[1].submitInfo.updatedAt}`
            )
        ).toHaveTextContent('View past submission version')
        //Unlock history accordion should not have a link
        expect(
            screen.getByTestId(
                `accordionItem_${submittedContract.packageSubmissions[1].contractRevision.unlockInfo?.updatedAt}`
            )
        ).not.toHaveTextContent('View past submission version')
        //Previous submission should contain a link
        expect(
            screen.getByTestId(
                `accordionItem_${submittedContract.packageSubmissions[2].submitInfo.updatedAt}`
            )
        ).toHaveTextContent('View past submission version')
    })
    it('should not list links for initial submission without revisions', () => {
        const submittedContract = mockContractPackageSubmitted()
        renderWithProviders(<ChangeHistory contract={submittedContract} />)
        //Initial submission should not have a link
        expect(
            screen.getByTestId(
                `accordionItem_${submittedContract.packageSubmissions[0].submitInfo.updatedAt}`
            )
        ).not.toHaveTextContent('View past submission version')
    })
    it('should not list links for initial submission when initial submission is unlocked', () => {
        const submittedContract = mockContractPackageUnlockedWithUnlockedType()
        renderWithProviders(<ChangeHistory contract={submittedContract} />)
        //Initial submission should not have a link
        expect(
            screen.getByTestId(
                `accordionItem_${submittedContract.packageSubmissions[0].submitInfo.updatedAt}`
            )
        ).not.toHaveTextContent('View past submission version')
    })
})<|MERGE_RESOLUTION|>--- conflicted
+++ resolved
@@ -10,14 +10,10 @@
     mockRateRevision,
     mockValidCMSUser,
     mockValidStateUser,
-<<<<<<< HEAD
+    mockContractPackageApproved,
 } from '@mc-review/mocks'
-=======
-    mockContractPackageApproved,
-} from '../../testHelpers/apolloMocks'
->>>>>>> 9c35313f
 import { renderWithProviders } from '../../testHelpers'
-import { formatToPacificTime } from '../../common-code/dateHelpers'
+import { formatToPacificTime } from '@mc-review/common-code'
 
 describe('Change History', () => {
     it('can render history for initial submission', () => {
