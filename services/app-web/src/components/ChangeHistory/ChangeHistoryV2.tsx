import React from 'react'
import { dayjs } from '@mc-review/common-code'
import { SectionHeader } from '../SectionHeader'
import { Accordion } from '@trussworks/react-uswds'
import type { AccordionItemProps } from '@trussworks/react-uswds/lib/components/Accordion/Accordion'
import {
    UpdateInformation,
    Contract,
    UnlockedContract,
} from '../../gen/gqlClient'
import styles from './ChangeHistory.module.scss'
import { LinkWithLogging } from '../TealiumLogging/Link'
<<<<<<< HEAD
import { getUpdatedByDisplayName } from '@mc-review/helpers'
=======
import { getUpdatedByDisplayName } from '../../gqlHelpers/userHelpers'
import { useTealium } from '../../hooks'
import { formatToEasternTime } from '../../common-code/dateHelpers'
>>>>>>> 8a7ebc52

type ChangeHistoryProps = {
    contract: Contract | UnlockedContract
}

type flatRevisions = UpdateInformation & {
    kind: 'submit' | 'unlock'
    revisionVersion: string | undefined
}

export const ChangeHistory = ({
    contract,
}: ChangeHistoryProps): React.ReactElement => {
    const { logAccordionEvent } = useTealium()
    const flattenedRevisions = (): flatRevisions[] => {
        const result: flatRevisions[] = []

        const contractSubmissions = contract.packageSubmissions.filter(
            (submission) => {
                return submission.cause === 'CONTRACT_SUBMISSION'
            }
        )

        //Reverse revisions to order from earliest to latest revision. This is to correctly set version for each
        // contract & recontract.
        const reversedRevisions = [
            ...contractSubmissions,
            contract.draftRevision,
        ].reverse()
        let submitsIdx = 1
        reversedRevisions.forEach(
            (r, index) => {
                if (r?.__typename === 'ContractPackageSubmission') {
                    if (r.contractRevision.unlockInfo) {
                        const newUnlock: flatRevisions = {} as flatRevisions
                        newUnlock.updatedAt =
                            r.contractRevision.unlockInfo.updatedAt
                        newUnlock.updatedBy =
                            r.contractRevision.unlockInfo.updatedBy
                        newUnlock.updatedReason =
                            r.contractRevision.unlockInfo.updatedReason
                        newUnlock.kind = 'unlock'
                        result.push(newUnlock)
                    }
                    if (r.submitInfo) {
                        const newSubmit: flatRevisions = {} as flatRevisions
                        const revisionVersion =
                            index !== reversedRevisions.length - 1 // if we aren't at the last item in list, assign a version
                                ? String(submitsIdx)
                                : undefined
                        newSubmit.updatedAt = r.submitInfo.updatedAt
                        newSubmit.updatedBy = r.submitInfo.updatedBy
                        newSubmit.updatedReason = r.submitInfo.updatedReason
                        newSubmit.kind = 'submit'
                        newSubmit.revisionVersion = revisionVersion
                        result.push(newSubmit)
                        submitsIdx = submitsIdx + 1
                    }
                }
                if (r?.__typename === 'ContractRevision') {
                    if (r.unlockInfo) {
                        const newUnlock: flatRevisions = {} as flatRevisions
                        newUnlock.updatedAt = r.unlockInfo.updatedAt
                        newUnlock.updatedBy = r.unlockInfo.updatedBy
                        newUnlock.updatedReason = r.unlockInfo.updatedReason
                        newUnlock.kind = 'unlock'
                        result.push(newUnlock)
                    }
                }
            },
            (submitsIdx = 1)
        )
        return result.sort(
            (a, b) =>
                new Date(b.updatedAt).getTime() -
                new Date(a.updatedAt).getTime()
        )
    }

    const revisionHistory = flattenedRevisions()

    const revisedItems: AccordionItemProps[] = revisionHistory.map(
        (r, index) => {
            const isInitialSubmission = r.updatedReason === 'Initial submission'
            const isSubsequentSubmission = r.kind === 'submit'

            // We want to know if this contract has multiple submissions. To have multiple submissions, there must be minimum
            // more than the initial contract revision.
            const hasSubsequentSubmissions = revisionHistory.length > 1

            return {
                title: (
                    <div>
                        {`${formatToEasternTime(r.updatedAt)} - ${isSubsequentSubmission ? 'Submission' : 'Unlock'}`}
                    </div>
                ),
                // Display this code if this is the initial contract. We only want to display the link of the initial contract
                // only if there has been subsequent contracts. We do not want to display a link if the package initial
                // contract was unlocked, but has not been resubmitted yet.
                headingLevel: 'h4',
                content: isInitialSubmission ? (
                    <div data-testid={`change-history-record`}>
                        <span className={styles.tag}>Submitted by:</span>
                        <span>
                            {` ${getUpdatedByDisplayName(r.updatedBy)} `}
                        </span>
                        <br />
                        {r.revisionVersion && hasSubsequentSubmissions && (
                            <LinkWithLogging
                                href={`/submissions/${contract.id}/revisions/${r.revisionVersion}`}
                                data-testid={`revision-link-${r.revisionVersion}`}
                            >
                                View past submission version
                            </LinkWithLogging>
                        )}
                    </div>
                ) : (
                    <div data-testid={`change-history-record`}>
                        <div>
                            <span className={styles.tag}>
                                {isSubsequentSubmission
                                    ? 'Submitted by: '
                                    : 'Unlocked by: '}
                            </span>
                            <span>
                                {`${getUpdatedByDisplayName(r.updatedBy)} `}
                            </span>
                        </div>
                        <div>
                            <span className={styles.tag}>
                                {isSubsequentSubmission
                                    ? 'Changes made: '
                                    : 'Reason for unlock: '}
                            </span>
                            <span>{r.updatedReason}</span>
                        </div>
                        {isSubsequentSubmission && r.revisionVersion && (
                            <LinkWithLogging
                                href={`/submissions/${contract.id}/revisions/${r.revisionVersion}`}
                                data-testid={`revision-link-${r.revisionVersion}`}
                            >
                                View past submission version
                            </LinkWithLogging>
                        )}
                    </div>
                ),
                expanded: false,
                handleToggle: () => {
                    logAccordionEvent({
                        event_name: 'accordion_opened',
                        heading:
                            getUpdatedByDisplayName(r.updatedBy) ?? 'unknown',
                        link_type: 'link_other',
                    })
                },
                id: dayjs(r.updatedAt).toISOString(),
            }
        }
    )
    return (
        <section id="changeHistory" className={styles.summarySection}>
            <SectionHeader header="Change history" hideBorder />
            <Accordion items={revisedItems} multiselectable />
        </section>
    )
}<|MERGE_RESOLUTION|>--- conflicted
+++ resolved
@@ -10,13 +10,9 @@
 } from '../../gen/gqlClient'
 import styles from './ChangeHistory.module.scss'
 import { LinkWithLogging } from '../TealiumLogging/Link'
-<<<<<<< HEAD
 import { getUpdatedByDisplayName } from '@mc-review/helpers'
-=======
-import { getUpdatedByDisplayName } from '../../gqlHelpers/userHelpers'
 import { useTealium } from '../../hooks'
-import { formatToEasternTime } from '../../common-code/dateHelpers'
->>>>>>> 8a7ebc52
+import { formatToEasternTime } from '@mc-review/common-code'
 
 type ChangeHistoryProps = {
     contract: Contract | UnlockedContract
