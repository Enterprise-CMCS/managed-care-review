import React from 'react'
import { Button } from '@trussworks/react-uswds'
import classnames from 'classnames'
import { SPACER_GIF } from '../constants'

import styles from '../FileUpload.module.scss'

export type FileStatus =
    | 'DUPLICATE_NAME_ERROR'
    | 'PENDING'
    | 'SCANNING'
    | 'SCANNING_ERROR'
    | 'UPLOAD_COMPLETE'
    | 'UPLOAD_ERROR'

export type FileItemT = {
    id: string
    name: string
    file?: File // this becomes undefined after both uploading and scanning has completed with success
    key?: string // only items uploaded to s3 have this
    s3URL?: string // only items uploaded to s3 have this
    status: FileStatus
}

const DocumentError = ({
    hasDuplicateNameError,
    hasScanningError,
    hasUploadError,
    hasUnexpectedError,
}: {
    hasDuplicateNameError: boolean
    hasScanningError: boolean
    hasUploadError: boolean
    hasUnexpectedError: boolean
}): React.ReactElement | null => {
    if (hasDuplicateNameError)
        return (
            <>
                <span className={styles.fileItemBoldMessage}>
                    Duplicate file
                </span>
                <span className={styles.fileItemBoldMessage}>
                    Please remove
                </span>
            </>
        )
    else if (hasScanningError && !hasUnexpectedError)
        return (
            <>
                <span className={styles.fileItemBoldMessage}>
                    Failed security scan, please remove
                </span>
            </>
        )
    else if (hasUploadError && !hasUnexpectedError)
        return (
            <>
                <span className={styles.fileItemBoldMessage}>
                    Upload failed
                </span>
                <span className={styles.fileItemBoldMessage}>
                    Please remove or retry
                </span>
            </>
        )
    else if (hasUnexpectedError) {
        return (
            <>
                <span className={styles.fileItemBoldMessage}>
                    Upload failed
                </span>
                <span className={styles.fileItemBoldMessage}>
                    Unexpected error. Please remove.
                </span>
            </>
        )
    } else {
        return null
    }
}

type FileItemProps = {
    item: FileItemT
    deleteItem: (item: FileItemT) => void
    retryItem: (item: FileItemT) => void
    renderMode: 'table' | 'list'
}
export const FileItem = ({
    item,
    deleteItem,
    retryItem,
    renderMode,
}: FileItemProps): React.ReactElement => {
    const { name, status, file } = item
    const hasDuplicateNameError = status === 'DUPLICATE_NAME_ERROR'
    const hasScanningError = status === 'SCANNING_ERROR'
    const hasUploadError = status === 'UPLOAD_ERROR'
    const hasUnexpectedError = status === 'UPLOAD_ERROR' && file === undefined
    const isLoading = status === 'PENDING'
    const isScanning = status === 'SCANNING'

    const isPDF = name.indexOf('.pdf') > 0
    const isWord = name.indexOf('.doc') > 0 || name.indexOf('.pages') > 0
    const isVideo = name.indexOf('.mov') > 0 || name.indexOf('.mp4') > 0
    const isExcel = name.indexOf('.xls') > 0 || name.indexOf('.numbers') > 0
    const isGeneric = !isPDF && !isWord && !isVideo && !isExcel

    const imageClasses = classnames('usa-file-input__preview-image', {
        'is-loading': isLoading || isScanning,
        'usa-file-input__preview-image--pdf': isPDF,
        'usa-file-input__preview-image--word': isWord,
        'usa-file-input__preview-image--video': isVideo,
        'usa-file-input__preview-image--excel': isExcel,
        'usa-file-input__preview-image--generic': isGeneric,
    })

    const handleDelete = (_e: React.MouseEvent) => {
        deleteItem(item)
    }

    const handleRetry = (_e: React.MouseEvent) => {
        retryItem(item)
    }

    let statusValue = ''
    if (isLoading) {
        statusValue = 'uploading'
    } else if (isScanning) {
        statusValue = 'scanning for viruses'
    } else if (
        hasDuplicateNameError ||
        hasScanningError ||
        hasUploadError ||
        hasUnexpectedError
    ) {
        statusValue = 'error'
    }

<<<<<<< HEAD
    if (renderMode === 'list') {
        return (
            <>
                <div className={styles.fileItemText}>
                    <div
                        role="progressbar"
                        aria-valuetext={statusValue}
                        aria-label={`Status of file ${name}`}
                    >
                        <img
                            id={item.id}
                            data-testid="file-input-preview-image"
                            src={SPACER_GIF}
                            alt=""
                            className={imageClasses}
                        />
                    </div>
                    <span
                        style={{
                            display: 'flex',
                            flexDirection: 'column',
                            fontSize: 'inherit',
                        }}
                    >
                        <DocumentError
                            hasDuplicateNameError={hasDuplicateNameError}
                            hasScanningError={hasScanningError}
                            hasUploadError={hasUploadError}
                            hasUnexpectedError={hasUnexpectedError}
                        />
                        <>
                            {(isLoading || isScanning) && (
                                <span className={styles.fileItemBoldMessage}>
                                    {isLoading
                                        ? 'Step 1 of 2: Uploading'
                                        : 'Step 2 of 2: Scanning'}
                                </span>
                            )}
                            <span>{name}</span>
                        </>
                    </span>
                </div>
                <div className={styles.fileItemButtons}>
                    <Button
                        type="button"
                        size="small"
                        unstyled
                        onClick={handleDelete}
                    >
                        Remove
                    </Button>
                    {(hasUploadError || hasScanningError) &&
                        !hasUnexpectedError && (
                            <Button
                                type="button"
                                size="small"
                                unstyled
                                onClick={handleRetry}
                            >
                                Retry
                            </Button>
                        )}
=======
    return (
        <>
            <div className={styles.fileItemText}>
                <div
                    role="progressbar"
                    aria-valuetext={statusValue}
                    aria-label={`File status`}
                >
                    <img
                        id={item.id}
                        data-testid="file-input-preview-image"
                        src={SPACER_GIF}
                        alt=""
                        className={imageClasses}
                    />
>>>>>>> 332b861e
                </div>
            </>
        )
    } else {
        return (
            <tr
                className={
                    statusValue === 'error' ? styles.warningRow : undefined
                }
            >
                <td>
                    {isLoading || isScanning ? (
                        <span
                            role="progressbar"
                            aria-valuetext={statusValue}
                            aria-label={`Status of file ${name}`}
                        >
                            <img
                                style={{ float: 'left' }}
                                id={item.id}
                                data-testid="file-input-loading-image"
                                src={SPACER_GIF}
                                alt=""
                                className={imageClasses}
                            />
                        </span>
                    ) : (
                        ''
                    )}
                    <span
                        style={{
                            display: 'flex',
                            flexDirection: 'column',
                            fontSize: 'inherit',
                        }}
                    >
                        <DocumentError
                            hasDuplicateNameError={hasDuplicateNameError}
                            hasScanningError={hasScanningError}
                            hasUploadError={hasUploadError}
                            hasUnexpectedError={hasUnexpectedError}
                        />

                        {(isLoading || isScanning) && (
                            <span className={styles.fileItemBoldMessage}>
                                {isLoading
                                    ? 'Step 1 of 2: Uploading'
                                    : 'Step 2 of 2: Scanning'}
                            </span>
                        )}
                        <span>{name}</span>
<<<<<<< HEAD
                    </span>
                </td>
                <td>01/19/2022</td>
                <td style={{ textAlign: 'right' }}>
=======
                    </>
                </span>
            </div>
            <div className={styles.fileItemButtons}>
                <Button
                    type="button"
                    aria-label={`Remove ${name} document`}
                    size="small"
                    unstyled
                    onClick={handleDelete}
                >
                    Remove
                </Button>
                {(hasUploadError || hasScanningError) && !hasUnexpectedError && (
>>>>>>> 332b861e
                    <Button
                        style={{ marginTop: 0 }}
                        type="button"
                        size="small"
                        aria-label={`Retry upload for ${name} document`}
                        unstyled
                        onClick={handleDelete}
                    >
                        Remove
                    </Button>
                    {(hasUploadError || hasScanningError) &&
                        !hasUnexpectedError && <span> or </span>}
                    {(hasUploadError || hasScanningError) &&
                        !hasUnexpectedError && (
                            <Button
                                style={{ marginTop: 0 }}
                                type="button"
                                size="small"
                                unstyled
                                onClick={handleRetry}
                            >
                                Retry
                            </Button>
                        )}
                </td>
            </tr>
        )
    }
}<|MERGE_RESOLUTION|>--- conflicted
+++ resolved
@@ -136,7 +136,6 @@
         statusValue = 'error'
     }
 
-<<<<<<< HEAD
     if (renderMode === 'list') {
         return (
             <>
@@ -185,6 +184,7 @@
                         size="small"
                         unstyled
                         onClick={handleDelete}
+                        aria-label={`Remove ${name} document`}
                     >
                         Remove
                     </Button>
@@ -195,27 +195,11 @@
                                 size="small"
                                 unstyled
                                 onClick={handleRetry}
+                                aria-label={`Retry upload for ${name} document`}
                             >
                                 Retry
                             </Button>
                         )}
-=======
-    return (
-        <>
-            <div className={styles.fileItemText}>
-                <div
-                    role="progressbar"
-                    aria-valuetext={statusValue}
-                    aria-label={`File status`}
-                >
-                    <img
-                        id={item.id}
-                        data-testid="file-input-preview-image"
-                        src={SPACER_GIF}
-                        alt=""
-                        className={imageClasses}
-                    />
->>>>>>> 332b861e
                 </div>
             </>
         )
@@ -267,27 +251,10 @@
                             </span>
                         )}
                         <span>{name}</span>
-<<<<<<< HEAD
                     </span>
                 </td>
                 <td>01/19/2022</td>
                 <td style={{ textAlign: 'right' }}>
-=======
-                    </>
-                </span>
-            </div>
-            <div className={styles.fileItemButtons}>
-                <Button
-                    type="button"
-                    aria-label={`Remove ${name} document`}
-                    size="small"
-                    unstyled
-                    onClick={handleDelete}
-                >
-                    Remove
-                </Button>
-                {(hasUploadError || hasScanningError) && !hasUnexpectedError && (
->>>>>>> 332b861e
                     <Button
                         style={{ marginTop: 0 }}
                         type="button"
