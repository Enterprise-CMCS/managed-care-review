--- conflicted
+++ resolved
@@ -25,7 +25,6 @@
     const hasFiles = fileItems.length > 0
 
     return (
-<<<<<<< HEAD
         <>
             {hasFiles ? (
                 <Table fullWidth>
@@ -47,6 +46,7 @@
                                 renderMode="table"
                                 handleCheckboxClick={handleCheckboxClick}
                                 isContractOnly={isContractOnly}
+                                shouldValidate={shouldValidate}
                             />
                         ))}
                     </tbody>
@@ -57,31 +57,5 @@
                 </div>
             )}
         </>
-=======
-        <Table fullWidth>
-            <thead>
-                <tr>
-                    <th>Document name</th>
-                    {!isContractOnly && <th>Contract-supporting</th>}
-                    {!isContractOnly && <th>Rate-supporting</th>}
-                    <th></th>
-                </tr>
-            </thead>
-            <tbody>
-                {fileItems.map((item) => (
-                    <FileProcessor
-                        key={item.id}
-                        deleteItem={deleteItem}
-                        retryItem={retryItem}
-                        item={item}
-                        renderMode="table"
-                        handleCheckboxClick={handleCheckboxClick}
-                        isContractOnly={isContractOnly}
-                        shouldValidate={shouldValidate}
-                    />
-                ))}
-            </tbody>
-        </Table>
->>>>>>> c95ea635
     )
 }