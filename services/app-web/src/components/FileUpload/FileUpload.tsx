--- conflicted
+++ resolved
@@ -312,12 +312,6 @@
         const files = Array.from(fileInputRef.current?.input?.files || []) // Web API File objects
         addFilesAndUpdateList(files)
     }
-<<<<<<< HEAD
-
-    const summary = `${fileItems.length} file${
-        fileItems.length !== 1 ? 's' : ''
-    } added`
-=======
     const uploadedCount = fileItems.filter(
         (item) => item.status === 'UPLOAD_COMPLETE'
     ).length
@@ -343,7 +337,6 @@
         'file',
         fileItems.length
     )} added `
->>>>>>> 332b861e
 
     return (
         <FormGroup className="margin-top-0">
@@ -371,11 +364,7 @@
                 ref={summaryRef}
                 className="text-normal font-body-sm margin-0"
             >
-<<<<<<< HEAD
-                {summary}
-=======
                 {`${summary} ${summaryDetailText}`}
->>>>>>> 332b861e
             </h5>
 
             <FileInput
