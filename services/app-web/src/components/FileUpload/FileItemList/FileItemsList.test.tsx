--- conflicted
+++ resolved
@@ -64,9 +64,6 @@
         retryItem: vi.fn(),
     }
 
-<<<<<<< HEAD
-    beforeEach(() => vi.clearAllMocks())
-=======
     const spyOnUseTealium = jest.spyOn(tealium, 'useTealium')
 
     beforeEach(() => {
@@ -79,8 +76,8 @@
             },
         }))
     })
-    afterEach(() => jest.clearAllMocks())
->>>>>>> a5a1cb13
+    afterEach(() => vi.clearAllMocks())
+
     it('renders a list without errors', () => {
         const fileItems = [pending, uploadError]
         render(<FileItemsList fileItems={fileItems} {...buttonActionProps} />)
