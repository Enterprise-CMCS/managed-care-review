import React, { useState } from 'react'
import styles from './FilterAccordion.module.scss'
import { Accordion, Button } from '@trussworks/react-uswds'
import { FilterSelectPropType } from './FilterSelect/FilterSelect'
import type { AccordionItemProps } from '@trussworks/react-uswds/lib/components/Accordion/Accordion'

export interface FilterAccordionPropType {
    onClearFilters?: () => void
    filterTitle: string | React.ReactNode
    children:
        | React.ReactElement<FilterSelectPropType>
        | Array<React.ReactElement<FilterSelectPropType>>
}

export const FilterAccordion = ({
    onClearFilters,
    filterTitle,
    children,
}: FilterAccordionPropType) => {
    const [toggleClearFilter, setToggleClearFilter] = useState(false)

    const handleClearFilters = () => {
        setToggleClearFilter(!toggleClearFilter)
        if (onClearFilters) onClearFilters()
    }

    //This controls the clearing of each FilterSelect child component directly from this FilterAccordion component.
    // toggleClearFilter state will be passed into each FilterSelect child. In FilterSelect child component, changes in
    // toggleClearFilter prop will trigger a useEffect which will call clearValue() from the Select component ref
    const childrenWithToggleProps = React.Children.map(children, (child) => {
        return React.cloneElement(child, { toggleClearFilter })
    })

    const accordionItems: AccordionItemProps[] = [
        {
<<<<<<< HEAD
            title: <div className={styles.filterTitle}>{filterTitle}</div>,
            headingLevel: 'h4',
=======
            title: filterTitle,
>>>>>>> 199fb5f1
            content: (
                <>
                    <div className={styles.filters}>
                        {childrenWithToggleProps}
                    </div>
                    <Button
                        type="button"
                        className={styles.clearFilterButton}
                        unstyled
                        onClick={handleClearFilters}
                    >
                        Clear filters
                    </Button>
                </>
            ),
            expanded: false,
            id: 'filterAccordionItems',
        },
    ]
    return (
        <Accordion items={accordionItems} className={styles.filterAccordion} />
    )
}<|MERGE_RESOLUTION|>--- conflicted
+++ resolved
@@ -33,12 +33,8 @@
 
     const accordionItems: AccordionItemProps[] = [
         {
-<<<<<<< HEAD
-            title: <div className={styles.filterTitle}>{filterTitle}</div>,
+            title: filterTitle,
             headingLevel: 'h4',
-=======
-            title: filterTitle,
->>>>>>> 199fb5f1
             content: (
                 <>
                     <div className={styles.filters}>
