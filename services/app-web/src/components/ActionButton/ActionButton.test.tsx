--- conflicted
+++ resolved
@@ -16,13 +16,8 @@
 
     describe('default state', () => {
         it('renders button with own text', () => {
-<<<<<<< HEAD
-            render(
+            renderWithProviders(
                 <ActionButton type="button" onClick={vi.fn()}>
-=======
-            renderWithProviders(
-                <ActionButton type="button" onClick={jest.fn()}>
->>>>>>> a5a1cb13
                     Test Button Default
                 </ActionButton>
             )
@@ -35,13 +30,8 @@
         })
 
         it('renders button without disabled styles and aria-disabled', () => {
-<<<<<<< HEAD
-            render(
+            renderWithProviders(
                 <ActionButton type="button" onClick={vi.fn()}>
-=======
-            renderWithProviders(
-                <ActionButton type="button" onClick={jest.fn()}>
->>>>>>> a5a1cb13
                     Test Button Default
                 </ActionButton>
             )
@@ -55,13 +45,8 @@
         })
 
         it('renders button without loading styles and spinner', async () => {
-<<<<<<< HEAD
-            render(
+            renderWithProviders(
                 <ActionButton type="button" onClick={vi.fn()}>
-=======
-            renderWithProviders(
-                <ActionButton type="button" onClick={jest.fn()}>
->>>>>>> a5a1cb13
                     Test Button Default
                 </ActionButton>
             )
@@ -122,13 +107,8 @@
 
         vi.useFakeTimers()
         it('by default, wait 750 ms before displaying loading spinner', async () => {
-<<<<<<< HEAD
-            render(
+            renderWithProviders(
                 <ActionButton type="button" onClick={vi.fn()} loading>
-=======
-            renderWithProviders(
-                <ActionButton type="button" onClick={jest.fn()} loading>
->>>>>>> a5a1cb13
                     Test Button Loading
                 </ActionButton>
             )
@@ -150,13 +130,8 @@
 
     describe('disabled state', () => {
         it('renders button with own text', () => {
-<<<<<<< HEAD
-            render(
+            renderWithProviders(
                 <ActionButton type="button" onClick={vi.fn()} disabled>
-=======
-            renderWithProviders(
-                <ActionButton type="button" onClick={jest.fn()} disabled>
->>>>>>> a5a1cb13
                     Test Button Disabled
                 </ActionButton>
             )
@@ -169,13 +144,8 @@
         })
 
         it('renders button with aria-disabled attribute', () => {
-<<<<<<< HEAD
-            render(
+            renderWithProviders(
                 <ActionButton type="button" onClick={vi.fn()} disabled>
-=======
-            renderWithProviders(
-                <ActionButton type="button" onClick={jest.fn()} disabled>
->>>>>>> a5a1cb13
                     Test Button Disabled
                 </ActionButton>
             )
@@ -188,13 +158,8 @@
         })
 
         it('renders button with disabled styles and cursor', () => {
-<<<<<<< HEAD
-            render(
+            renderWithProviders(
                 <ActionButton type="button" onClick={vi.fn()} disabled>
-=======
-            renderWithProviders(
-                <ActionButton type="button" onClick={jest.fn()} disabled>
->>>>>>> a5a1cb13
                     Test Button Disabled
                 </ActionButton>
             )
@@ -216,18 +181,8 @@
         it('Console error when incompatible props are being used', () => {
             const consoleErrorMock = vi.spyOn(console, 'error')
 
-<<<<<<< HEAD
-            render(
+            renderWithProviders(
                 <ActionButton type="button" onClick={vi.fn()} disabled loading>
-=======
-            renderWithProviders(
-                <ActionButton
-                    type="button"
-                    onClick={jest.fn()}
-                    disabled
-                    loading
-                >
->>>>>>> a5a1cb13
                     Test Button
                 </ActionButton>
             )
