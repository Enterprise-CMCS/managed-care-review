--- conflicted
+++ resolved
@@ -1,11 +1,6 @@
 import { renderWithProviders } from '../../../testHelpers/jestHelpers'
 import { FieldSelect } from './FieldSelect'
-<<<<<<< HEAD
-import { mockMNState } from '@mc-review/hpp'
 import { fetchCurrentUserMock } from '@mc-review/mocks'
-=======
-import { fetchCurrentUserMock } from '../../../testHelpers/apolloMocks'
->>>>>>> 8a7ebc52
 import { screen, waitFor } from '@testing-library/react'
 import selectEvent from 'react-select-event'
 import userEvent from '@testing-library/user-event'
@@ -56,10 +51,7 @@
                 initialValues={[]}
                 dropdownOptions={dropdownOptions}
                 onChange={mockOnChange}
-<<<<<<< HEAD
-=======
                 label={'fieldSelect'}
->>>>>>> 8a7ebc52
             />
         )
         const combobox = await screen.findByRole('combobox')
