--- conflicted
+++ resolved
@@ -8,11 +8,7 @@
     })
 
     it('renders nothing when errors is empty', () => {
-<<<<<<< HEAD
-        render(<ErrorSummary errors={{}} />)
-=======
         renderWithProviders(<ErrorSummary errors={{}} />)
->>>>>>> a5a1cb13
 
         expect(screen.queryByTestId('error-summary')).not.toBeInTheDocument()
     })
