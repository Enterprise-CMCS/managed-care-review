import { MockedResponse } from '@apollo/client/testing'
import dayjs from 'dayjs'
import { GraphQLError } from 'graphql'
import {
    basicStateSubmission,
    basicSubmission,
    draftWithALittleBitOfEverything,
} from '../common-code/domain-mocks'
import { DraftSubmissionType } from '../common-code/domain-models'
import { domainToBase64 } from '../common-code/proto/stateSubmission'
import {
    CreateDraftSubmissionDocument,
    DraftSubmission,
    DraftSubmissionUpdates,
    FetchCurrentUserDocument,
    FetchStateSubmissionDocument,
    FetchSubmission2Document,
    IndexSubmissions2Document,
    IndexSubmissionsDocument,
    State,
    StateSubmission,
    Submission,
    Submission2,
    SubmitDraftSubmissionDocument,
    UnlockStateSubmissionDocument,
    UpdateDraftSubmissionDocument,
    User as UserType,
} from '../gen/gqlClient'

/* For use with Apollo MockedProvider in jest tests */
function mockValidUser(): UserType {
    return {
        __typename: 'StateUser' as const,
        state: mockMNState(),
        role: 'STATE_USER',
        name: 'Bob it user',
        email: 'bob@dmas.mn.gov',
    }
}

function mockValidCMSUser(): UserType {
    return {
        __typename: 'CMSUser' as const,
        role: 'CMS_USER',
        name: 'Bob it user',
        email: 'bob@dmas.mn.gov',
    }
}

export function mockDraft(): DraftSubmission {
    return {
        __typename: 'DraftSubmission',
        createdAt: new Date(),
        updatedAt: new Date(),
        id: 'test-abc-123',
        stateCode: 'MN',
        programIDs: ['abbdf9b0-c49e-4c4c-bb6f-040cb7b51cce'],
        name: 'MN-MSHO-0001',
        submissionType: 'CONTRACT_ONLY',
        submissionDescription: 'A real submission',
        documents: [],
        contractType: 'BASE',
        contractExecutionStatus: 'EXECUTED',
        contractDocuments: [],
        contractDateStart: new Date(),
        contractDateEnd: dayjs().add(2, 'days').toDate(),
        contractAmendmentInfo: null,
        managedCareEntities: [],
        federalAuthorities: ['VOLUNTARY', 'BENCHMARK'],
        rateType: null,
        rateDocuments: [],
        rateDateStart: null,
        rateDateEnd: null,
        rateDateCertified: null,
        rateAmendmentInfo: null,
        stateContacts: [],
        actuaryContacts: [],
        actuaryCommunicationPreference: null,
    }
}

export function mockContactAndRatesDraft(): DraftSubmission {
    return {
        __typename: 'DraftSubmission',
        createdAt: new Date(),
        updatedAt: new Date(),
        id: 'test-abc-123',
        stateCode: 'MN',
        programIDs: ['abbdf9b0-c49e-4c4c-bb6f-040cb7b51cce'],
        name: 'MN-MSHO-0001',
        submissionType: 'CONTRACT_AND_RATES',
        submissionDescription: 'A real submission',
        documents: [],
        contractType: 'BASE',
        contractExecutionStatus: 'EXECUTED',
        contractDocuments: [],
        contractDateStart: new Date(),
        contractDateEnd: dayjs().add(2, 'days').toDate(),
        contractAmendmentInfo: null,
        managedCareEntities: [],
        federalAuthorities: ['VOLUNTARY', 'BENCHMARK'],
        rateType: null,
        rateDocuments: [],
        rateDateStart: null,
        rateDateEnd: null,
        rateDateCertified: null,
        rateAmendmentInfo: null,
        stateContacts: [],
        actuaryContacts: [],
        actuaryCommunicationPreference: null,
    }
}

export function mockCompleteDraft(): DraftSubmission {
    return {
        createdAt: new Date(),
        updatedAt: new Date(),
        id: 'test-abc-123',
        stateCode: 'MN',
        programIDs: ['abbdf9b0-c49e-4c4c-bb6f-040cb7b51cce'],
        name: 'MN-MSHO-0001',
        submissionType: 'CONTRACT_ONLY',
        submissionDescription: 'A real submission',
        documents: [],
        contractType: 'BASE',
        contractExecutionStatus: 'EXECUTED',
        contractDocuments: [],
        contractDateStart: new Date(),
        contractDateEnd: new Date(),
        contractAmendmentInfo: null,
        managedCareEntities: [],
        federalAuthorities: ['VOLUNTARY', 'BENCHMARK'],
        rateType: 'NEW',
        rateDocuments: [],
        rateDateStart: new Date(),
        rateDateEnd: new Date(),
        rateDateCertified: new Date(),
        rateAmendmentInfo: null,
        stateContacts: [
            {
                name: 'Test Person',
                titleRole: 'A Role',
                email: 'test@test.com',
            },
        ],
        actuaryContacts: [],
        actuaryCommunicationPreference: null,
    }
}

export function mockContractAndRatesDraft(): DraftSubmission {
    return {
        createdAt: new Date(),
        updatedAt: new Date(),
        id: 'test-abc-123',
        stateCode: 'MN',
        programIDs: ['pmap'],
        name: 'MN-PMAP-0001',
        submissionType: 'CONTRACT_AND_RATES',
        submissionDescription: 'A real submission',
        documents: [],
        contractType: 'AMENDMENT',
        contractExecutionStatus: 'EXECUTED',
        contractDocuments: [],
        contractDateStart: new Date(),
        contractDateEnd: new Date(),
        contractAmendmentInfo: {
            itemsBeingAmended: [
                'BENEFITS_PROVIDED',
                'LENGTH_OF_CONTRACT_PERIOD',
                'CAPITATION_RATES',
            ],
            otherItemBeingAmended: 'Test amendment',
            capitationRatesAmendedInfo: {
                reason: 'OTHER',
                otherReason: 'Test reason',
            },
            relatedToCovid19: true,
        },
        managedCareEntities: ['MCO'],
        federalAuthorities: ['STATE_PLAN'],
        rateType: 'AMENDMENT',
        rateDocuments: [],
        rateDateStart: new Date(),
        rateDateEnd: new Date(),
        rateDateCertified: new Date(),
        rateAmendmentInfo: {
            effectiveDateStart: new Date(),
            effectiveDateEnd: new Date(),
        },
        stateContacts: [
            {
                name: 'State Contact 1',
                titleRole: 'Test State Contact 1',
                email: 'statecontact1@test.com',
            },
            {
                name: 'State Contact 2',
                titleRole: 'Test State Contact 2',
                email: 'statecontact2@test.com',
            },
        ],
        actuaryContacts: [
            {
                actuarialFirm: 'DELOITTE',
                name: 'Actuary Contact 1',
                titleRole: 'Test Actuary Contact 1',
                email: 'actuarycontact1@test.com',
            },
        ],
        actuaryCommunicationPreference: 'OACT_TO_ACTUARY',
    }
}

function mockNewDraft(): DraftSubmission {
    return {
        __typename: 'DraftSubmission',
        createdAt: new Date(),
        updatedAt: new Date(),
        id: 'test-abc-124',
        stateCode: 'MN',
        programIDs: ['abbdf9b0-c49e-4c4c-bb6f-040cb7b51cce'],
        name: 'MN-MSHO-0002',
        submissionType: 'CONTRACT_ONLY',
        submissionDescription: 'A real submission',
        documents: [],
        contractType: null,
        contractExecutionStatus: null,
        contractDocuments: [],
        contractDateStart: null,
        contractDateEnd: null,
        contractAmendmentInfo: null,
        managedCareEntities: [],
        federalAuthorities: [],
        rateType: null,
        rateDocuments: [],
        rateDateStart: null,
        rateDateEnd: null,
        rateDateCertified: null,
        stateContacts: [],
        actuaryContacts: [],
        actuaryCommunicationPreference: null,
    }
}

export function mockStateSubmission(): StateSubmission {
    return {
        __typename: 'StateSubmission',
        createdAt: new Date(),
        updatedAt: new Date(),
        id: 'test-abc-125',
        stateCode: 'MN',
        programIDs: ['abbdf9b0-c49e-4c4c-bb6f-040cb7b51cce'],
        name: 'MN-MSHO-0003',
        submissionType: 'CONTRACT_AND_RATES',
        submissionDescription: 'A submitted submission',
        submittedAt: new Date(),
        documents: [
            {
                s3URL: 's3://bucketname/key/supporting-documents',
                name: 'supporting documents',
                documentCategories: ['RATES_RELATED' as const],
            },
        ],
        contractType: 'BASE',
        contractExecutionStatus: 'EXECUTED',
        contractDocuments: [
            {
                s3URL: 's3://bucketname/key/contract',
                name: 'contract',
                documentCategories: ['CONTRACT' as const],
            },
        ],
        contractDateStart: new Date(),
        contractDateEnd: new Date(),
        contractAmendmentInfo: null,
        managedCareEntities: ['ENROLLMENT_PROCESS'],
        federalAuthorities: ['VOLUNTARY', 'BENCHMARK'],
        rateType: 'NEW',
        rateDocuments: [
            {
                s3URL: 's3://bucketname/key/rate',
                name: 'rate',
                documentCategories: ['RATES' as const],
            },
        ],
        rateDateStart: new Date(),
        rateDateEnd: new Date(),
        rateDateCertified: new Date(),
        rateAmendmentInfo: null,
        stateContacts: [
            {
                name: 'Test Person',
                titleRole: 'A Role',
                email: 'test@test.com',
            },
        ],
        actuaryContacts: [],
        actuaryCommunicationPreference: null,
    }
}

export function mockMNState(): State {
    return {
        name: 'Minnesota',
        programs: [
            {
                id: 'abbdf9b0-c49e-4c4c-bb6f-040cb7b51cce',
                name: 'SNBC',
            },
            {
                id: 'd95394e5-44d1-45df-8151-1cc1ee66f100',
                name: 'PMAP',
            },
            {
                id: 'ea16a6c0-5fc6-4df8-adac-c627e76660ab',
                name: 'MSC+',
            },
            {
                id: '3fd36500-bf2c-47bc-80e8-e7aa417184c5',
                name: 'MSHO',
            },
        ],
        code: 'MN',
    }
}

export function mockDraftSubmission2(
    submissionData?: Partial<DraftSubmissionType>
): Submission2 {
    const submission = { ...basicSubmission(), ...submissionData }
    const b64 = domainToBase64(submission)

    return {
        __typename: 'Submission2',
        id: 'test-id-123',
        status: 'DRAFT',
        intiallySubmittedAt: '2022-01-01',
        stateCode: 'MN',
        state: mockMNState(),
        revisions: [
            {
                revision: {
                    id: 'revision1',
                    unlockInfo: null,
                    createdAt: '2019-01-01',
                    submitInfo: null,
                    submissionData: b64,
                },
            },
        ],
    }
}

export function mockSubmittedSubmission2(): Submission2 {
    // get a submitted DomainModel submission
    // turn it into proto
    const submission = basicStateSubmission()
    const b64 = domainToBase64(submission)

    return {
        id: 'test-id-123',
        status: 'SUBMITTED',
        intiallySubmittedAt: '2022-01-01',
        stateCode: 'MN',
        state: mockMNState(),
        revisions: [
            {
                revision: {
                    id: 'revision1',
                    createdAt: new Date(),
                    unlockInfo: null,
                    submitInfo: {
                        updatedAt: '2021-01-01',
                        updatedBy: 'test@example.com',
                        updatedReason: 'Initial submit',
                    },
<<<<<<< HEAD
                    submissionData: b64,
                },
            },
=======
                    submissionData: b64,
                },
            },
        ],
    }
}

export function mockSubmittedSubmission2WithRevisions(): Submission2 {
    // get a submitted DomainModel submission
    // turn it into proto
    const submission = basicStateSubmission()
    const b64 = domainToBase64(submission)

    return {
        id: 'test-id-123',
        status: 'SUBMITTED',
        intiallySubmittedAt: '2022-01-01',
        stateCode: 'MN',
        state: mockMNState(),
        revisions: [
            {
                revision: {
                    id: 'sd596de8-852d-4e42-ab0a-c9c9bf78c3c1',
                    unlockInfo: {
                        updatedAt: '2022-03-25T01:18:44.663Z',
                        updatedBy: 'zuko@example.com',
                        updatedReason: 'Latest unlock',
                    },
                    submitInfo: {
                        updatedAt: '2022-03-25T01:19:46.154Z',
                        updatedBy: 'aang@example.com',
                        updatedReason: 'Should be latest resubmission',
                        __typename: 'UpdateInformation',
                    },
                    createdAt: '2022-03-25T01:18:44.665Z',
                    submissionData: b64,
                },
            },
            {
                revision: {
                    id: '26596de8-852d-4e42-bb0a-c9c9bf78c3de',
                    unlockInfo: {
                        updatedAt: '2022-03-24T01:18:44.663Z',
                        updatedBy: 'zuko@example.com',
                        updatedReason: 'testing stuff',
                    },
                    submitInfo: {
                        updatedAt: '2022-03-24T01:19:46.154Z',
                        updatedBy: 'aang@example.com',
                        updatedReason: 'Placeholder resubmission reason',
                    },
                    createdAt: '2022-03-24T01:18:44.665Z',
                    submissionData: b64,
                },
            },
            {
                revision: {
                    id: 'e048cdcf-5b19-4acb-8ead-d7dc2fd6cd30',
                    unlockInfo: null,
                    submitInfo: {
                        updatedAt: '2022-03-23T02:08:52.259Z',
                        updatedBy: 'aang@example.com',
                        updatedReason: 'Initial submission',
                    },
                    createdAt: '2022-03-23T02:08:14.241Z',
                    submissionData: b64,
                },
            },
>>>>>>> 2451a14a
        ],
    }
}

export function mockUnlockedSubmission2(
    submissionData?: Partial<DraftSubmissionType>
): Submission2 {
    const submission = {
        ...draftWithALittleBitOfEverything(),
        ...submissionData,
    }
    const b64 = domainToBase64(submission)

    return {
        id: 'test-id-123',
        status: 'UNLOCKED',
        intiallySubmittedAt: '2020-01-01',
        stateCode: 'MN',
        state: mockMNState(),
        revisions: [
            {
                revision: {
                    id: 'revision2',
                    createdAt: new Date(),
                    unlockInfo: {
                        updatedAt: new Date(),
                        updatedBy: 'bob@dmas.mn.gov',
                        updatedReason: 'Test unlock reason',
                    },
                    submitInfo: null,
                    submissionData: b64,
                },
            },
            {
                revision: {
                    id: 'revision1',
                    createdAt: new Date('2020-01-01'),
                    unlockInfo: null,
                    submitInfo: {
                        updatedAt: '2021-01-01',
                        updatedBy: 'test@example.com',
                        updatedReason: 'Initial submit',
                    },
                    submissionData: b64,
                },
            },
        ],
    }
}

type fetchCurrentUserMockProps = {
    user?: UserType | Partial<UserType>
    statusCode: 200 | 403 | 500
}
const fetchCurrentUserMock = ({
    user = mockValidUser(),
    statusCode,
}: // eslint-disable-next-line @typescript-eslint/no-explicit-any
fetchCurrentUserMockProps): MockedResponse<Record<string, any>> => {
    switch (statusCode) {
        case 200:
            return {
                request: { query: FetchCurrentUserDocument },
                result: {
                    data: {
                        fetchCurrentUser: user,
                    },
                },
            }
        case 403:
            return {
                request: { query: FetchCurrentUserDocument },
                error: new Error('You are not logged in'),
            }
        default:
            return {
                request: { query: FetchCurrentUserDocument },
                error: new Error('A network error occurred'),
            }
    }
}

type createDraftSubmissionMockProps = {
    input: {
        programIDs: string[]
        submissionType: string
        submissionDescription: string
    }
    draftSubmission?: DraftSubmission | Partial<DraftSubmission>
    statusCode: 200 | 403 | 500
}

const createDraftSubmissionMock = ({
    input,
    draftSubmission = mockNewDraft(),
    statusCode, // eslint-disable-next-line @typescript-eslint/no-explicit-any
}: createDraftSubmissionMockProps): MockedResponse<Record<string, any>> => {
    const mergedDraftSubmission = Object.assign({}, draftSubmission, input)
    switch (statusCode) {
        case 200:
            return {
                request: {
                    query: CreateDraftSubmissionDocument,
                    variables: { input },
                },
                result: {
                    data: {
                        createDraftSubmission: {
                            draftSubmission: mergedDraftSubmission,
                        },
                    },
                },
            }
        case 403:
            return {
                request: { query: CreateDraftSubmissionDocument },
                error: new Error('You are not logged in'),
            }
        default:
            return {
                request: { query: CreateDraftSubmissionDocument },
                error: new Error('A network error occurred'),
            }
    }
}

type fetchSubmission2MockProps = {
    submission?: Submission2 | Partial<Submission2>
    id: string
    statusCode: 200 | 403 | 500
}

const fetchSubmission2Mock = ({
    submission = mockDraftSubmission2(),
    id,
    statusCode, // eslint-disable-next-line @typescript-eslint/no-explicit-any
}: fetchSubmission2MockProps): MockedResponse<Record<string, any>> => {
    // override the ID of the returned draft to match the queried id.
    const mergedDraftSubmission = Object.assign({}, submission, { id })

    switch (statusCode) {
        case 200:
            return {
                request: {
                    query: FetchSubmission2Document,
                    variables: { input: { submissionID: id } },
                },
                result: {
                    data: {
                        fetchSubmission2: {
                            submission: mergedDraftSubmission,
                        },
                    },
                },
            }
        case 403:
            return {
                request: { query: FetchSubmission2Document },
                error: new Error('You are not logged in'),
            }
        default:
            return {
                request: { query: FetchSubmission2Document },
                error: new Error('A network error occurred'),
            }
    }
}

type fetchStateSubmissionMockProps = {
    stateSubmission?: StateSubmission | Partial<StateSubmission>
    id: string
    statusCode: 200 | 403 | 500
}

type fetchStateSubmission2MockSuccessProps = {
    stateSubmission?: Submission2 | Partial<Submission2>
    id: string
}

const fetchStateSubmission2MockSuccess = ({
    stateSubmission = mockSubmittedSubmission2(),
<<<<<<< HEAD
    id,
}: fetchStateSubmission2MockSuccessProps): MockedResponse<
    // eslint-disable-next-line @typescript-eslint/no-explicit-any
=======
    id, // eslint-disable-next-line @typescript-eslint/no-explicit-any
}: fetchStateSubmission2MockSuccessProps): MockedResponse<
>>>>>>> 2451a14a
    Record<string, any>
> => {
    // override the ID of the returned draft to match the queried id.
    const mergedStateSubmission = Object.assign({}, stateSubmission, { id })

    return {
        request: {
            query: FetchSubmission2Document,
            variables: { input: { submissionID: id } },
        },
        result: {
            data: {
                fetchSubmission2: {
                    submission: mergedStateSubmission,
                },
            },
        },
    }
}

const fetchStateSubmissionMock = ({
    stateSubmission = mockStateSubmission(),
    id,
    statusCode, // eslint-disable-next-line @typescript-eslint/no-explicit-any
}: fetchStateSubmissionMockProps): MockedResponse<Record<string, any>> => {
    // override the ID of the returned draft to match the queried id.
    console.log('MOCKING', id)
    const mergedStateSubmission = Object.assign({}, stateSubmission, { id })
    switch (statusCode) {
        case 200:
            return {
                request: {
                    query: FetchStateSubmissionDocument,
                    variables: { input: { submissionID: id } },
                },
                result: {
                    data: {
                        fetchStateSubmission: {
                            submission: mergedStateSubmission,
                        },
                    },
                },
            }
        case 403:
            return {
                request: { query: FetchSubmission2Document },
                error: new Error('You are not logged in'),
            }
        default:
            return {
                request: { query: FetchSubmission2Document },
                error: new Error('A network error occurred'),
            }
    }
}

const mockSubmittedSubmission2WithRevision = (): Submission2 => {
    return {
        __typename: 'Submission2',
        id: '07f9efbf-d4d1-44ae-8674-56d9d6b75ce6',
        stateCode: 'MN',
        state: {
            name: 'Minnesota',
            code: 'MN',
            programs: [],
        },
        status: 'RESUBMITTED',
        intiallySubmittedAt: '2022-03-25',
        revisions: [
            {
                __typename: 'RevisionEdge',
                revision: {
                    __typename: 'Revision',
                    id: '135972bf-e056-40d3-859c-6a69d9c982ad',
                    unlockInfo: {
                        __typename: 'UpdateInformation',
                        updatedAt: '2022-03-28T17:54:39.173Z',
                        updatedBy: 'zuko@example.com',
                        updatedReason: 'prepare to add documents',
                    },
                    submitInfo: {
                        __typename: 'UpdateInformation',
                        updatedAt: '2022-03-28T17:56:32.952Z',
                        updatedBy: 'aang@example.com',
                        updatedReason: 'Placeholder resubmission reason',
                    },
                    createdAt: '2022-03-28T17:54:39.175Z',
                    submissionData:
                        'ChBTVEFURV9TVUJNSVNTSU9OEAEaJDA3ZjllZmJmLWQ0ZDEtNDRhZS04Njc0LTU2ZDlkNmI3NWNlNiIJU1VCTUlUVEVEKgcI5g8QAhgZMgwI0O2HkgYQwMC2xgM6DAjQ7YeSBhCAvPnFA0gYUBJaBHBtYXBgA2onZGVzY3JpcHRpb24gb2YgY29udHJhY3Qgb25seSBzdWJtaXNzaW9uchUKAWESAWEaDWFAZXhhbXBsZS5jb2168AEIARIHCOYPEAIYBRoHCOYPEAIYEyIBASoBATJ0ChlBbWVyaWdyb3VwIFRleGFzLCBJbmMucGRmElRzMzovL2xvY2FsLXVwbG9hZHMvMTY0ODI0MjYzMjE1Ny1BbWVyaWdyb3VwIFRleGFzLCBJbmMucGRmL0FtZXJpZ3JvdXAgVGV4YXMsIEluYy5wZGYaAQEyXAoRbGlmZW9mZ2FsaWxlby5wZGYSRHMzOi8vbG9jYWwtdXBsb2Fkcy8xNjQ4NDkwMTYyNjQxLWxpZmVvZmdhbGlsZW8ucGRmL2xpZmVvZmdhbGlsZW8ucGRmGgEBOAGCAYABCh1BbWVyaWdyb3VwIFRleGFzIEluYyBjb3B5LnBkZhJcczM6Ly9sb2NhbC11cGxvYWRzLzE2NDgyNDI3MTE0MjEtQW1lcmlncm91cCBUZXhhcyBJbmMgY29weS5wZGYvQW1lcmlncm91cCBUZXhhcyBJbmMgY29weS5wZGYaAQOCAbcBCi81MjktMTAtMDAyMC0wMDAwM19TdXBlcmlvcl9IZWFsdGggUGxhbiwgSW5jLnBkZhKAAXMzOi8vbG9jYWwtdXBsb2Fkcy8xNjQ4MjQyNzExNDIxLTUyOS0xMC0wMDIwLTAwMDAzX1N1cGVyaW9yX0hlYWx0aCBQbGFuLCBJbmMucGRmLzUyOS0xMC0wMDIwLTAwMDAzX1N1cGVyaW9yX0hlYWx0aCBQbGFuLCBJbmMucGRmGgEEggGbAQomY292aWQtaWZjLTItZmx1LXJzdi1jb2RlcyA1LTUtMjAyMS5wZGYSbnMzOi8vbG9jYWwtdXBsb2Fkcy8xNjQ4MjQyODczMjI5LWNvdmlkLWlmYy0yLWZsdS1yc3YtY29kZXMgNS01LTIwMjEucGRmL2NvdmlkLWlmYy0yLWZsdS1yc3YtY29kZXMgNS01LTIwMjEucGRmGgEEkgOyARABGgcI5g8QAhgZIgcI5g8QAhgaKgcI5g8QAhgZMhsKFQoBYhIBYhoNYkBleGFtcGxlLmNvbRABGgA4AUJ0ChlBbWVyaWdyb3VwIFRleGFzLCBJbmMucGRmElRzMzovL2xvY2FsLXVwbG9hZHMvMTY0ODI0MjY2NTYzNC1BbWVyaWdyb3VwIFRleGFzLCBJbmMucGRmL0FtZXJpZ3JvdXAgVGV4YXMsIEluYy5wZGYaAQI=', //pragma: allowlist secret
                },
            },
            {
                __typename: 'RevisionEdge',
                revision: {
                    __typename: 'Revision',
                    id: '9aa14122-2d37-462a-b788-e25c1c30e8dc',
                    unlockInfo: {
                        __typename: 'UpdateInformation',
                        updatedAt: '2022-03-25T21:13:56.174Z',
                        updatedBy: 'zuko@example.com',
                        updatedReason: 'test',
                    },
                    submitInfo: {
                        __typename: 'UpdateInformation',
                        updatedAt: '2022-03-25T21:14:43.057Z',
                        updatedBy: 'aang@example.com',
                        updatedReason: 'Placeholder resubmission reason',
                    },
                    createdAt: '2022-03-25T21:13:56.176Z',
                    submissionData:
                        'ChBTVEFURV9TVUJNSVNTSU9OEAEaJDA3ZjllZmJmLWQ0ZDEtNDRhZS04Njc0LTU2ZDlkNmI3NWNlNiIJU1VCTUlUVEVEKgcI5g8QAhgZMgsIw+H4kQYQwICXGzoLCMPh+JEGEMCAlxtIGFASWgRwbWFwYANqJ2Rlc2NyaXB0aW9uIG9mIGNvbnRyYWN0IG9ubHkgc3VibWlzc2lvbnIVCgFhEgFhGg1hQGV4YW1wbGUuY29tepIBCAESBwjmDxACGAUaBwjmDxACGBMiAQEqAQEydAoZQW1lcmlncm91cCBUZXhhcywgSW5jLnBkZhJUczM6Ly9sb2NhbC11cGxvYWRzLzE2NDgyNDI2MzIxNTctQW1lcmlncm91cCBUZXhhcywgSW5jLnBkZi9BbWVyaWdyb3VwIFRleGFzLCBJbmMucGRmGgEBOAGCAYABCh1BbWVyaWdyb3VwIFRleGFzIEluYyBjb3B5LnBkZhJcczM6Ly9sb2NhbC11cGxvYWRzLzE2NDgyNDI3MTE0MjEtQW1lcmlncm91cCBUZXhhcyBJbmMgY29weS5wZGYvQW1lcmlncm91cCBUZXhhcyBJbmMgY29weS5wZGYaAQOCAbcBCi81MjktMTAtMDAyMC0wMDAwM19TdXBlcmlvcl9IZWFsdGggUGxhbiwgSW5jLnBkZhKAAXMzOi8vbG9jYWwtdXBsb2Fkcy8xNjQ4MjQyNzExNDIxLTUyOS0xMC0wMDIwLTAwMDAzX1N1cGVyaW9yX0hlYWx0aCBQbGFuLCBJbmMucGRmLzUyOS0xMC0wMDIwLTAwMDAzX1N1cGVyaW9yX0hlYWx0aCBQbGFuLCBJbmMucGRmGgEEggGbAQomY292aWQtaWZjLTItZmx1LXJzdi1jb2RlcyA1LTUtMjAyMS5wZGYSbnMzOi8vbG9jYWwtdXBsb2Fkcy8xNjQ4MjQyODczMjI5LWNvdmlkLWlmYy0yLWZsdS1yc3YtY29kZXMgNS01LTIwMjEucGRmL2NvdmlkLWlmYy0yLWZsdS1yc3YtY29kZXMgNS01LTIwMjEucGRmGgEEkgOyARABGgcI5g8QAhgZIgcI5g8QAhgaKgcI5g8QAhgZMhsKFQoBYhIBYhoNYkBleGFtcGxlLmNvbRABGgA4AUJ0ChlBbWVyaWdyb3VwIFRleGFzLCBJbmMucGRmElRzMzovL2xvY2FsLXVwbG9hZHMvMTY0ODI0MjY2NTYzNC1BbWVyaWdyb3VwIFRleGFzLCBJbmMucGRmL0FtZXJpZ3JvdXAgVGV4YXMsIEluYy5wZGYaAQI=', // pragma: allowlist secret
                },
            },
            {
                __typename: 'RevisionEdge',
                revision: {
                    __typename: 'Revision',
                    id: '95fa29ec-c8b1-4195-82c1-5615bcda7bac',
                    unlockInfo: null,
                    submitInfo: {
                        __typename: 'UpdateInformation',
                        updatedAt: '2022-03-25T21:13:20.419Z',
                        updatedBy: 'aang@example.com',
                        updatedReason: 'Initial submission',
                    },
                    createdAt: '2022-03-25T03:28:56.244Z',
                    submissionData:
                        'ChBTVEFURV9TVUJNSVNTSU9OEAEaJDA3ZjllZmJmLWQ0ZDEtNDRhZS04Njc0LTU2ZDlkNmI3NWNlNiIJU1VCTUlUVEVEKgcI5g8QAhgZMgwI8OD4kQYQgOKiyAE6DAjw4PiRBhDA3eXHAUgYUBJaBHBtYXBgA2onZGVzY3JpcHRpb24gb2YgY29udHJhY3Qgb25seSBzdWJtaXNzaW9uchUKAWESAWEaDWFAZXhhbXBsZS5jb216kgEIARIHCOYPEAIYBRoHCOYPEAIYEyIBASoBATJ0ChlBbWVyaWdyb3VwIFRleGFzLCBJbmMucGRmElRzMzovL2xvY2FsLXVwbG9hZHMvMTY0ODI0MjYzMjE1Ny1BbWVyaWdyb3VwIFRleGFzLCBJbmMucGRmL0FtZXJpZ3JvdXAgVGV4YXMsIEluYy5wZGYaAQE4AYIBgAEKHUFtZXJpZ3JvdXAgVGV4YXMgSW5jIGNvcHkucGRmElxzMzovL2xvY2FsLXVwbG9hZHMvMTY0ODI0MjcxMTQyMS1BbWVyaWdyb3VwIFRleGFzIEluYyBjb3B5LnBkZi9BbWVyaWdyb3VwIFRleGFzIEluYyBjb3B5LnBkZhoBA4IBtwEKLzUyOS0xMC0wMDIwLTAwMDAzX1N1cGVyaW9yX0hlYWx0aCBQbGFuLCBJbmMucGRmEoABczM6Ly9sb2NhbC11cGxvYWRzLzE2NDgyNDI3MTE0MjEtNTI5LTEwLTAwMjAtMDAwMDNfU3VwZXJpb3JfSGVhbHRoIFBsYW4sIEluYy5wZGYvNTI5LTEwLTAwMjAtMDAwMDNfU3VwZXJpb3JfSGVhbHRoIFBsYW4sIEluYy5wZGYaAQSSA7IBEAEaBwjmDxACGBkiBwjmDxACGBoqBwjmDxACGBkyGwoVCgFiEgFiGg1iQGV4YW1wbGUuY29tEAEaADgBQnQKGUFtZXJpZ3JvdXAgVGV4YXMsIEluYy5wZGYSVHMzOi8vbG9jYWwtdXBsb2Fkcy8xNjQ4MjQyNjY1NjM0LUFtZXJpZ3JvdXAgVGV4YXMsIEluYy5wZGYvQW1lcmlncm91cCBUZXhhcywgSW5jLnBkZhoBAg==', // pragma: allowlist secret
                },
            },
        ],
    }
}

type updateDraftSubmissionMockProps = {
    draftSubmission?: DraftSubmission | Partial<DraftSubmission>
    id: string
    updates: DraftSubmissionUpdates | Partial<DraftSubmissionUpdates>
    statusCode: 200 | 403 | 500
}

const updateDraftSubmissionMock = ({
    id,
    updates,
    statusCode, // eslint-disable-next-line @typescript-eslint/no-explicit-any
}: updateDraftSubmissionMockProps): MockedResponse<Record<string, any>> => {
    const mergedDraftSubmission = Object.assign(
        {},
        mockDraft(),
        updates,
        { id } // make sure the id matches what we queried
    )
    switch (statusCode) {
        case 200:
            return {
                request: {
                    query: UpdateDraftSubmissionDocument,
                    variables: {
                        input: {
                            submissionID: id,
                            draftSubmissionUpdates: updates,
                        },
                    },
                },
                // error: new Error('You are not logged in'),
                result: {
                    data: {
                        updateDraftSubmission: {
                            draftSubmission: mergedDraftSubmission,
                        },
                    },
                },
            }
        case 403:
            return {
                request: { query: UpdateDraftSubmissionDocument },
                error: new Error('You are not logged in'),
            }
        default:
            return {
                request: { query: UpdateDraftSubmissionDocument },
                error: new Error('A network error occurred'),
            }
    }
}

type submitDraftSubmissionMockSuccessProps = {
    stateSubmission?: StateSubmission | Partial<StateSubmission>
    id: string
    submittedReason?: string
}

const submitDraftSubmissionMockSuccess = ({
    stateSubmission,
    id,
    submittedReason,
}: submitDraftSubmissionMockSuccessProps): MockedResponse<
    // eslint-disable-next-line @typescript-eslint/no-explicit-any
    Record<string, any>
> => {
    const submission = stateSubmission ?? mockDraft()
    return {
        request: {
            query: SubmitDraftSubmissionDocument,
            variables: { input: { submissionID: id, submittedReason } },
        },
        result: { data: { submitDraftSubmission: { submission: submission } } },
    }
}

const submitDraftSubmissionMockError = ({
    id,
}: {
    id: string // eslint-disable-next-line @typescript-eslint/no-explicit-any
}): MockedResponse<Record<string, any>> => {
    return {
        request: {
            query: SubmitDraftSubmissionDocument,
            variables: { input: { submissionID: id } },
        },
        result: {
            errors: [
                new GraphQLError('Incomplete submission cannot be submitted'),
            ],
        },
    }
}

type unlockStateSubmissionMockSuccessProps = {
    submission?: Submission2 | Partial<Submission2>
    id: string
    reason: string
}

const unlockStateSubmissionMockSuccess = ({
    submission = mockUnlockedSubmission2(),
    id,
    reason,
}: unlockStateSubmissionMockSuccessProps): MockedResponse<
    // eslint-disable-next-line @typescript-eslint/no-explicit-any
    Record<string, any>
> => {
    return {
        request: {
            query: UnlockStateSubmissionDocument,
            variables: { input: { submissionID: id, unlockedReason: reason } },
        },
        result: { data: { unlockStateSubmission: { submission } } },
    }
}

const unlockStateSubmissionMockError = ({
    id,
    reason,
}: {
    id: string
    reason: string
<<<<<<< HEAD
    // eslint-disable-next-line @typescript-eslint/no-explicit-any
}): MockedResponse<Record<string, any>> => {
=======
}): MockedResponse<Record<string, unknown>> => {
>>>>>>> 2451a14a
    return {
        request: {
            query: UnlockStateSubmissionDocument,
            variables: { input: { submissionID: id, unlockedReason: reason } },
        },
        result: {
            errors: [
                new GraphQLError('Incomplete submission cannot be submitted'),
            ],
        },
    }
}

// eslint-disable-next-line @typescript-eslint/no-explicit-any
const indexSubmissionsMockSuccess = (
    submissions: Submission[] = [mockDraft(), mockStateSubmission()]
    // eslint-disable-next-line @typescript-eslint/no-explicit-any
): MockedResponse<Record<string, any>> => {
    const submissionEdges = submissions.map((sub) => {
        return {
            node: sub,
        }
    })
    return {
        request: {
            query: IndexSubmissionsDocument,
        },
        result: {
            data: {
                indexSubmissions: {
                    totalCount: submissionEdges.length,
                    edges: submissionEdges,
                },
            },
        },
    }
}

const indexSubmissions2MockSuccess = (
    submissions: Submission2[] = [
        mockUnlockedSubmission2(),
        mockSubmittedSubmission2(),
    ]
    // eslint-disable-next-line @typescript-eslint/no-explicit-any
): MockedResponse<Record<string, any>> => {
    const submissionEdges = submissions.map((sub) => {
        return {
            node: sub,
        }
    })
    return {
        request: {
            query: IndexSubmissions2Document,
        },
        result: {
            data: {
                indexSubmissions2: {
                    totalCount: submissionEdges.length,
                    edges: submissionEdges,
                },
            },
        },
    }
}

export {
    fetchCurrentUserMock,
    mockValidCMSUser,
    createDraftSubmissionMock,
    fetchSubmission2Mock,
    fetchStateSubmissionMock,
    fetchStateSubmission2MockSuccess,
    updateDraftSubmissionMock,
    submitDraftSubmissionMockSuccess,
    submitDraftSubmissionMockError,
    indexSubmissionsMockSuccess,
    indexSubmissions2MockSuccess,
    unlockStateSubmissionMockSuccess,
    unlockStateSubmissionMockError,
    mockSubmittedSubmission2WithRevision,
}<|MERGE_RESOLUTION|>--- conflicted
+++ resolved
@@ -375,11 +375,6 @@
                         updatedBy: 'test@example.com',
                         updatedReason: 'Initial submit',
                     },
-<<<<<<< HEAD
-                    submissionData: b64,
-                },
-            },
-=======
                     submissionData: b64,
                 },
             },
@@ -448,7 +443,6 @@
                     submissionData: b64,
                 },
             },
->>>>>>> 2451a14a
         ],
     }
 }
@@ -630,14 +624,9 @@
 
 const fetchStateSubmission2MockSuccess = ({
     stateSubmission = mockSubmittedSubmission2(),
-<<<<<<< HEAD
     id,
 }: fetchStateSubmission2MockSuccessProps): MockedResponse<
     // eslint-disable-next-line @typescript-eslint/no-explicit-any
-=======
-    id, // eslint-disable-next-line @typescript-eslint/no-explicit-any
-}: fetchStateSubmission2MockSuccessProps): MockedResponse<
->>>>>>> 2451a14a
     Record<string, any>
 > => {
     // override the ID of the returned draft to match the queried id.
@@ -895,12 +884,8 @@
 }: {
     id: string
     reason: string
-<<<<<<< HEAD
     // eslint-disable-next-line @typescript-eslint/no-explicit-any
 }): MockedResponse<Record<string, any>> => {
-=======
-}): MockedResponse<Record<string, unknown>> => {
->>>>>>> 2451a14a
     return {
         request: {
             query: UnlockStateSubmissionDocument,
