import { MockedResponse } from '@apollo/client/testing'
import dayjs from 'dayjs'
import { GraphQLError } from 'graphql'
import {
    basicStateSubmission,
    basicSubmission,
    draftWithALittleBitOfEverything
} from '../common-code/domain-mocks'
<<<<<<< HEAD
import { DraftSubmissionType } from '../common-code/domain-models'
=======
import {
    DraftSubmissionType
} from '../common-code/domain-models'
>>>>>>> ad19a52a
import { domainToBase64 } from '../common-code/proto/stateSubmission'
import {
    CreateDraftSubmissionDocument,
    DraftSubmission,
    DraftSubmissionUpdates,
    FetchCurrentUserDocument,
    FetchStateSubmissionDocument,
    FetchSubmission2Document, IndexSubmissions2Document, IndexSubmissionsDocument,
    State,
    StateSubmission,
    Submission,
<<<<<<< HEAD
    Submission2,
    IndexSubmissions2Document,
    SubmitDraftSubmissionDocument,
=======
    Submission2, SubmitDraftSubmissionDocument,
>>>>>>> ad19a52a
    UnlockStateSubmissionDocument,
    UpdateDraftSubmissionDocument,
    User as UserType
} from '../gen/gqlClient'

/* For use with Apollo MockedProvider in jest tests */
function mockValidUser(): UserType {
    return {
        __typename: 'StateUser' as const,
        state: mockMNState(),
        role: 'STATE_USER',
        name: 'Bob it user',
        email: 'bob@dmas.mn.gov',
    }
}

function mockValidCMSUser(): UserType {
    return {
        __typename: 'CMSUser' as const,
        role: 'CMS_USER',
        name: 'Bob it user',
        email: 'bob@dmas.mn.gov',
    }
}

export function mockDraft(): DraftSubmission {
    return {
        __typename: 'DraftSubmission',
        createdAt: new Date(),
        updatedAt: new Date(),
        id: 'test-abc-123',
        stateCode: 'MN',
        programIDs: ['abbdf9b0-c49e-4c4c-bb6f-040cb7b51cce'],
        name: 'MN-MSHO-0001',
        submissionType: 'CONTRACT_ONLY',
        submissionDescription: 'A real submission',
        documents: [],
        contractType: 'BASE',
        contractExecutionStatus: 'EXECUTED',
        contractDocuments: [],
        contractDateStart: new Date(),
        contractDateEnd: dayjs().add(2, 'days').toDate(),
        contractAmendmentInfo: null,
        managedCareEntities: [],
        federalAuthorities: ['VOLUNTARY', 'BENCHMARK'],
        rateType: null,
        rateDocuments: [],
        rateDateStart: null,
        rateDateEnd: null,
        rateDateCertified: null,
        rateAmendmentInfo: null,
        stateContacts: [],
        actuaryContacts: [],
        actuaryCommunicationPreference: null,
    }
}

export function mockContactAndRatesDraft(): DraftSubmission {
    return {
        __typename: 'DraftSubmission',
        createdAt: new Date(),
        updatedAt: new Date(),
        id: 'test-abc-123',
        stateCode: 'MN',
        programIDs: ['abbdf9b0-c49e-4c4c-bb6f-040cb7b51cce'],
        name: 'MN-MSHO-0001',
        submissionType: 'CONTRACT_AND_RATES',
        submissionDescription: 'A real submission',
        documents: [],
        contractType: 'BASE',
        contractExecutionStatus: 'EXECUTED',
        contractDocuments: [],
        contractDateStart: new Date(),
        contractDateEnd: dayjs().add(2, 'days').toDate(),
        contractAmendmentInfo: null,
        managedCareEntities: [],
        federalAuthorities: ['VOLUNTARY', 'BENCHMARK'],
        rateType: null,
        rateDocuments: [],
        rateDateStart: null,
        rateDateEnd: null,
        rateDateCertified: null,
        rateAmendmentInfo: null,
        stateContacts: [],
        actuaryContacts: [],
        actuaryCommunicationPreference: null,
    }
}

export function mockCompleteDraft(): DraftSubmission {
    return {
        createdAt: new Date(),
        updatedAt: new Date(),
        id: 'test-abc-123',
        stateCode: 'MN',
        programIDs: ['abbdf9b0-c49e-4c4c-bb6f-040cb7b51cce'],
        name: 'MN-MSHO-0001',
        submissionType: 'CONTRACT_ONLY',
        submissionDescription: 'A real submission',
        documents: [],
        contractType: 'BASE',
        contractExecutionStatus: 'EXECUTED',
        contractDocuments: [],
        contractDateStart: new Date(),
        contractDateEnd: new Date(),
        contractAmendmentInfo: null,
        managedCareEntities: [],
        federalAuthorities: ['VOLUNTARY', 'BENCHMARK'],
        rateType: 'NEW',
        rateDocuments: [],
        rateDateStart: new Date(),
        rateDateEnd: new Date(),
        rateDateCertified: new Date(),
        rateAmendmentInfo: null,
        stateContacts: [
            {
                name: 'Test Person',
                titleRole: 'A Role',
                email: 'test@test.com',
            },
        ],
        actuaryContacts: [],
        actuaryCommunicationPreference: null,
    }
}

export function mockContractAndRatesDraft(): DraftSubmission {
    return {
        createdAt: new Date(),
        updatedAt: new Date(),
        id: 'test-abc-123',
        stateCode: 'MN',
        programIDs: ['pmap'],
        name: 'MN-PMAP-0001',
        submissionType: 'CONTRACT_AND_RATES',
        submissionDescription: 'A real submission',
        documents: [],
        contractType: 'AMENDMENT',
        contractExecutionStatus: 'EXECUTED',
        contractDocuments: [],
        contractDateStart: new Date(),
        contractDateEnd: new Date(),
        contractAmendmentInfo: {
            itemsBeingAmended: [
                'BENEFITS_PROVIDED',
                'LENGTH_OF_CONTRACT_PERIOD',
                'CAPITATION_RATES',
            ],
            otherItemBeingAmended: 'Test amendment',
            capitationRatesAmendedInfo: {
                reason: 'OTHER',
                otherReason: 'Test reason',
            },
            relatedToCovid19: true,
        },
        managedCareEntities: ['MCO'],
        federalAuthorities: ['STATE_PLAN'],
        rateType: 'AMENDMENT',
        rateDocuments: [],
        rateDateStart: new Date(),
        rateDateEnd: new Date(),
        rateDateCertified: new Date(),
        rateAmendmentInfo: {
            effectiveDateStart: new Date(),
            effectiveDateEnd: new Date(),
        },
        stateContacts: [
            {
                name: 'State Contact 1',
                titleRole: 'Test State Contact 1',
                email: 'statecontact1@test.com',
            },
            {
                name: 'State Contact 2',
                titleRole: 'Test State Contact 2',
                email: 'statecontact2@test.com',
            },
        ],
        actuaryContacts: [
            {
                actuarialFirm: 'DELOITTE',
                name: 'Actuary Contact 1',
                titleRole: 'Test Actuary Contact 1',
                email: 'actuarycontact1@test.com',
            },
        ],
        actuaryCommunicationPreference: 'OACT_TO_ACTUARY',
    }
}

function mockNewDraft(): DraftSubmission {
    return {
        __typename: 'DraftSubmission',
        createdAt: new Date(),
        updatedAt: new Date(),
        id: 'test-abc-124',
        stateCode: 'MN',
        programIDs: ['abbdf9b0-c49e-4c4c-bb6f-040cb7b51cce'],
        name: 'MN-MSHO-0002',
        submissionType: 'CONTRACT_ONLY',
        submissionDescription: 'A real submission',
        documents: [],
        contractType: null,
        contractExecutionStatus: null,
        contractDocuments: [],
        contractDateStart: null,
        contractDateEnd: null,
        contractAmendmentInfo: null,
        managedCareEntities: [],
        federalAuthorities: [],
        rateType: null,
        rateDocuments: [],
        rateDateStart: null,
        rateDateEnd: null,
        rateDateCertified: null,
        stateContacts: [],
        actuaryContacts: [],
        actuaryCommunicationPreference: null,
    }
}

export function mockStateSubmission(): StateSubmission {
    return {
        __typename: 'StateSubmission',
        createdAt: new Date(),
        updatedAt: new Date(),
        id: 'test-abc-125',
        stateCode: 'MN',
        programIDs: ['abbdf9b0-c49e-4c4c-bb6f-040cb7b51cce'],
        name: 'MN-MSHO-0003',
        submissionType: 'CONTRACT_AND_RATES',
        submissionDescription: 'A submitted submission',
        submittedAt: new Date(),
        documents: [
            {
                s3URL: 's3://bucketname/key/supporting-documents',
                name: 'supporting documents',
                documentCategories: ['RATES_RELATED' as const],
            },
        ],
        contractType: 'BASE',
        contractExecutionStatus: 'EXECUTED',
        contractDocuments: [
            {
                s3URL: 's3://bucketname/key/contract',
                name: 'contract',
                documentCategories: ['CONTRACT' as const],
            },
        ],
        contractDateStart: new Date(),
        contractDateEnd: new Date(),
        contractAmendmentInfo: null,
        managedCareEntities: ['ENROLLMENT_PROCESS'],
        federalAuthorities: ['VOLUNTARY', 'BENCHMARK'],
        rateType: 'NEW',
        rateDocuments: [
            {
                s3URL: 's3://bucketname/key/rate',
                name: 'rate',
                documentCategories: ['RATES' as const],
            },
        ],
        rateDateStart: new Date(),
        rateDateEnd: new Date(),
        rateDateCertified: new Date(),
        rateAmendmentInfo: null,
        stateContacts: [
            {
                name: 'Test Person',
                titleRole: 'A Role',
                email: 'test@test.com',
            },
        ],
        actuaryContacts: [],
        actuaryCommunicationPreference: null,
    }
}

<<<<<<< HEAD
export function mockDraftSubmission2(
    submissionData?: Partial<DraftSubmissionType>
): Submission2 {
    const submission = { ...basicSubmission(), ...submissionData }
=======
export function mockMNState(): State {
    return {
      "name": "Minnesota",
      "programs": [
        {
          "id": "abbdf9b0-c49e-4c4c-bb6f-040cb7b51cce",
          "name": "SNBC"
        },
        {
          "id": "d95394e5-44d1-45df-8151-1cc1ee66f100",
          "name": "PMAP"
        },
        {
          "id": "ea16a6c0-5fc6-4df8-adac-c627e76660ab",
          "name": "MSC+"
        },
        {
          "id": "3fd36500-bf2c-47bc-80e8-e7aa417184c5",
          "name": "MSHO"
        }
      ],
      "code": "MN"
    }
}

export function mockDraftSubmission2(submissionData?: Partial<DraftSubmissionType>): Submission2 {
    const submission = {...basicSubmission(), ...submissionData}
>>>>>>> ad19a52a
    const b64 = domainToBase64(submission)

    return {
        __typename: 'Submission2',
        id: 'test-id-123',
        status: 'DRAFT',
        intiallySubmittedAt: '2022-01-01',
        stateCode: 'MN',
        state: mockMNState(),
        revisions: [
            {
                revision: {
                    id: 'revision1',
                    unlockInfo: null,
                    createdAt: '2019-01-01',
                    submitInfo: null,
                    submissionData: b64,
                },
            },
        ],
    }
}

export function mockSubmittedSubmission2(): Submission2 {
    // get a submitted DomainModel submission
    // turn it into proto
    const submission = basicStateSubmission()
    const b64 = domainToBase64(submission)

    return {
        id: 'test-id-123',
        status: 'SUBMITTED',
        intiallySubmittedAt: '2022-01-01',
        stateCode: 'MN',
        state: mockMNState(),
        revisions: [
            {
                revision: {
                    id: 'revision1',
                    createdAt: new Date(),
                    unlockInfo: null,
                    submitInfo: {
                        updatedAt: '2021-01-01',
                        updatedBy: 'test@example.com',
                        updatedReason: 'Initial submit',
                    },
                    submissionData: b64,
                },
            },
        ],
    }
}

export function mockUnlockedSubmission2(
    submissionData?: Partial<DraftSubmissionType>
): Submission2 {
    const submission = {
        ...draftWithALittleBitOfEverything(),
        ...submissionData,
    }
    const b64 = domainToBase64(submission)

    return {
        id: 'test-id-123',
        status: 'UNLOCKED',
        intiallySubmittedAt: '2020-01-01',
        stateCode: 'MN',
        state: mockMNState(),
        revisions: [
            {
                revision: {
                    id: 'revision2',
                    createdAt: new Date(),
                    unlockInfo: {
                        updatedAt: new Date(),
                        updatedBy: 'bob@dmas.mn.gov',
                        updatedReason: 'Test unlock reason',
                    },
                    submitInfo: null,
                    submissionData: b64,
                },
            },
            {
                revision: {
                    id: 'revision1',
                    createdAt: new Date('2020-01-01'),
                    unlockInfo: null,
                    submitInfo: {
                        updatedAt: '2021-01-01',
                        updatedBy: 'test@example.com',
                        updatedReason: 'Initial submit',
                    },
                    submissionData: b64,
                },
            },
        ],
    }
}

export function mockSubmittedSubmission2WithRevision(): Submission2 {
    return {
        __typename: 'Submission2',
        id: '07f9efbf-d4d1-44ae-8674-56d9d6b75ce6',
        stateCode: 'MN',
        status: 'RESUBMITTED',
        intiallySubmittedAt: '2022-03-25',
        revisions: [
            {
                __typename: 'RevisionEdge',
                revision: {
                    __typename: 'Revision',
                    id: '135972bf-e056-40d3-859c-6a69d9c982ad',
                    unlockInfo: {
                        __typename: 'UpdateInformation',
                        updatedAt: '2022-03-28T17:54:39.173Z',
                        updatedBy: 'zuko@example.com',
                        updatedReason: 'prepare to add documents',
                    },
                    submitInfo: {
                        __typename: 'UpdateInformation',
                        updatedAt: '2022-03-28T17:56:32.952Z',
                        updatedBy: 'aang@example.com',
                        updatedReason: 'Placeholder resubmission reason',
                    },
                    createdAt: '2022-03-28T17:54:39.175Z',
                    submissionData:
                        'ChBTVEFURV9TVUJNSVNTSU9OEAEaJDA3ZjllZmJmLWQ0ZDEtNDRhZS04Njc0LTU2ZDlkNmI3NWNlNiIJU1VCTUlUVEVEKgcI5g8QAhgZMgwI0O2HkgYQwMC2xgM6DAjQ7YeSBhCAvPnFA0gYUBJaBHBtYXBgA2onZGVzY3JpcHRpb24gb2YgY29udHJhY3Qgb25seSBzdWJtaXNzaW9uchUKAWESAWEaDWFAZXhhbXBsZS5jb2168AEIARIHCOYPEAIYBRoHCOYPEAIYEyIBASoBATJ0ChlBbWVyaWdyb3VwIFRleGFzLCBJbmMucGRmElRzMzovL2xvY2FsLXVwbG9hZHMvMTY0ODI0MjYzMjE1Ny1BbWVyaWdyb3VwIFRleGFzLCBJbmMucGRmL0FtZXJpZ3JvdXAgVGV4YXMsIEluYy5wZGYaAQEyXAoRbGlmZW9mZ2FsaWxlby5wZGYSRHMzOi8vbG9jYWwtdXBsb2Fkcy8xNjQ4NDkwMTYyNjQxLWxpZmVvZmdhbGlsZW8ucGRmL2xpZmVvZmdhbGlsZW8ucGRmGgEBOAGCAYABCh1BbWVyaWdyb3VwIFRleGFzIEluYyBjb3B5LnBkZhJcczM6Ly9sb2NhbC11cGxvYWRzLzE2NDgyNDI3MTE0MjEtQW1lcmlncm91cCBUZXhhcyBJbmMgY29weS5wZGYvQW1lcmlncm91cCBUZXhhcyBJbmMgY29weS5wZGYaAQOCAbcBCi81MjktMTAtMDAyMC0wMDAwM19TdXBlcmlvcl9IZWFsdGggUGxhbiwgSW5jLnBkZhKAAXMzOi8vbG9jYWwtdXBsb2Fkcy8xNjQ4MjQyNzExNDIxLTUyOS0xMC0wMDIwLTAwMDAzX1N1cGVyaW9yX0hlYWx0aCBQbGFuLCBJbmMucGRmLzUyOS0xMC0wMDIwLTAwMDAzX1N1cGVyaW9yX0hlYWx0aCBQbGFuLCBJbmMucGRmGgEEggGbAQomY292aWQtaWZjLTItZmx1LXJzdi1jb2RlcyA1LTUtMjAyMS5wZGYSbnMzOi8vbG9jYWwtdXBsb2Fkcy8xNjQ4MjQyODczMjI5LWNvdmlkLWlmYy0yLWZsdS1yc3YtY29kZXMgNS01LTIwMjEucGRmL2NvdmlkLWlmYy0yLWZsdS1yc3YtY29kZXMgNS01LTIwMjEucGRmGgEEkgOyARABGgcI5g8QAhgZIgcI5g8QAhgaKgcI5g8QAhgZMhsKFQoBYhIBYhoNYkBleGFtcGxlLmNvbRABGgA4AUJ0ChlBbWVyaWdyb3VwIFRleGFzLCBJbmMucGRmElRzMzovL2xvY2FsLXVwbG9hZHMvMTY0ODI0MjY2NTYzNC1BbWVyaWdyb3VwIFRleGFzLCBJbmMucGRmL0FtZXJpZ3JvdXAgVGV4YXMsIEluYy5wZGYaAQI=', //pragma: allowlist secret
                },
            },
            {
                __typename: 'RevisionEdge',
                revision: {
                    __typename: 'Revision',
                    id: '9aa14122-2d37-462a-b788-e25c1c30e8dc',
                    unlockInfo: {
                        __typename: 'UpdateInformation',
                        updatedAt: '2022-03-25T21:13:56.174Z',
                        updatedBy: 'zuko@example.com',
                        updatedReason: 'test',
                    },
                    submitInfo: {
                        __typename: 'UpdateInformation',
                        updatedAt: '2022-03-25T21:14:43.057Z',
                        updatedBy: 'aang@example.com',
                        updatedReason: 'Placeholder resubmission reason',
                    },
                    createdAt: '2022-03-25T21:13:56.176Z',
                    submissionData:
                        'ChBTVEFURV9TVUJNSVNTSU9OEAEaJDA3ZjllZmJmLWQ0ZDEtNDRhZS04Njc0LTU2ZDlkNmI3NWNlNiIJU1VCTUlUVEVEKgcI5g8QAhgZMgsIw+H4kQYQwICXGzoLCMPh+JEGEMCAlxtIGFASWgRwbWFwYANqJ2Rlc2NyaXB0aW9uIG9mIGNvbnRyYWN0IG9ubHkgc3VibWlzc2lvbnIVCgFhEgFhGg1hQGV4YW1wbGUuY29tepIBCAESBwjmDxACGAUaBwjmDxACGBMiAQEqAQEydAoZQW1lcmlncm91cCBUZXhhcywgSW5jLnBkZhJUczM6Ly9sb2NhbC11cGxvYWRzLzE2NDgyNDI2MzIxNTctQW1lcmlncm91cCBUZXhhcywgSW5jLnBkZi9BbWVyaWdyb3VwIFRleGFzLCBJbmMucGRmGgEBOAGCAYABCh1BbWVyaWdyb3VwIFRleGFzIEluYyBjb3B5LnBkZhJcczM6Ly9sb2NhbC11cGxvYWRzLzE2NDgyNDI3MTE0MjEtQW1lcmlncm91cCBUZXhhcyBJbmMgY29weS5wZGYvQW1lcmlncm91cCBUZXhhcyBJbmMgY29weS5wZGYaAQOCAbcBCi81MjktMTAtMDAyMC0wMDAwM19TdXBlcmlvcl9IZWFsdGggUGxhbiwgSW5jLnBkZhKAAXMzOi8vbG9jYWwtdXBsb2Fkcy8xNjQ4MjQyNzExNDIxLTUyOS0xMC0wMDIwLTAwMDAzX1N1cGVyaW9yX0hlYWx0aCBQbGFuLCBJbmMucGRmLzUyOS0xMC0wMDIwLTAwMDAzX1N1cGVyaW9yX0hlYWx0aCBQbGFuLCBJbmMucGRmGgEEggGbAQomY292aWQtaWZjLTItZmx1LXJzdi1jb2RlcyA1LTUtMjAyMS5wZGYSbnMzOi8vbG9jYWwtdXBsb2Fkcy8xNjQ4MjQyODczMjI5LWNvdmlkLWlmYy0yLWZsdS1yc3YtY29kZXMgNS01LTIwMjEucGRmL2NvdmlkLWlmYy0yLWZsdS1yc3YtY29kZXMgNS01LTIwMjEucGRmGgEEkgOyARABGgcI5g8QAhgZIgcI5g8QAhgaKgcI5g8QAhgZMhsKFQoBYhIBYhoNYkBleGFtcGxlLmNvbRABGgA4AUJ0ChlBbWVyaWdyb3VwIFRleGFzLCBJbmMucGRmElRzMzovL2xvY2FsLXVwbG9hZHMvMTY0ODI0MjY2NTYzNC1BbWVyaWdyb3VwIFRleGFzLCBJbmMucGRmL0FtZXJpZ3JvdXAgVGV4YXMsIEluYy5wZGYaAQI=', // pragma: allowlist secret
                },
            },
            {
                __typename: 'RevisionEdge',
                revision: {
                    __typename: 'Revision',
                    id: '95fa29ec-c8b1-4195-82c1-5615bcda7bac',
                    unlockInfo: null,
                    submitInfo: {
                        __typename: 'UpdateInformation',
                        updatedAt: '2022-03-25T21:13:20.419Z',
                        updatedBy: 'aang@example.com',
                        updatedReason: 'Initial submission',
                    },
                    createdAt: '2022-03-25T03:28:56.244Z',
                    submissionData:
                        'ChBTVEFURV9TVUJNSVNTSU9OEAEaJDA3ZjllZmJmLWQ0ZDEtNDRhZS04Njc0LTU2ZDlkNmI3NWNlNiIJU1VCTUlUVEVEKgcI5g8QAhgZMgwI8OD4kQYQgOKiyAE6DAjw4PiRBhDA3eXHAUgYUBJaBHBtYXBgA2onZGVzY3JpcHRpb24gb2YgY29udHJhY3Qgb25seSBzdWJtaXNzaW9uchUKAWESAWEaDWFAZXhhbXBsZS5jb216kgEIARIHCOYPEAIYBRoHCOYPEAIYEyIBASoBATJ0ChlBbWVyaWdyb3VwIFRleGFzLCBJbmMucGRmElRzMzovL2xvY2FsLXVwbG9hZHMvMTY0ODI0MjYzMjE1Ny1BbWVyaWdyb3VwIFRleGFzLCBJbmMucGRmL0FtZXJpZ3JvdXAgVGV4YXMsIEluYy5wZGYaAQE4AYIBgAEKHUFtZXJpZ3JvdXAgVGV4YXMgSW5jIGNvcHkucGRmElxzMzovL2xvY2FsLXVwbG9hZHMvMTY0ODI0MjcxMTQyMS1BbWVyaWdyb3VwIFRleGFzIEluYyBjb3B5LnBkZi9BbWVyaWdyb3VwIFRleGFzIEluYyBjb3B5LnBkZhoBA4IBtwEKLzUyOS0xMC0wMDIwLTAwMDAzX1N1cGVyaW9yX0hlYWx0aCBQbGFuLCBJbmMucGRmEoABczM6Ly9sb2NhbC11cGxvYWRzLzE2NDgyNDI3MTE0MjEtNTI5LTEwLTAwMjAtMDAwMDNfU3VwZXJpb3JfSGVhbHRoIFBsYW4sIEluYy5wZGYvNTI5LTEwLTAwMjAtMDAwMDNfU3VwZXJpb3JfSGVhbHRoIFBsYW4sIEluYy5wZGYaAQSSA7IBEAEaBwjmDxACGBkiBwjmDxACGBoqBwjmDxACGBkyGwoVCgFiEgFiGg1iQGV4YW1wbGUuY29tEAEaADgBQnQKGUFtZXJpZ3JvdXAgVGV4YXMsIEluYy5wZGYSVHMzOi8vbG9jYWwtdXBsb2Fkcy8xNjQ4MjQyNjY1NjM0LUFtZXJpZ3JvdXAgVGV4YXMsIEluYy5wZGYvQW1lcmlncm91cCBUZXhhcywgSW5jLnBkZhoBAg==', // pragma: allowlist secret
                },
            },
        ],
    }
}

type fetchCurrentUserMockProps = {
    user?: UserType | Partial<UserType>
    statusCode: 200 | 403 | 500
}
const fetchCurrentUserMock = ({
    user = mockValidUser(),
    statusCode,
}: // eslint-disable-next-line @typescript-eslint/no-explicit-any
fetchCurrentUserMockProps): MockedResponse<Record<string, any>> => {
    switch (statusCode) {
        case 200:
            return {
                request: { query: FetchCurrentUserDocument },
                result: {
                    data: {
                        fetchCurrentUser: user,
                    },
                },
            }
        case 403:
            return {
                request: { query: FetchCurrentUserDocument },
                error: new Error('You are not logged in'),
            }
        default:
            return {
                request: { query: FetchCurrentUserDocument },
                error: new Error('A network error occurred'),
            }
    }
}

type createDraftSubmissionMockProps = {
    input: {
        programIDs: string[]
        submissionType: string
        submissionDescription: string
    }
    draftSubmission?: DraftSubmission | Partial<DraftSubmission>
    statusCode: 200 | 403 | 500
}

const createDraftSubmissionMock = ({
    input,
    draftSubmission = mockNewDraft(),
    statusCode, // eslint-disable-next-line @typescript-eslint/no-explicit-any
}: createDraftSubmissionMockProps): MockedResponse<Record<string, any>> => {
    const mergedDraftSubmission = Object.assign({}, draftSubmission, input)
    switch (statusCode) {
        case 200:
            return {
                request: {
                    query: CreateDraftSubmissionDocument,
                    variables: { input },
                },
                result: {
                    data: {
                        createDraftSubmission: {
                            draftSubmission: mergedDraftSubmission,
                        },
                    },
                },
            }
        case 403:
            return {
                request: { query: CreateDraftSubmissionDocument },
                error: new Error('You are not logged in'),
            }
        default:
            return {
                request: { query: CreateDraftSubmissionDocument },
                error: new Error('A network error occurred'),
            }
    }
}

type fetchSubmission2MockProps = {
    submission?: Submission2 | Partial<Submission2>
    id: string
    statusCode: 200 | 403 | 500
}

const fetchSubmission2Mock = ({
    submission = mockDraftSubmission2(),
    id,
    statusCode, // eslint-disable-next-line @typescript-eslint/no-explicit-any
}: fetchSubmission2MockProps): MockedResponse<Record<string, any>> => {
    // override the ID of the returned draft to match the queried id.
    const mergedDraftSubmission = Object.assign({}, submission, { id })

    switch (statusCode) {
        case 200:
            return {
                request: {
                    query: FetchSubmission2Document,
                    variables: { input: { submissionID: id } },
                },
                result: {
                    data: {
                        fetchSubmission2: {
                            submission: mergedDraftSubmission,
                        },
                    },
                },
            }
        case 403:
            return {
                request: { query: FetchSubmission2Document },
                error: new Error('You are not logged in'),
            }
        default:
            return {
                request: { query: FetchSubmission2Document },
                error: new Error('A network error occurred'),
            }
    }
}

type fetchStateSubmissionMockProps = {
    stateSubmission?: StateSubmission | Partial<StateSubmission>
    id: string
    statusCode: 200 | 403 | 500
}

type fetchStateSubmission2MockSuccessProps = {
    stateSubmission?: Submission2 | Partial<Submission2>
    id: string
}

const fetchStateSubmission2MockSuccess = ({
    stateSubmission = mockSubmittedSubmission2(),
    id,
}: fetchStateSubmission2MockSuccessProps): MockedResponse<
    // eslint-disable-next-line @typescript-eslint/no-explicit-any
    Record<string, any>
> => {
    // override the ID of the returned draft to match the queried id.
    const mergedStateSubmission = Object.assign({}, stateSubmission, { id })

    return {
        request: {
            query: FetchSubmission2Document,
            variables: { input: { submissionID: id } },
        },
        result: {
            data: {
                fetchSubmission2: {
                    submission: mergedStateSubmission,
                },
            },
        },
    }
}

const fetchStateSubmissionMock = ({
    stateSubmission = mockStateSubmission(),
    id,
    statusCode, // eslint-disable-next-line @typescript-eslint/no-explicit-any
}: fetchStateSubmissionMockProps): MockedResponse<Record<string, any>> => {
    // override the ID of the returned draft to match the queried id.
    console.log('MOCKING', id)
    const mergedStateSubmission = Object.assign({}, stateSubmission, { id })
    switch (statusCode) {
        case 200:
            return {
                request: {
                    query: FetchStateSubmissionDocument,
                    variables: { input: { submissionID: id } },
                },
                result: {
                    data: {
                        fetchStateSubmission: {
                            submission: mergedStateSubmission,
                        },
                    },
                },
            }
        case 403:
            return {
                request: { query: FetchSubmission2Document },
                error: new Error('You are not logged in'),
            }
        default:
            return {
                request: { query: FetchSubmission2Document },
                error: new Error('A network error occurred'),
            }
    }
}

type updateDraftSubmissionMockProps = {
    draftSubmission?: DraftSubmission | Partial<DraftSubmission>
    id: string
    updates: DraftSubmissionUpdates | Partial<DraftSubmissionUpdates>
    statusCode: 200 | 403 | 500
}

const updateDraftSubmissionMock = ({
    id,
    updates,
    statusCode, // eslint-disable-next-line @typescript-eslint/no-explicit-any
}: updateDraftSubmissionMockProps): MockedResponse<Record<string, any>> => {
    const mergedDraftSubmission = Object.assign(
        {},
        mockDraft(),
        updates,
        { id } // make sure the id matches what we queried
    )
    switch (statusCode) {
        case 200:
            return {
                request: {
                    query: UpdateDraftSubmissionDocument,
                    variables: {
                        input: {
                            submissionID: id,
                            draftSubmissionUpdates: updates,
                        },
                    },
                },
                // error: new Error('You are not logged in'),
                result: {
                    data: {
                        updateDraftSubmission: {
                            draftSubmission: mergedDraftSubmission,
                        },
                    },
                },
            }
        case 403:
            return {
                request: { query: UpdateDraftSubmissionDocument },
                error: new Error('You are not logged in'),
            }
        default:
            return {
                request: { query: UpdateDraftSubmissionDocument },
                error: new Error('A network error occurred'),
            }
    }
}

type submitDraftSubmissionMockSuccessProps = {
    stateSubmission?: StateSubmission | Partial<StateSubmission>
    id: string
    submittedReason?: string
}

const submitDraftSubmissionMockSuccess = ({
    stateSubmission,
    id,
    submittedReason,
}: submitDraftSubmissionMockSuccessProps): MockedResponse<
    // eslint-disable-next-line @typescript-eslint/no-explicit-any
    Record<string, any>
> => {
    const submission = stateSubmission ?? mockDraft()
    return {
        request: {
            query: SubmitDraftSubmissionDocument,
            variables: { input: { submissionID: id, submittedReason } },
        },
        result: { data: { submitDraftSubmission: { submission: submission } } },
    }
}

const submitDraftSubmissionMockError = ({
    id,
}: {
    id: string // eslint-disable-next-line @typescript-eslint/no-explicit-any
}): MockedResponse<Record<string, any>> => {
    return {
        request: {
            query: SubmitDraftSubmissionDocument,
            variables: { input: { submissionID: id } },
        },
        result: {
            errors: [
                new GraphQLError('Incomplete submission cannot be submitted'),
            ],
        },
    }
}

type unlockStateSubmissionMockSuccessProps = {
    submission?: Submission2 | Partial<Submission2>
    id: string
    reason: string
}

const unlockStateSubmissionMockSuccess = ({
    submission = mockUnlockedSubmission2(),
    id,
    reason,
}: unlockStateSubmissionMockSuccessProps): MockedResponse<
    // eslint-disable-next-line @typescript-eslint/no-explicit-any
    Record<string, any>
> => {
    return {
        request: {
            query: UnlockStateSubmissionDocument,
            variables: { input: { submissionID: id, unlockedReason: reason } },
        },
        result: { data: { unlockStateSubmission: { submission } } },
    }
}

const unlockStateSubmissionMockError = ({
    id,
    reason,
}: {
    reason: string
    id: string // eslint-disable-next-line @typescript-eslint/no-explicit-any
}): MockedResponse<Record<string, any>> => {
    return {
        request: {
            query: UnlockStateSubmissionDocument,
            variables: { input: { submissionID: id, unlockedReason: reason } },
        },
        result: {
            errors: [
                new GraphQLError('Incomplete submission cannot be submitted'),
            ],
        },
    }
}

// eslint-disable-next-line @typescript-eslint/no-explicit-any
const indexSubmissionsMockSuccess = (
    submissions: Submission[] = [mockDraft(), mockStateSubmission()]
    // eslint-disable-next-line @typescript-eslint/no-explicit-any
): MockedResponse<Record<string, any>> => {
    const submissionEdges = submissions.map((sub) => {
        return {
            node: sub,
        }
    })
    return {
        request: {
            query: IndexSubmissionsDocument,
        },
        result: {
            data: {
                indexSubmissions: {
                    totalCount: submissionEdges.length,
                    edges: submissionEdges,
                },
            },
        },
    }
}

const indexSubmissions2MockSuccess = (
    submissions: Submission2[] = [
        mockUnlockedSubmission2(),
        mockSubmittedSubmission2(),
    ]
    // eslint-disable-next-line @typescript-eslint/no-explicit-any
): MockedResponse<Record<string, any>> => {
    const submissionEdges = submissions.map((sub) => {
        return {
            node: sub,
        }
    })
    return {
        request: {
            query: IndexSubmissions2Document,
        },
        result: {
            data: {
                indexSubmissions2: {
                    totalCount: submissionEdges.length,
                    edges: submissionEdges,
                },
            },
        },
    }
}

export {
    fetchCurrentUserMock,
    mockValidCMSUser,
    createDraftSubmissionMock,
    fetchSubmission2Mock,
    fetchStateSubmissionMock,
    fetchStateSubmission2MockSuccess,
    updateDraftSubmissionMock,
    submitDraftSubmissionMockSuccess,
    submitDraftSubmissionMockError,
    indexSubmissionsMockSuccess,
    indexSubmissions2MockSuccess,
    unlockStateSubmissionMockSuccess,
    unlockStateSubmissionMockError,
}<|MERGE_RESOLUTION|>--- conflicted
+++ resolved
@@ -4,15 +4,9 @@
 import {
     basicStateSubmission,
     basicSubmission,
-    draftWithALittleBitOfEverything
+    draftWithALittleBitOfEverything,
 } from '../common-code/domain-mocks'
-<<<<<<< HEAD
 import { DraftSubmissionType } from '../common-code/domain-models'
-=======
-import {
-    DraftSubmissionType
-} from '../common-code/domain-models'
->>>>>>> ad19a52a
 import { domainToBase64 } from '../common-code/proto/stateSubmission'
 import {
     CreateDraftSubmissionDocument,
@@ -20,20 +14,17 @@
     DraftSubmissionUpdates,
     FetchCurrentUserDocument,
     FetchStateSubmissionDocument,
-    FetchSubmission2Document, IndexSubmissions2Document, IndexSubmissionsDocument,
+    FetchSubmission2Document,
+    IndexSubmissions2Document,
+    IndexSubmissionsDocument,
     State,
     StateSubmission,
     Submission,
-<<<<<<< HEAD
     Submission2,
-    IndexSubmissions2Document,
     SubmitDraftSubmissionDocument,
-=======
-    Submission2, SubmitDraftSubmissionDocument,
->>>>>>> ad19a52a
     UnlockStateSubmissionDocument,
     UpdateDraftSubmissionDocument,
-    User as UserType
+    User as UserType,
 } from '../gen/gqlClient'
 
 /* For use with Apollo MockedProvider in jest tests */
@@ -309,40 +300,35 @@
     }
 }
 
-<<<<<<< HEAD
+export function mockMNState(): State {
+    return {
+        name: 'Minnesota',
+        programs: [
+            {
+                id: 'abbdf9b0-c49e-4c4c-bb6f-040cb7b51cce',
+                name: 'SNBC',
+            },
+            {
+                id: 'd95394e5-44d1-45df-8151-1cc1ee66f100',
+                name: 'PMAP',
+            },
+            {
+                id: 'ea16a6c0-5fc6-4df8-adac-c627e76660ab',
+                name: 'MSC+',
+            },
+            {
+                id: '3fd36500-bf2c-47bc-80e8-e7aa417184c5',
+                name: 'MSHO',
+            },
+        ],
+        code: 'MN',
+    }
+}
+
 export function mockDraftSubmission2(
     submissionData?: Partial<DraftSubmissionType>
 ): Submission2 {
     const submission = { ...basicSubmission(), ...submissionData }
-=======
-export function mockMNState(): State {
-    return {
-      "name": "Minnesota",
-      "programs": [
-        {
-          "id": "abbdf9b0-c49e-4c4c-bb6f-040cb7b51cce",
-          "name": "SNBC"
-        },
-        {
-          "id": "d95394e5-44d1-45df-8151-1cc1ee66f100",
-          "name": "PMAP"
-        },
-        {
-          "id": "ea16a6c0-5fc6-4df8-adac-c627e76660ab",
-          "name": "MSC+"
-        },
-        {
-          "id": "3fd36500-bf2c-47bc-80e8-e7aa417184c5",
-          "name": "MSHO"
-        }
-      ],
-      "code": "MN"
-    }
-}
-
-export function mockDraftSubmission2(submissionData?: Partial<DraftSubmissionType>): Submission2 {
-    const submission = {...basicSubmission(), ...submissionData}
->>>>>>> ad19a52a
     const b64 = domainToBase64(submission)
 
     return {
@@ -442,7 +428,197 @@
     }
 }
 
-export function mockSubmittedSubmission2WithRevision(): Submission2 {
+type fetchCurrentUserMockProps = {
+    user?: UserType | Partial<UserType>
+    statusCode: 200 | 403 | 500
+}
+const fetchCurrentUserMock = ({
+    user = mockValidUser(),
+    statusCode,
+}: // eslint-disable-next-line @typescript-eslint/no-explicit-any
+fetchCurrentUserMockProps): MockedResponse<Record<string, any>> => {
+    switch (statusCode) {
+        case 200:
+            return {
+                request: { query: FetchCurrentUserDocument },
+                result: {
+                    data: {
+                        fetchCurrentUser: user,
+                    },
+                },
+            }
+        case 403:
+            return {
+                request: { query: FetchCurrentUserDocument },
+                error: new Error('You are not logged in'),
+            }
+        default:
+            return {
+                request: { query: FetchCurrentUserDocument },
+                error: new Error('A network error occurred'),
+            }
+    }
+}
+
+type createDraftSubmissionMockProps = {
+    input: {
+        programIDs: string[]
+        submissionType: string
+        submissionDescription: string
+    }
+    draftSubmission?: DraftSubmission | Partial<DraftSubmission>
+    statusCode: 200 | 403 | 500
+}
+
+const createDraftSubmissionMock = ({
+    input,
+    draftSubmission = mockNewDraft(),
+    statusCode, // eslint-disable-next-line @typescript-eslint/no-explicit-any
+}: createDraftSubmissionMockProps): MockedResponse<Record<string, any>> => {
+    const mergedDraftSubmission = Object.assign({}, draftSubmission, input)
+    switch (statusCode) {
+        case 200:
+            return {
+                request: {
+                    query: CreateDraftSubmissionDocument,
+                    variables: { input },
+                },
+                result: {
+                    data: {
+                        createDraftSubmission: {
+                            draftSubmission: mergedDraftSubmission,
+                        },
+                    },
+                },
+            }
+        case 403:
+            return {
+                request: { query: CreateDraftSubmissionDocument },
+                error: new Error('You are not logged in'),
+            }
+        default:
+            return {
+                request: { query: CreateDraftSubmissionDocument },
+                error: new Error('A network error occurred'),
+            }
+    }
+}
+
+type fetchSubmission2MockProps = {
+    submission?: Submission2 | Partial<Submission2>
+    id: string
+    statusCode: 200 | 403 | 500
+}
+
+const fetchSubmission2Mock = ({
+    submission = mockDraftSubmission2(),
+    id,
+    statusCode, // eslint-disable-next-line @typescript-eslint/no-explicit-any
+}: fetchSubmission2MockProps): MockedResponse<Record<string, any>> => {
+    // override the ID of the returned draft to match the queried id.
+    const mergedDraftSubmission = Object.assign({}, submission, { id })
+
+    switch (statusCode) {
+        case 200:
+            return {
+                request: {
+                    query: FetchSubmission2Document,
+                    variables: { input: { submissionID: id } },
+                },
+                result: {
+                    data: {
+                        fetchSubmission2: {
+                            submission: mergedDraftSubmission,
+                        },
+                    },
+                },
+            }
+        case 403:
+            return {
+                request: { query: FetchSubmission2Document },
+                error: new Error('You are not logged in'),
+            }
+        default:
+            return {
+                request: { query: FetchSubmission2Document },
+                error: new Error('A network error occurred'),
+            }
+    }
+}
+
+type fetchStateSubmissionMockProps = {
+    stateSubmission?: StateSubmission | Partial<StateSubmission>
+    id: string
+    statusCode: 200 | 403 | 500
+}
+
+type fetchStateSubmission2MockSuccessProps = {
+    stateSubmission?: Submission2 | Partial<Submission2>
+    id: string
+}
+
+const fetchStateSubmission2MockSuccess = ({
+    stateSubmission = mockSubmittedSubmission2(),
+    id,
+}: fetchStateSubmission2MockSuccessProps): MockedResponse<
+    // eslint-disable-next-line @typescript-eslint/no-explicit-any
+    Record<string, any>
+> => {
+    // override the ID of the returned draft to match the queried id.
+    const mergedStateSubmission = Object.assign({}, stateSubmission, { id })
+
+    return {
+        request: {
+            query: FetchSubmission2Document,
+            variables: { input: { submissionID: id } },
+        },
+        result: {
+            data: {
+                fetchSubmission2: {
+                    submission: mergedStateSubmission,
+                },
+            },
+        },
+    }
+}
+
+const fetchStateSubmissionMock = ({
+    stateSubmission = mockStateSubmission(),
+    id,
+    statusCode, // eslint-disable-next-line @typescript-eslint/no-explicit-any
+}: fetchStateSubmissionMockProps): MockedResponse<Record<string, any>> => {
+    // override the ID of the returned draft to match the queried id.
+    console.log('MOCKING', id)
+    const mergedStateSubmission = Object.assign({}, stateSubmission, { id })
+    switch (statusCode) {
+        case 200:
+            return {
+                request: {
+                    query: FetchStateSubmissionDocument,
+                    variables: { input: { submissionID: id } },
+                },
+                result: {
+                    data: {
+                        fetchStateSubmission: {
+                            submission: mergedStateSubmission,
+                        },
+                    },
+                },
+            }
+        case 403:
+            return {
+                request: { query: FetchSubmission2Document },
+                error: new Error('You are not logged in'),
+            }
+        default:
+            return {
+                request: { query: FetchSubmission2Document },
+                error: new Error('A network error occurred'),
+            }
+    }
+}
+
+const mockSubmittedSubmission2WithRevision = (): Submission2 => {
     return {
         __typename: 'Submission2',
         id: '07f9efbf-d4d1-44ae-8674-56d9d6b75ce6',
@@ -512,196 +688,6 @@
                 },
             },
         ],
-    }
-}
-
-type fetchCurrentUserMockProps = {
-    user?: UserType | Partial<UserType>
-    statusCode: 200 | 403 | 500
-}
-const fetchCurrentUserMock = ({
-    user = mockValidUser(),
-    statusCode,
-}: // eslint-disable-next-line @typescript-eslint/no-explicit-any
-fetchCurrentUserMockProps): MockedResponse<Record<string, any>> => {
-    switch (statusCode) {
-        case 200:
-            return {
-                request: { query: FetchCurrentUserDocument },
-                result: {
-                    data: {
-                        fetchCurrentUser: user,
-                    },
-                },
-            }
-        case 403:
-            return {
-                request: { query: FetchCurrentUserDocument },
-                error: new Error('You are not logged in'),
-            }
-        default:
-            return {
-                request: { query: FetchCurrentUserDocument },
-                error: new Error('A network error occurred'),
-            }
-    }
-}
-
-type createDraftSubmissionMockProps = {
-    input: {
-        programIDs: string[]
-        submissionType: string
-        submissionDescription: string
-    }
-    draftSubmission?: DraftSubmission | Partial<DraftSubmission>
-    statusCode: 200 | 403 | 500
-}
-
-const createDraftSubmissionMock = ({
-    input,
-    draftSubmission = mockNewDraft(),
-    statusCode, // eslint-disable-next-line @typescript-eslint/no-explicit-any
-}: createDraftSubmissionMockProps): MockedResponse<Record<string, any>> => {
-    const mergedDraftSubmission = Object.assign({}, draftSubmission, input)
-    switch (statusCode) {
-        case 200:
-            return {
-                request: {
-                    query: CreateDraftSubmissionDocument,
-                    variables: { input },
-                },
-                result: {
-                    data: {
-                        createDraftSubmission: {
-                            draftSubmission: mergedDraftSubmission,
-                        },
-                    },
-                },
-            }
-        case 403:
-            return {
-                request: { query: CreateDraftSubmissionDocument },
-                error: new Error('You are not logged in'),
-            }
-        default:
-            return {
-                request: { query: CreateDraftSubmissionDocument },
-                error: new Error('A network error occurred'),
-            }
-    }
-}
-
-type fetchSubmission2MockProps = {
-    submission?: Submission2 | Partial<Submission2>
-    id: string
-    statusCode: 200 | 403 | 500
-}
-
-const fetchSubmission2Mock = ({
-    submission = mockDraftSubmission2(),
-    id,
-    statusCode, // eslint-disable-next-line @typescript-eslint/no-explicit-any
-}: fetchSubmission2MockProps): MockedResponse<Record<string, any>> => {
-    // override the ID of the returned draft to match the queried id.
-    const mergedDraftSubmission = Object.assign({}, submission, { id })
-
-    switch (statusCode) {
-        case 200:
-            return {
-                request: {
-                    query: FetchSubmission2Document,
-                    variables: { input: { submissionID: id } },
-                },
-                result: {
-                    data: {
-                        fetchSubmission2: {
-                            submission: mergedDraftSubmission,
-                        },
-                    },
-                },
-            }
-        case 403:
-            return {
-                request: { query: FetchSubmission2Document },
-                error: new Error('You are not logged in'),
-            }
-        default:
-            return {
-                request: { query: FetchSubmission2Document },
-                error: new Error('A network error occurred'),
-            }
-    }
-}
-
-type fetchStateSubmissionMockProps = {
-    stateSubmission?: StateSubmission | Partial<StateSubmission>
-    id: string
-    statusCode: 200 | 403 | 500
-}
-
-type fetchStateSubmission2MockSuccessProps = {
-    stateSubmission?: Submission2 | Partial<Submission2>
-    id: string
-}
-
-const fetchStateSubmission2MockSuccess = ({
-    stateSubmission = mockSubmittedSubmission2(),
-    id,
-}: fetchStateSubmission2MockSuccessProps): MockedResponse<
-    // eslint-disable-next-line @typescript-eslint/no-explicit-any
-    Record<string, any>
-> => {
-    // override the ID of the returned draft to match the queried id.
-    const mergedStateSubmission = Object.assign({}, stateSubmission, { id })
-
-    return {
-        request: {
-            query: FetchSubmission2Document,
-            variables: { input: { submissionID: id } },
-        },
-        result: {
-            data: {
-                fetchSubmission2: {
-                    submission: mergedStateSubmission,
-                },
-            },
-        },
-    }
-}
-
-const fetchStateSubmissionMock = ({
-    stateSubmission = mockStateSubmission(),
-    id,
-    statusCode, // eslint-disable-next-line @typescript-eslint/no-explicit-any
-}: fetchStateSubmissionMockProps): MockedResponse<Record<string, any>> => {
-    // override the ID of the returned draft to match the queried id.
-    console.log('MOCKING', id)
-    const mergedStateSubmission = Object.assign({}, stateSubmission, { id })
-    switch (statusCode) {
-        case 200:
-            return {
-                request: {
-                    query: FetchStateSubmissionDocument,
-                    variables: { input: { submissionID: id } },
-                },
-                result: {
-                    data: {
-                        fetchStateSubmission: {
-                            submission: mergedStateSubmission,
-                        },
-                    },
-                },
-            }
-        case 403:
-            return {
-                request: { query: FetchSubmission2Document },
-                error: new Error('You are not logged in'),
-            }
-        default:
-            return {
-                request: { query: FetchSubmission2Document },
-                error: new Error('A network error occurred'),
-            }
     }
 }
 
@@ -826,8 +812,9 @@
     id,
     reason,
 }: {
+    id: string
     reason: string
-    id: string // eslint-disable-next-line @typescript-eslint/no-explicit-any
+    // eslint-disable-next-line @typescript-eslint/no-explicit-any
 }): MockedResponse<Record<string, any>> => {
     return {
         request: {
@@ -908,4 +895,5 @@
     indexSubmissions2MockSuccess,
     unlockStateSubmissionMockSuccess,
     unlockStateSubmissionMockError,
+    mockSubmittedSubmission2WithRevision,
 }