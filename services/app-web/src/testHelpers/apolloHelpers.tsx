import { MockedResponse } from '@apollo/client/testing'
import dayjs from 'dayjs'
import { GraphQLError } from 'graphql'
import {
    basicStateSubmission,
    basicSubmission,
    draftWithALittleBitOfEverything
} from '../common-code/domain-mocks'
<<<<<<< HEAD
import {
    DraftSubmissionType
} from '../common-code/domain-models'
=======
import { DraftSubmissionType } from '../common-code/domain-models'
>>>>>>> 03240b15
import { domainToBase64 } from '../common-code/proto/stateSubmission'
import {
    CreateDraftSubmissionDocument,
    DraftSubmission,
    DraftSubmissionUpdates,
    FetchCurrentUserDocument,
    FetchStateSubmissionDocument,
    FetchSubmission2Document, IndexSubmissions2Document, IndexSubmissionsDocument,
    State,
    StateSubmission,
    Submission,
<<<<<<< HEAD
    Submission2, SubmitDraftSubmissionDocument,
=======
    Submission2,
    IndexSubmissions2Document,
    SubmitDraftSubmissionDocument,
>>>>>>> 03240b15
    UnlockStateSubmissionDocument,
    UpdateDraftSubmissionDocument,
    User as UserType
} from '../gen/gqlClient'

/* For use with Apollo MockedProvider in jest tests */
function mockValidUser(): UserType {
    return {
        __typename: 'StateUser' as const,
        state: mockMNState(),
        role: 'STATE_USER',
        name: 'Bob it user',
        email: 'bob@dmas.mn.gov',
    }
}

function mockValidCMSUser(): UserType {
    return {
        __typename: 'CMSUser' as const,
        role: 'CMS_USER',
        name: 'Bob it user',
        email: 'bob@dmas.mn.gov',
    }
}

export function mockDraft(): DraftSubmission {
    return {
        __typename: 'DraftSubmission',
        createdAt: new Date(),
        updatedAt: new Date(),
        id: 'test-abc-123',
        stateCode: 'MN',
        programIDs: ['abbdf9b0-c49e-4c4c-bb6f-040cb7b51cce'],
        name: 'MN-MSHO-0001',
        submissionType: 'CONTRACT_ONLY',
        submissionDescription: 'A real submission',
        documents: [],
        contractType: 'BASE',
        contractExecutionStatus: 'EXECUTED',
        contractDocuments: [],
        contractDateStart: new Date(),
        contractDateEnd: dayjs().add(2, 'days').toDate(),
        contractAmendmentInfo: null,
        managedCareEntities: [],
        federalAuthorities: ['VOLUNTARY', 'BENCHMARK'],
        rateType: null,
        rateDocuments: [],
        rateDateStart: null,
        rateDateEnd: null,
        rateDateCertified: null,
        rateAmendmentInfo: null,
        stateContacts: [],
        actuaryContacts: [],
        actuaryCommunicationPreference: null,
    }
}

export function mockContactAndRatesDraft(): DraftSubmission {
    return {
        __typename: 'DraftSubmission',
        createdAt: new Date(),
        updatedAt: new Date(),
        id: 'test-abc-123',
        stateCode: 'MN',
        programIDs: ['abbdf9b0-c49e-4c4c-bb6f-040cb7b51cce'],
        name: 'MN-MSHO-0001',
        submissionType: 'CONTRACT_AND_RATES',
        submissionDescription: 'A real submission',
        documents: [],
        contractType: 'BASE',
        contractExecutionStatus: 'EXECUTED',
        contractDocuments: [],
        contractDateStart: new Date(),
        contractDateEnd: dayjs().add(2, 'days').toDate(),
        contractAmendmentInfo: null,
        managedCareEntities: [],
        federalAuthorities: ['VOLUNTARY', 'BENCHMARK'],
        rateType: null,
        rateDocuments: [],
        rateDateStart: null,
        rateDateEnd: null,
        rateDateCertified: null,
        rateAmendmentInfo: null,
        stateContacts: [],
        actuaryContacts: [],
        actuaryCommunicationPreference: null,
    }
}

export function mockCompleteDraft(): DraftSubmission {
    return {
        createdAt: new Date(),
        updatedAt: new Date(),
        id: 'test-abc-123',
        stateCode: 'MN',
        programIDs: ['abbdf9b0-c49e-4c4c-bb6f-040cb7b51cce'],
        name: 'MN-MSHO-0001',
        submissionType: 'CONTRACT_ONLY',
        submissionDescription: 'A real submission',
        documents: [],
        contractType: 'BASE',
        contractExecutionStatus: 'EXECUTED',
        contractDocuments: [],
        contractDateStart: new Date(),
        contractDateEnd: new Date(),
        contractAmendmentInfo: null,
        managedCareEntities: [],
        federalAuthorities: ['VOLUNTARY', 'BENCHMARK'],
        rateType: 'NEW',
        rateDocuments: [],
        rateDateStart: new Date(),
        rateDateEnd: new Date(),
        rateDateCertified: new Date(),
        rateAmendmentInfo: null,
        stateContacts: [
            {
                name: 'Test Person',
                titleRole: 'A Role',
                email: 'test@test.com',
            },
        ],
        actuaryContacts: [],
        actuaryCommunicationPreference: null,
    }
}

export function mockContractAndRatesDraft(): DraftSubmission {
    return {
        createdAt: new Date(),
        updatedAt: new Date(),
        id: 'test-abc-123',
        stateCode: 'MN',
        programIDs: ['pmap'],
        name: 'MN-PMAP-0001',
        submissionType: 'CONTRACT_AND_RATES',
        submissionDescription: 'A real submission',
        documents: [],
        contractType: 'AMENDMENT',
        contractExecutionStatus: 'EXECUTED',
        contractDocuments: [],
        contractDateStart: new Date(),
        contractDateEnd: new Date(),
        contractAmendmentInfo: {
            itemsBeingAmended: [
                'BENEFITS_PROVIDED',
                'LENGTH_OF_CONTRACT_PERIOD',
                'CAPITATION_RATES',
            ],
            otherItemBeingAmended: 'Test amendment',
            capitationRatesAmendedInfo: {
                reason: 'OTHER',
                otherReason: 'Test reason',
            },
            relatedToCovid19: true,
        },
        managedCareEntities: ['MCO'],
        federalAuthorities: ['STATE_PLAN'],
        rateType: 'AMENDMENT',
        rateDocuments: [],
        rateDateStart: new Date(),
        rateDateEnd: new Date(),
        rateDateCertified: new Date(),
        rateAmendmentInfo: {
            effectiveDateStart: new Date(),
            effectiveDateEnd: new Date(),
        },
        stateContacts: [
            {
                name: 'State Contact 1',
                titleRole: 'Test State Contact 1',
                email: 'statecontact1@test.com',
            },
            {
                name: 'State Contact 2',
                titleRole: 'Test State Contact 2',
                email: 'statecontact2@test.com',
            },
        ],
        actuaryContacts: [
            {
                actuarialFirm: 'DELOITTE',
                name: 'Actuary Contact 1',
                titleRole: 'Test Actuary Contact 1',
                email: 'actuarycontact1@test.com',
            },
        ],
        actuaryCommunicationPreference: 'OACT_TO_ACTUARY',
    }
}

function mockNewDraft(): DraftSubmission {
    return {
        __typename: 'DraftSubmission',
        createdAt: new Date(),
        updatedAt: new Date(),
        id: 'test-abc-124',
        stateCode: 'MN',
        programIDs: ['abbdf9b0-c49e-4c4c-bb6f-040cb7b51cce'],
        name: 'MN-MSHO-0002',
        submissionType: 'CONTRACT_ONLY',
        submissionDescription: 'A real submission',
        documents: [],
        contractType: null,
        contractExecutionStatus: null,
        contractDocuments: [],
        contractDateStart: null,
        contractDateEnd: null,
        contractAmendmentInfo: null,
        managedCareEntities: [],
        federalAuthorities: [],
        rateType: null,
        rateDocuments: [],
        rateDateStart: null,
        rateDateEnd: null,
        rateDateCertified: null,
        stateContacts: [],
        actuaryContacts: [],
        actuaryCommunicationPreference: null,
    }
}

export function mockStateSubmission(): StateSubmission {
    return {
        __typename: 'StateSubmission',
        createdAt: new Date(),
        updatedAt: new Date(),
        id: 'test-abc-125',
        stateCode: 'MN',
        programIDs: ['abbdf9b0-c49e-4c4c-bb6f-040cb7b51cce'],
        name: 'MN-MSHO-0003',
        submissionType: 'CONTRACT_AND_RATES',
        submissionDescription: 'A submitted submission',
        submittedAt: new Date(),
        documents: [
            {
                s3URL: 's3://bucketname/key/supporting-documents',
                name: 'supporting documents',
                documentCategories: ['RATES_RELATED' as const],
            },
        ],
        contractType: 'BASE',
        contractExecutionStatus: 'EXECUTED',
        contractDocuments: [
            {
                s3URL: 's3://bucketname/key/contract',
                name: 'contract',
                documentCategories: ['CONTRACT' as const],
            },
        ],
        contractDateStart: new Date(),
        contractDateEnd: new Date(),
        contractAmendmentInfo: null,
        managedCareEntities: ['ENROLLMENT_PROCESS'],
        federalAuthorities: ['VOLUNTARY', 'BENCHMARK'],
        rateType: 'NEW',
        rateDocuments: [
            {
                s3URL: 's3://bucketname/key/rate',
                name: 'rate',
                documentCategories: ['RATES' as const],
            },
        ],
        rateDateStart: new Date(),
        rateDateEnd: new Date(),
        rateDateCertified: new Date(),
        rateAmendmentInfo: null,
        stateContacts: [
            {
                name: 'Test Person',
                titleRole: 'A Role',
                email: 'test@test.com',
            },
        ],
        actuaryContacts: [],
        actuaryCommunicationPreference: null,
    }
}

<<<<<<< HEAD
export function mockMNState(): State {
    return {
      "name": "Minnesota",
      "programs": [
        {
          "id": "abbdf9b0-c49e-4c4c-bb6f-040cb7b51cce",
          "name": "SNBC"
        },
        {
          "id": "d95394e5-44d1-45df-8151-1cc1ee66f100",
          "name": "PMAP"
        },
        {
          "id": "ea16a6c0-5fc6-4df8-adac-c627e76660ab",
          "name": "MSC+"
        },
        {
          "id": "3fd36500-bf2c-47bc-80e8-e7aa417184c5",
          "name": "MSHO"
        }
      ],
      "code": "MN"
    }
}

export function mockDraftSubmission2(submissionData?: Partial<DraftSubmissionType>): Submission2 {
    const submission = {...basicSubmission(), ...submissionData}
=======
export function mockDraftSubmission2(
    submissionData?: Partial<DraftSubmissionType>
): Submission2 {
    const submission = { ...basicSubmission(), ...submissionData }
>>>>>>> 03240b15
    const b64 = domainToBase64(submission)

    return {
        __typename: 'Submission2',
        id: 'test-id-123',
        status: 'DRAFT',
        intiallySubmittedAt: '2022-01-01',
        stateCode: 'MN',
        state: mockMNState(),
        revisions: [
            {
                revision: {
                    id: 'revision1',
                    unlockInfo: null,
                    createdAt: '2019-01-01',
                    submitInfo: null,
                    submissionData: b64,
                },
            },
        ],
    }
}

export function mockSubmittedSubmission2(): Submission2 {
    // get a submitted DomainModel submission
    // turn it into proto
    const submission = basicStateSubmission()
    const b64 = domainToBase64(submission)

    return {
        id: 'test-id-123',
        status: 'SUBMITTED',
        intiallySubmittedAt: '2022-01-01',
        stateCode: 'MN',
        state: mockMNState(),
        revisions: [
            {
                revision: {
                    id: 'revision1',
                    createdAt: new Date(),
                    unlockInfo: null,
                    submitInfo: {
                        updatedAt: '2021-01-01',
                        updatedBy: 'test@example.com',
                        updatedReason: 'Initial submit',
                    },
                    submissionData: b64,
                },
            },
        ],
    }
}

export function mockSubmittedSubmission2WithRevisions(): Submission2 {
    // get a submitted DomainModel submission
    // turn it into proto
    const submission = basicStateSubmission()
    const b64 = domainToBase64(submission)

    return {
        id: 'test-id-123',
        status: 'SUBMITTED',
        intiallySubmittedAt: '2022-01-01',
        stateCode: 'MN',
        revisions: [
            {
                revision: {
                    id: 'sd596de8-852d-4e42-ab0a-c9c9bf78c3c1',
                    unlockInfo: {
                        updatedAt: '2022-03-25T01:18:44.663Z',
                        updatedBy: 'zuko@example.com',
                        updatedReason: 'Latest unlock',
                    },
                    submitInfo: {
                        updatedAt: '2022-03-25T01:19:46.154Z',
                        updatedBy: 'aang@example.com',
                        updatedReason: 'Should be latest resubmission',
                        __typename: 'UpdateInformation',
                    },
                    createdAt: '2022-03-25T01:18:44.665Z',
                    submissionData: b64,
                },
            },
            {
                revision: {
                    id: '26596de8-852d-4e42-bb0a-c9c9bf78c3de',
                    unlockInfo: {
                        updatedAt: '2022-03-24T01:18:44.663Z',
                        updatedBy: 'zuko@example.com',
                        updatedReason: 'testing stuff',
                    },
                    submitInfo: {
                        updatedAt: '2022-03-24T01:19:46.154Z',
                        updatedBy: 'aang@example.com',
                        updatedReason: 'Placeholder resubmission reason',
                    },
                    createdAt: '2022-03-24T01:18:44.665Z',
                    submissionData: b64,
                },
            },
            {
                revision: {
                    id: 'e048cdcf-5b19-4acb-8ead-d7dc2fd6cd30',
                    unlockInfo: null,
                    submitInfo: {
                        updatedAt: '2022-03-23T02:08:52.259Z',
                        updatedBy: 'aang@example.com',
                        updatedReason: 'Initial submission',
                    },
                    createdAt: '2022-03-23T02:08:14.241Z',
                    submissionData: b64,
                },
            },
        ],
    }
}

export function mockUnlockedSubmission2(
    submissionData?: Partial<DraftSubmissionType>
): Submission2 {
    const submission = {
        ...draftWithALittleBitOfEverything(),
        ...submissionData,
    }
    const b64 = domainToBase64(submission)

    return {
        id: 'test-id-123',
        status: 'UNLOCKED',
        intiallySubmittedAt: '2020-01-01',
        stateCode: 'MN',
        state: mockMNState(),
        revisions: [
            {
                revision: {
                    id: 'revision2',
                    createdAt: new Date(),
                    unlockInfo: {
                        updatedAt: new Date(),
                        updatedBy: 'bob@dmas.mn.gov',
                        updatedReason: 'Test unlock reason',
                    },
                    submitInfo: null,
                    submissionData: b64,
                },
            },
            {
                revision: {
                    id: 'revision1',
                    createdAt: new Date('2020-01-01'),
                    unlockInfo: null,
                    submitInfo: {
                        updatedAt: '2021-01-01',
                        updatedBy: 'test@example.com',
                        updatedReason: 'Initial submit',
                    },
                    submissionData: b64,
                },
            },
        ],
    }
}

type fetchCurrentUserMockProps = {
    user?: UserType | Partial<UserType>
    statusCode: 200 | 403 | 500
}
const fetchCurrentUserMock = ({
    user = mockValidUser(),
    statusCode,
}: // eslint-disable-next-line @typescript-eslint/no-explicit-any
fetchCurrentUserMockProps): MockedResponse<Record<string, any>> => {
    switch (statusCode) {
        case 200:
            return {
                request: { query: FetchCurrentUserDocument },
                result: {
                    data: {
                        fetchCurrentUser: user,
                    },
                },
            }
        case 403:
            return {
                request: { query: FetchCurrentUserDocument },
                error: new Error('You are not logged in'),
            }
        default:
            return {
                request: { query: FetchCurrentUserDocument },
                error: new Error('A network error occurred'),
            }
    }
}

type createDraftSubmissionMockProps = {
    input: {
        programIDs: string[]
        submissionType: string
        submissionDescription: string
    }
    draftSubmission?: DraftSubmission | Partial<DraftSubmission>
    statusCode: 200 | 403 | 500
}

const createDraftSubmissionMock = ({
    input,
    draftSubmission = mockNewDraft(),
    statusCode, // eslint-disable-next-line @typescript-eslint/no-explicit-any
}: createDraftSubmissionMockProps): MockedResponse<Record<string, any>> => {
    const mergedDraftSubmission = Object.assign({}, draftSubmission, input)
    switch (statusCode) {
        case 200:
            return {
                request: {
                    query: CreateDraftSubmissionDocument,
                    variables: { input },
                },
                result: {
                    data: {
                        createDraftSubmission: {
                            draftSubmission: mergedDraftSubmission,
                        },
                    },
                },
            }
        case 403:
            return {
                request: { query: CreateDraftSubmissionDocument },
                error: new Error('You are not logged in'),
            }
        default:
            return {
                request: { query: CreateDraftSubmissionDocument },
                error: new Error('A network error occurred'),
            }
    }
}

type fetchSubmission2MockProps = {
    submission?: Submission2 | Partial<Submission2>
    id: string
    statusCode: 200 | 403 | 500
}

const fetchSubmission2Mock = ({
    submission = mockDraftSubmission2(),
    id,
    statusCode, // eslint-disable-next-line @typescript-eslint/no-explicit-any
}: fetchSubmission2MockProps): MockedResponse<Record<string, any>> => {
    // override the ID of the returned draft to match the queried id.
    const mergedDraftSubmission = Object.assign({}, submission, { id })

    switch (statusCode) {
        case 200:
            return {
                request: {
                    query: FetchSubmission2Document,
                    variables: { input: { submissionID: id } },
                },
                result: {
                    data: {
                        fetchSubmission2: {
                            submission: mergedDraftSubmission,
                        },
                    },
                },
            }
        case 403:
            return {
                request: { query: FetchSubmission2Document },
                error: new Error('You are not logged in'),
            }
        default:
            return {
                request: { query: FetchSubmission2Document },
                error: new Error('A network error occurred'),
            }
    }
}

type fetchStateSubmissionMockProps = {
    stateSubmission?: StateSubmission | Partial<StateSubmission>
    id: string
    statusCode: 200 | 403 | 500
}

type fetchStateSubmission2MockSuccessProps = {
    stateSubmission?: Submission2 | Partial<Submission2>
    id: string
}

const fetchStateSubmission2MockSuccess = ({
    stateSubmission = mockSubmittedSubmission2(),
    id, // eslint-disable-next-line @typescript-eslint/no-explicit-any
}: fetchStateSubmission2MockSuccessProps): MockedResponse<
    Record<string, any>
> => {
    // override the ID of the returned draft to match the queried id.
    const mergedStateSubmission = Object.assign({}, stateSubmission, { id })

    return {
        request: {
            query: FetchSubmission2Document,
            variables: { input: { submissionID: id } },
        },
        result: {
            data: {
                fetchSubmission2: {
                    submission: mergedStateSubmission,
                },
            },
        },
    }
}

const fetchStateSubmissionMock = ({
    stateSubmission = mockStateSubmission(),
    id,
    statusCode, // eslint-disable-next-line @typescript-eslint/no-explicit-any
}: fetchStateSubmissionMockProps): MockedResponse<Record<string, any>> => {
    // override the ID of the returned draft to match the queried id.
    console.log('MOCKING', id)
    const mergedStateSubmission = Object.assign({}, stateSubmission, { id })
    switch (statusCode) {
        case 200:
            return {
                request: {
                    query: FetchStateSubmissionDocument,
                    variables: { input: { submissionID: id } },
                },
                result: {
                    data: {
                        fetchStateSubmission: {
                            submission: mergedStateSubmission,
                        },
                    },
                },
            }
        case 403:
            return {
                request: { query: FetchSubmission2Document },
                error: new Error('You are not logged in'),
            }
        default:
            return {
                request: { query: FetchSubmission2Document },
                error: new Error('A network error occurred'),
            }
    }
}

type updateDraftSubmissionMockProps = {
    draftSubmission?: DraftSubmission | Partial<DraftSubmission>
    id: string
    updates: DraftSubmissionUpdates | Partial<DraftSubmissionUpdates>
    statusCode: 200 | 403 | 500
}

const updateDraftSubmissionMock = ({
    id,
    updates,
    statusCode, // eslint-disable-next-line @typescript-eslint/no-explicit-any
}: updateDraftSubmissionMockProps): MockedResponse<Record<string, any>> => {
    const mergedDraftSubmission = Object.assign(
        {},
        mockDraft(),
        updates,
        { id } // make sure the id matches what we queried
    )
    switch (statusCode) {
        case 200:
            return {
                request: {
                    query: UpdateDraftSubmissionDocument,
                    variables: {
                        input: {
                            submissionID: id,
                            draftSubmissionUpdates: updates,
                        },
                    },
                },
                // error: new Error('You are not logged in'),
                result: {
                    data: {
                        updateDraftSubmission: {
                            draftSubmission: mergedDraftSubmission,
                        },
                    },
                },
            }
        case 403:
            return {
                request: { query: UpdateDraftSubmissionDocument },
                error: new Error('You are not logged in'),
            }
        default:
            return {
                request: { query: UpdateDraftSubmissionDocument },
                error: new Error('A network error occurred'),
            }
    }
}

type submitDraftSubmissionMockSuccessProps = {
    stateSubmission?: StateSubmission | Partial<StateSubmission>
    id: string
    submittedReason?: string
}

const submitDraftSubmissionMockSuccess = ({
    stateSubmission,
    id,
    submittedReason,
}: submitDraftSubmissionMockSuccessProps): MockedResponse<
    // eslint-disable-next-line @typescript-eslint/no-explicit-any
    Record<string, any>
> => {
    const submission = stateSubmission ?? mockDraft()
    return {
        request: {
            query: SubmitDraftSubmissionDocument,
            variables: { input: { submissionID: id, submittedReason } },
        },
        result: { data: { submitDraftSubmission: { submission: submission } } },
    }
}

const submitDraftSubmissionMockError = ({
    id,
}: {
    id: string // eslint-disable-next-line @typescript-eslint/no-explicit-any
}): MockedResponse<Record<string, any>> => {
    return {
        request: {
            query: SubmitDraftSubmissionDocument,
            variables: { input: { submissionID: id } },
        },
        result: {
            errors: [
                new GraphQLError('Incomplete submission cannot be submitted'),
            ],
        },
    }
}

type unlockStateSubmissionMockSuccessProps = {
    submission?: Submission2 | Partial<Submission2>
    id: string
    reason: string
}

const unlockStateSubmissionMockSuccess = ({
    submission = mockUnlockedSubmission2(),
    id,
    reason,
}: unlockStateSubmissionMockSuccessProps): MockedResponse<
    // eslint-disable-next-line @typescript-eslint/no-explicit-any
    Record<string, any>
> => {
    return {
        request: {
            query: UnlockStateSubmissionDocument,
            variables: { input: { submissionID: id, unlockedReason: reason } },
        },
        result: { data: { unlockStateSubmission: { submission } } },
    }
}

const unlockStateSubmissionMockError = ({
    id,
    reason,
}: {
    id: string // eslint-disable-next-line @typescript-eslint/no-explicit-any
    reason: string
}): MockedResponse<Record<string, unknown>> => {
    return {
        request: {
            query: UnlockStateSubmissionDocument,
            variables: { input: { submissionID: id, unlockedReason: reason } },
        },
        result: {
            errors: [
                new GraphQLError('Incomplete submission cannot be submitted'),
            ],
        },
    }
}

// eslint-disable-next-line @typescript-eslint/no-explicit-any
const indexSubmissionsMockSuccess = (
    submissions: Submission[] = [mockDraft(), mockStateSubmission()]
    // eslint-disable-next-line @typescript-eslint/no-explicit-any
): MockedResponse<Record<string, any>> => {
    const submissionEdges = submissions.map((sub) => {
        return {
            node: sub,
        }
    })
    return {
        request: {
            query: IndexSubmissionsDocument,
        },
        result: {
            data: {
                indexSubmissions: {
                    totalCount: submissionEdges.length,
                    edges: submissionEdges,
                },
            },
        },
    }
}

const indexSubmissions2MockSuccess = (
    submissions: Submission2[] = [
        mockUnlockedSubmission2(),
        mockSubmittedSubmission2(),
    ]
    // eslint-disable-next-line @typescript-eslint/no-explicit-any
): MockedResponse<Record<string, any>> => {
    const submissionEdges = submissions.map((sub) => {
        return {
            node: sub,
        }
    })
    return {
        request: {
            query: IndexSubmissions2Document,
        },
        result: {
            data: {
                indexSubmissions2: {
                    totalCount: submissionEdges.length,
                    edges: submissionEdges,
                },
            },
        },
    }
}

export {
    fetchCurrentUserMock,
    mockValidCMSUser,
    createDraftSubmissionMock,
    fetchSubmission2Mock,
    fetchStateSubmissionMock,
    fetchStateSubmission2MockSuccess,
    updateDraftSubmissionMock,
    submitDraftSubmissionMockSuccess,
    submitDraftSubmissionMockError,
    indexSubmissionsMockSuccess,
    indexSubmissions2MockSuccess,
    unlockStateSubmissionMockSuccess,
    unlockStateSubmissionMockError,
}<|MERGE_RESOLUTION|>--- conflicted
+++ resolved
@@ -4,15 +4,9 @@
 import {
     basicStateSubmission,
     basicSubmission,
-    draftWithALittleBitOfEverything
+    draftWithALittleBitOfEverything,
 } from '../common-code/domain-mocks'
-<<<<<<< HEAD
-import {
-    DraftSubmissionType
-} from '../common-code/domain-models'
-=======
 import { DraftSubmissionType } from '../common-code/domain-models'
->>>>>>> 03240b15
 import { domainToBase64 } from '../common-code/proto/stateSubmission'
 import {
     CreateDraftSubmissionDocument,
@@ -20,20 +14,17 @@
     DraftSubmissionUpdates,
     FetchCurrentUserDocument,
     FetchStateSubmissionDocument,
-    FetchSubmission2Document, IndexSubmissions2Document, IndexSubmissionsDocument,
+    FetchSubmission2Document,
+    IndexSubmissions2Document,
+    IndexSubmissionsDocument,
     State,
     StateSubmission,
     Submission,
-<<<<<<< HEAD
-    Submission2, SubmitDraftSubmissionDocument,
-=======
     Submission2,
-    IndexSubmissions2Document,
     SubmitDraftSubmissionDocument,
->>>>>>> 03240b15
     UnlockStateSubmissionDocument,
     UpdateDraftSubmissionDocument,
-    User as UserType
+    User as UserType,
 } from '../gen/gqlClient'
 
 /* For use with Apollo MockedProvider in jest tests */
@@ -309,40 +300,35 @@
     }
 }
 
-<<<<<<< HEAD
 export function mockMNState(): State {
     return {
-      "name": "Minnesota",
-      "programs": [
-        {
-          "id": "abbdf9b0-c49e-4c4c-bb6f-040cb7b51cce",
-          "name": "SNBC"
-        },
-        {
-          "id": "d95394e5-44d1-45df-8151-1cc1ee66f100",
-          "name": "PMAP"
-        },
-        {
-          "id": "ea16a6c0-5fc6-4df8-adac-c627e76660ab",
-          "name": "MSC+"
-        },
-        {
-          "id": "3fd36500-bf2c-47bc-80e8-e7aa417184c5",
-          "name": "MSHO"
-        }
-      ],
-      "code": "MN"
-    }
-}
-
-export function mockDraftSubmission2(submissionData?: Partial<DraftSubmissionType>): Submission2 {
-    const submission = {...basicSubmission(), ...submissionData}
-=======
+        name: 'Minnesota',
+        programs: [
+            {
+                id: 'abbdf9b0-c49e-4c4c-bb6f-040cb7b51cce',
+                name: 'SNBC',
+            },
+            {
+                id: 'd95394e5-44d1-45df-8151-1cc1ee66f100',
+                name: 'PMAP',
+            },
+            {
+                id: 'ea16a6c0-5fc6-4df8-adac-c627e76660ab',
+                name: 'MSC+',
+            },
+            {
+                id: '3fd36500-bf2c-47bc-80e8-e7aa417184c5',
+                name: 'MSHO',
+            },
+        ],
+        code: 'MN',
+    }
+}
+
 export function mockDraftSubmission2(
     submissionData?: Partial<DraftSubmissionType>
 ): Submission2 {
     const submission = { ...basicSubmission(), ...submissionData }
->>>>>>> 03240b15
     const b64 = domainToBase64(submission)
 
     return {
@@ -407,6 +393,7 @@
         status: 'SUBMITTED',
         intiallySubmittedAt: '2022-01-01',
         stateCode: 'MN',
+        state: mockMNState(),
         revisions: [
             {
                 revision: {
