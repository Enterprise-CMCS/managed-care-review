import { mockMNState } from '../../common-code/healthPlanFormDataMocks/healthPlanFormData'
import { Contract } from '../../gen/gqlClient'

// Assemble versions of Contract data (with or without rates) for jest testing. Intended for use with related GQL Moc file.
function mockContractPackageDraft(
    partial?: Partial<Contract>
): Contract {
    return {
        status: 'DRAFT',
        createdAt: new Date(),
        updatedAt: new Date(),
        id: 'test-abc-123',
        stateCode: 'MN',
        state: mockMNState(),
        stateNumber: 5,
        draftRevision: {
            id: '123',
            createdAt: new Date(),
            updatedAt: new Date(),
            contractName: 'MCR-0005-alvhalfhdsalf',
            formData: {
                programIDs: ['abbdf9b0-c49e-4c4c-bb6f-040cb7b51cce'],
                populationCovered: 'MEDICAID',
                submissionType: 'CONTRACT_AND_RATES',
                riskBasedContract: true,
                submissionDescription: 'A real submission',
                supportingDocuments: [],
                stateContacts: [
                    {
                        name: 'State Contact 1',
                        titleRole: 'Test State Contact 1',
                        email: 'actuarycontact1@test.com',
                    },
                ],
                contractType: 'AMENDMENT',
                contractExecutionStatus: 'EXECUTED',
                contractDocuments: [
                    {
                        s3URL: 's3://bucketname/one-two/one-two.png',
                        sha256: 'fakesha',
                        name: 'one two',
                    },
                ],
                contractDateStart: new Date('01/01/2023'),
                contractDateEnd: new Date('12/31/2023'),
                managedCareEntities: ['MCO'],
                federalAuthorities: ['STATE_PLAN'],
                inLieuServicesAndSettings: true,
                modifiedBenefitsProvided: true,
                modifiedGeoAreaServed: false,
                modifiedMedicaidBeneficiaries: true,
                modifiedRiskSharingStrategy: true,
                modifiedIncentiveArrangements: false,
                modifiedWitholdAgreements: false,
                modifiedStateDirectedPayments: true,
                modifiedPassThroughPayments: true,
                modifiedPaymentsForMentalDiseaseInstitutions: false,
                modifiedMedicalLossRatioStandards: true,
                modifiedOtherFinancialPaymentIncentive: false,
                modifiedEnrollmentProcess: true,
                modifiedGrevienceAndAppeal: false,
                modifiedNetworkAdequacyStandards: true,
                modifiedLengthOfContract: false,
                modifiedNonRiskPaymentArrangements: true,
                statutoryRegulatoryAttestation: true,
                statutoryRegulatoryAttestationDescription: "everything meets regulatory attestation"
            }
        },
<<<<<<< HEAD
        draftRates: [],
        // draftRates: [
        //     {
        //         id: '123',
        //         createdAt: new Date(),
        //         updatedAt: new Date(),
        //         status: 'DRAFT',
        //         stateCode: 'MN',
        //         revisions: [],
        //         state: mockMNState(),
        //         stateNumber: 5,
        //         draftRevision: {
        //             id: '123',
        //             contractRevisions: [],
        //             createdAt: new Date(),
        //             updatedAt: new Date(),
        //             formData: {
        //                 rateType: 'AMENDMENT',
        //                 rateCapitationType: 'RATE_CELL',
        //                 rateDocuments: [
        //                     {
        //                         s3URL: 's3://bucketname/key/rate',
        //                         sha256: 'fakesha',
        //                         name: 'rate',
        //                     },
        //                 ],
        //                 supportingDocuments: [],
        //                 rateDateStart: new Date(),
        //                 rateDateEnd: new Date(),
        //                 rateDateCertified: new Date(),
        //                 amendmentEffectiveDateStart: new Date(),
        //                 amendmentEffectiveDateEnd: new Date(),
        //                 rateProgramIDs: ['abbdf9b0-c49e-4c4c-bb6f-040cb7b51cce'],
        //                 certifyingActuaryContacts: [
        //                     {
        //                         actuarialFirm: 'DELOITTE',
        //                         name: 'Actuary Contact 1',
        //                         titleRole: 'Test Actuary Contact 1',
        //                         email: 'actuarycontact1@test.com',
        //                     },
        //                 ],
        //                 addtlActuaryContacts: [
        //                     {
        //                         actuarialFirm: 'DELOITTE',
        //                         name: 'Actuary Contact 1',
        //                         titleRole: 'Test Actuary Contact 1',
        //                         email: 'additionalactuarycontact1@test.com',
        //                     },
        //                 ],
        //                 actuaryCommunicationPreference: 'OACT_TO_ACTUARY',
        //                 packagesWithSharedRateCerts: [],
        //             }
        //         }
                
        //     },
        // ],
=======

        draftRates: [
            {
                id: '123',
                createdAt: new Date(),
                updatedAt: new Date(),
                status: 'DRAFT',
                stateCode: 'MN',
                revisions: [],
                state: mockMNState(),
                stateNumber: 5,
                draftRevision: {
                    id: '123',
                    contractRevisions: [],
                    createdAt: new Date(),
                    updatedAt: new Date(),
                    formData: {
                        rateType: 'AMENDMENT',
                        rateCapitationType: 'RATE_CELL',
                        rateDocuments: [
                            {
                                s3URL: 's3://bucketname/key/rate',
                                sha256: 'fakesha',
                                name: 'rate',
                            },
                        ],
                        supportingDocuments: [],
                        rateDateStart: new Date(),
                        rateDateEnd: new Date(),
                        rateDateCertified: new Date(),
                        amendmentEffectiveDateStart: new Date(),
                        amendmentEffectiveDateEnd: new Date(),
                        rateProgramIDs: ['abbdf9b0-c49e-4c4c-bb6f-040cb7b51cce'],
                        certifyingActuaryContacts: [
                            {
                                actuarialFirm: 'DELOITTE',
                                name: 'Actuary Contact 1',
                                titleRole: 'Test Actuary Contact 1',
                                email: 'actuarycontact1@test.com',
                            },
                        ],
                        addtlActuaryContacts: [
                            {
                                actuarialFirm: 'DELOITTE',
                                name: 'Actuary Contact 1',
                                titleRole: 'Test Actuary Contact 1',
                                email: 'additionalactuarycontact1@test.com',
                            },
                        ],
                        actuaryCommunicationPreference: 'OACT_TO_ACTUARY',
                        packagesWithSharedRateCerts: [],
                    }
                }

            },
        ],
>>>>>>> 79a4f2b6
        packageSubmissions: [],
        ...partial,
    }
}

function mockContractPackageSubmitted(
    partial?: Partial<Contract>
): Contract {
    return {
        status: 'SUBMITTED',
        createdAt: new Date(),
        updatedAt: new Date(),
        id: 'test-abc-123',
        stateCode: 'MN',
        state: mockMNState(),
        stateNumber: 5,
        packageSubmissions: [{
            cause: 'CONTRACT_SUBMISSION',
            submitInfo: {
                updatedAt: new Date(),
                updatedBy: 'example@state.com',
                updatedReason: 'contract submit'
            },
            submittedRevisions: [],
            contractRevision: {
                contractName: 'MCR-MN-0005-SNBC',
                createdAt: new Date('01/01/2024'),
                updatedAt: new Date('12/31/2024'),
                id: '123',
                formData: {
                    programIDs: ['abbdf9b0-c49e-4c4c-bb6f-040cb7b51cce'],
                    populationCovered: 'MEDICAID',
                    submissionType: 'CONTRACT_AND_RATES',
                    riskBasedContract: true,
                    submissionDescription: 'A real submission',
                    supportingDocuments: [],
                    stateContacts: [],
                    contractType: 'AMENDMENT',
                    contractExecutionStatus: 'EXECUTED',
                    contractDocuments: [
                        {
                            s3URL: 's3://bucketname/key/contract',
                            sha256: 'fakesha',
                            name: 'contract',
                        },
                    ],
                    contractDateStart: new Date(),
                    contractDateEnd: new Date(),
                    managedCareEntities: ['MCO'],
                    federalAuthorities: ['STATE_PLAN'],
                    inLieuServicesAndSettings: true,
                    modifiedBenefitsProvided: true,
                    modifiedGeoAreaServed: false,
                    modifiedMedicaidBeneficiaries: true,
                    modifiedRiskSharingStrategy: true,
                    modifiedIncentiveArrangements: false,
                    modifiedWitholdAgreements: false,
                    modifiedStateDirectedPayments: true,
                    modifiedPassThroughPayments: true,
                    modifiedPaymentsForMentalDiseaseInstitutions: false,
                    modifiedMedicalLossRatioStandards: true,
                    modifiedOtherFinancialPaymentIncentive: false,
                    modifiedEnrollmentProcess: true,
                    modifiedGrevienceAndAppeal: false,
                    modifiedNetworkAdequacyStandards: true,
                    modifiedLengthOfContract: false,
                    modifiedNonRiskPaymentArrangements: true,
                    statutoryRegulatoryAttestation: true,
                    statutoryRegulatoryAttestationDescription: "everything meets regulatory attestation"
                }
            },
            rateRevisions: [
                {
                    id: '1234',
                    createdAt: new Date('01/01/2023'),
                    updatedAt: new Date('01/01/2023'),
                    contractRevisions: [],
                    formData: {
                        rateType: 'AMENDMENT',
                        rateCapitationType: 'RATE_CELL',
                        rateDocuments: [
                            {
                                s3URL: 's3://bucketname/key/rate',
                                sha256: 'fakesha',
                                name: 'rate',
                            },
                        ],
                        supportingDocuments: [],
                        rateDateStart: new Date(),
                        rateDateEnd: new Date(),
                        rateDateCertified: new Date(),
                        amendmentEffectiveDateStart: new Date(),
                        amendmentEffectiveDateEnd: new Date(),
                        rateProgramIDs: ['abbdf9b0-c49e-4c4c-bb6f-040cb7b51cce'],
                        certifyingActuaryContacts: [
                            {
                                actuarialFirm: 'DELOITTE',
                                name: 'Actuary Contact 1',
                                titleRole: 'Test Actuary Contact 1',
                                email: 'actuarycontact1@test.com',
                            },
                        ],
                        addtlActuaryContacts: [
                            {
                                actuarialFirm: 'DELOITTE',
                                name: 'Actuary Contact 1',
                                titleRole: 'Test Actuary Contact 1',
                                email: 'actuarycontact1@test.com',
                            },
                        ],
                        actuaryCommunicationPreference: 'OACT_TO_ACTUARY',
                        packagesWithSharedRateCerts: []
                    }
                },
            ],
        }],
        ...partial,
    }
}

export { mockContractPackageDraft, mockContractPackageSubmitted }<|MERGE_RESOLUTION|>--- conflicted
+++ resolved
@@ -66,64 +66,6 @@
                 statutoryRegulatoryAttestationDescription: "everything meets regulatory attestation"
             }
         },
-<<<<<<< HEAD
-        draftRates: [],
-        // draftRates: [
-        //     {
-        //         id: '123',
-        //         createdAt: new Date(),
-        //         updatedAt: new Date(),
-        //         status: 'DRAFT',
-        //         stateCode: 'MN',
-        //         revisions: [],
-        //         state: mockMNState(),
-        //         stateNumber: 5,
-        //         draftRevision: {
-        //             id: '123',
-        //             contractRevisions: [],
-        //             createdAt: new Date(),
-        //             updatedAt: new Date(),
-        //             formData: {
-        //                 rateType: 'AMENDMENT',
-        //                 rateCapitationType: 'RATE_CELL',
-        //                 rateDocuments: [
-        //                     {
-        //                         s3URL: 's3://bucketname/key/rate',
-        //                         sha256: 'fakesha',
-        //                         name: 'rate',
-        //                     },
-        //                 ],
-        //                 supportingDocuments: [],
-        //                 rateDateStart: new Date(),
-        //                 rateDateEnd: new Date(),
-        //                 rateDateCertified: new Date(),
-        //                 amendmentEffectiveDateStart: new Date(),
-        //                 amendmentEffectiveDateEnd: new Date(),
-        //                 rateProgramIDs: ['abbdf9b0-c49e-4c4c-bb6f-040cb7b51cce'],
-        //                 certifyingActuaryContacts: [
-        //                     {
-        //                         actuarialFirm: 'DELOITTE',
-        //                         name: 'Actuary Contact 1',
-        //                         titleRole: 'Test Actuary Contact 1',
-        //                         email: 'actuarycontact1@test.com',
-        //                     },
-        //                 ],
-        //                 addtlActuaryContacts: [
-        //                     {
-        //                         actuarialFirm: 'DELOITTE',
-        //                         name: 'Actuary Contact 1',
-        //                         titleRole: 'Test Actuary Contact 1',
-        //                         email: 'additionalactuarycontact1@test.com',
-        //                     },
-        //                 ],
-        //                 actuaryCommunicationPreference: 'OACT_TO_ACTUARY',
-        //                 packagesWithSharedRateCerts: [],
-        //             }
-        //         }
-                
-        //     },
-        // ],
-=======
 
         draftRates: [
             {
@@ -180,7 +122,6 @@
 
             },
         ],
->>>>>>> 79a4f2b6
         packageSubmissions: [],
         ...partial,
     }
