import { mockMNState } from '../../common-code/healthPlanFormDataMocks/healthPlanFormData'
import { Contract, ContractFormData, ContractRevision, RateRevision, UnlockedContract } from '../../gen/gqlClient'
import { s3DlUrl } from './documentDataMock'


function mockContractRevision(name?: string, partial?: Partial<ContractRevision>): ContractRevision {
    name = name || '1'
    return {
        __typename: 'ContractRevision',
        contractName: 'MCR-MN-0005-SNBC',
        createdAt: new Date('01/01/2024'),
        updatedAt: new Date('12/31/2024'),
        id: `123${name}`,
        contractID: `contract-123-${name}`,
        submitInfo: {
            updatedAt: new Date(`2024-02-17T03:2${name}:00`),
            updatedBy: {
                email: 'example@state.com',
                role: 'STATE_USER',
                givenName: 'John',
                familyName: 'Vila'
            },
            updatedReason: 'contract submit'
        },
        unlockInfo: null,
        formData: {
            __typename: 'ContractFormData',
            programIDs: ['abbdf9b0-c49e-4c4c-bb6f-040cb7b51cce'],
            populationCovered: 'MEDICAID',
            submissionType: 'CONTRACT_AND_RATES',
            riskBasedContract: true,
            submissionDescription: `Submission ${name}`,
            supportingDocuments: [
                {
                    s3URL: `s3://bucketname/key/contractsupporting${name}1`,
                    sha256: 'fakesha',
                    name: `contractSupporting${name}1`,
                    dateAdded: new Date('01/15/2024'),
                    downloadURL: s3DlUrl,
                },
                {
                    s3URL: `s3://bucketname/key/contractsupporting${name}2`,
                    sha256: 'fakesha',
                    name: `contractSupporting${name}2`,
                    dateAdded: new Date('01/13/2024'),
                    downloadURL: s3DlUrl,
                },
            ],
            stateContacts: [],
            contractType: 'AMENDMENT',
            contractExecutionStatus: 'EXECUTED',
            contractDocuments: [
                {
                    s3URL: `s3://bucketname/key/contract${name}`,
                    sha256: 'fakesha',
                    name: `contract${name}`,
                    dateAdded: new Date('2024-02-17'),
                    downloadURL: s3DlUrl,
                },
            ],
            contractDateStart: new Date(),
            contractDateEnd: new Date(),
            managedCareEntities: ['MCO'],
            federalAuthorities: ['STATE_PLAN'],
            inLieuServicesAndSettings: true,
            modifiedBenefitsProvided: true,
            modifiedGeoAreaServed: false,
            modifiedMedicaidBeneficiaries: true,
            modifiedRiskSharingStrategy: true,
            modifiedIncentiveArrangements: false,
            modifiedWitholdAgreements: false,
            modifiedStateDirectedPayments: true,
            modifiedPassThroughPayments: true,
            modifiedPaymentsForMentalDiseaseInstitutions: false,
            modifiedMedicalLossRatioStandards: true,
            modifiedOtherFinancialPaymentIncentive: false,
            modifiedEnrollmentProcess: true,
            modifiedGrevienceAndAppeal: false,
            modifiedNetworkAdequacyStandards: true,
            modifiedLengthOfContract: false,
            modifiedNonRiskPaymentArrangements: true,
            statutoryRegulatoryAttestation: true,
            statutoryRegulatoryAttestationDescription: "everything meets regulatory attestation"
        },
        ...partial
    }
}

function mockRateRevision(name?: string, partial?: Partial<RateRevision>): RateRevision {
    name = name || '1'
    return {
        __typename: 'RateRevision',
        id: `1234${name}`,
        rateID: '123',
        createdAt: new Date('01/01/2023'),
        updatedAt: new Date('01/01/2023'),
        submitInfo: {
            updatedAt: '2023-01-01T16:54:39.173Z',
            updatedBy: {
                email: 'example@state.com',
                role: 'STATE_USER',
                givenName: 'John',
                familyName: 'Vila'
            },
            updatedReason: 'contract submit'
        },
        unlockInfo: {
            updatedAt: '2023-01-01T18:54:39.173Z',
            updatedBy: {
                email: 'example@cms.com',
                role: 'CMS_USER',
                givenName: 'Bob',
                familyName: 'Vila'
            },
            updatedReason: 'contract unlock'
        },
        formData: {
            __typename: 'RateFormData',
            rateType: 'AMENDMENT',
            rateCapitationType: 'RATE_CELL',
            rateCertificationName: 'fooname',
            rateDocuments: [
                {
                    s3URL: 's3://bucketname/key/rate',
                    sha256: 'fakesha',
                    name: `rate${name} doc`,
                    dateAdded: new Date('01/01/2023')
                },
            ],
            supportingDocuments: [
                {
                    s3URL: 's3://bucketname/key/rateSupporting1',
                    sha256: 'fakesha',
                    name: `rate supporting ${name}1`,
                    dateAdded: new Date('01/15/2023')
                },
                {
                    s3URL: 's3://bucketname/key/rateSupporting1',
                    sha256: 'fakesha',
                    name: `rate supporting ${name}2`,
                    dateAdded: new Date('01/15/2023')
                },
            ],
            rateDateStart: new Date(),
            rateDateEnd: new Date(),
            rateDateCertified: new Date(),
            amendmentEffectiveDateStart: new Date(),
            amendmentEffectiveDateEnd: new Date(),
            deprecatedRateProgramIDs: [],
            rateProgramIDs: ['abbdf9b0-c49e-4c4c-bb6f-040cb7b51cce'],
            certifyingActuaryContacts: [
                {
                    id: null,
                    actuarialFirmOther: null,
                    actuarialFirm: 'DELOITTE',
                    name: `Actuary Contact ${name}`,
                    titleRole: `Test Actuary Contact ${name}`,
                    email: 'actuarycontact1@test.com',
                },
            ],
            addtlActuaryContacts: [
                {
                    id: null,
                    actuarialFirmOther: null,
                    actuarialFirm: 'DELOITTE',
                    name: `Additional Actuary Contact ${name}`,
                    titleRole: 'Test Actuary Contact 1',
                    email: 'actuarycontact1@test.com',
                },
            ],
            actuaryCommunicationPreference: 'OACT_TO_ACTUARY',
            packagesWithSharedRateCerts: []
        }
    }
}


// Assemble versions of Contract data (with or without rates) for jest testing. Intended for use with related GQL Moc file.
function mockContractPackageDraft(
    partial?: Partial<Contract>
): Contract {
    return {
        __typename: 'Contract',
        initiallySubmittedAt: undefined,
        status: 'DRAFT',
        createdAt: new Date('01/01/24'),
        updatedAt: new Date(),
        id: 'test-abc-123',
        stateCode: 'MN',
        state: mockMNState(),
        stateNumber: 5,
        mccrsID: undefined,
        draftRevision: {
            __typename: 'ContractRevision',
            submitInfo: undefined,
            unlockInfo: undefined,
            id: '123',
            contractID: 'test-abc-123',
            createdAt: new Date('01/01/2023'),
            updatedAt: new Date('11/01/2023'),
            contractName: 'MCR-0005-alvhalfhdsalfee',
            formData: mockContractFormData(partial?.draftRevision?.formData)
        },

        draftRates: partial?.draftRates ??[
            {
                id: '123',
                createdAt: new Date(),
                updatedAt: new Date(),
                status: 'DRAFT',
                stateCode: 'MN',
                revisions: [],
                state: mockMNState(),
                stateNumber: 5,
                parentContractID: 'test-abc-123',
                draftRevision: {
                    id: '123',
                    rateID: '456',
                    createdAt: new Date(),
                    updatedAt: new Date(),
                    formData: {
                        rateType: 'AMENDMENT',
                        rateCapitationType: 'RATE_CELL',
                        rateDocuments: [
                            {
                                s3URL: 's3://bucketname/key/rate',
                                sha256: 'fakesha',
                                name: 'rate certification',
                                dateAdded: new Date('01/13/2024')
                            },
                        ],
                        supportingDocuments: [
                            {
                                s3URL: 's3://bucketname/key/ratesupporting1',
                                sha256: 'fakesha',
                                name: 'rateSupporting1',
                                dateAdded: new Date('01/15/2024')
                            },
                            {
                                s3URL: 's3://bucketname/key/rateSupporting2',
                                sha256: 'fakesha',
                                name: 'rateSupporting2',
                                dateAdded: new Date('01/13/2024')
                            },
                        ],
                        rateDateStart: new Date(),
                        rateDateEnd: new Date(),
                        rateDateCertified: new Date(),
                        amendmentEffectiveDateStart: new Date(),
                        amendmentEffectiveDateEnd: new Date(),
                        deprecatedRateProgramIDs: [],
                        rateProgramIDs: ['abbdf9b0-c49e-4c4c-bb6f-040cb7b51cce'],
                        certifyingActuaryContacts: [
                            {
                                id: null,
                                actuarialFirmOther: null,
                                actuarialFirm: 'DELOITTE',
                                name: 'Actuary Contact 1',
                                titleRole: 'Test Actuary Contact 1',
                                email: 'actuarycontact1@test.com',
                            },
                        ],
                        addtlActuaryContacts: [
                            {
                                id: null,
                                actuarialFirmOther: null,
                                actuarialFirm: 'DELOITTE',
                                name: 'Actuary Contact 1',
                                titleRole: 'Test Actuary Contact 1',
                                email: 'additionalactuarycontact1@test.com',
                            },
                        ],
                        actuaryCommunicationPreference: 'OACT_TO_ACTUARY',
                        packagesWithSharedRateCerts: [],
                    }
                }
            },
        ],
        packageSubmissions: [],
        ...partial,
    }
}
function mockContractWithLinkedRateDraft(
    partial?: Partial<Contract>
): Contract {
    return {
        __typename: 'Contract',
        initiallySubmittedAt: undefined,
        status: 'DRAFT',
        createdAt: new Date(),
        updatedAt: new Date(),
        id: 'test-abc-123',
        stateCode: 'MN',
        state: mockMNState(),
        stateNumber: 5,
        mccrsID: undefined,
        draftRevision: {
            __typename: 'ContractRevision',
            submitInfo: undefined,
            unlockInfo: undefined,
            id: '123',
            contractID: 'test-abc-123',
            createdAt: new Date('01/01/2023'),
            updatedAt: new Date('11/01/2023'),
            contractName: 'MCR-0005-alvhalfhdsalfss',
            formData: {
                programIDs: ['abbdf9b0-c49e-4c4c-bb6f-040cb7b51cce'],
                populationCovered: 'MEDICAID',
                submissionType: 'CONTRACT_AND_RATES',
                riskBasedContract: true,
                submissionDescription: 'A real submission',
                supportingDocuments: [],
                stateContacts: [
                    {
                        name: 'State Contact 1',
                        titleRole: 'Test State Contact 1',
                        email: 'actuarycontact1@test.com',
                    },
                ],
                contractType: 'AMENDMENT',
                contractExecutionStatus: 'EXECUTED',
                contractDocuments: [
                    {
                        s3URL: 's3://bucketname/one-two/one-two.png',
                        sha256: 'fakesha',
                        name: 'one two',
                        dateAdded: new Date()
                    },
                ],
                contractDateStart: new Date('01/01/2023'),
                contractDateEnd: new Date('12/31/2023'),
                managedCareEntities: ['MCO'],
                federalAuthorities: ['STATE_PLAN'],
                inLieuServicesAndSettings: true,
                modifiedBenefitsProvided: true,
                modifiedGeoAreaServed: false,
                modifiedMedicaidBeneficiaries: true,
                modifiedRiskSharingStrategy: true,
                modifiedIncentiveArrangements: false,
                modifiedWitholdAgreements: false,
                modifiedStateDirectedPayments: true,
                modifiedPassThroughPayments: true,
                modifiedPaymentsForMentalDiseaseInstitutions: false,
                modifiedMedicalLossRatioStandards: true,
                modifiedOtherFinancialPaymentIncentive: false,
                modifiedEnrollmentProcess: true,
                modifiedGrevienceAndAppeal: false,
                modifiedNetworkAdequacyStandards: true,
                modifiedLengthOfContract: false,
                modifiedNonRiskPaymentArrangements: true,
                statutoryRegulatoryAttestation: true,
                statutoryRegulatoryAttestationDescription: "everything meets regulatory attestation"
            }
        },

        draftRates: [
            // a linked, unlocked, rate.
            {
                id: 'rate-123',
                createdAt: new Date(),
                updatedAt: new Date(),
                status: 'UNLOCKED',
                stateCode: 'MN',
                state: mockMNState(),
                stateNumber: 5,
                parentContractID: 'some-other-contract-id',
                draftRevision: {
                    id: '123',
                    rateID: 'rate-123',
                    createdAt: new Date(),
                    updatedAt: new Date(),
                    submitInfo: {
                        updatedAt: new Date('12/18/2023'),
                        updatedBy: {
                            email: 'example@state.com',
                            role: 'STATE_USER',
                            givenName: 'John',
                            familyName: 'Vila'
                        },
                        updatedReason: 'contract submit'
                    },
                    unlockInfo: {
                        updatedAt: new Date('12/19/2023'),
                        updatedBy: {
                            email: 'example@cms.com',
                            role: 'CMS_USER',
                            givenName: 'Bob',
                            familyName: 'Vila'
                        },
                        updatedReason: 'rate unlock maybe'
                    },
                    formData: {
                        rateType: 'AMENDMENT',
                        rateCapitationType: 'RATE_CELL',
                        rateDocuments: [
                            {
                                s3URL: 's3://bucketname/key/rate',
                                sha256: 'fakesha',
                                name: 'rate',
                                dateAdded: new Date()
                            },
                        ],
                        supportingDocuments: [],
                        rateDateStart: new Date('2020-02-02'),
                        rateDateEnd: new Date('2021-02-02'),
                        rateDateCertified: new Date(),
                        amendmentEffectiveDateStart: new Date(),
                        amendmentEffectiveDateEnd: new Date(),
                        rateProgramIDs: ['abbdf9b0-c49e-4c4c-bb6f-040cb7b51cce'],
                        deprecatedRateProgramIDs: [],
                        certifyingActuaryContacts: [
                            {
                                actuarialFirm: 'DELOITTE',
                                name: 'Actuary Contact 1',
                                titleRole: 'Test Actuary Contact 1',
                                email: 'actuarycontact1@test.com',
                            },
                        ],
                        addtlActuaryContacts: [
                            {
                                actuarialFirm: 'DELOITTE',
                                name: 'Actuary Contact 1',
                                titleRole: 'Test Actuary Contact 1',
                                email: 'additionalactuarycontact1@test.com',
                            },
                        ],
                        actuaryCommunicationPreference: 'OACT_TO_ACTUARY',
                        packagesWithSharedRateCerts: [],
                    }
                },
                revisions: [{
                    id: '456',
                    rateID: 'rate-123',
                    createdAt: new Date(),
                    updatedAt: new Date(),
                    submitInfo: undefined,
                    unlockInfo: undefined,
                    formData: {
                        rateType: 'AMENDMENT',
                        rateCapitationType: 'RATE_CELL',
                        rateDocuments: [
                            {
                                s3URL: 's3://bucketname/key/rate',
                                sha256: 'fakesha',
                                name: 'rate',
                                dateAdded: new Date()
                            },
                        ],
                        supportingDocuments: [],
                        rateDateStart: new Date('2020-01-01'),
                        rateDateEnd: new Date('2021-01-01'),
                        rateDateCertified: new Date(),
                        amendmentEffectiveDateStart: new Date(),
                        amendmentEffectiveDateEnd: new Date(),
                        rateProgramIDs: ['abbdf9b0-c49e-4c4c-bb6f-040cb7b51cce'],
                        deprecatedRateProgramIDs: [],
                        certifyingActuaryContacts: [
                            {
                                actuarialFirm: 'DELOITTE',
                                name: 'Actuary Contact 1',
                                titleRole: 'Test Actuary Contact 1',
                                email: 'actuarycontact1@test.com',
                            },
                        ],
                        addtlActuaryContacts: [
                            {
                                actuarialFirm: 'DELOITTE',
                                name: 'Actuary Contact 1',
                                titleRole: 'Test Actuary Contact 1',
                                email: 'additionalactuarycontact1@test.com',
                            },
                        ],
                        actuaryCommunicationPreference: 'OACT_TO_ACTUARY',
                        packagesWithSharedRateCerts: [],
                    }
                }]
            },
        ],
        packageSubmissions: [],
        ...partial,
    }
}

function mockContractWithLinkedRateSubmitted(
    partial?: Partial<Contract>
): Contract {
    return {
        __typename: 'Contract',
        initiallySubmittedAt: new Date('12/18/2023'),
        status: 'SUBMITTED',
        createdAt: new Date('12/1o/2023'),
        updatedAt: new Date('12/17/2023'),
        id: 'test-abc-123',
        stateCode: 'MN',
        state: mockMNState(),
        stateNumber: 5,
        mccrsID: undefined,
        packageSubmissions: [{
            cause: 'CONTRACT_SUBMISSION',
            __typename: 'ContractPackageSubmission',
            submitInfo: {
                updatedAt: new Date('12/18/2023'),
                updatedBy: {
                    email: 'example@state.com',
                    role: 'STATE_USER',
                    givenName: 'John',
                    familyName: 'Vila'
                },
                updatedReason: 'contract submit'
            },
            submittedRevisions: [],
            contractRevision: {
                contractName: 'MCR-MN-0005-SNBC',
                createdAt: new Date('01/01/2024'),
                updatedAt: new Date('12/31/2024'),
                id: '123',
                contractID: 'test-abc-123',
                submitInfo: {
                    updatedAt: new Date(),
                    updatedBy: {
                        email: 'example@state.com',
                        role: 'STATE_USER',
                        givenName: 'John',
                        familyName: 'Vila'
                    },
                    updatedReason: 'contract submit'
                },
                unlockInfo: undefined,
                formData: {
                    programIDs: ['abbdf9b0-c49e-4c4c-bb6f-040cb7b51cce'],
                    populationCovered: 'MEDICAID',
                    submissionType: 'CONTRACT_AND_RATES',
                    riskBasedContract: true,
                    submissionDescription: 'A real submission',
                    supportingDocuments: [
                        {
                            s3URL: 's3://bucketname/key/contractsupporting1',
                            sha256: 'fakesha',
                            name: 'contractSupporting1',
                            dateAdded: new Date('01/15/2024')
                        },
                        {
                            s3URL: 's3://bucketname/key/contractSupporting2',
                            sha256: 'fakesha',
                            name: 'contractSupporting2',
                            dateAdded: new Date('01/13/2024')
                        },
                    ],
                    stateContacts: [],
                    contractType: 'AMENDMENT',
                    contractExecutionStatus: 'EXECUTED',
                    contractDocuments: [
                        {
                            s3URL: 's3://bucketname/key/contract',
                            sha256: 'fakesha',
                            name: 'contract',
                            dateAdded: new Date('01/01/2024')
                        },
                    ],
                    contractDateStart: new Date(),
                    contractDateEnd: new Date(),
                    managedCareEntities: ['MCO'],
                    federalAuthorities: ['STATE_PLAN'],
                    inLieuServicesAndSettings: true,
                    modifiedBenefitsProvided: true,
                    modifiedGeoAreaServed: false,
                    modifiedMedicaidBeneficiaries: true,
                    modifiedRiskSharingStrategy: true,
                    modifiedIncentiveArrangements: false,
                    modifiedWitholdAgreements: false,
                    modifiedStateDirectedPayments: true,
                    modifiedPassThroughPayments: true,
                    modifiedPaymentsForMentalDiseaseInstitutions: false,
                    modifiedMedicalLossRatioStandards: true,
                    modifiedOtherFinancialPaymentIncentive: false,
                    modifiedEnrollmentProcess: true,
                    modifiedGrevienceAndAppeal: false,
                    modifiedNetworkAdequacyStandards: true,
                    modifiedLengthOfContract: false,
                    modifiedNonRiskPaymentArrangements: true,
                    statutoryRegulatoryAttestation: true,
                    statutoryRegulatoryAttestationDescription: "everything meets regulatory attestation"
                }
            },
            rateRevisions: [
            {
                id: '123',
                rateID: 'rate-123',
                createdAt: new Date('12/18/2023'),
                updatedAt: new Date('12/18/2023'),
                formData: {
                    rateType: 'AMENDMENT',
                    rateCapitationType: 'RATE_CELL',
                    rateDocuments: [
                        {
                            s3URL: 's3://bucketname/key/rate',
                            sha256: 'fakesha',
                            name: 'rate',
                            dateAdded: new Date()
                        },
                    ],
                    supportingDocuments: [],
                    rateDateStart: new Date('2020-02-02'),
                    rateDateEnd: new Date('2021-02-02'),
                    rateDateCertified: new Date(),
                    amendmentEffectiveDateStart: new Date(),
                    amendmentEffectiveDateEnd: new Date(),
                    rateProgramIDs: ['abbdf9b0-c49e-4c4c-bb6f-040cb7b51cce'],
                    deprecatedRateProgramIDs: [],
                    certifyingActuaryContacts: [
                        {
                            actuarialFirm: 'DELOITTE',
                            name: 'Actuary Contact 1',
                            titleRole: 'Test Actuary Contact 1',
                            email: 'actuarycontact1@test.com',
                        },
                    ],
                    addtlActuaryContacts: [
                        {
                            actuarialFirm: 'DELOITTE',
                            name: 'Actuary Contact 1',
                            titleRole: 'Test Actuary Contact 1',
                            email: 'additionalactuarycontact1@test.com',
                        },
                    ],
                    actuaryCommunicationPreference: 'OACT_TO_ACTUARY',
                    packagesWithSharedRateCerts: [],
                }
            }
            ],
        }],
        ...partial,
    }
}

function mockContractPackageSubmitted(
    partial?: Partial<Contract>
): Contract {
    return {
        status: 'SUBMITTED',
        __typename: 'Contract',
        createdAt: new Date(),
        updatedAt: new Date(),
        id: 'test-abc-123',
        stateCode: 'MN',
        state: mockMNState(),
        stateNumber: 5,
        mccrsID: undefined,
        packageSubmissions: [{
            cause: 'CONTRACT_SUBMISSION',
            __typename: 'ContractPackageSubmission',
            submitInfo: {
                updatedAt: '2024-12-18T16:54:39.173Z',
                updatedBy: {
                    email: 'example@state.com',
                    role: 'STATE_USER',
                    givenName: 'John',
                    familyName: 'Vila'
                },
                updatedReason: 'contract submit'
            },
            submittedRevisions: [],
            contractRevision: {
                contractName: 'MCR-MN-0005-SNBC',
                createdAt: new Date('01/01/2024'),
                updatedAt:  '2024-12-18T16:54:39.173Z',
                id: '123',
                contractID: 'test-abc-123',
                submitInfo: {
                    updatedAt: new Date(),
                    updatedBy: {
                        email: 'example@state.com',
                        role: 'STATE_USER',
                        givenName: 'John',
                        familyName: 'Vila'
                    },
                    updatedReason: 'contract submit'
                },
                unlockInfo: undefined,
                formData: {
                    programIDs: ['abbdf9b0-c49e-4c4c-bb6f-040cb7b51cce'],
                    populationCovered: 'MEDICAID',
                    submissionType: 'CONTRACT_AND_RATES',
                    riskBasedContract: true,
                    submissionDescription: 'A real submission',
                    supportingDocuments: [
                        {
                            s3URL: 's3://bucketname/key/contractsupporting1',
                            sha256: 'fakesha',
                            name: 'contractSupporting1',
                            dateAdded: new Date('01/15/2024'),
                            downloadURL: s3DlUrl
                        },
                        {
                            s3URL: 's3://bucketname/key/contractSupporting2',
                            sha256: 'fakesha',
                            name: 'contractSupporting2',
                            dateAdded: new Date('01/13/2024'),
                            downloadURL: s3DlUrl
                        },
                    ],
                    stateContacts: [],
                    contractType: 'AMENDMENT',
                    contractExecutionStatus: 'EXECUTED',
                    contractDocuments: [
                        {
                            s3URL: 's3://bucketname/key/contract',
                            sha256: 'fakesha',
                            name: 'contract',
                            dateAdded: new Date('01/01/2024'),
                            downloadURL: s3DlUrl
                        },
                    ],
                    contractDateStart: new Date(),
                    contractDateEnd: new Date(),
                    managedCareEntities: ['MCO'],
                    federalAuthorities: ['STATE_PLAN'],
                    inLieuServicesAndSettings: true,
                    modifiedBenefitsProvided: true,
                    modifiedGeoAreaServed: false,
                    modifiedMedicaidBeneficiaries: true,
                    modifiedRiskSharingStrategy: true,
                    modifiedIncentiveArrangements: false,
                    modifiedWitholdAgreements: false,
                    modifiedStateDirectedPayments: true,
                    modifiedPassThroughPayments: true,
                    modifiedPaymentsForMentalDiseaseInstitutions: false,
                    modifiedMedicalLossRatioStandards: true,
                    modifiedOtherFinancialPaymentIncentive: false,
                    modifiedEnrollmentProcess: true,
                    modifiedGrevienceAndAppeal: false,
                    modifiedNetworkAdequacyStandards: true,
                    modifiedLengthOfContract: false,
                    modifiedNonRiskPaymentArrangements: true,
                    statutoryRegulatoryAttestation: true,
                    statutoryRegulatoryAttestationDescription: "everything meets regulatory attestation"
                }
            },
            rateRevisions: [
                {
                    id: '1234',
                    rateID: '123',
                    createdAt: new Date('01/01/2023'),
                    updatedAt: new Date('01/01/2023'),
                    formData: {
                        rateCertificationName:'rate cert',
                        rateType: 'AMENDMENT',
                        rateCapitationType: 'RATE_CELL',
                        rateDocuments: [
                            {
                                s3URL: 's3://bucketname/key/rate',
                                sha256: 'fakesha',
                                name: 'rate',
                                dateAdded: new Date('01/01/2023'),
                                downloadURL: s3DlUrl
                            },
                        ],
                        supportingDocuments: [
                            {
                                s3URL: 's3://bucketname/key/rateSupporting1',
                                sha256: 'fakesha',
                                name: 'rate supporting 1',
                                dateAdded: new Date('01/15/2023'),
                                downloadURL: s3DlUrl
                            },
                            {
                                s3URL: 's3://bucketname/key/rateSupporting1',
                                sha256: 'fakesha',
                                name: 'rate supporting 2',
                                dateAdded: new Date('01/15/2023'),
                                downloadURL: s3DlUrl
                            },
                        ],
                        rateDateStart: new Date(),
                        rateDateEnd: new Date(),
                        rateDateCertified: new Date(),
                        amendmentEffectiveDateStart: new Date(),
                        amendmentEffectiveDateEnd: new Date(),
                        rateProgramIDs: ['abbdf9b0-c49e-4c4c-bb6f-040cb7b51cce'],
                        deprecatedRateProgramIDs: [],
                        certifyingActuaryContacts: [
                            {
                                actuarialFirm: 'DELOITTE',
                                name: 'Actuary Contact 1',
                                titleRole: 'Test Actuary Contact 1',
                                email: 'actuarycontact1@test.com',
                            },
                        ],
                        addtlActuaryContacts: [
                            {
                                actuarialFirm: 'DELOITTE',
                                name: 'Actuary Contact 1',
                                titleRole: 'Test Actuary Contact 1',
                                email: 'actuarycontact1@test.com',
                            },
                        ],
                        actuaryCommunicationPreference: 'OACT_TO_ACTUARY',
                        packagesWithSharedRateCerts: []
                    }
                },
            ],
        }],
        ...partial,
    }
}

function mockContractPackageSubmittedWithRevisions(
    partial?: Partial<Contract>
): Contract {
    return {
        __typename: 'Contract',
        status: 'SUBMITTED',
        createdAt: new Date(),
        updatedAt: new Date(),
        initiallySubmittedAt: '2024-01-01',
        mccrsID: null,
        id: 'test-abc-123',
        stateCode: 'MN',
        state: mockMNState(),
        stateNumber: 5,
        draftRevision: null,
        draftRates: null,
        packageSubmissions: [
            {
                __typename: 'ContractPackageSubmission',
                cause: 'CONTRACT_SUBMISSION',
                submitInfo: {
                    __typename: 'UpdateInformation',
                    updatedAt: '2024-03-03T16:54:39.173Z',
                    updatedBy: {
                        email: 'example@state.com',
                        role: 'STATE_USER',
                        givenName: 'John',
                        familyName: 'Vila'
                    },
                    updatedReason: 'submit 3'
                },
                submittedRevisions: [
                    mockContractRevision('3'),
                ],
                contractRevision: mockContractRevision('3', {
                    unlockInfo: {
                    __typename: 'UpdateInformation',
                    updatedAt: '2024-03-01T17:54:39.173Z',
                    updatedBy: {
                        email: 'zuko@example.com',
                        role: 'CMS_USER',
                        givenName: 'Zuko',
                        familyName: 'Hotman'
                    },
                    updatedReason: 'prepare to add documents',
                },}),
                rateRevisions: [
                    mockRateRevision('3'),
                ],
            },
            {
                __typename: 'ContractPackageSubmission',
                cause: 'CONTRACT_SUBMISSION',
                submitInfo: {
                    __typename: 'UpdateInformation',
                    updatedAt: '2024-02-02T17:45:39.173Z',
                    updatedBy: {
                        email: 'example@state.com',
                        role: 'STATE_USER',
                        givenName: 'John',
                        familyName: 'Vila'
                    },
                    updatedReason: 'submit 2'
                },
                submittedRevisions: [
                    mockContractRevision('2'),
                ],
                contractRevision: mockContractRevision('2', {
                    unlockInfo: {
                    __typename: 'UpdateInformation',
                    updatedAt: '2024-01-25T21:13:56.174Z',
                    updatedBy: {
                        email: 'zuko@example.com',
                        role: 'CMS_USER',
                        givenName: 'Zuko',
                        familyName: 'Hotman'
                    },
                    updatedReason: 'test',
                },}),
                rateRevisions: [
                    mockRateRevision('2'),
                ],
            },
            {
                __typename: 'ContractPackageSubmission',
                cause: 'CONTRACT_SUBMISSION',
                submitInfo: {
                    __typename: 'UpdateInformation',
                    updatedAt: '2024-01-01T11:14:39.173Z',
                    updatedBy: {
                        email: 'example@state.com',
                        role: 'STATE_USER',
                        givenName: 'John',
                        familyName: 'Vila'
                    },
                    updatedReason: 'submit 1'
                },
                submittedRevisions: [
                    mockContractRevision('1')],
                contractRevision: mockContractRevision('1'),
                rateRevisions: [
                    mockRateRevision('1'),
                ],
            },
        ],
        ...partial,
    }
}

// this package has val-like data - different versions have different descriptions and programs and package names
function mockContractPackageWithDifferentProgramsInRevisions (): Contract {
   return {
       "id": "e670adsfdfadsfc",
       "status": "RESUBMITTED",
       "createdAt": "2024-05-07T19:44:53.732Z",
       "updatedAt": "2024-05-07T19:44:53.732Z",
       "initiallySubmittedAt": "2024-05-07",
       "stateCode": "FL",
       "mccrsID": null,
       "state": {
           "code": "FL",
           "name": "Florida",
           "programs": [
               {
                   "id": "712277fb-f43f-4eb5-98c5-6c6a97509201",
                   "name": "NEMT",
                   "fullName": "Non-Emergency Medical Transportation",
                   "isRateProgram": false,
                   "__typename": "Program"
               },
               {
                   "id": "037af66b-81eb-4472-8b80-01edf17d12d9",
                   "name": "PCCMe",
                   "fullName": "Healthy Start MomCare Network, Inc.",
                   "isRateProgram": false,
                   "__typename": "Program"
               },
               {
                   "id": "5c10fe9f-bec9-416f-a20c-718b152ad633",
                   "name": "MMA",
                   "fullName": "Managed Medical Assistance Program",
                   "isRateProgram": false,
                   "__typename": "Program"
               },
               {
                   "id": "3b8d8fa1-1fa6-4504-9c5b-ef522877fe1e",
                   "name": "LTC",
                   "fullName": "Long-term Care Program",
                   "isRateProgram": false,
                   "__typename": "Program"
               },
               {
                   "id": "08d114c2-0c01-4a1a-b8ff-e2b79336672d",
                   "name": "Dental",
                   "fullName": "Prepaid Dental Health Program",
                   "isRateProgram": false,
                   "__typename": "Program"
               }
           ],
           "__typename": "State"
       },
       "stateNumber": 221,
       "__typename": "Contract",
       "draftRevision": null,
       "draftRates": null,
       "packageSubmissions": [
           {
               "cause": "CONTRACT_SUBMISSION",
               "submitInfo": {
                   "updatedAt": "2024-05-08T17:42:52.696Z",
                   "updatedBy": {
                       "email": "mc-review-team@truss.works",
                       "role": "STATE_USER",
                       "givenName": "John",
                       "familyName": "Vila"
                   },
                   "updatedReason": "testing 4100",
                   "__typename": "UpdateInformation"
               },
               "submittedRevisions": [
                   {
                       "id": "a334b516-f219-47ac-aedf-97c93b18d7d6",
                       "createdAt": "2024-05-07T19:49:36.173Z",
                       "updatedAt": "2024-05-08T17:42:52.696Z",
                       "contractName": "MCR-FL-0221-DENTAL",
                       "contractID": "e670adsfdfadsfc",
                       "submitInfo": {
                           "updatedAt": "2024-05-08T17:42:52.696Z",
                           "updatedBy": {
                               "email": "team@example.com",
                               "role": "STATE_USER",
                               "givenName": "John",
                               "familyName": "Vila"
                           },
                           "updatedReason": "testing 4100",
                           "__typename": "UpdateInformation"
                       },
                       "unlockInfo": {
                           "updatedAt": "2024-05-07T19:49:36.175Z",
                           "updatedBy": {
                               "email": "team@example.com",
                               "role": 'CMS_USER',
                               "givenName": 'Zuko',
                               "familyName": 'Hotman'
                           },
                           "updatedReason": "test",
                           "__typename": "UpdateInformation"
                       },
                       "formData": {
                           "programIDs": [
                               "08d114c2-0c01-4a1a-b8ff-e2b79336672d"
                           ],
                           "populationCovered": "CHIP",
                           "submissionType": "CONTRACT_ONLY",
                           "riskBasedContract": true,
                           "submissionDescription": "This amendment revises calendar year (CY) 2019 capitation rates, adds new language concerning capitation payments related to a program no longer authorized by law, and changes the requirement that the MCO pay or deny clean paper claims within thirty (30), rather than twenty-one (21) calendar days of receipt.",
                           "stateContacts": [
                               {
                                   "name": "Raymond Holt",
                                   "titleRole": "test",
                                   "email": "kaleigh@example.com",
                                   "__typename": "StateContact"
                               }
                           ],
                           "supportingDocuments": [
                               {
                                   "name": "State User Manual - MC-Review - January 2024.pdf",
                                   "s3URL": "s3://uploads-val-uploads-798659716464/b88e8dd1-f4f1-4d39-8591-645b64a15e27.pdf/State User Manual - MC-Review - January 2024.pdf",
                                   "sha256": "fakeSha",
                                   "dateAdded": "2024-05-08",
                                   "__typename": "GenericDocument"
                               }
                           ],
                           "contractType": "BASE",
                           "contractExecutionStatus": "EXECUTED",
                           "contractDocuments": [
                               {
                                   "name": "Test document.pdf",
                                   "s3URL": "s3://uploads-val-uploads-798659716464/63f44255-e82a-4156-996c-876a1ca86768.pdf/Test document.pdf",
                                   "sha256": "fakeSha",
                                   "dateAdded": "2024-05-08",
                                   "__typename": "GenericDocument"
                               }
                           ],
                           "contractDateStart": "2024-07-01",
                           "contractDateEnd": "2025-06-30",
                           "managedCareEntities": [
                               "MCO"
                           ],
                           "federalAuthorities": [
                               "WAIVER_1115"
                           ],
                           "inLieuServicesAndSettings": null,
                           "modifiedBenefitsProvided": null,
                           "modifiedGeoAreaServed": null,
                           "modifiedMedicaidBeneficiaries": null,
                           "modifiedRiskSharingStrategy": null,
                           "modifiedIncentiveArrangements": null,
                           "modifiedWitholdAgreements": null,
                           "modifiedStateDirectedPayments": null,
                           "modifiedPassThroughPayments": null,
                           "modifiedPaymentsForMentalDiseaseInstitutions": null,
                           "modifiedMedicalLossRatioStandards": null,
                           "modifiedOtherFinancialPaymentIncentive": null,
                           "modifiedEnrollmentProcess": null,
                           "modifiedGrevienceAndAppeal": null,
                           "modifiedNetworkAdequacyStandards": null,
                           "modifiedLengthOfContract": null,
                           "modifiedNonRiskPaymentArrangements": null,
                           "__typename": "ContractFormData"
                       },
                       "__typename": "ContractRevision"
                   }
               ],
               "contractRevision": {
                   "id": "a334b516-f219-47ac-aedf-97c93b18d7d6",
                   "createdAt": "2024-05-07T19:49:36.173Z",
                   "updatedAt": "2024-05-08T17:42:52.696Z",
                   "contractName": "MCR-FL-0221-DENTAL",
                   "contractID": "e670adsfdfadsfc",
                   "submitInfo": {
                       "updatedAt": "2024-05-08T17:42:52.696Z",
                       "updatedBy": {
                           "email": "team@example.com",
                           "role": "STATE_USER",
                           "givenName": "John",
                           "familyName": "Vila"
                       },
                       "updatedReason": "testing 4100",
                       "__typename": "UpdateInformation"
                   },
                   "unlockInfo": {
                       "updatedAt": "2024-05-07T19:49:36.175Z",
                       "updatedBy": {
                           "email": "team@example.com",
                           "role": 'CMS_USER',
                           "givenName": 'Zuko',
                           "familyName": 'Hotman'
                       },
                       "updatedReason": "test",
                       "__typename": "UpdateInformation"
                   },
                   "formData": {
                       "programIDs": [
                           "08d114c2-0c01-4a1a-b8ff-e2b79336672d"
                       ],
                       "populationCovered": "CHIP",
                       "submissionType": "CONTRACT_ONLY",
                       "riskBasedContract": true,
                       "submissionDescription": "This amendment revises calendar year (CY) 2019 capitation rates, adds new language concerning capitation payments related to a program no longer authorized by law, and changes the requirement that the MCO pay or deny clean paper claims within thirty (30), rather than twenty-one (21) calendar days of receipt.",
                       "stateContacts": [
                           {
                               "name": "Raymond Holt",
                               "titleRole": "test",
                               "email": "kaleigh@example.com",
                               "__typename": "StateContact"
                           }
                       ],
                       "supportingDocuments": [
                           {
                               "name": "State User Manual - MC-Review - January 2024.pdf",
                               "s3URL": "s3://uploads-val-uploads-798659716464/b88e8dd1-f4f1-4d39-8591-645b64a15e27.pdf/State User Manual - MC-Review - January 2024.pdf",
                               "sha256": "fakeSha",
                               "dateAdded": "2024-05-08",
                               "__typename": "GenericDocument"
                           }
                       ],
                       "contractType": "BASE",
                       "contractExecutionStatus": "EXECUTED",
                       "contractDocuments": [
                           {
                               "name": "Test document.pdf",
                               "s3URL": "s3://uploads-val-uploads-798659716464/63f44255-e82a-4156-996c-876a1ca86768.pdf/Test document.pdf",
                               "sha256": "fakeSha",
                               "dateAdded": "2024-05-07",
                               "__typename": "GenericDocument"
                           }
                       ],
                       "contractDateStart": "2024-07-01",
                       "contractDateEnd": "2025-06-30",
                       "managedCareEntities": [
                           "MCO"
                       ],
                       "federalAuthorities": [
                           "WAIVER_1115"
                       ],
                       "inLieuServicesAndSettings": null,
                       "modifiedBenefitsProvided": null,
                       "modifiedGeoAreaServed": null,
                       "modifiedMedicaidBeneficiaries": null,
                       "modifiedRiskSharingStrategy": null,
                       "modifiedIncentiveArrangements": null,
                       "modifiedWitholdAgreements": null,
                       "modifiedStateDirectedPayments": null,
                       "modifiedPassThroughPayments": null,
                       "modifiedPaymentsForMentalDiseaseInstitutions": null,
                       "modifiedMedicalLossRatioStandards": null,
                       "modifiedOtherFinancialPaymentIncentive": null,
                       "modifiedEnrollmentProcess": null,
                       "modifiedGrevienceAndAppeal": null,
                       "modifiedNetworkAdequacyStandards": null,
                       "modifiedLengthOfContract": null,
                       "modifiedNonRiskPaymentArrangements": null,
                       "__typename": "ContractFormData"
                   },
                   "__typename": "ContractRevision"
               },
               "rateRevisions": [],
               "__typename": "ContractPackageSubmission"
           },
           {
               "cause": "CONTRACT_SUBMISSION",
               "submitInfo": {
                   "updatedAt": "2024-05-07T19:46:19.376Z",
                   "updatedBy": {
                       "email": "team@example.com",
                       "role": "STATE_USER",
                       "givenName": "John",
                       "familyName": "Vila"
                   },
                   "updatedReason": "Initial submission",
                   "__typename": "UpdateInformation"
               },
               "submittedRevisions": [
                   {
                       "id": "5e124160-8ac5-4d6f-9733-c5e8723c5af6",
                       "createdAt": "2024-05-07T19:44:53.732Z",
                       "updatedAt": "2024-05-07T19:46:19.377Z",
                       "contractName": "MCR-FL-0221-PCCME",
                       "contractID": "e670adsfdfadsfc",
                       "submitInfo": {
                           "updatedAt": "2024-05-07T19:46:19.376Z",
                           "updatedBy": {
                               "email": "team@example.com",
                               "role": "STATE_USER",
                               "givenName": "John",
                               "familyName": "Vila"
                           },
                           "updatedReason": "Initial submission",
                           "__typename": "UpdateInformation"
                       },
                       "unlockInfo": null,
                       "formData": {
                           "programIDs": [
                               "037af66b-81eb-4472-8b80-01edf17d12d9"
                           ],
                           "populationCovered": "CHIP",
                           "submissionType": "CONTRACT_ONLY",
                           "riskBasedContract": true,
                           "submissionDescription": "test",
                           "stateContacts": [
                               {
                                   "name": "Raymond Holt",
                                   "titleRole": "test",
                                   "email": "kaleigh@example.com",
                                   "__typename": "StateContact"
                               }
                           ],
                           "supportingDocuments": [],
                           "contractType": "BASE",
                           "contractExecutionStatus": "EXECUTED",
                           "contractDocuments": [
                               {
                                   "name": "Test document.pdf",
                                   "s3URL": "s3://uploads-val-uploads-798659716464/63f44255-e82a-4156-996c-876a1ca86768.pdf/Test document.pdf",
                                   "sha256": "fakeSha",
                                   "dateAdded": "2024-05-07",
                                   "__typename": "GenericDocument"
                               }
                           ],
                           "contractDateStart": "2024-07-01",
                           "contractDateEnd": "2025-06-30",
                           "managedCareEntities": [
                               "MCO"
                           ],
                           "federalAuthorities": [
                               "WAIVER_1115"
                           ],
                           "inLieuServicesAndSettings": null,
                           "modifiedBenefitsProvided": null,
                           "modifiedGeoAreaServed": null,
                           "modifiedMedicaidBeneficiaries": null,
                           "modifiedRiskSharingStrategy": null,
                           "modifiedIncentiveArrangements": null,
                           "modifiedWitholdAgreements": null,
                           "modifiedStateDirectedPayments": null,
                           "modifiedPassThroughPayments": null,
                           "modifiedPaymentsForMentalDiseaseInstitutions": null,
                           "modifiedMedicalLossRatioStandards": null,
                           "modifiedOtherFinancialPaymentIncentive": null,
                           "modifiedEnrollmentProcess": null,
                           "modifiedGrevienceAndAppeal": null,
                           "modifiedNetworkAdequacyStandards": null,
                           "modifiedLengthOfContract": null,
                           "modifiedNonRiskPaymentArrangements": null,
                           "__typename": "ContractFormData"
                       },
                       "__typename": "ContractRevision"
                   }
               ],
               "contractRevision": {
                   "id": "5e124160-8ac5-4d6f-9733-c5e8723c5af6",
                   "createdAt": "2024-05-07T19:44:53.732Z",
                   "updatedAt": "2024-05-07T19:46:19.377Z",
                   "contractName": "MCR-FL-0221-PCCME",
                   "contractID": "e670adsfdfadsfc",
                   "submitInfo": {
                       "updatedAt": "2024-05-07T19:46:19.376Z",
                       "updatedBy": {
                           "email": "team@example.com",
                           "role": "STATE_USER",
                           "givenName": "John",
                           "familyName": "Vila"
                       },
                       "updatedReason": "Initial submission",
                       "__typename": "UpdateInformation"
                   },
                   "unlockInfo": null,
                   "formData": {
                       "programIDs": [
                           "037af66b-81eb-4472-8b80-01edf17d12d9"
                       ],
                       "populationCovered": "CHIP",
                       "submissionType": "CONTRACT_ONLY",
                       "riskBasedContract": true,
                       "submissionDescription": "test",
                       "stateContacts": [
                           {
                               "name": "Raymond Holt",
                               "titleRole": "test",
                               "email": "kaleigh@example.com",
                               "__typename": "StateContact"
                           }
                       ],
                       "supportingDocuments": [],
                       "contractType": "BASE",
                       "contractExecutionStatus": "EXECUTED",
                       "contractDocuments": [
                           {
                               "name": "Test document.pdf",
                               "s3URL": "s3://uploads-val-uploads-798659716464/63f44255-e82a-4156-996c-876a1ca86768.pdf/Test document.pdf",
                               "sha256": "fakeSha",
                               "dateAdded": "2024-05-07",
                               "__typename": "GenericDocument"
                           }
                       ],
                       "contractDateStart": "2024-07-01",
                       "contractDateEnd": "2025-06-30",
                       "managedCareEntities": [
                           "MCO"
                       ],
                       "federalAuthorities": [
                           "WAIVER_1115"
                       ],
                       "inLieuServicesAndSettings": null,
                       "modifiedBenefitsProvided": null,
                       "modifiedGeoAreaServed": null,
                       "modifiedMedicaidBeneficiaries": null,
                       "modifiedRiskSharingStrategy": null,
                       "modifiedIncentiveArrangements": null,
                       "modifiedWitholdAgreements": null,
                       "modifiedStateDirectedPayments": null,
                       "modifiedPassThroughPayments": null,
                       "modifiedPaymentsForMentalDiseaseInstitutions": null,
                       "modifiedMedicalLossRatioStandards": null,
                       "modifiedOtherFinancialPaymentIncentive": null,
                       "modifiedEnrollmentProcess": null,
                       "modifiedGrevienceAndAppeal": null,
                       "modifiedNetworkAdequacyStandards": null,
                       "modifiedLengthOfContract": null,
                       "modifiedNonRiskPaymentArrangements": null,
                       "__typename": "ContractFormData"
                   },
                   "__typename": "ContractRevision"
               },
               "rateRevisions": [],
               "__typename": "ContractPackageSubmission"
           }
       ]
   }
}

function mockContractPackageUnlocked(
    partial?: Partial<Contract>
): Contract {
    return {
        status: 'UNLOCKED',
        __typename: 'Contract',
        createdAt: '2023-01-01T16:54:39.173Z',
        updatedAt: '2024-12-01T16:54:39.173Z',
        initiallySubmittedAt:'2023-01-01',
        id: 'test-abc-123',
        stateCode: 'MN',
        state: mockMNState(),
        stateNumber: 5,
        mccrsID: '1234',
        draftRevision: {
            __typename: 'ContractRevision',
            submitInfo: undefined,
            unlockInfo: {
                updatedAt: '2023-01-01T16:54:39.173Z',
                updatedBy: {
                    email: 'cms@example.com',
                    role: 'CMS_USER',
                    givenName: 'Zuko',
                    familyName: 'Hotman'
                },
                updatedReason: 'unlocked for a test',
            },
            id: '123',
            contractID: 'test-abc-123',
            createdAt: new Date(),
            updatedAt: new Date(),
            contractName: 'MCR-MN-0005-SNBC',
            formData: {
                programIDs: ['abbdf9b0-c49e-4c4c-bb6f-040cb7b51cce'],
                populationCovered: 'MEDICAID',
                submissionType: 'CONTRACT_AND_RATES',
                riskBasedContract: true,
                submissionDescription: 'An updated submission',
                supportingDocuments: [],
                stateContacts: [
                    {
                        name: 'State Contact 1',
                        titleRole: 'Test State Contact 1',
                        email: 'actuarycontact1@test.com',
                    },
                ],
                contractType: 'AMENDMENT',
                contractExecutionStatus: 'EXECUTED',
                contractDocuments: [
                    {
                        s3URL: 's3://bucketname/one-two/one-two.png',
                        sha256: 'fakesha',
                        name: 'one two',
                        dateAdded: new Date('02/02/2023'),
                        downloadURL: s3DlUrl,
                    },
                ],
                contractDateStart: new Date('02/02/2023'),
                contractDateEnd: new Date('02/02/2024'),
                managedCareEntities: ['MCO'],
                federalAuthorities: ['STATE_PLAN'],
                inLieuServicesAndSettings: true,
                modifiedBenefitsProvided: true,
                modifiedGeoAreaServed: false,
                modifiedMedicaidBeneficiaries: true,
                modifiedRiskSharingStrategy: true,
                modifiedIncentiveArrangements: false,
                modifiedWitholdAgreements: false,
                modifiedStateDirectedPayments: true,
                modifiedPassThroughPayments: true,
                modifiedPaymentsForMentalDiseaseInstitutions: false,
                modifiedMedicalLossRatioStandards: true,
                modifiedOtherFinancialPaymentIncentive: false,
                modifiedEnrollmentProcess: true,
                modifiedGrevienceAndAppeal: false,
                modifiedNetworkAdequacyStandards: true,
                modifiedLengthOfContract: false,
                modifiedNonRiskPaymentArrangements: true,
                statutoryRegulatoryAttestation: true,
                statutoryRegulatoryAttestationDescription: "everything meets regulatory attestation"
            }
        },

        draftRates: [
            {
                id: '123',
                createdAt: new Date(),
                updatedAt: new Date(),
                status: 'SUBMITTED',
                stateCode: 'MN',
                revisions: [],
                state: mockMNState(),
                stateNumber: 5,
                parentContractID: 'test-abc-123',
                draftRevision: {
                    id: '123',
                    rateID: '456',
                    createdAt: new Date(),
                    updatedAt: new Date(),
                    unlockInfo: {
                        updatedAt: new Date(),
                        updatedBy: {
                            email: 'cms@example.com',
                            role: 'CMS_USER',
                            givenName: 'Zuko',
                            familyName: 'Hotman'
                        },
                        updatedReason: 'unlocked for a test',
                    },
                    formData: {
                        rateType: 'AMENDMENT',
                        rateCapitationType: 'RATE_CELL',
                        rateDocuments: [
                            {
                                s3URL: 's3://bucketname/key/rate',
                                sha256: 'fakesha',
                                name: 'rate',
                                dateAdded: new Date('03/02/2023'),
                                downloadURL: s3DlUrl,
                            },
                        ],
                        supportingDocuments: [],
                        rateDateStart: new Date('2020-02-02'),
                        rateDateEnd: new Date('2021-02-02'),
                        rateDateCertified: new Date(),
                        amendmentEffectiveDateStart: new Date(),
                        amendmentEffectiveDateEnd: new Date(),
                        rateProgramIDs: ['abbdf9b0-c49e-4c4c-bb6f-040cb7b51cce'],
                        deprecatedRateProgramIDs: ['d95394e5-44d1-45df-8151-1cc1ee66f10'],
                        certifyingActuaryContacts: [
                            {
                                actuarialFirm: 'DELOITTE',
                                name: 'Actuary Contact 1',
                                titleRole: 'Test Actuary Contact 1',
                                email: 'actuarycontact1@test.com',
                            },
                        ],
                        addtlActuaryContacts: [
                            {
                                actuarialFirm: 'DELOITTE',
                                name: 'Actuary Contact 1',
                                titleRole: 'Test Actuary Contact 1',
                                email: 'additionalactuarycontact1@test.com',
                            },
                        ],
                        actuaryCommunicationPreference: 'OACT_TO_ACTUARY',
                        packagesWithSharedRateCerts: [],
                    }
                }

            },
        ],
        packageSubmissions: [{
            cause: 'CONTRACT_SUBMISSION',
            submitInfo: {
                updatedAt:  '2023-01-01T16:54:39.173Z',
                updatedBy: {
                    email: 'example@state.com',
                    role: 'STATE_USER',
                    givenName: 'John',
                    familyName: 'Vila'
                },
                updatedReason: 'initial submission'
            },
            submittedRevisions: [
                {
                    contractName: 'MCR-MN-0005-SNBC',
                    createdAt: new Date('01/01/2024'),
                    updatedAt:  '2023-01-01T16:54:39.173Z',
                    submitInfo: {
                        updatedAt: '2023-01-01T16:54:39.173Z',
                        updatedBy: {
                            email: 'example@state.com',
                            role: 'STATE_USER',
                            givenName: 'John',
                            familyName: 'Vila'
                        },
                        updatedReason: 'initial submission'
                    },
                    unlockInfo: {
                        updatedAt: '2023-01-01T16:54:39.173Z',
                        updatedBy: {
                            email: 'example@cms.com',
                            role: 'CMS_USER',
                            givenName: 'Bob',
                            familyName: 'Vila'
                        },
                        updatedReason: 'unlocked for a test'
                    },
                    id: '123',
                    contractID: 'test-abc-123',
                    formData: {
                        programIDs: ['abbdf9b0-c49e-4c4c-bb6f-040cb7b51cce'],
                        populationCovered: 'MEDICAID',
                        submissionType: 'CONTRACT_AND_RATES',
                        riskBasedContract: true,
                        submissionDescription: 'An initial submission',
                        supportingDocuments: [],
                        stateContacts: [],
                        contractType: 'AMENDMENT',
                        contractExecutionStatus: 'EXECUTED',
                        contractDocuments: [
                            {
                                s3URL: 's3://bucketname/key/contract',
                                sha256: 'fakesha',
                                name: 'contract',
                                dateAdded: new Date(),
                                downloadURL: s3DlUrl,
                            },
                        ],
                        contractDateStart: new Date('01/01/2023'),
                        contractDateEnd: new Date('01/01/2024'),
                        managedCareEntities: ['MCO'],
                        federalAuthorities: ['STATE_PLAN'],
                        inLieuServicesAndSettings: true,
                        modifiedBenefitsProvided: true,
                        modifiedGeoAreaServed: false,
                        modifiedMedicaidBeneficiaries: true,
                        modifiedRiskSharingStrategy: true,
                        modifiedIncentiveArrangements: false,
                        modifiedWitholdAgreements: false,
                        modifiedStateDirectedPayments: true,
                        modifiedPassThroughPayments: true,
                        modifiedPaymentsForMentalDiseaseInstitutions: false,
                        modifiedMedicalLossRatioStandards: true,
                        modifiedOtherFinancialPaymentIncentive: false,
                        modifiedEnrollmentProcess: true,
                        modifiedGrevienceAndAppeal: false,
                        modifiedNetworkAdequacyStandards: true,
                        modifiedLengthOfContract: false,
                        modifiedNonRiskPaymentArrangements: true,
                        statutoryRegulatoryAttestation: true,
                        statutoryRegulatoryAttestationDescription: "everything meets regulatory attestation"
                    }
                }
            ],
            contractRevision: {
                contractName: 'MCR-MN-0005-SNBC',
                createdAt: new Date('01/01/2024'),
                updatedAt: '2024-01-01T18:54:39.173Z',
                submitInfo: {
                    updatedAt: '2024-01-01T18:54:39.173Z',
                    updatedBy: {
                        email: 'example@state.com',
                        role: 'STATE_USER',
                        givenName: 'John',
                        familyName: 'Vila'
                    },
                    updatedReason: 'initial submission'
                },
                unlockInfo: {
                    updatedAt: '2024-02-01T16:54:39.173Z',
                    updatedBy: {
                        email: 'example@cms.com',
                        role: 'CMS_USER',
                        givenName: 'Bob',
                        familyName: 'Vila'
                    },
                    updatedReason: 'unlocked'
                },
                id: '123',
                contractID: 'test-abc-123',
                formData: {
                    programIDs: ['abbdf9b0-c49e-4c4c-bb6f-040cb7b51cce'],
                    populationCovered: 'MEDICAID',
                    submissionType: 'CONTRACT_AND_RATES',
                    riskBasedContract: true,
                    submissionDescription: 'An initial submission',
                    supportingDocuments: [],
                    stateContacts: [],
                    contractType: 'AMENDMENT',
                    contractExecutionStatus: 'EXECUTED',
                    contractDocuments: [
                        {
                            s3URL: 's3://bucketname/key/contract',
                            sha256: 'fakesha',
                            name: 'contract',
                            dateAdded: new Date(),
                            downloadURL: s3DlUrl,
                        },
                    ],
                    contractDateStart: new Date('01/01/2023'),
                    contractDateEnd: new Date('01/01/2024'),
                    managedCareEntities: ['MCO'],
                    federalAuthorities: ['STATE_PLAN'],
                    inLieuServicesAndSettings: true,
                    modifiedBenefitsProvided: true,
                    modifiedGeoAreaServed: false,
                    modifiedMedicaidBeneficiaries: true,
                    modifiedRiskSharingStrategy: true,
                    modifiedIncentiveArrangements: false,
                    modifiedWitholdAgreements: false,
                    modifiedStateDirectedPayments: true,
                    modifiedPassThroughPayments: true,
                    modifiedPaymentsForMentalDiseaseInstitutions: false,
                    modifiedMedicalLossRatioStandards: true,
                    modifiedOtherFinancialPaymentIncentive: false,
                    modifiedEnrollmentProcess: true,
                    modifiedGrevienceAndAppeal: false,
                    modifiedNetworkAdequacyStandards: true,
                    modifiedLengthOfContract: false,
                    modifiedNonRiskPaymentArrangements: true,
                    statutoryRegulatoryAttestation: true,
                    statutoryRegulatoryAttestationDescription: "everything meets regulatory attestation"
                }
            },
            rateRevisions: [
                {
                    id: '1234',
                    rateID: '456',
                    rate: undefined,
                    createdAt: new Date('01/01/2023'),
                    updatedAt: new Date('01/01/2023'),
                    submitInfo: {
                        updatedAt: new Date('01/01/2024'),
                        updatedBy: {
                            email: 'example@state.com',
                            role: 'STATE_USER',
                            givenName: 'John',
                            familyName: 'Vila'
                        },
                        updatedReason: 'initial submission'
                    },
                    formData: {
                        rateType: 'AMENDMENT',
                        rateCapitationType: 'RATE_CELL',
                        rateDocuments: [
                            {
                                s3URL: 's3://bucketname/key/rate',
                                sha256: 'fakesha',
                                name: 'rate',
                                dateAdded: new Date(),
                                downloadURL: s3DlUrl,
                            },
                        ],
                        supportingDocuments: [],
                        rateDateStart: new Date('2020-01-01'),
                        rateDateEnd: new Date('2021-01-01'),
                        rateDateCertified: new Date(),
                        amendmentEffectiveDateStart: new Date(),
                        amendmentEffectiveDateEnd: new Date(),
                        rateProgramIDs: ['abbdf9b0-c49e-4c4c-bb6f-040cb7b51cce'],
                        deprecatedRateProgramIDs: ['ea16a6c0-5fc6-4df8-adac-c627e76660ab'],
                        certifyingActuaryContacts: [
                            {
                                actuarialFirm: 'DELOITTE',
                                name: 'Actuary Contact 1',
                                titleRole: 'Test Actuary Contact 1',
                                email: 'actuarycontact1@test.com',
                            },
                        ],
                        addtlActuaryContacts: [
                            {
                                actuarialFirm: 'DELOITTE',
                                name: 'Actuary Contact 1',
                                titleRole: 'Test Actuary Contact 1',
                                email: 'actuarycontact1@test.com',
                            },
                        ],
                        actuaryCommunicationPreference: 'OACT_TO_ACTUARY',
                        packagesWithSharedRateCerts: [ {
                            packageName: 'testABC1',
                            packageId: 'test-abc-1',
                        },]
                    }
                },
            ],
        }],
        ...partial,
    }
}

function mockContractPackageUnlockedWithUnlockedType(
    partial?: Partial<UnlockedContract>
): UnlockedContract {
    return {
        status: 'UNLOCKED',
        __typename: 'UnlockedContract',
        createdAt: '2023-01-01T16:54:39.173Z',
        updatedAt: '2024-12-01T16:54:39.173Z',
        initiallySubmittedAt:'2023-01-01',
        id: 'test-abc-123',
        stateCode: 'MN',
        state: mockMNState(),
        stateNumber: 5,
        mccrsID: '1234',
        draftRevision: {
            __typename: 'ContractRevision',
            submitInfo: undefined,
            unlockInfo: {
                updatedAt: '2023-01-01T16:54:39.173Z',
                updatedBy: {
                    email: 'cms@example.com',
                    role: 'STATE_USER',
                    givenName: 'John',
                    familyName: 'Vila'
                },
                updatedReason: 'unlocked for a test',
            },
            id: '123',
            createdAt: new Date(),
            updatedAt: new Date(),
            contractName: 'MCR-MN-0005-SNBC',
            formData: {
                programIDs: ['abbdf9b0-c49e-4c4c-bb6f-040cb7b51cce'],
                populationCovered: 'MEDICAID',
                submissionType: 'CONTRACT_AND_RATES',
                riskBasedContract: true,
                submissionDescription: 'An updated submission',
                supportingDocuments: [],
                stateContacts: [
                    {
                        name: 'State Contact 1',
                        titleRole: 'Test State Contact 1',
                        email: 'actuarycontact1@test.com',
                    },
                ],
                contractType: 'AMENDMENT',
                contractExecutionStatus: 'EXECUTED',
                contractDocuments: [
                    {
                        s3URL: 's3://bucketname/one-two/one-two.png',
                        sha256: 'fakesha',
                        name: 'one two',
                        dateAdded: new Date('02/02/2023')
                    },
                ],
                contractDateStart: new Date('02/02/2023'),
                contractDateEnd: new Date('02/02/2024'),
                managedCareEntities: ['MCO'],
                federalAuthorities: ['STATE_PLAN'],
                inLieuServicesAndSettings: true,
                modifiedBenefitsProvided: true,
                modifiedGeoAreaServed: false,
                modifiedMedicaidBeneficiaries: true,
                modifiedRiskSharingStrategy: true,
                modifiedIncentiveArrangements: false,
                modifiedWitholdAgreements: false,
                modifiedStateDirectedPayments: true,
                modifiedPassThroughPayments: true,
                modifiedPaymentsForMentalDiseaseInstitutions: false,
                modifiedMedicalLossRatioStandards: true,
                modifiedOtherFinancialPaymentIncentive: false,
                modifiedEnrollmentProcess: true,
                modifiedGrevienceAndAppeal: false,
                modifiedNetworkAdequacyStandards: true,
                modifiedLengthOfContract: false,
                modifiedNonRiskPaymentArrangements: true,
                statutoryRegulatoryAttestation: true,
                statutoryRegulatoryAttestationDescription: "everything meets regulatory attestation"
            }
        },

        draftRates: [
            {
                id: '123',
                createdAt: new Date(),
                updatedAt: new Date(),
                status: 'SUBMITTED',
                stateCode: 'MN',
                revisions: [],
                state: mockMNState(),
                stateNumber: 5,
                parentContractID: 'test-abc-123',
                draftRevision: {
                    id: '123',
                    rateID: '456',
                    contractRevisions: [],
                    createdAt: new Date(),
                    updatedAt: new Date(),
                    unlockInfo: {
                        updatedAt: new Date(),
                        updatedBy: {
                            email: 'cms@example.com',
                            role: 'STATE_USER',
                            givenName: 'John',
                            familyName: 'Vila'
                        },
                        updatedReason: 'unlocked for a test',
                    },
                    formData: {
                        rateType: 'AMENDMENT',
                        rateCapitationType: 'RATE_CELL',
                        rateDocuments: [
                            {
                                s3URL: 's3://bucketname/key/rate',
                                sha256: 'fakesha',
                                name: 'rate',
                                dateAdded: new Date('03/02/2023')
                            },
                        ],
                        supportingDocuments: [],
                        rateDateStart: new Date('2020-02-02'),
                        rateDateEnd: new Date('2021-02-02'),
                        rateDateCertified: new Date(),
                        amendmentEffectiveDateStart: new Date(),
                        amendmentEffectiveDateEnd: new Date(),
                        rateProgramIDs: ['abbdf9b0-c49e-4c4c-bb6f-040cb7b51cce'],
                        deprecatedRateProgramIDs: ['d95394e5-44d1-45df-8151-1cc1ee66f10'],
                        certifyingActuaryContacts: [
                            {
                                actuarialFirm: 'DELOITTE',
                                name: 'Actuary Contact 1',
                                titleRole: 'Test Actuary Contact 1',
                                email: 'actuarycontact1@test.com',
                            },
                        ],
                        addtlActuaryContacts: [
                            {
                                actuarialFirm: 'DELOITTE',
                                name: 'Actuary Contact 1',
                                titleRole: 'Test Actuary Contact 1',
                                email: 'additionalactuarycontact1@test.com',
                            },
                        ],
                        actuaryCommunicationPreference: 'OACT_TO_ACTUARY',
                        packagesWithSharedRateCerts: [],
                    }
                }

            },
        ],
        packageSubmissions: [{
            cause: 'CONTRACT_SUBMISSION',
            submitInfo: {
                updatedAt:  '2023-01-01T16:54:39.173Z',
                updatedBy: {
                    email: 'example@state.com',
                    role: 'STATE_USER',
                    givenName: 'John',
                    familyName: 'Vila'
                },
                updatedReason: 'initial submission'
            },
            submittedRevisions: [
                {
                    contractName: 'MCR-MN-0005-SNBC',
                    createdAt: new Date('01/01/2024'),
                    updatedAt:  '2023-01-01T16:54:39.173Z',
                    submitInfo: {
                        updatedAt: '2023-01-01T16:54:39.173Z',
                        updatedBy: {
                            email: 'example@state.com',
                            role: 'STATE_USER',
                            givenName: 'John',
                            familyName: 'Vila'
                        },
                        updatedReason: 'initial submission'
                    },
                    unlockInfo: {
                        updatedAt: '2023-01-01T16:54:39.173Z',
                        updatedBy: {
                                email: 'example@state.com',
                                role: 'STATE_USER',
                                givenName: 'John',
                                familyName: 'Vila'
                            },
                        updatedReason: 'unlocked for a test'
                    },
                    id: '123',
                    formData: {
                        programIDs: ['abbdf9b0-c49e-4c4c-bb6f-040cb7b51cce'],
                        populationCovered: 'MEDICAID',
                        submissionType: 'CONTRACT_AND_RATES',
                        riskBasedContract: true,
                        submissionDescription: 'An initial submission',
                        supportingDocuments: [],
                        stateContacts: [],
                        contractType: 'AMENDMENT',
                        contractExecutionStatus: 'EXECUTED',
                        contractDocuments: [
                            {
                                s3URL: 's3://bucketname/key/contract',
                                sha256: 'fakesha',
                                name: 'contract',
                                dateAdded: new Date()
                            },
                        ],
                        contractDateStart: new Date('01/01/2023'),
                        contractDateEnd: new Date('01/01/2024'),
                        managedCareEntities: ['MCO'],
                        federalAuthorities: ['STATE_PLAN'],
                        inLieuServicesAndSettings: true,
                        modifiedBenefitsProvided: true,
                        modifiedGeoAreaServed: false,
                        modifiedMedicaidBeneficiaries: true,
                        modifiedRiskSharingStrategy: true,
                        modifiedIncentiveArrangements: false,
                        modifiedWitholdAgreements: false,
                        modifiedStateDirectedPayments: true,
                        modifiedPassThroughPayments: true,
                        modifiedPaymentsForMentalDiseaseInstitutions: false,
                        modifiedMedicalLossRatioStandards: true,
                        modifiedOtherFinancialPaymentIncentive: false,
                        modifiedEnrollmentProcess: true,
                        modifiedGrevienceAndAppeal: false,
                        modifiedNetworkAdequacyStandards: true,
                        modifiedLengthOfContract: false,
                        modifiedNonRiskPaymentArrangements: true,
                        statutoryRegulatoryAttestation: true,
                        statutoryRegulatoryAttestationDescription: "everything meets regulatory attestation"
                    }
                }
            ],
            contractRevision: {
                contractName: 'MCR-MN-0005-SNBC',
                createdAt: new Date('01/01/2024'),
                updatedAt: '2024-01-01T18:54:39.173Z',
                submitInfo: {
                    updatedAt: '2024-01-01T18:54:39.173Z',
                    updatedBy: {
                        email: 'example@state.com',
                        role: 'STATE_USER',
                        givenName: 'John',
                        familyName: 'Vila'
                    },
                    updatedReason: 'initial submission'
                },
                unlockInfo: {
                    updatedAt: '2024-02-01T16:54:39.173Z',
                    updatedBy: {
                        email: 'example@state.com',
                        role: 'STATE_USER',
                        givenName: 'John',
                        familyName: 'Vila'
                    },
                    updatedReason: 'unlocked'
                },
                id: '123',
                formData: {
                    programIDs: ['abbdf9b0-c49e-4c4c-bb6f-040cb7b51cce'],
                    populationCovered: 'MEDICAID',
                    submissionType: 'CONTRACT_AND_RATES',
                    riskBasedContract: true,
                    submissionDescription: 'An initial submission',
                    supportingDocuments: [],
                    stateContacts: [],
                    contractType: 'AMENDMENT',
                    contractExecutionStatus: 'EXECUTED',
                    contractDocuments: [
                        {
                            s3URL: 's3://bucketname/key/contract',
                            sha256: 'fakesha',
                            name: 'contract',
                            dateAdded: new Date()
                        },
                    ],
                    contractDateStart: new Date('01/01/2023'),
                    contractDateEnd: new Date('01/01/2024'),
                    managedCareEntities: ['MCO'],
                    federalAuthorities: ['STATE_PLAN'],
                    inLieuServicesAndSettings: true,
                    modifiedBenefitsProvided: true,
                    modifiedGeoAreaServed: false,
                    modifiedMedicaidBeneficiaries: true,
                    modifiedRiskSharingStrategy: true,
                    modifiedIncentiveArrangements: false,
                    modifiedWitholdAgreements: false,
                    modifiedStateDirectedPayments: true,
                    modifiedPassThroughPayments: true,
                    modifiedPaymentsForMentalDiseaseInstitutions: false,
                    modifiedMedicalLossRatioStandards: true,
                    modifiedOtherFinancialPaymentIncentive: false,
                    modifiedEnrollmentProcess: true,
                    modifiedGrevienceAndAppeal: false,
                    modifiedNetworkAdequacyStandards: true,
                    modifiedLengthOfContract: false,
                    modifiedNonRiskPaymentArrangements: true,
                    statutoryRegulatoryAttestation: true,
                    statutoryRegulatoryAttestationDescription: "everything meets regulatory attestation"
                }
            },
            rateRevisions: [
                {
                    id: '1234',
                    rateID: '456',
                    createdAt: new Date('01/01/2023'),
                    updatedAt: new Date('01/01/2023'),
                    submitInfo: {
                        updatedAt: new Date('01/01/2024'),
                        updatedBy: {
                            email: 'example@state.com',
                            role: 'STATE_USER',
                            givenName: 'John',
                            familyName: 'Vila'
                        },
                        updatedReason: 'initial submission'
                    },
                    contractRevisions: [],
                    formData: {
                        rateType: 'AMENDMENT',
                        rateCapitationType: 'RATE_CELL',
                        rateDocuments: [
                            {
                                s3URL: 's3://bucketname/key/rate',
                                sha256: 'fakesha',
                                name: 'rate',
                                dateAdded: new Date()
                            },
                        ],
                        supportingDocuments: [],
                        rateDateStart: new Date('2020-01-01'),
                        rateDateEnd: new Date('2021-01-01'),
                        rateDateCertified: new Date(),
                        amendmentEffectiveDateStart: new Date(),
                        amendmentEffectiveDateEnd: new Date(),
                        rateProgramIDs: ['abbdf9b0-c49e-4c4c-bb6f-040cb7b51cce'],
                        deprecatedRateProgramIDs: ['ea16a6c0-5fc6-4df8-adac-c627e76660ab'],
                        certifyingActuaryContacts: [
                            {
                                actuarialFirm: 'DELOITTE',
                                name: 'Actuary Contact 1',
                                titleRole: 'Test Actuary Contact 1',
                                email: 'actuarycontact1@test.com',
                            },
                        ],
                        addtlActuaryContacts: [
                            {
                                actuarialFirm: 'DELOITTE',
                                name: 'Actuary Contact 1',
                                titleRole: 'Test Actuary Contact 1',
                                email: 'actuarycontact1@test.com',
                            },
                        ],
                        actuaryCommunicationPreference: 'OACT_TO_ACTUARY',
                        packagesWithSharedRateCerts: [ {
                            packageName: 'testABC1',
                            packageId: 'test-abc-1',
                        },]
                    }
                },
            ],
        }],
        ...partial,
    }
}
function mockContractFormData( partial?: Partial<ContractFormData>): ContractFormData {
    return {
        programIDs: ['abbdf9b0-c49e-4c4c-bb6f-040cb7b51cce'],
        populationCovered: 'MEDICAID',
        submissionType: 'CONTRACT_AND_RATES',
        riskBasedContract: true,
        submissionDescription: 'A real submission',
        supportingDocuments: [
            {
                s3URL: 's3://bucketname/key/contractsupporting1',
                sha256: 'fakesha',
                name: 'contractSupporting1',
                dateAdded: new Date('01/15/2024'),
                downloadURL: s3DlUrl,
            },
            {
                s3URL: 's3://bucketname/key/contractSupporting2',
                sha256: 'fakesha',
                name: 'contractSupporting2',
                dateAdded: new Date('01/13/2024'),
                downloadURL: s3DlUrl,
            },
        ],
        stateContacts: [
            {
                name: 'State Contact 1',
                titleRole: 'Test State Contact 1',
                email: 'actuarycontact1@test.com',
            },
        ],
        contractType: 'AMENDMENT',
        contractExecutionStatus: 'EXECUTED',
        contractDocuments: [
            {
                s3URL: 's3://bucketname/one-two/one-two.png',
                sha256: 'fakesha',
                name: 'contract document',
                dateAdded: new Date('01/01/2024'),
                downloadURL: s3DlUrl,
            },
        ],
        contractDateStart: new Date('01/01/2023'),
        contractDateEnd: new Date('12/31/2023'),
        managedCareEntities: ['MCO'],
        federalAuthorities: ['STATE_PLAN'],
        inLieuServicesAndSettings: true,
        modifiedBenefitsProvided: true,
        modifiedGeoAreaServed: false,
        modifiedMedicaidBeneficiaries: true,
        modifiedRiskSharingStrategy: true,
        modifiedIncentiveArrangements: false,
        modifiedWitholdAgreements: false,
        modifiedStateDirectedPayments: true,
        modifiedPassThroughPayments: true,
        modifiedPaymentsForMentalDiseaseInstitutions: false,
        modifiedMedicalLossRatioStandards: true,
        modifiedOtherFinancialPaymentIncentive: false,
        modifiedEnrollmentProcess: true,
        modifiedGrevienceAndAppeal: false,
        modifiedNetworkAdequacyStandards: true,
        modifiedLengthOfContract: false,
        modifiedNonRiskPaymentArrangements: true,
        statutoryRegulatoryAttestation: true,
        statutoryRegulatoryAttestationDescription: "everything meets regulatory attestation",
        ...partial
    }
}

const mockEmptyDraftContractAndRate = (): Contract => mockContractPackageDraft(
    {
        draftRevision: {
            __typename: 'ContractRevision',
            submitInfo: undefined,
            unlockInfo: undefined,
            id: '123',
            createdAt: new Date(),
            updatedAt: new Date(),
            contractName: 'MCR-0005-alvhalfhdsalfee',
            formData: {
                programIDs: [],
                populationCovered: undefined,
                // eslint-disable-next-line @typescript-eslint/ban-ts-comment
                // @ts-ignore
                submissionType: undefined,
                riskBasedContract: undefined,
                // eslint-disable-next-line @typescript-eslint/ban-ts-comment
                // @ts-ignore
                submissionDescription: undefined,
                supportingDocuments: [
                    {
                        s3URL: 's3://bucketname/key/contractsupporting1',
                        sha256: 'fakesha',
                        name: 'contractSupporting1',
                        dateAdded: new Date('01/15/2024'),
                        downloadURL: s3DlUrl,
                    },
                    {
                        s3URL: 's3://bucketname/key/contractSupporting2',
                        sha256: 'fakesha',
                        name: 'contractSupporting2',
                        dateAdded: new Date('01/13/2024'),
                        downloadURL: s3DlUrl,
                    },
                ],
                stateContacts: [],
                contractType: undefined,
                contractExecutionStatus: undefined,
                contractDocuments: [
                    {
                        s3URL: 's3://bucketname/one-two/one-two.png',
                        sha256: 'fakesha',
                        name: 'contract document',
                        dateAdded: new Date('01/01/2024'),
                        downloadURL: s3DlUrl,
                    },
                ],
                contractDateStart:undefined,
                contractDateEnd: undefined,
                managedCareEntities: [],
                federalAuthorities: [],
                inLieuServicesAndSettings: undefined,
                modifiedBenefitsProvided: undefined,
                modifiedGeoAreaServed: undefined,
                modifiedMedicaidBeneficiaries: undefined,
                modifiedRiskSharingStrategy: undefined,
                modifiedIncentiveArrangements: undefined,
                modifiedWitholdAgreements: undefined,
                modifiedStateDirectedPayments: undefined,
                modifiedPassThroughPayments: undefined,
                modifiedPaymentsForMentalDiseaseInstitutions: undefined,
                modifiedMedicalLossRatioStandards: undefined,
                modifiedOtherFinancialPaymentIncentive: undefined,
                modifiedEnrollmentProcess: undefined,
                modifiedGrevienceAndAppeal: undefined,
                modifiedNetworkAdequacyStandards: undefined,
                modifiedLengthOfContract: undefined,
                modifiedNonRiskPaymentArrangements: undefined,
                statutoryRegulatoryAttestation: false,
                statutoryRegulatoryAttestationDescription: undefined
            }
        },
        draftRates: [
            {
                id: '123',
                createdAt: new Date(),
                updatedAt: new Date(),
                status: 'DRAFT',
                stateCode: 'MN',
                revisions: [],
                state: mockMNState(),
                stateNumber: 5,
                parentContractID: 'test-abc-123',
                draftRevision: {
                    id: '123',
                    rateID: '456',
                    createdAt: new Date(),
                    updatedAt: new Date(),
                    formData: {
                        rateType: undefined,
                        rateCapitationType: undefined,
                        rateDocuments: [
                            {
                                s3URL: 's3://bucketname/key/rate',
                                sha256: 'fakesha',
                                name: 'rate certification',
                                dateAdded: new Date('01/13/2024'),
                                downloadURL: s3DlUrl,
                            },
                        ],
                        supportingDocuments: [
                            {
                                s3URL: 's3://bucketname/key/ratesupporting1',
                                sha256: 'fakesha',
                                name: 'rateSupporting1',
                                dateAdded: new Date('01/15/2024'),
                                downloadURL: s3DlUrl,
                            },
                            {
                                s3URL: 's3://bucketname/key/rateSupporting2',
                                sha256: 'fakesha',
                                name: 'rateSupporting2',
                                dateAdded: new Date('01/13/2024'),
                                downloadURL: s3DlUrl,
                            },
                        ],
                        rateDateStart: undefined,
                        rateDateEnd: undefined,
                        rateDateCertified: undefined,
                        amendmentEffectiveDateStart: undefined,
                        amendmentEffectiveDateEnd: undefined,
                        deprecatedRateProgramIDs: [],
                        rateProgramIDs: [],
                        certifyingActuaryContacts: [
                            {
                                id: null,
                                actuarialFirmOther: null,
                                actuarialFirm: undefined,
                                name: '',
                                titleRole: '',
                                email: '',
                            },
                        ],
                        addtlActuaryContacts: [
                            {
                                id: null,
                                actuarialFirmOther: null,
                                actuarialFirm: undefined,
                                name: '',
                                titleRole: '',
                                email: '',
                            },
                        ],
                        actuaryCommunicationPreference: undefined,
                        packagesWithSharedRateCerts: [],
                    }
                }
            },
        ],
    }
)

export {
    mockContractRevision,
    mockContractPackageDraft,
    mockContractPackageSubmitted,
    mockContractWithLinkedRateSubmitted,
    mockContractWithLinkedRateDraft,
    mockContractPackageUnlocked,
    mockContractFormData,
    mockContractPackageSubmittedWithRevisions,
    mockContractPackageWithDifferentProgramsInRevisions,
    mockEmptyDraftContractAndRate,
<<<<<<< HEAD
    mockContractPackageUnlockedWithUnlockedType,
    mockContractRevision,
=======
>>>>>>> 2bb1e696
    mockRateRevision
}<|MERGE_RESOLUTION|>--- conflicted
+++ resolved
@@ -2314,10 +2314,7 @@
     mockContractPackageSubmittedWithRevisions,
     mockContractPackageWithDifferentProgramsInRevisions,
     mockEmptyDraftContractAndRate,
-<<<<<<< HEAD
     mockContractPackageUnlockedWithUnlockedType,
     mockContractRevision,
-=======
->>>>>>> 2bb1e696
     mockRateRevision
 }