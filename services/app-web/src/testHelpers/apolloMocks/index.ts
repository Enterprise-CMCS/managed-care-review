--- conflicted
+++ resolved
@@ -81,7 +81,6 @@
     mockRateRevision,
 } from './contractPackageDataMock'
 export { rateDataMock } from './rateDataMock'
-<<<<<<< HEAD
 export { 
     fetchContractMockSuccess,
     fetchContractMockFail,
@@ -92,16 +91,12 @@
     createContractMockSuccess,
     indexContractsMockSuccess
 } from './contractGQLMock'
-export { indexRatesMockSuccess, indexRatesMockFailure } from './rateGQLMocks'
-=======
-export { fetchContractMockSuccess, fetchContractMockFail, updateDraftContractRatesMockSuccess, updateContractDraftRevisionMockFail, updateContractDraftRevisionMockSuccess, createContractMockFail, createContractMockSuccess } from './contractGQLMock'
 export { 
     indexRatesMockSuccess, 
     indexRatesForDashboardMockSuccess, 
     indexRatesMockFailure,
     indexRatesForDashboardMockFailure,
 } from './rateGQLMocks'
->>>>>>> fa88e693
 
 export { withdrawAndReplaceRedundantRateMock } from './replaceRateGQLMocks'
 
