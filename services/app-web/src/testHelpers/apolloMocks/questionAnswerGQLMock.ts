--- conflicted
+++ resolved
@@ -3,12 +3,13 @@
     CreateQuestionDocument,
     CreateQuestionInput,
     CreateQuestionMutation,
-<<<<<<< HEAD
+    Question as QuestionType,
     FetchHealthPlanPackageWithQuestionsDocument,
     FetchHealthPlanPackageWithQuestionsQuery,
     HealthPlanPackage,
+    IndexQuestionsPayload
 } from '../../gen/gqlClient'
-import { IndexQuestionsPayload } from '../../gen/gqlClient'
+import { mockValidCMSUser } from './userGQLMock'
 import { mockSubmittedHealthPlanPackage, mockQuestionsPayload } from './'
 
 type fetchStateHealthPlanPackageWithQuestionsProps = {
@@ -16,60 +17,6 @@
     id: string
     questions?: IndexQuestionsPayload
 }
-
-const fetchStateHealthPlanPackageWithQuestionsMockSuccess = ({
-    stateSubmission = mockSubmittedHealthPlanPackage(),
-    id,
-    questions,
-}: fetchStateHealthPlanPackageWithQuestionsProps): MockedResponse<
-    Record<string, unknown>
-> => {
-    const questionPayload = questions || mockQuestionsPayload(id)
-    const pkg = {
-        ...stateSubmission,
-        questions: questionPayload,
-    }
-
-    // override the ID of the returned draft to match the queried id.
-    const mergedStateSubmission = Object.assign({}, pkg, { id })
-
-    return {
-        request: {
-            query: FetchHealthPlanPackageWithQuestionsDocument,
-            variables: { input: { pkgID: id } },
-        },
-        result: {
-            data: {
-                fetchHealthPlanPackage: {
-                    pkg: mergedStateSubmission,
-                },
-            },
-        },
-    }
-}
-
-const fetchStateHealthPlanPackageWithQuestionsMockNotFound = ({
-    id,
-}: fetchStateHealthPlanPackageWithQuestionsProps): MockedResponse<FetchHealthPlanPackageWithQuestionsQuery> => {
-    return {
-        request: {
-            query: FetchHealthPlanPackageWithQuestionsDocument,
-            variables: { input: { pkgID: id } },
-        },
-        result: {
-            data: {
-                fetchHealthPlanPackage: {
-                    pkg: undefined,
-                },
-            },
-        },
-    }
-}
-=======
-    Question as QuestionType,
-} from '../../gen/gqlClient'
-import { mockValidCMSUser } from './userGQLMock'
->>>>>>> 767edd1d
 
 const createQuestionSuccess = (
     question?: CreateQuestionInput | Partial<CreateQuestionInput>
@@ -85,13 +32,6 @@
         ],
     }
 
-<<<<<<< HEAD
-export {
-    createQuestionNetworkFailure,
-    fetchStateHealthPlanPackageWithQuestionsMockSuccess,
-    fetchStateHealthPlanPackageWithQuestionsMockNotFound,
-}
-=======
     const testInput = { ...defaultQuestionInput, ...question }
 
     return {
@@ -124,5 +64,58 @@
     }
 }
 
-export { createQuestionNetworkFailure, createQuestionSuccess }
->>>>>>> 767edd1d
+const fetchStateHealthPlanPackageWithQuestionsMockSuccess = ({
+                                                                 stateSubmission = mockSubmittedHealthPlanPackage(),
+                                                                 id,
+                                                                 questions,
+                                                             }: fetchStateHealthPlanPackageWithQuestionsProps): MockedResponse<
+    Record<string, unknown>
+    > => {
+    const questionPayload = questions || mockQuestionsPayload(id)
+    const pkg = {
+        ...stateSubmission,
+        questions: questionPayload,
+    }
+
+    // override the ID of the returned draft to match the queried id.
+    const mergedStateSubmission = Object.assign({}, pkg, { id })
+
+    return {
+        request: {
+            query: FetchHealthPlanPackageWithQuestionsDocument,
+            variables: { input: { pkgID: id } },
+        },
+        result: {
+            data: {
+                fetchHealthPlanPackage: {
+                    pkg: mergedStateSubmission,
+                },
+            },
+        },
+    }
+}
+
+const fetchStateHealthPlanPackageWithQuestionsMockNotFound = ({
+                                                                  id,
+                                                              }: fetchStateHealthPlanPackageWithQuestionsProps): MockedResponse<FetchHealthPlanPackageWithQuestionsQuery> => {
+    return {
+        request: {
+            query: FetchHealthPlanPackageWithQuestionsDocument,
+            variables: { input: { pkgID: id } },
+        },
+        result: {
+            data: {
+                fetchHealthPlanPackage: {
+                    pkg: undefined,
+                },
+            },
+        },
+    }
+}
+
+export {
+    createQuestionNetworkFailure,
+    createQuestionSuccess,
+    fetchStateHealthPlanPackageWithQuestionsMockSuccess,
+    fetchStateHealthPlanPackageWithQuestionsMockNotFound,
+}