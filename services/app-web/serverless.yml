
service: app-web

plugins:
  - serverless-plugin-scripts
  - serverless-s3-sync
  - serverless-cloudfront-invalidate
custom:
  stage: ${opt:stage, self:provider.stage}
  api_region: ${cf:app-api-${self:custom.stage}.Region}
  api_url: ${cf:app-api-${self:custom.stage}.ApiGatewayRestApiUrl}
  cognito_region: ${cf:ui-auth-${self:custom.stage}.Region}
  cognito_identity_pool_id: ${cf:ui-auth-${self:custom.stage}.IdentityPoolId}
  cognito_user_pool_id: ${cf:ui-auth-${self:custom.stage}.UserPoolId}
  cognito_client_id: ${cf:ui-auth-${self:custom.stage}.UserPoolClientId}
  s3_attachments_bucket_region: ${cf:uploads-${self:custom.stage}.Region}
  s3_attachments_bucket_name: ${cf:uploads-${self:custom.stage}.AttachmentsBucketName}
  ui_s3_bucket_name: ${cf:ui-${self:custom.stage}.S3BucketName}
  ui_cloudfront_distribution_id: ${cf:ui-${self:custom.stage}.CloudFrontDistributionId}
  storybook_s3_bucket_name: ${cf:storybook-${self:custom.stage}.S3BucketName}
  storybook_cloudfront_distribution_id: ${cf:storybook-${self:custom.stage}.CloudFrontDistributionId}

  s3Sync:
    - bucketName: ${self:custom.ui_s3_bucket_name}
      localDir: ./build
      deleteRemoved: true
    - bucketName: ${self:custom.storybook_s3_bucket_name}
      localDir: ./storybook-static
      deleteRemoved: true

  cloudfrontInvalidate:
    - distributionId: ${self:custom.ui_cloudfront_distribution_id}
      items:
        - "/*"
    - distributionId: ${self:custom.storybook_cloudfront_distribution_id}
      items:
        - "/*"

  scripts:
    hooks:
      # Build the static archive and populate the config
      package:initialize: |
        set -e
        export REACT_APP_API_URL=${self:custom.api_url}
        yarn run build
<<<<<<< HEAD
        yarn build-storybook
        export API_REGION=${self:custom.api_region}
        export API_URL=${self:custom.api_url}
        export COGNITO_REGION=${self:custom.cognito_region}
        export COGNITO_IDENTITY_POOL_ID=${self:custom.cognito_identity_pool_id}
        export COGNITO_USER_POOL_ID=${self:custom.cognito_user_pool_id}
        export COGNITO_CLIENT_ID=${self:custom.cognito_client_id}
        export S3_ATTACHMENTS_BUCKET_REGION=${self:custom.s3_attachments_bucket_region}
        export S3_ATTACHMENTS_BUCKET_NAME=${self:custom.s3_attachments_bucket_name}
        ./env.sh
        cp public/env-config.js build/env-config.js
=======
        # export API_REGION=${self:custom.api_region}
        # export API_URL=${self:custom.api_url}
        # export COGNITO_REGION=${self:custom.cognito_region}
        # export COGNITO_IDENTITY_POOL_ID=${self:custom.cognito_identity_pool_id}
        # export COGNITO_USER_POOL_ID=${self:custom.cognito_user_pool_id}
        # export COGNITO_CLIENT_ID=${self:custom.cognito_client_id}
        # export S3_ATTACHMENTS_BUCKET_REGION=${self:custom.s3_attachments_bucket_region}
        # export S3_ATTACHMENTS_BUCKET_NAME=${self:custom.s3_attachments_bucket_name}
        # ./env.sh
        # cp public/env-config.js build/env-config.js
>>>>>>> 4b420224

# The `provider` block defines where your service will be deployed
provider:
  name: aws
  runtime: nodejs12.x
  region: us-east-1
  stage: dev<|MERGE_RESOLUTION|>--- conflicted
+++ resolved
@@ -43,19 +43,7 @@
         set -e
         export REACT_APP_API_URL=${self:custom.api_url}
         yarn run build
-<<<<<<< HEAD
         yarn build-storybook
-        export API_REGION=${self:custom.api_region}
-        export API_URL=${self:custom.api_url}
-        export COGNITO_REGION=${self:custom.cognito_region}
-        export COGNITO_IDENTITY_POOL_ID=${self:custom.cognito_identity_pool_id}
-        export COGNITO_USER_POOL_ID=${self:custom.cognito_user_pool_id}
-        export COGNITO_CLIENT_ID=${self:custom.cognito_client_id}
-        export S3_ATTACHMENTS_BUCKET_REGION=${self:custom.s3_attachments_bucket_region}
-        export S3_ATTACHMENTS_BUCKET_NAME=${self:custom.s3_attachments_bucket_name}
-        ./env.sh
-        cp public/env-config.js build/env-config.js
-=======
         # export API_REGION=${self:custom.api_region}
         # export API_URL=${self:custom.api_url}
         # export COGNITO_REGION=${self:custom.cognito_region}
@@ -66,7 +54,6 @@
         # export S3_ATTACHMENTS_BUCKET_NAME=${self:custom.s3_attachments_bucket_name}
         # ./env.sh
         # cp public/env-config.js build/env-config.js
->>>>>>> 4b420224
 
 # The `provider` block defines where your service will be deployed
 provider:
