{
    "name": "app-web",
    "version": "0.1.0",
    "private": true,
    "scripts": {
        "start": "react-scripts start",
        "build": "react-scripts build",
        "test": "react-scripts test",
        "eject": "react-scripts eject",
        "clean": "rm -rf node_modules && yarn cache clean",
        "format": "prettier --write src/**/*.ts{,x}",
        "lint": "tsc --noEmit && eslint src/",
<<<<<<< HEAD
        "test:a11y": "pa11y-ci",
        "test:once": "react-scripts test  --watchAll=false",
=======
        "precommit": "lint-staged",
        "test:a11y": "pa11y-ci",
        "test:once": "react-scripts test --watchAll=false --runInBand --ci",
>>>>>>> 469fa25c
        "test:update": "react-scripts test -u",
        "storybook": "start-storybook -p 6006 -s public --quiet",
        "build-storybook": "build-storybook -s public --quiet"
    },
<<<<<<< HEAD
    "dependencies": {
        "@apollo/client": "^3.4.15",
        "@testing-library/jest-dom": "^5.11.4",
        "@testing-library/react": "^12.1.0",
        "@testing-library/user-event": "^13.5.0",
        "@trussworks/react-uswds": "^2.4.1",
        "@types/classnames": "^2.2.11",
        "@types/jest": "^27.0.1",
        "@types/react": "^17.0.5",
        "@types/react-dom": "^17.0.9",
        "@types/yup": "^0.29.11",
        "aws-amplify": "^4.3.4",
        "axios": "^0.21.2",
        "dayjs": "^1.10.5",
        "formik": "^2.2.9",
        "graphql": "^15.5.1",
        "react": "^17.0.2",
        "react-aria-modal": "^4.0.0",
        "react-dom": "^17.0.2",
        "react-error-boundary": "^3.1.0",
        "react-router-dom": "^5.3.0",
        "react-scripts": "4.0.3",
        "sass": "^1.43.3",
        "typescript": "^4.0.3",
        "url-parse": "^1.5.2",
        "uswds": "^2.12.1",
        "uuid": "^8.3.2",
        "web-vitals": "^2.1.2",
        "yup": "^0.32.9",
        "zod": "^3.10.1"
    },
    "resolutions": {
        "@storybook/react/babel-loader": "8.1.0"
    },
=======
    "lint-staged": {
        "app-web/src/**/*.{js,jsx,ts,tsx}": [
            "eslint --fix",
            "prettier --write src/**/*.ts{,x}"
        ]
    },
    "jest": {
        "coveragePathIgnorePatterns": [
            "src/pages/Auth/Signup",
            "src/pages/Auth/ConfirmSignUp"
        ],
        "coverageReporters": [
            [
                "lcov",
                {
                    "projectRoot": "../../"
                }
            ],
            "text"
        ]
    },
    "browserslist": {
        "production": [
            ">0.2%",
            "not dead",
            "not op_mini all"
        ],
        "development": [
            "last 1 chrome version",
            "last 1 firefox version",
            "last 1 safari version"
        ]
    },
    "dependencies": {
        "@apollo/client": "^3.4.15",
        "@trussworks/react-uswds": "^2.2.0",
        "@types/classnames": "^2.2.11",
        "@types/jest": "^27.0.1",
        "@types/react": "^17.0.5",
        "@types/react-dom": "^17.0.9",
        "@types/yup": "^0.29.11",
        "aws-amplify": "^4.3.4",
        "axios": "^0.21.2",
        "dayjs": "^1.10.5",
        "formik": "^2.2.9",
        "graphql": "^15.5.1",
        "react": "^17.0.2",
        "react-aria-modal": "^4.0.0",
        "react-dom": "^17.0.2",
        "react-error-boundary": "^3.1.0",
        "react-router-dom": "^5.3.0",
        "react-scripts": "4.0.3",
        "sass": "^1.43.3",
        "typescript": "^4.4.4",
        "url-parse": "^1.5.2",
        "uswds": "^2.12.1",
        "uuid": "^8.3.2",
        "web-vitals": "^2.1.2",
        "yup": "^0.32.9",
        "zod": "^3.10.1"
    },
>>>>>>> 469fa25c
    "devDependencies": {
        "@storybook/addon-a11y": "^6.3.12",
        "@storybook/addon-essentials": "^6.3.12",
        "@storybook/addon-links": "^6.3.12",
        "@storybook/preset-create-react-app": "^3.2.0",
        "@storybook/react": "^6.3.12",
        "@testing-library/jest-dom": "^5.11.4",
        "@testing-library/react": "^12.1.2",
        "@testing-library/user-event": "^13.5.0",
        "@testing-library/cypress": "^8.0.1",
        "@types/react-router-dom": "^5.1.7",
        "@types/react-test-renderer": "^17.0.1",
        "@types/url-parse": "^1.4.3",
        "@types/uuid": "^8.3.1",
        "@typescript-eslint/eslint-plugin": "^4.32.0",
        "@typescript-eslint/parser": "^4.31.2",
        "classnames": "^2.2.6",
        "eslint-config-prettier": "^7.2.0",
        "eslint-plugin-jest": "^24.4.0",
        "eslint-plugin-jsx-a11y": "^6.4.1",
        "eslint-plugin-prettier": "^4.0.0",
        "eslint-plugin-react": "^7.22.0",
        "eslint-plugin-react-hooks": "^4.2.0",
        "graphql.macro": "^1.4.2",
        "lint-staged": "^11.2.6",
        "pa11y-ci": "^2.4.2",
        "prettier": "^2.3.2",
        "react-test-renderer": "^17.0.2",
        "serverless": "^2.62.0",
        "serverless-cloudfront-invalidate": "^1.11.0",
        "serverless-plugin-scripts": "^1.0.2",
        "serverless-s3-sync": "^1.14.4",
<<<<<<< HEAD
        "serverless-stack-termination-protection": "^1.0.4"
    },
    "browserslist": {
        "production": [
            ">0.2%",
            "not dead",
            "not op_mini all"
        ],
        "development": [
            "last 1 chrome version",
            "last 1 firefox version",
            "last 1 safari version"
        ]
    },
    "jest": {
        "coveragePathIgnorePatterns": [
            "/*.stories.tsx",
            "src/s3",
            "src/api",
            "src/testHelpers",
            "src/localAuth",
            "src/gen",
            "src/Aut/CheckAuth.tsx",
            "src/Aut/CognitoLogin.tsx",
            "src/pages/Auth/Signup",
            "src/pages/Auth/ConfirmSignUp",
            "App.tsx",
            "index.ts",
            "log_event.ts",
            "reportWebVitals.ts"
        ],
        "coverageReporters": [
            [
                "lcov",
                {
                    "projectRoot": "../../"
                }
            ],
            "text"
        ]
=======
        "serverless-stack-termination-protection": "^1.0.4",
        "webpack": "4.44.2"
    },
    "resolutions": {
        "@storybook/react/babel-loader": "8.1.0"
>>>>>>> 469fa25c
    }
}<|MERGE_RESOLUTION|>--- conflicted
+++ resolved
@@ -10,54 +10,13 @@
         "clean": "rm -rf node_modules && yarn cache clean",
         "format": "prettier --write src/**/*.ts{,x}",
         "lint": "tsc --noEmit && eslint src/",
-<<<<<<< HEAD
-        "test:a11y": "pa11y-ci",
-        "test:once": "react-scripts test  --watchAll=false",
-=======
         "precommit": "lint-staged",
         "test:a11y": "pa11y-ci",
         "test:once": "react-scripts test --watchAll=false --runInBand --ci",
->>>>>>> 469fa25c
         "test:update": "react-scripts test -u",
         "storybook": "start-storybook -p 6006 -s public --quiet",
         "build-storybook": "build-storybook -s public --quiet"
     },
-<<<<<<< HEAD
-    "dependencies": {
-        "@apollo/client": "^3.4.15",
-        "@testing-library/jest-dom": "^5.11.4",
-        "@testing-library/react": "^12.1.0",
-        "@testing-library/user-event": "^13.5.0",
-        "@trussworks/react-uswds": "^2.4.1",
-        "@types/classnames": "^2.2.11",
-        "@types/jest": "^27.0.1",
-        "@types/react": "^17.0.5",
-        "@types/react-dom": "^17.0.9",
-        "@types/yup": "^0.29.11",
-        "aws-amplify": "^4.3.4",
-        "axios": "^0.21.2",
-        "dayjs": "^1.10.5",
-        "formik": "^2.2.9",
-        "graphql": "^15.5.1",
-        "react": "^17.0.2",
-        "react-aria-modal": "^4.0.0",
-        "react-dom": "^17.0.2",
-        "react-error-boundary": "^3.1.0",
-        "react-router-dom": "^5.3.0",
-        "react-scripts": "4.0.3",
-        "sass": "^1.43.3",
-        "typescript": "^4.0.3",
-        "url-parse": "^1.5.2",
-        "uswds": "^2.12.1",
-        "uuid": "^8.3.2",
-        "web-vitals": "^2.1.2",
-        "yup": "^0.32.9",
-        "zod": "^3.10.1"
-    },
-    "resolutions": {
-        "@storybook/react/babel-loader": "8.1.0"
-    },
-=======
     "lint-staged": {
         "app-web/src/**/*.{js,jsx,ts,tsx}": [
             "eslint --fix",
@@ -119,7 +78,6 @@
         "yup": "^0.32.9",
         "zod": "^3.10.1"
     },
->>>>>>> 469fa25c
     "devDependencies": {
         "@storybook/addon-a11y": "^6.3.12",
         "@storybook/addon-essentials": "^6.3.12",
@@ -152,53 +110,10 @@
         "serverless-cloudfront-invalidate": "^1.11.0",
         "serverless-plugin-scripts": "^1.0.2",
         "serverless-s3-sync": "^1.14.4",
-<<<<<<< HEAD
-        "serverless-stack-termination-protection": "^1.0.4"
-    },
-    "browserslist": {
-        "production": [
-            ">0.2%",
-            "not dead",
-            "not op_mini all"
-        ],
-        "development": [
-            "last 1 chrome version",
-            "last 1 firefox version",
-            "last 1 safari version"
-        ]
-    },
-    "jest": {
-        "coveragePathIgnorePatterns": [
-            "/*.stories.tsx",
-            "src/s3",
-            "src/api",
-            "src/testHelpers",
-            "src/localAuth",
-            "src/gen",
-            "src/Aut/CheckAuth.tsx",
-            "src/Aut/CognitoLogin.tsx",
-            "src/pages/Auth/Signup",
-            "src/pages/Auth/ConfirmSignUp",
-            "App.tsx",
-            "index.ts",
-            "log_event.ts",
-            "reportWebVitals.ts"
-        ],
-        "coverageReporters": [
-            [
-                "lcov",
-                {
-                    "projectRoot": "../../"
-                }
-            ],
-            "text"
-        ]
-=======
         "serverless-stack-termination-protection": "^1.0.4",
         "webpack": "4.44.2"
     },
     "resolutions": {
         "@storybook/react/babel-loader": "8.1.0"
->>>>>>> 469fa25c
     }
 }