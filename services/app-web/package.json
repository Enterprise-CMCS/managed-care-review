{
    "name": "app-web",
    "version": "0.1.0",
    "private": true,
    "scripts": {
        "start": "react-scripts start",
        "build": "react-scripts build",
        "test": "react-scripts test",
        "eject": "react-scripts eject",
        "clean": "rm -rf node_modules && yarn cache clean",
        "format": "prettier --write src/**/*.ts{,x}",
        "lint": "tsc --noEmit && eslint src/",
        "precommit": "lint-staged",
        "test:a11y": "pa11y-ci",
        "test:once": "react-scripts test --watchAll=false --runInBand --ci",
        "test:update": "react-scripts test -u",
        "storybook": "start-storybook -p 6006 -s public --quiet",
        "build-storybook": "build-storybook -s public --quiet"
    },
    "lint-staged": {
        "app-web/src/**/*.{js,jsx,ts,tsx}": [
            "eslint --fix",
            "prettier --write src/**/*.ts{,x}"
        ]
    },
    "jest": {
        "coveragePathIgnorePatterns": [
            "/*.stories.tsx",
            "src/s3",
            "src/api",
            "src/testHelpers",
            "src/localAuth",
            "src/gen",
            "src/Aut/CheckAuth.tsx",
            "src/Aut/CognitoLogin.tsx",
            "src/pages/Auth/Signup",
            "src/pages/Auth/ConfirmSignUp",
            "App.tsx",
            "index.ts",
            "log_event.ts",
            "reportWebVitals.ts"
        ],
        "coverageReporters": [
            [
                "lcov",
                {
                    "projectRoot": "../../"
                }
            ],
            "text"
        ]
    },
    "browserslist": {
        "production": [
            ">0.2%",
            "not dead",
            "not op_mini all"
        ],
        "development": [
            "last 1 chrome version",
            "last 1 firefox version",
            "last 1 safari version"
        ]
    },
    "dependencies": {
        "@apollo/client": "^3.4.15",
        "@trussworks/react-uswds": "^2.2.0",
        "@types/classnames": "^2.2.11",
        "@types/jest": "^27.0.1",
        "@types/react": "^17.0.5",
        "@types/react-dom": "^17.0.9",
        "@types/yup": "^0.29.11",
        "aws-amplify": "^4.3.4",
        "axios": "^0.21.2",
        "dayjs": "^1.10.5",
        "formik": "^2.2.9",
        "graphql": "^15.5.1",
        "react": "^17.0.2",
        "react-aria-modal": "^4.0.0",
        "react-dom": "^17.0.2",
        "react-error-boundary": "^3.1.0",
        "react-router": "^5.2.1",
        "react-router-dom": "^5.3.0",
        "react-select": "^5.2.1",
        "sass": "^1.43.3",
        "typescript": "^4.4.4",
        "url-parse": "^1.5.2",
        "uswds": "^2.12.1",
        "uuid": "^8.3.2",
        "web-vitals": "^2.1.2",
        "yup": "^0.32.9",
        "zod": "^3.10.1"
    },
    "devDependencies": {
        "@storybook/addon-a11y": "^6.4.8",
        "@storybook/addon-essentials": "^6.4.8",
        "@storybook/addon-links": "^6.4.8",
        "@storybook/preset-create-react-app": "^3.2.0",
<<<<<<< HEAD
        "@storybook/react": "^6.3.12",
=======
        "@storybook/react": "^6.4.8",
>>>>>>> 90a302e0
        "@testing-library/cypress": "^8.0.1",
        "@testing-library/jest-dom": "^5.11.4",
        "@testing-library/react": "^12.1.2",
        "@testing-library/user-event": "^13.5.0",
        "@types/react-router-dom": "^5.1.7",
        "@types/react-test-renderer": "^17.0.1",
        "@types/url-parse": "^1.4.3",
        "@types/uuid": "^8.3.1",
        "@typescript-eslint/eslint-plugin": "^4.32.0",
        "@typescript-eslint/parser": "^4.31.2",
        "classnames": "^2.2.6",
        "eslint-config-prettier": "^7.2.0",
        "eslint-plugin-jest": "^24.4.0",
        "eslint-plugin-jsx-a11y": "^6.4.1",
        "eslint-plugin-prettier": "^4.0.0",
        "eslint-plugin-react": "^7.22.0",
        "eslint-plugin-react-hooks": "^4.2.0",
        "graphql.macro": "^1.4.2",
        "lint-staged": "^11.2.6",
        "pa11y-ci": "^2.4.2",
        "prettier": "^2.3.2",
        "react-scripts": "4.0.3",
        "react-select-event": "^5.3.0",
        "react-test-renderer": "^17.0.2",
        "serverless": "^2.62.0",
        "serverless-cloudfront-invalidate": "^1.11.0",
        "serverless-plugin-scripts": "^1.0.2",
        "serverless-s3-sync": "^1.14.4",
        "serverless-stack-termination-protection": "^1.0.4",
        "webpack": "4.44.2"
    },
    "resolutions": {
        "@storybook/react/babel-loader": "8.1.0"
    }
}<|MERGE_RESOLUTION|>--- conflicted
+++ resolved
@@ -96,11 +96,7 @@
         "@storybook/addon-essentials": "^6.4.8",
         "@storybook/addon-links": "^6.4.8",
         "@storybook/preset-create-react-app": "^3.2.0",
-<<<<<<< HEAD
-        "@storybook/react": "^6.3.12",
-=======
         "@storybook/react": "^6.4.8",
->>>>>>> 90a302e0
         "@testing-library/cypress": "^8.0.1",
         "@testing-library/jest-dom": "^5.11.4",
         "@testing-library/react": "^12.1.2",
