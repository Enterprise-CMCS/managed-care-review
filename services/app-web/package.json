--- conflicted
+++ resolved
@@ -28,10 +28,7 @@
     "lint": "tsc --noEmit && eslint src/**/*.ts{,x}",
     "test:a11y": "pa11y-ci",
     "test:unit": "react-scripts test --watchAll=false",
-<<<<<<< HEAD
-=======
     "storybook": "storybook",
->>>>>>> 3a4bfee5
     "build-storybook": "build-storybook -s public"
   },
   "eslintConfig": {
