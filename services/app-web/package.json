{
  "name": "app-web",
  "version": "0.1.0",
  "private": true,
  "dependencies": {
    "@testing-library/jest-dom": "^5.11.4",
    "@testing-library/react": "^11.1.0",
    "@testing-library/user-event": "^12.1.10",
    "@trussworks/react-uswds": "^1.10.0",
    "@types/jest": "^26.0.15",
    "@types/node": "^12.0.0",
    "@types/react": "^16.9.53",
    "@types/react-dom": "^16.9.8",
    "aws-amplify": "^3.3.14",
    "react": "^17.0.1",
    "react-bootstrap": "^1.4.3",
    "react-dom": "^17.0.1",
    "react-router-dom": "^5.2.0",
    "react-scripts": "4.0.1",
    "typescript": "^4.0.3",
    "web-vitals": "^0.2.4"
  },
  "scripts": {
    "start": "react-scripts start",
    "build": "react-scripts build",
    "test": "react-scripts test",
    "eject": "react-scripts eject",
    "format": "prettier --write src/**/*.ts{,x}",
    "lint": "tsc --noEmit && eslint src/**/*.ts{,x}",
    "test:a11y": "pa11y-ci",
    "test:unit": "react-scripts test --watchAll=false"
  },
  "eslintConfig": {
    "extends": [
      "react-app",
      "react-app/jest"
    ]
  },
  "browserslist": {
    "production": [
      ">0.2%",
      "not dead",
      "not op_mini all"
    ],
    "development": [
      "last 1 chrome version",
      "last 1 firefox version",
      "last 1 safari version"
    ]
  },
  "devDependencies": {
<<<<<<< HEAD
    "@types/react-router-dom": "^5.1.7",
=======
    "@types/jest-axe": "^3.5.1",
>>>>>>> 021b572b
    "@typescript-eslint/eslint-plugin": "^4.14.0",
    "@typescript-eslint/parser": "^4.14.0",
    "eslint-config-prettier": "^7.2.0",
    "eslint-plugin-jest": "^24.1.3",
    "eslint-plugin-jsx-a11y": "^6.4.1",
    "eslint-plugin-prettier": "^3.3.1",
    "eslint-plugin-react": "^7.22.0",
    "eslint-plugin-react-hooks": "^4.2.0",
    "pa11y-ci": "^2.4.0",
    "prettier": "^2.2.1",
    "serverless-cloudfront-invalidate": "^1.5.0",
    "serverless-plugin-scripts": "^1.0.2",
    "serverless-s3-sync": "^1.14.4"
  }
}<|MERGE_RESOLUTION|>--- conflicted
+++ resolved
@@ -49,11 +49,8 @@
     ]
   },
   "devDependencies": {
-<<<<<<< HEAD
     "@types/react-router-dom": "^5.1.7",
-=======
     "@types/jest-axe": "^3.5.1",
->>>>>>> 021b572b
     "@typescript-eslint/eslint-plugin": "^4.14.0",
     "@typescript-eslint/parser": "^4.14.0",
     "eslint-config-prettier": "^7.2.0",
