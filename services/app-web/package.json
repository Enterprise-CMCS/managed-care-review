--- conflicted
+++ resolved
@@ -131,17 +131,10 @@
         "graphql.macro": "^1.4.2",
         "lint-staged": "^13.0.1",
         "prettier": "^2.3.2",
-<<<<<<< HEAD
         "react-scripts": "5.0.1",
         "react-select-event": "^5.5.0",
         "react-test-renderer": "^18.2.0",
-        "serverless": "^2.62.0",
-=======
-        "react-scripts": "5.0.0",
-        "react-select-event": "^5.3.0",
-        "react-test-renderer": "^17.0.2",
         "serverless": "^3.19.0",
->>>>>>> d4c1d970
         "serverless-cloudfront-invalidate": "^1.11.0",
         "serverless-s3-sync": "^3.0.0",
         "serverless-stack-termination-protection": "^2.0.2",
