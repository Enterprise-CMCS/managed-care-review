{
    "name": "app-web",
    "version": "0.1.0",
    "private": true,
    "scripts": {
        "precommit": "lint-staged",
        "start": "craco -r @cypress/instrument-cra start",
        "build": "sh ../../run_build.sh",
        "build:prod": "craco build --verbose",
        "build:instrumented": "CYPRESS_INSTRUMENT_PRODUCTION=true craco -r @cypress/instrument-cra build",
        "test": "TZ=UTC craco test",
        "eject": "craco eject",
        "clean": "rm -rf node_modules && yarn cache clean",
        "format": "prettier --write src/**/*.ts{,x}",
        "lint": "tsc --noEmit && eslint src/ --max-warnings=0",
        "test:once": "TZ=UTC craco test --watchAll=false --runInBand --ci",
        "test:update": "craco test -u",
        "test:coverage": "yarn test --coverage --watchAll=false",
        "storybook": "start-storybook -p 6006 -s public",
        "build-storybook": "build-storybook -s public",
        "prettier": "npx prettier -u --write \"**/*.+(ts|tsx|json)\""
    },
    "lint-staged": {
        "*.{js,jsx,ts,tsx}": [
            "eslint --fix --max-warnings=0",
            "prettier --write"
        ]
    },
    "jest": {
        "coveragePathIgnorePatterns": [
            "/*.stories.tsx",
            "src/s3",
            "src/api",
            "src/testHelpers",
            "src/localAuth",
            "src/gen",
            "src/components/Header/StateIcon/StateIcon.tsx",
            "src/pages/Auth/CheckAuth.tsx",
            "src/pages/Auth/CognitoLogin.tsx",
            "src/pages/Auth/Signup",
            "src/pages/Auth/ConfirmSignUp",
            "src/pages/Help/Help.tsx",
            "App.tsx",
            "index.ts",
            "reportWebVitals.ts"
        ],
        "coverageReporters": [
            [
                "json",
                {
                    "projectRoot": "../../"
                }
            ],
            [
                "lcov",
                {
                    "projectRoot": "../../"
                }
            ],
            "text"
        ]
    },
    "browserslist": {
        "production": [
            ">0.2%",
            "not dead",
            "not op_mini all"
        ],
        "development": [
            "last 1 chrome version",
            "last 1 firefox version",
            "last 1 safari version"
        ]
    },
    "dependencies": {
        "@apollo/client": "^3.4.15",
        "@apollo/explorer": "^3.0.0",
        "@cypress/code-coverage": "^3.10.0",
        "@cypress/instrument-cra": "^1.4.0",
<<<<<<< HEAD
        "@opentelemetry/api": "^1.3.0",
        "@opentelemetry/auto-instrumentations-web": "^0.31.1",
        "@opentelemetry/exporter-trace-otlp-http": "^0.35.1",
        "@opentelemetry/id-generator-aws-xray": "^1.1.1",
        "@opentelemetry/instrumentation": "^0.35.1",
        "@opentelemetry/instrumentation-document-load": "^0.31.0",
        "@opentelemetry/instrumentation-fetch": "^0.35.1",
        "@opentelemetry/propagator-aws-xray": "^1.1.1",
        "@opentelemetry/resources": "^1.9.1",
        "@opentelemetry/sdk-trace-web": "^1.9.1",
        "@opentelemetry/semantic-conventions": "^1.9.1",
=======
        "@opentelemetry/api": "^1.4.0",
        "@opentelemetry/auto-instrumentations-web": ">=0.31.0",
        "@opentelemetry/exporter-trace-otlp-http": ">=0.35.0",
        "@opentelemetry/id-generator-aws-xray": "^1.1.0",
        "@opentelemetry/instrumentation": ">=0.35.0",
        "@opentelemetry/instrumentation-document-load": ">=0.31.0",
        "@opentelemetry/instrumentation-fetch": ">=0.35.0",
        "@opentelemetry/propagator-aws-xray": "^1.1.0",
        "@opentelemetry/resources": "^1.9.0",
        "@opentelemetry/sdk-trace-base": "^1.9.0",
        "@opentelemetry/sdk-trace-web": "^1.9.0",
        "@opentelemetry/semantic-conventions": "^1.9.0",
>>>>>>> b8e17310
        "@tanstack/react-table": "^8.7.0",
        "@trussworks/react-uswds": "^3.2.0",
        "@types/path-browserify": "^1.0.0",
        "@uswds/uswds": "^3.3.0",
        "aws-amplify": "^5.0.10",
        "axios": "^1.1.3",
        "babel-plugin-istanbul": "^6.1.1",
        "css-loader": "^6.7.3",
        "dayjs": "^1.10.5",
        "formik": "^2.2.9",
        "graphql": "^16.2.0",
        "jotai": "^1.13.0",
        "jotai-location": "^0.4.0",
        "launchdarkly-react-client-sdk": "^3.0.1",
        "path-browserify": "^1.0.1",
        "qs": "^6.11.0",
        "react": "^18.2.0",
        "react-dom": "^18.2.0",
        "react-error-boundary": "^3.1.0",
        "react-router-dom": "^6.5.0",
        "react-select": "^5.7.0",
        "sass": "^1.57.1",
        "sass-loader": "^13.2.0",
        "style-loader": "^3.3.1",
        "typescript": "^4.4.4",
        "url-parse": "^1.5.2",
<<<<<<< HEAD
        "use-deep-compare-effect": "^1.8.1",
        "uswds": "^2.13.1",
=======
>>>>>>> b8e17310
        "uuid": "^9.0.0",
        "web-vitals": "^3.0.1",
        "yup": "^0.32.9",
        "zod": "^3.10.1"
    },
    "devDependencies": {
<<<<<<< HEAD
        "@aws-sdk/client-amplify": "^3.294.0",
        "@aws-sdk/client-s3": "^3.294.0",
        "@aws-sdk/s3-request-presigner": "^3.294.0",
=======
        "@aws-sdk/client-amplify": "^3.204.0",
        "@aws-sdk/client-s3": "^3.204.0",
        "@aws-sdk/s3-request-presigner": "^3.204.0",
        "@craco/craco": "^7.0.0",
        "@craco/types": "^7.0.0",
>>>>>>> b8e17310
        "@storybook/addon-a11y": "^6.5.15",
        "@storybook/addon-essentials": "^6.5.15",
        "@storybook/addon-links": "^6.5.15",
        "@storybook/builder-webpack5": "^6.5.4",
        "@storybook/manager-webpack5": "^6.5.15",
        "@storybook/preset-create-react-app": "4.1.2",
        "@storybook/react": "^6.5.15",
        "@testing-library/cypress": "^9.0.0",
        "@testing-library/jest-dom": "^5.16.5",
        "@testing-library/react": "^14.0.0",
        "@testing-library/user-event": "^14.4.3",
        "@types/classnames": "^2.2.11",
        "@types/jest": "^27.0.1",
        "@types/react": "^18.0.14",
        "@types/react-dom": "^18.0.5",
        "@types/react-test-renderer": "^18.0.0",
        "@types/url-parse": "^1.4.3",
        "@types/uuid": "^9.0.0",
        "@typescript-eslint/eslint-plugin": "^5.6.0",
        "@typescript-eslint/parser": "^5.6.0",
        "classnames": "^2.2.6",
        "eslint-config-prettier": "^8.7.0",
        "eslint-plugin-jest": "^27.0.1",
        "eslint-plugin-jsx-a11y": "^6.5.1",
        "eslint-plugin-prettier": "^4.0.0",
        "eslint-plugin-react": "^7.26.1",
        "eslint-plugin-react-hooks": "^4.3.0",
        "graphql.macro": "^1.4.2",
        "jest-launchdarkly-mock": "^1.0.6",
        "lint-staged": "^13.0.1",
        "mini-css-extract-plugin": "^2.7.2",
        "prettier": "^2.3.2",
        "react-scripts": "5.0.1",
        "react-select-event": "^5.5.0",
        "react-test-renderer": "^18.2.0",
        "serverless": "^3.26.0",
        "serverless-cloudfront-invalidate": "^1.11.0",
        "serverless-s3-sync": "^3.0.0",
        "serverless-stack-termination-protection": "^2.0.2",
        "storybook-preset-craco": "^0.0.6",
        "webpack": "^5.72.0"
    }
}<|MERGE_RESOLUTION|>--- conflicted
+++ resolved
@@ -77,7 +77,6 @@
         "@apollo/explorer": "^3.0.0",
         "@cypress/code-coverage": "^3.10.0",
         "@cypress/instrument-cra": "^1.4.0",
-<<<<<<< HEAD
         "@opentelemetry/api": "^1.3.0",
         "@opentelemetry/auto-instrumentations-web": "^0.31.1",
         "@opentelemetry/exporter-trace-otlp-http": "^0.35.1",
@@ -89,20 +88,6 @@
         "@opentelemetry/resources": "^1.9.1",
         "@opentelemetry/sdk-trace-web": "^1.9.1",
         "@opentelemetry/semantic-conventions": "^1.9.1",
-=======
-        "@opentelemetry/api": "^1.4.0",
-        "@opentelemetry/auto-instrumentations-web": ">=0.31.0",
-        "@opentelemetry/exporter-trace-otlp-http": ">=0.35.0",
-        "@opentelemetry/id-generator-aws-xray": "^1.1.0",
-        "@opentelemetry/instrumentation": ">=0.35.0",
-        "@opentelemetry/instrumentation-document-load": ">=0.31.0",
-        "@opentelemetry/instrumentation-fetch": ">=0.35.0",
-        "@opentelemetry/propagator-aws-xray": "^1.1.0",
-        "@opentelemetry/resources": "^1.9.0",
-        "@opentelemetry/sdk-trace-base": "^1.9.0",
-        "@opentelemetry/sdk-trace-web": "^1.9.0",
-        "@opentelemetry/semantic-conventions": "^1.9.0",
->>>>>>> b8e17310
         "@tanstack/react-table": "^8.7.0",
         "@trussworks/react-uswds": "^3.2.0",
         "@types/path-browserify": "^1.0.0",
@@ -129,28 +114,16 @@
         "style-loader": "^3.3.1",
         "typescript": "^4.4.4",
         "url-parse": "^1.5.2",
-<<<<<<< HEAD
         "use-deep-compare-effect": "^1.8.1",
-        "uswds": "^2.13.1",
-=======
->>>>>>> b8e17310
         "uuid": "^9.0.0",
         "web-vitals": "^3.0.1",
         "yup": "^0.32.9",
         "zod": "^3.10.1"
     },
     "devDependencies": {
-<<<<<<< HEAD
         "@aws-sdk/client-amplify": "^3.294.0",
         "@aws-sdk/client-s3": "^3.294.0",
         "@aws-sdk/s3-request-presigner": "^3.294.0",
-=======
-        "@aws-sdk/client-amplify": "^3.204.0",
-        "@aws-sdk/client-s3": "^3.204.0",
-        "@aws-sdk/s3-request-presigner": "^3.204.0",
-        "@craco/craco": "^7.0.0",
-        "@craco/types": "^7.0.0",
->>>>>>> b8e17310
         "@storybook/addon-a11y": "^6.5.15",
         "@storybook/addon-essentials": "^6.5.15",
         "@storybook/addon-links": "^6.5.15",
