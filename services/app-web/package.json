{
  "name": "app-web",
  "version": "0.1.0",
  "private": true,
  "dependencies": {
    "@testing-library/jest-dom": "^5.11.4",
    "@testing-library/react": "^11.1.0",
    "@testing-library/user-event": "^12.1.10",
    "@trussworks/react-uswds": "^1.10.0",
    "@types/jest": "^26.0.15",
    "@types/node": "^12.0.0",
    "@types/react": "^16.9.53",
    "@types/react-dom": "^16.9.8",
    "aws-amplify": "^3.3.15",
    "axios": "^0.21.1",
    "react": "^17.0.1",
    "react-bootstrap": "^1.4.3",
    "react-dom": "^17.0.1",
    "react-router-dom": "^5.2.0",
    "react-scripts": "4.0.1",
    "sass": "^1.32.5",
    "typescript": "^4.0.3",
    "uswds": "^2.10.0",
    "web-vitals": "^0.2.4"
  },
  "scripts": {
    "start": "react-scripts start",
    "build": "react-scripts build",
    "test": "react-scripts test",
    "eject": "react-scripts eject",
    "format": "prettier --write src/**/*.ts{,x}",
    "lint": "tsc --noEmit && eslint src/**/*.ts{,x}",
    "test:a11y": "pa11y-ci",
    "test:unit": "react-scripts test --watchAll=false",
    "build-storybook": "build-storybook -s public"
  },
  "eslintConfig": {
    "extends": [
      "react-app",
      "react-app/jest"
    ]
  },
  "browserslist": {
    "production": [
      ">0.2%",
      "not dead",
      "not op_mini all"
    ],
    "development": [
      "last 1 chrome version",
      "last 1 firefox version",
      "last 1 safari version"
    ]
  },
  "devDependencies": {
<<<<<<< HEAD
    "@types/jest-axe": "^3.5.1",
    "@types/react-router-dom": "^5.1.7",
=======
    "@storybook/addon-a11y": "^6.1.15",
    "@storybook/addon-essentials": "^6.1.15",
    "@storybook/addon-links": "^6.1.15",
    "@storybook/preset-create-react-app": "^3.1.5",
    "@storybook/react": "^6.1.15",
>>>>>>> 4b420224
    "@typescript-eslint/eslint-plugin": "^4.14.0",
    "@typescript-eslint/parser": "^4.14.0",
    "eslint-config-prettier": "^7.2.0",
    "eslint-plugin-jest": "^24.1.3",
    "eslint-plugin-jsx-a11y": "^6.4.1",
    "eslint-plugin-prettier": "^3.3.1",
    "eslint-plugin-react": "^7.22.0",
    "eslint-plugin-react-hooks": "^4.2.0",
    "pa11y-ci": "^2.4.0",
    "prettier": "^2.2.1",
    "serverless-cloudfront-invalidate": "^1.5.0",
    "serverless-plugin-scripts": "^1.0.2",
    "serverless-s3-sync": "^1.14.4"
  }
}<|MERGE_RESOLUTION|>--- conflicted
+++ resolved
@@ -53,16 +53,12 @@
     ]
   },
   "devDependencies": {
-<<<<<<< HEAD
-    "@types/jest-axe": "^3.5.1",
     "@types/react-router-dom": "^5.1.7",
-=======
     "@storybook/addon-a11y": "^6.1.15",
     "@storybook/addon-essentials": "^6.1.15",
     "@storybook/addon-links": "^6.1.15",
     "@storybook/preset-create-react-app": "^3.1.5",
     "@storybook/react": "^6.1.15",
->>>>>>> 4b420224
     "@typescript-eslint/eslint-plugin": "^4.14.0",
     "@typescript-eslint/parser": "^4.14.0",
     "eslint-config-prettier": "^7.2.0",
