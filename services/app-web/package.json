{
  "name": "app-web",
  "version": "0.1.0",
  "private": true,
  "dependencies": {
    "@testing-library/jest-dom": "^5.11.4",
    "@testing-library/react": "^11.1.0",
    "@testing-library/user-event": "^12.1.10",
    "@trussworks/react-uswds": "^1.10.0",
    "@types/jest": "^26.0.15",
    "@types/node": "^12.0.0",
    "@types/react": "^16.9.53",
    "@types/react-dom": "^16.9.8",
    "react": "^17.0.1",
    "react-dom": "^17.0.1",
    "react-scripts": "4.0.1",
    "typescript": "^4.0.3",
    "web-vitals": "^0.2.4"
  },
  "scripts": {
    "start": "react-scripts start",
    "build": "react-scripts build",
    "test": "react-scripts test",
    "eject": "react-scripts eject",
    "format": "prettier --write src/**/*.ts{,x}",
    "lint": "tsc --noEmit && eslint src/**/*.ts{,x}",
<<<<<<< HEAD
    "testOnce": "react-scripts test --watchAll=false",
    "storybook": "start-storybook -p 6006 -s public",
    "build-storybook": "build-storybook -s public"
=======
    "test:a11y": "pa11y-ci",
    "test:unit": "react-scripts test --watchAll=false"
>>>>>>> 021b572b
  },
  "eslintConfig": {
    "extends": [
      "react-app",
      "react-app/jest"
    ]
  },
  "browserslist": {
    "production": [
      ">0.2%",
      "not dead",
      "not op_mini all"
    ],
    "development": [
      "last 1 chrome version",
      "last 1 firefox version",
      "last 1 safari version"
    ]
  },
  "devDependencies": {
<<<<<<< HEAD
    "@storybook/addon-a11y": "^6.1.15",
    "@storybook/addon-essentials": "^6.1.15",
    "@storybook/addon-links": "^6.1.15",
    "@storybook/preset-create-react-app": "^3.1.5",
    "@storybook/react": "^6.1.15",
=======
    "@types/jest-axe": "^3.5.1",
>>>>>>> 021b572b
    "@typescript-eslint/eslint-plugin": "^4.14.0",
    "@typescript-eslint/parser": "^4.14.0",
    "eslint-config-prettier": "^7.2.0",
    "eslint-plugin-jest": "^24.1.3",
    "eslint-plugin-jsx-a11y": "^6.4.1",
    "eslint-plugin-prettier": "^3.3.1",
    "eslint-plugin-react": "^7.22.0",
    "eslint-plugin-react-hooks": "^4.2.0",
    "pa11y-ci": "^2.4.0",
    "prettier": "^2.2.1",
    "serverless-cloudfront-invalidate": "^1.5.0",
    "serverless-plugin-scripts": "^1.0.2",
    "serverless-s3-sync": "^1.14.4"
  }
}<|MERGE_RESOLUTION|>--- conflicted
+++ resolved
@@ -24,14 +24,9 @@
     "eject": "react-scripts eject",
     "format": "prettier --write src/**/*.ts{,x}",
     "lint": "tsc --noEmit && eslint src/**/*.ts{,x}",
-<<<<<<< HEAD
-    "testOnce": "react-scripts test --watchAll=false",
-    "storybook": "start-storybook -p 6006 -s public",
+    "test:a11y": "pa11y-ci",
+    "test:unit": "react-scripts test --watchAll=false",
     "build-storybook": "build-storybook -s public"
-=======
-    "test:a11y": "pa11y-ci",
-    "test:unit": "react-scripts test --watchAll=false"
->>>>>>> 021b572b
   },
   "eslintConfig": {
     "extends": [
@@ -52,15 +47,11 @@
     ]
   },
   "devDependencies": {
-<<<<<<< HEAD
     "@storybook/addon-a11y": "^6.1.15",
     "@storybook/addon-essentials": "^6.1.15",
     "@storybook/addon-links": "^6.1.15",
     "@storybook/preset-create-react-app": "^3.1.5",
     "@storybook/react": "^6.1.15",
-=======
-    "@types/jest-axe": "^3.5.1",
->>>>>>> 021b572b
     "@typescript-eslint/eslint-plugin": "^4.14.0",
     "@typescript-eslint/parser": "^4.14.0",
     "eslint-config-prettier": "^7.2.0",
