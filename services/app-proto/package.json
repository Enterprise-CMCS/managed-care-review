{
    "name": "@managed-care-review/app-proto",
    "version": "1.0.0",
    "description": "app-proto Typescript definitions and helpers",
    "scripts": {
<<<<<<< HEAD
        "generate": "yarn proto:compile && yarn proto:ts && yarn proto:copy-web && yarn proto:copy-common",
=======
        "generate": "yarn proto:compile && yarn proto:ts && yarn proto:copy-web && yarn proto:copy-cypress",
>>>>>>> 3b5cd0af
        "generate:watch": "find src | entr yarn generate",
        "proto:compile": "rm -rf gen && mkdir gen && pbjs -t static-module -w commonjs -o ./gen/healthPlanFormDataProto.js src/health_plan_form_data.proto",
        "proto:ts": "pbts -o ./gen/healthPlanFormDataProto.d.ts ./gen/healthPlanFormDataProto.js",
        "proto:copy-web": "rsync -av ./gen/ ../app-web/src/gen",
<<<<<<< HEAD
        "proto:copy-common": "rsync -av ./gen/ ../../lib/common-code/src/gen",
=======
        "proto:copy-cypress": "rsync -av ./gen/ ../cypress/gen",
>>>>>>> 3b5cd0af
        "precommit": "lint-staged",
        "lint": "protolint lint .",
        "build": "tsc"
    },
    "lint-staged": {
        "*.proto": [
            "protolint lint ."
        ]
    },
    "author": "",
    "license": "ISC",
    "dependencies": {
        "protobufjs": "^6.11.2",
        "uuid": "^9.0.0"
    },
    "devDependencies": {
        "lint-staged": "^13.0.1",
        "serverless": "^3.31.0"
    }
}<|MERGE_RESOLUTION|>--- conflicted
+++ resolved
@@ -3,20 +3,13 @@
     "version": "1.0.0",
     "description": "app-proto Typescript definitions and helpers",
     "scripts": {
-<<<<<<< HEAD
-        "generate": "yarn proto:compile && yarn proto:ts && yarn proto:copy-web && yarn proto:copy-common",
-=======
-        "generate": "yarn proto:compile && yarn proto:ts && yarn proto:copy-web && yarn proto:copy-cypress",
->>>>>>> 3b5cd0af
+        "generate": "yarn proto:compile && yarn proto:ts && yarn proto:copy-web && yarn proto:copy-cypress && yarn proto:copy-common",
         "generate:watch": "find src | entr yarn generate",
         "proto:compile": "rm -rf gen && mkdir gen && pbjs -t static-module -w commonjs -o ./gen/healthPlanFormDataProto.js src/health_plan_form_data.proto",
         "proto:ts": "pbts -o ./gen/healthPlanFormDataProto.d.ts ./gen/healthPlanFormDataProto.js",
         "proto:copy-web": "rsync -av ./gen/ ../app-web/src/gen",
-<<<<<<< HEAD
         "proto:copy-common": "rsync -av ./gen/ ../../lib/common-code/src/gen",
-=======
         "proto:copy-cypress": "rsync -av ./gen/ ../cypress/gen",
->>>>>>> 3b5cd0af
         "precommit": "lint-staged",
         "lint": "protolint lint .",
         "build": "tsc"
