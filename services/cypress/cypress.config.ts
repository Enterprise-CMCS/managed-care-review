const { defineConfig } = require('cypress')
const { gql } = require('@apollo/client')
const { pa11y, prepareAudit } = require('@cypress-audit/pa11y')
const fs = require('fs')
const path = require('path')
const createBundler = require('@bahmutov/cypress-esbuild-preprocessor')

module.exports = defineConfig({
    e2e: {
        baseUrl: 'http://localhost:3000',
        supportFile: 'support/index.ts',
        fixturesFolder: 'fixtures',
        specPattern: 'integration/**/*.spec.ts',
        screenshotsFolder: 'screenshots',
        videosFolder: 'videos',
        viewportHeight: 1080,
        viewportWidth: 1440,
        experimentalRunAllSpecs: true,
        setupNodeEvents(on, config) {
            on('file:preprocessor', createBundler({
                define: {
                    global: 'window'
                }
            }))
            require('@cypress/code-coverage/task')(on, config)

<<<<<<< HEAD
            const gqlSchema = fs.readFileSync(path.resolve(__dirname, './gen/schema.graphql'), 'utf-8')
=======
>>>>>>> 9294e008
            const newConfig = config

            newConfig.env.AUTH_MODE = process.env.REACT_APP_AUTH_MODE
            newConfig.env.TEST_USERS_PASS = process.env.TEST_USERS_PASS

            // Configure env for Amplify authorization
            newConfig.env.API_URL = process.env.REACT_APP_API_URL
            newConfig.env.COGNITO_USER_POOL_ID = process.env.COGNITO_USER_POOL_ID
            newConfig.env.COGNITO_REGION = process.env.COGNITO_REGION
            newConfig.env.COGNITO_IDENTITY_POOL_ID = process.env.COGNITO_IDENTITY_POOL_ID
            newConfig.env.COGNITO_USER_POOL_WEB_CLIENT_ID = process.env.COGNITO_USER_POOL_WEB_CLIENT_ID

            on('before:browser:launch', (browser, launchOptions) => {
                prepareAudit(launchOptions)
            })

            // Reads graphql schema and converts it to gql for apollo client.
            on('task', {
                pa11y: pa11y(),
                readGraphQLSchema() {
<<<<<<< HEAD
=======
                    const gqlSchema = fs.readFileSync(path.resolve(__dirname, './gen/schema.graphql'), 'utf-8')
>>>>>>> 9294e008
                    return gql(`${gqlSchema}`)
                }
            })
            return newConfig
        },
    },
    projectId: 'tt5hbz',
    defaultCommandTimeout: 10000,
    retries: {
        runMode: 1,
        openMode: 0,
    },
<<<<<<< HEAD
    videoUploadOnPasses: false,
    experimentalMemoryManagement: true,
    numTestsKeptInMemory: 30
=======
>>>>>>> 9294e008
})<|MERGE_RESOLUTION|>--- conflicted
+++ resolved
@@ -24,10 +24,6 @@
             }))
             require('@cypress/code-coverage/task')(on, config)
 
-<<<<<<< HEAD
-            const gqlSchema = fs.readFileSync(path.resolve(__dirname, './gen/schema.graphql'), 'utf-8')
-=======
->>>>>>> 9294e008
             const newConfig = config
 
             newConfig.env.AUTH_MODE = process.env.REACT_APP_AUTH_MODE
@@ -48,10 +44,7 @@
             on('task', {
                 pa11y: pa11y(),
                 readGraphQLSchema() {
-<<<<<<< HEAD
-=======
                     const gqlSchema = fs.readFileSync(path.resolve(__dirname, './gen/schema.graphql'), 'utf-8')
->>>>>>> 9294e008
                     return gql(`${gqlSchema}`)
                 }
             })
@@ -64,10 +57,7 @@
         runMode: 1,
         openMode: 0,
     },
-<<<<<<< HEAD
     videoUploadOnPasses: false,
     experimentalMemoryManagement: true,
     numTestsKeptInMemory: 30
-=======
->>>>>>> 9294e008
 })