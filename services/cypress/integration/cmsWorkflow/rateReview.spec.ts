import { HealthPlanFormDataType, packageName } from "../../../app-web/src/common-code/healthPlanFormDataType"
import { base64ToDomain } from "../../../app-web/src/common-code/proto/healthPlanFormDataProto"
import { HealthPlanPackage } from "../../gen/gqlClient"
import { cmsUser, deprecatedContractAndRatesData, minnesotaStatePrograms, stateUser } from "../../utils/apollo-test-utils"

describe('CMS user can view rate reviews', () => {
    beforeEach(() => {
        cy.stubFeatureFlags()
        cy.interceptGraphQL()
    })
    // By default return lastest revision
    const getFormData = (pkg: HealthPlanPackage, indx = 0): HealthPlanFormDataType => {
        const latestRevision = pkg.revisions[indx].node
        if (!latestRevision) {
            throw new Error('no revisions found for package' + pkg.id)
        }

        const unwrapResult = base64ToDomain(latestRevision.formDataProto)
        if (unwrapResult instanceof Error) {
            throw unwrapResult
        }

        return unwrapResult
    }

    // NEEDS TO BE REWRITTEN AS API TEST WE FINISH CONTRACT API EPIC
    it.skip('and navigate to a specific rate from the rates dashboard', () => {
          cy.apiAssignDivisionToCMSUser(cmsUser(), 'DMCO').then(() => {

            // Create a new contract and rates submission with two attached rates
<<<<<<< HEAD
            cy.apiDeprecatedCreateSubmitHPP(stateUser(), deprecatedContractAndRatesData()).then(
                (pkg) => {
                const submission = getFormData(pkg)
                    const submissionName = packageName(
                        pkg.stateCode,
                        submission.stateNumber,
                        submission.programIDs,
                        minnesotaStatePrograms
                    )
                // Then check both rates in rate reviews table
                cy.logInAsCMSUser({
                    initialURL: `/dashboard/rate-reviews`,
                })
                const rate1 = submission.rateInfos[0]
                const rate2 = submission.rateInfos[1]
                cy.get('table')
                .findByRole('link', { name: rate1.rateCertificationName })
                .should('exist')
                cy.get('table')
                .findByRole('link', { name: rate2.rateCertificationName })
                .should('exist')
=======
            cy.apiCreateAndSubmitContractWithRates(stateUser()).then(
                (contract) => {

                    const latestSubmission = contract.packageSubmissions[0]
>>>>>>> 63a57278

                    const rate1 = latestSubmission.rateRevisions[0]
                    const rate2 = latestSubmission.rateRevisions[1]

                    // Then check both rates in rate reviews table
                    cy.logInAsCMSUser({
                        initialURL: `/dashboard/rate-reviews`,
                    })

                    cy.get('table')
                        .findByTestId(`rate-link-${rate1.rateID}`).should('exist')
                    cy.get('table')
                        .findByTestId(`rate-link-${rate2.rateID}`).should('exist')

                    // click the first rate to navigate to rate summary page
                    cy.get('table')
                        .findByTestId(`rate-link-${rate1.rateID}`).click()
                    cy.url({ timeout: 10_000 }).should('contain',rate1.rateID)
                    cy.findByRole('heading', {
                        name: `${rate1.formData.rateCertificationName}`,
                    }).should('exist')
                    cy.findByText('Rate certification type').should('exist').siblings('dd').should('have.text', 'New rate certification')
                    cy.findByText('Rating period').should('exist').siblings('dd').should('have.text', '06/01/2025 to 05/30/2026')
                    cy.findByText('Date certified').should('exist').siblings('dd').should('have.text', '04/15/2025')
                    cy.findByText('Submission this rate was submitted with').should('exist').siblings('dd').should('have.text', latestSubmission.contractRevision.contractName)
                    cy.findByText('Certifying actuary').should('exist').siblings('dd').should('have.text', 'actuary1test titleemail@example.comMercer')
                    // cy.findByText('Download all rate documents').should('exist')
                    cy.findByRole('table', {
                        name: 'Rate certification',
                    }).should('exist')
                    cy.findByText('rate1Document1.pdf').should('exist')
                    cy.findByRole('table', {
                        name: 'Rate supporting documents',
                    }).should('exist')
                })
                cy.findByText('rate1SupportingDocument1.pdf').should('exist')

                // No document dates or other fields are undefined
                cy.findByText('N/A').should('not.exist')

                // Go back to dashboard and check both rates in the table
                // check the dashboard has the columns we expect
                cy.findByText('Back to dashboard').should('exist').click()
                cy.url({ timeout: 10_000 }).should('contain', 'rate-reviews')
                cy.findByText('Rate reviews').should('exist')
                cy.get('thead').should('have.attr', 'data-testid', 'rate-reviews-table').should('be.visible') // can't put id on table itself because data attributes not passing through in react-uswds component
        })
    })
})<|MERGE_RESOLUTION|>--- conflicted
+++ resolved
@@ -28,7 +28,6 @@
           cy.apiAssignDivisionToCMSUser(cmsUser(), 'DMCO').then(() => {
 
             // Create a new contract and rates submission with two attached rates
-<<<<<<< HEAD
             cy.apiDeprecatedCreateSubmitHPP(stateUser(), deprecatedContractAndRatesData()).then(
                 (pkg) => {
                 const submission = getFormData(pkg)
@@ -50,12 +49,8 @@
                 cy.get('table')
                 .findByRole('link', { name: rate2.rateCertificationName })
                 .should('exist')
-=======
-            cy.apiCreateAndSubmitContractWithRates(stateUser()).then(
-                (contract) => {
 
                     const latestSubmission = contract.packageSubmissions[0]
->>>>>>> 63a57278
 
                     const rate1 = latestSubmission.rateRevisions[0]
                     const rate2 = latestSubmission.rateRevisions[1]
