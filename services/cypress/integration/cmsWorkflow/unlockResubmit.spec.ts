--- conflicted
+++ resolved
@@ -39,11 +39,7 @@
             name: /Contacts/,
         }).should('exist')
         cy.fillOutStateContact()
-<<<<<<< HEAD
-        cy.navigateContractForm('CONTINUE')
-=======
         cy.deprecatedNavigateV1Form('CONTINUE')
->>>>>>> f7cea251
 
         cy.findByRole('heading', {
             level: 2,
@@ -272,11 +268,7 @@
                 cy.findByRole('heading', { level: 2, name: /Contacts/ })
                 cy.fillOutStateContact()
 
-<<<<<<< HEAD
-                cy.navigateContractForm('CONTINUE')
-=======
                 cy.deprecatedNavigateV1Form('CONTINUE')
->>>>>>> f7cea251
 
                 // New API
                 cy.navigateFormByDirectLink(`${submissionURL}edit/rate-details`)
