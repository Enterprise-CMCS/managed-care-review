--- conflicted
+++ resolved
@@ -13,13 +13,8 @@
         // Assign Division to CMS user zuko
         cy.apiAssignDivisionToCMSUser(cmsUser(), 'DMCO').then(() => {
             // Create a new submission
-<<<<<<< HEAD
-            cy.apiDeprecatedCreateSubmitHPP(stateUser()).then(
-                (pkg) => {
-=======
             cy.apiCreateAndSubmitContractOnlySubmission(stateUser()).then(
                 (contract) => {
->>>>>>> 7cc2f609
                     // Log in as CMS user and upload question
                     cy.logInAsCMSUser({
                         initialURL: `/submissions/${contract.id}/question-and-answers`,
