describe('submission type', () => {
    beforeEach(() => {
        cy.stubFeatureFlags()
        cy.interceptGraphQL()
    })
    it('can navigate back and save as draft from submission type page', () => {
        cy.logInAsStateUser()
        cy.startNewContractOnlySubmissionWithBaseContract()

        // Navigate to type page
        cy.location().then((fullUrl) => {
            const { pathname } = fullUrl
            const pathnameArray = pathname.split('/')
            const draftSubmissionId = pathnameArray[2]
            cy.navigateFormByDirectLink(
                `/submissions/${draftSubmissionId}/edit/type`
            )
            cy.findByRole('heading', {
                level: 2,
                name: /Submission type/,
                timeout: 10_000,
            })

            // Navigate to dashboard page by clicking cancel
            cy.findByRole('button', { name: /Cancel/, timeout: 5_000}).click()
            cy.findByRole('heading', { level: 1, name: /Dashboard/ })

            // Navigate to type page
            cy.navigateFormByDirectLink(
                `/submissions/${draftSubmissionId}/edit/type`
            )
<<<<<<< HEAD

             //Edit some stuff here
             cy.findByRole('combobox', {
                name: 'Programs this contract action covers (required)',
            }).click()
            cy.findByText('SNBC').click({ force: true })
            cy.findByRole('textbox', { name: 'Submission description' }).clear()
            cy.findByRole('textbox', { name: 'Submission description' }).type(
                'description of contract only submission, now with a new edited flavor'
            )
=======
>>>>>>> 9294e008

            // Navigate to dashboard page by clicking save as draft
            cy.navigateFormByButtonClick('SAVE_DRAFT')
            cy.findByRole('heading', { level: 1, name: /Dashboard/ })
<<<<<<< HEAD
=======

            // Navigate to back to submission type page
            cy.navigateFormByDirectLink(
                `/submissions/${draftSubmissionId}/edit/type`
            )

            // Navigate to contract details page by clicking continue for contract only submission
            cy.navigateFormByButtonClick('CONTINUE')
            cy.findByRole('heading', { level: 2, name: /Contract details/ })
>>>>>>> 9294e008
        })
    })

    it('can switch submission from contract action only to contract action and rate certification', () => {
        cy.logInAsStateUser()
        cy.startNewContractOnlySubmissionWithBaseContract()

        // Navigate to type page
        cy.location().then((fullUrl) => {
            const { pathname } = fullUrl
            const pathnameArray = pathname.split('/')
            const draftSubmissionId = pathnameArray[2]
            cy.navigateFormByDirectLink(
                `/submissions/${draftSubmissionId}/edit/type`
            )

            cy.findByText('Contract action and rate certification').click()

            // Navigate to contract details page by clicking continue for contract and rates submission
            cy.navigateFormByButtonClick('CONTINUE')
            cy.findByRole('heading', { level: 2, name: /Contract details/ })

            // Navigate to type page
            cy.navigateFormByDirectLink(
                `/submissions/${draftSubmissionId}/edit/type`
            )
<<<<<<< HEAD

=======

            cy.findByLabelText('Contract action and rate certification').should(
                'be.checked'
            )
        })
    })

    it('can save submission edits using Save as draft button', () => {
        cy.logInAsStateUser()
        cy.startNewContractOnlySubmissionWithBaseContract()

        // Navigate to type page
        cy.location().then((fullUrl) => {
            const { pathname } = fullUrl
            const pathnameArray = pathname.split('/')
            const draftSubmissionId = pathnameArray[2]
            cy.navigateFormByDirectLink(
                `/submissions/${draftSubmissionId}/edit/type`
            )
            cy.findByRole('heading', {
                level: 2,
                name: /Submission type/,
                timeout: 10000,
            })

            // Navigate to dashboard page by clicking cancel
            cy.findByRole('button', { name: /Cancel/ }).click()
            cy.wait('@indexHealthPlanPackagesQuery', { timeout: 50000 })
            cy.findByRole('heading', { level: 1, name: /Dashboard/ })

            // Navigate to type page
            cy.navigateFormByDirectLink(
                `/submissions/${draftSubmissionId}/edit/type`
            )

            //Edit some stuff here
            cy.findByRole('combobox', {
                name: 'Programs this contract action covers (required)',
            }).click()
            cy.findByText('SNBC').click({ force: true })

            //rate-cert-assurance
            cy.get('label[for="riskBasedContractYes"]').click()

            cy.findByRole('textbox', { name: 'Submission description' })
            cy.findByText('Contract action and rate certification').click()
            cy.findByRole('textbox', { name: 'Submission description' }).clear()
            cy.findByRole('textbox', { name: 'Submission description' }).type(
                'description of contract only submission, now with a new edited flavor'
            )

            // Click Save as draft button to save changes and navigate to dashboard
            cy.navigateFormByButtonClick('SAVE_DRAFT')
            cy.findByRole('heading', { level: 1, name: /Dashboard/ })

            // Navigate back to submission type page
            cy.navigateFormByDirectLink(
                `/submissions/${draftSubmissionId}/edit/type`
            )

            //Check to make sure edited stuff was saved
            cy.get('[aria-label="Remove PMAP"]').should('exist')
            cy.get('[aria-label="Remove SNBC"]').should('exist')
            cy.findByLabelText('Contract action and rate certification').should(
                'be.checked'
            )

            //rate-cert-assurance
            cy.findByLabelText('Yes').should('be.checked')

            cy.findByRole('textbox', { name: 'Submission description' }).should(
                'have.value',
                'description of contract only submission, now with a new edited flavor'
            )
>>>>>>> 9294e008
            cy.findByLabelText('Contract action and rate certification').should(
                'be.checked'
            )
        })
    })
})<|MERGE_RESOLUTION|>--- conflicted
+++ resolved
@@ -29,25 +29,10 @@
             cy.navigateFormByDirectLink(
                 `/submissions/${draftSubmissionId}/edit/type`
             )
-<<<<<<< HEAD
-
-             //Edit some stuff here
-             cy.findByRole('combobox', {
-                name: 'Programs this contract action covers (required)',
-            }).click()
-            cy.findByText('SNBC').click({ force: true })
-            cy.findByRole('textbox', { name: 'Submission description' }).clear()
-            cy.findByRole('textbox', { name: 'Submission description' }).type(
-                'description of contract only submission, now with a new edited flavor'
-            )
-=======
->>>>>>> 9294e008
 
             // Navigate to dashboard page by clicking save as draft
             cy.navigateFormByButtonClick('SAVE_DRAFT')
             cy.findByRole('heading', { level: 1, name: /Dashboard/ })
-<<<<<<< HEAD
-=======
 
             // Navigate to back to submission type page
             cy.navigateFormByDirectLink(
@@ -57,7 +42,6 @@
             // Navigate to contract details page by clicking continue for contract only submission
             cy.navigateFormByButtonClick('CONTINUE')
             cy.findByRole('heading', { level: 2, name: /Contract details/ })
->>>>>>> 9294e008
         })
     })
 
@@ -84,9 +68,6 @@
             cy.navigateFormByDirectLink(
                 `/submissions/${draftSubmissionId}/edit/type`
             )
-<<<<<<< HEAD
-
-=======
 
             cy.findByLabelText('Contract action and rate certification').should(
                 'be.checked'
@@ -161,7 +142,6 @@
                 'have.value',
                 'description of contract only submission, now with a new edited flavor'
             )
->>>>>>> 9294e008
             cy.findByLabelText('Contract action and rate certification').should(
                 'be.checked'
             )
