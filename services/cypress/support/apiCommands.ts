--- conflicted
+++ resolved
@@ -9,13 +9,9 @@
     UpdateCmsUserDocument,
     FetchCurrentUserDocument,
     UpdateDraftContractRatesDocument,
-<<<<<<< HEAD
     Contract,
     SubmitContractDocument,
-=======
     UpdateDraftContractRatesInput,
-    Contract, SubmitContractDocument,
->>>>>>> 63a57278
 } from '../gen/gqlClient'
 import {
     domainToBase64,
@@ -85,13 +81,9 @@
 const createAndSubmitBaseContract = async (
     apolloClient: ApolloClient<NormalizedCacheObject>
 ): Promise<Contract> => {
-<<<<<<< HEAD
 
     // we don't have createContract yet so have to use HPP API here
     const newContract = await apolloClient.mutate({
-=======
-    const newSubmission1 = await apolloClient.mutate({
->>>>>>> 63a57278
         mutation: CreateHealthPlanPackageDocument,
         variables: {
             input: newSubmissionInput(),
@@ -99,17 +91,9 @@
     })
     const contractID = newContract.data.createHealthPlanPackage.pkg.id
 
-<<<<<<< HEAD
     const fullSubmissionData= {
         id: contractID,
         ...contractOnlyData,
-=======
-    const fullFormData1: UnlockedHealthPlanFormDataType = {
-        ...formData1,
-        ...contractAndRatesData(),
-        status: 'DRAFT',
-        rateInfos: []
->>>>>>> 63a57278
     }
 
     await apolloClient.mutate({
@@ -122,7 +106,6 @@
         },
     })
 
-<<<<<<< HEAD
     const submission1 = await apolloClient.mutate({
         mutation: SubmitContractDocument,
         variables: {
@@ -133,52 +116,6 @@
         },
     })
     return submission1.data.submitContract.contract
-=======
-    // Using new API to create child rates
-    const updateDraftContractRatesInput: UpdateDraftContractRatesInput = {
-        contractID: pkg1.id,
-        updatedRates: [
-            {
-                formData: rateFormData({
-                    rateDateStart: '2025-06-01',
-                    rateDateEnd: '2026-05-30',
-                    rateDateCertified: '2025-04-15',
-                    rateProgramIDs: [minnesotaStatePrograms[0].id]
-                }),
-                rateID: undefined,
-                type: 'CREATE'
-            },
-            {
-                formData: rateFormData({
-                    rateDateStart: '2024-03-01',
-                    rateDateEnd: '2025-04-30',
-                    rateDateCertified: '2025-03-15',
-                    rateProgramIDs: [minnesotaStatePrograms[1].id]
-                }),
-                rateID: undefined,
-                type: 'CREATE'
-            }
-        ]
-    }
-
-    await apolloClient.mutate({
-        mutation: UpdateDraftContractRatesDocument,
-        variables: {
-            input: updateDraftContractRatesInput
-        }
-    })
-
-    const submission = await apolloClient.mutate({
-        mutation: SubmitContractDocument,
-        variables: {
-            input: {
-                contractID: pkg1.id,
-            },
-        },
-    })
-
-    return submission.data.submitContract.contract
->>>>>>> 63a57278
 }
 
 
@@ -240,11 +177,7 @@
 
 
 Cypress.Commands.add(
-<<<<<<< HEAD
     'apiCreateAndSubmitBaseContract',
-=======
-    'apiCreateAndSubmitContractWithRates',
->>>>>>> 63a57278
     (stateUser): Cypress.Chainable<Contract> =>
         cy.task<DocumentNode>('readGraphQLSchema').then((schema) =>
             apolloClientWrapper(
