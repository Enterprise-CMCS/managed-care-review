Cypress.Commands.add('startNewContractOnlySubmissionWithBaseContract', () => {
    // Must be on '/submissions/new'
    cy.findByTestId('state-dashboard-page').should('exist')
    cy.findByRole('link', { name: 'Start new submission' }).click()
    cy.findByRole('heading', { level: 1, name: /New submission/ })

    cy.fillOutContractActionOnlyWithBaseContract()

    cy.deprecatedNavigateV1Form('CONTINUE_FROM_START_NEW')
    cy.findByRole('heading', { level: 2, name: /Contract details/ })
})

Cypress.Commands.add('startNewContractOnlySubmissionWithAmendment', () => {
    // Must be on '/submissions/new'
    cy.findByTestId('state-dashboard-page').should('exist')
    cy.findByRole('link', { name: 'Start new submission' , timeout: 5000}).click()
    cy.findByRole('heading', { level: 1, name: /New submission/ })

    cy.fillOutContractActionOnlyWithAmendment()

    cy.deprecatedNavigateV1Form('CONTINUE_FROM_START_NEW')
    cy.findByRole('heading', { level: 2, name: /Contract details/ })
})

Cypress.Commands.add('startNewContractAndRatesSubmission', () => {
    // Must be on '/submissions/new'
    cy.findByTestId('state-dashboard-page').should('exist')
    cy.findByRole('link', { name: 'Start new submission', timeout: 5000 }).click()
    cy.findByRole('heading', { level: 1, name: /New submission/ })

    cy.fillOutContractActionAndRateCertification()

    cy.deprecatedNavigateV1Form('CONTINUE_FROM_START_NEW')
    cy.findByRole('heading', { level: 2, name: /Contract details/ })
})

Cypress.Commands.add('fillOutContractActionOnlyWithBaseContract', () => {
    // Must be on '/submissions/new'
    cy.get('label[for="medicaid"]').click()

    cy.findByRole('combobox', {
        name: 'Programs this contract action covers (required)',
        timeout: 2_000
    }).click({
        force: true,
    })
    cy.findByText('PMAP').click()
    cy.findByText('Contract action only').click()
    cy.findByText('Base contract').click()

        //rate-cert-assurance
        cy.get('label[for="riskBasedContractNo"]').click()

        cy.findByRole('textbox', { name: 'Submission description' }).clear().type(
            'description of contract only submission'
        )
})

Cypress.Commands.add('fillOutContractActionOnlyWithAmendment', () => {
    // Must be on '/submissions/new'
    cy.get('label[for="medicaid"]').click()
    cy.findByRole('combobox', {
        name: 'Programs this contract action covers (required)', timeout: 2_000
    }).click({
        force: true,
    })
    cy.findByText('PMAP').click()
    cy.findByText('Contract action only').click()

        cy.findByText('Contract action only').click()

        //rate-cert-assurance
        cy.get('label[for="riskBasedContractNo"]').click()

        cy.findByText('Amendment to base contract').click()
        cy.findByRole('textbox', { name: 'Submission description' }).clear().type(
            'description of contract only submission with amendment'
        )
    })

Cypress.Commands.add('fillOutContractActionAndRateCertification', () => {
    // Must be on '/submissions/new'
    cy.get('label[for="medicaid"]').click()
    cy.findByRole('combobox', {
        name: 'Programs this contract action covers (required)', timeout: 2_000
    }).click({
        force: true,
    })
    cy.findByText('PMAP').click()
    cy.findByText('Contract action and rate certification').click()

        //rate-cert-assurance
        cy.get('label[for="riskBasedContractNo"]').click()

        cy.findByText('Base contract').click()
        cy.findByRole('textbox', { name: 'Submission description' }).clear().type(
            'description of contract and rates submission'
        )
    })
Cypress.Commands.add('fillOutBaseContractDetails', () => {
    // Must be on '/submissions/:id/edit/contract-details'
    // Contract 438 attestation question
    cy.findByText('No, the contract does not fully comply with all applicable requirements').click()

    cy.findByRole('textbox', {name: 'Provide a brief description of any contractual or operational non-compliance, including regulatory citations and expected timeframe for remediation'})
        .type('Non compliance explanation')

    cy.findByText('Fully executed').click()
    cy.findAllByLabelText('Start date', {timeout: 2000})
        .parents()
        .findByTestId('date-picker-external-input')
        .type('04/01/2024')
        .blur()
    cy.findAllByLabelText('End date')
        .parents()
        .findByTestId('date-picker-external-input')
        .type('03/31/2025')
        .blur()
    cy.findByLabelText('Managed Care Organization (MCO)').safeClick()
    cy.findByLabelText('1932(a) State Plan Authority').safeClick()
    cy.findByTestId('file-input-input').attachFile(
        'documents/trussel-guide.pdf'
    )

    cy.findByText('In Lieu-of Services and Settings (ILOSs) in accordance with 42 CFR § 438.3(e)(2)')
    .parent()
    .within(() => {
        cy.findByText('No').click()
    })
    cy.findByText(
        /Risk-sharing strategy/
    )
        .parent()
        .within(() => {
            cy.findByText('Yes').click()
        })
    cy.findByText(
        'Incentive arrangements in accordance with 42 CFR § 438.6(b)(2)'
    )
        .parent()
        .within(() => {
            cy.findByText('Yes').click()
        })
    cy.findByText(
        'Withhold arrangements in accordance with 42 CFR § 438.6(b)(3)'
    )
        .parent()
        .within(() => {
            cy.findByText('No').click()
        })
    cy.findByText(
        'State directed payments in accordance with 42 CFR § 438.6(c)'
    )
        .parent()
        .within(() => {
            cy.findByText('No').click()
        })
    cy.findByText('Pass-through payments in accordance with 42 CFR § 438.6(d)')
        .parent()
        .within(() => {
            cy.findByText('No').click()
        })
    cy.findByText(
        'Payments to MCOs and PIHPs for enrollees that are a patient in an institution for mental disease in accordance with 42 CFR § 438.6(e)'
    )
        .parent()
        .within(() => {
            cy.findByText('Yes').click()
        })
    cy.findByText(/Non-risk payment arrangements/)
        .parent()
        .within(() => {
            cy.findByText('Yes').click()
        })

    cy.verifyDocumentsHaveNoErrors()
    cy.waitForDocumentsToLoad()
    cy.findAllByTestId('errorMessage').should('have.length', 0)
})

Cypress.Commands.add('fillOutAmendmentToBaseContractDetails', () => {
    // Must be on '/submissions/:id/edit/contract-details'
    // Contract 438 attestation question
    cy.findByText('No, the contract does not fully comply with all applicable requirements').click()
    cy.findByRole('textbox', {name: 'Provide a brief description of any contractual or operational non-compliance, including regulatory citations and expected timeframe for remediation'})
        .type('Non compliance explanation')

    cy.findByText('Unexecuted by some or all parties').click()

    cy.findAllByLabelText('Start date', {timeout: 2000})
        .parents()
        .findByTestId('date-picker-external-input')
        .type('04/01/2024')
    cy.findAllByLabelText('End date')
        .parents()
        .findByTestId('date-picker-external-input')
        .type('03/31/2025')
        .blur()
    cy.findByLabelText('Managed Care Organization (MCO)').safeClick()
    cy.findByLabelText('1932(a) State Plan Authority').safeClick()

    // fill out the yes/nos
    cy.findByText('In Lieu-of Services and Settings (ILOSs) in accordance with 42 CFR § 438.3(e)(2)')
    .parent()
    .within(() => {
        cy.findByText('No').click()
    })

    cy.findByText('Benefits provided by the managed care plans')
        .parent()
        .within(() => {
            cy.findByText('Yes').click()
        })

    cy.findByText('Geographic areas served by the managed care plans')
        .parent()
        .within(() => {
            cy.findByText('Yes').click()
        })
    cy.findByText(
        'Medicaid beneficiaries served by the managed care plans (e.g. eligibility or enrollment criteria)'
    )
        .parent()
        .within(() => {
            cy.findByText('Yes').click()
        })
    cy.findByText(
        /Risk-sharing strategy/
    )
        .parent()
        .within(() => {
            cy.findByText('Yes').click()
        })
    cy.findByText(
        'Incentive arrangements in accordance with 42 CFR § 438.6(b)(2)'
    )
        .parent()
        .within(() => {
            cy.findByText('Yes').click()
        })
    cy.findByText(
        'Withhold arrangements in accordance with 42 CFR § 438.6(b)(3)'
    )
        .parent()
        .within(() => {
            cy.findByText('No').click()
        })
    cy.findByText(
        'State directed payments in accordance with 42 CFR § 438.6(c)'
    )
        .parent()
        .within(() => {
            cy.findByText('No').click()
        })
    cy.findByText('Pass-through payments in accordance with 42 CFR § 438.6(d)')
        .parent()
        .within(() => {
            cy.findByText('No').click()
        })
    cy.findByText(
        'Payments to MCOs and PIHPs for enrollees that are a patient in an institution for mental disease in accordance with 42 CFR § 438.6(e)'
    )
        .parent()
        .within(() => {
            cy.findByText('Yes').click()
        })
    cy.findByText(
        'Medical loss ratio standards in accordance with 42 CFR § 438.8'
    )
        .parent()
        .within(() => {
            cy.findByText('Yes').click()
        })
    cy.findByText(
        'Other financial, payment, incentive or related contractual provisions'
    )
        .parent()
        .within(() => {
            cy.findByText('Yes').click()
        })
    cy.findByText(
        'Enrollment/disenrollment process'
    )
        .parent()
        .within(() => {
            cy.findByText('Yes').click()
        })
    cy.findByText('Grievance and appeal system')
        .parent()
        .within(() => {
            cy.findByText('No').click()
        })
    cy.findByText('Network adequacy standards')
        .parent()
        .within(() => {
            cy.findByText('Yes').click()
        })
    cy.findByText('Length of the contract period')
        .parent()
        .within(() => {
            cy.findByText('No').click()
        })
    cy.findByText(/Non-risk payment arrangements/)
        .parent()
        .within(() => {
            cy.findByText('Yes').click()
        })

    cy.findByTestId('file-input-input').attachFile(
        'documents/trussel-guide.pdf'
    )

    cy.verifyDocumentsHaveNoErrors()
    cy.waitForDocumentsToLoad()
    cy.findAllByTestId('errorMessage').should('have.length', 0)
})

Cypress.Commands.add('fillOutNewRateCertification', () => {
    // Must be on '/submissions/:id/edit/rate-details'
    // Must be a contract and rates submission
    cy.findByRole('radiogroup', {
            name: /Was this rate certification included with another submission?/,
        })
            .should('exist')
            .within(() => {
                cy.findByText('No, this rate certification was not included with any other submissions').click()
            })
            cy.findByText('New rate certification').should('exist')
            cy.findByText('New rate certification').click()
            cy.findByText(
                'Certification of capitation rates specific to each rate cell'
            ).click()

            cy.findAllByLabelText('Start date', {timeout: 2000})
                .parents()
                .findByTestId('date-picker-external-input')
                .type('02/29/2024')
            cy.findAllByLabelText('End date')
                .parents()
                .findByTestId('date-picker-external-input')
                .type('02/28/2025')
                .blur()
            cy.findByLabelText('Date certified').type('03/01/2024')

            cy.findByRole('combobox', { name: 'programs (required)' }).click({
                force: true,
            })
            cy.findByText('PMAP').click()

            //Fill out certifying actuary
            cy.findAllByLabelText('Name').eq(0).click().type('Actuary Contact Person')
            cy.findAllByLabelText('Title/Role').eq(0).type('Actuary Contact Title')
            cy.findAllByLabelText('Email').eq(0).type('actuarycontact@example.com')
            cy.findAllByLabelText('Mercer').eq(0).safeClick()

            //Actuary communication preference
            cy.findByRole('radiogroup', {
                name: /Actuaries' communication preference/
            })
                .should('exist')
                .within(() => {
                    cy.findByText("OACT can communicate directly with the state's actuaries but should copy the state on all written communication and all appointments for verbal discussions.")
                        .click()
                })

            // Upload a rate certification and rate supporting document
            cy.findAllByTestId('file-input-input').each(fileInput =>
                cy.wrap(fileInput).attachFile('documents/trussel-guide.pdf')
            )

            cy.verifyDocumentsHaveNoErrors()
            cy.waitForDocumentsToLoad()
            cy.findAllByTestId('errorMessage').should('have.length', 0)

    }

)

Cypress.Commands.add('fillOutLinkedRate', () => {
    // Must be on '/submissions/:id/edit/rate-details'
    // Must be a contract and rates submission
<<<<<<< HEAD
            cy.findByRole('radiogroup', {
                name: /Was this rate certification included with another submission?/,
            })
                .should('exist')
                .within(() => {
                    cy.findByText('Yes, this rate certification is part of another submission').click()
                })


               cy.findByRole('combobox', { name: 'Which rate certification was it?' }).click({
                    force: true,
                })
               cy.findAllByRole('option').first().click()
               cy.findByText(/`Rate ID:/).should('be.visible')


            cy.verifyDocumentsHaveNoErrors()
            cy.waitForDocumentsToLoad()
            cy.findAllByTestId('errorMessage').should('have.length', 0)
        })
=======
    // Must have existing rates to work. Otherwise, there will be no options
    cy.getFeatureFlagStore(['link-rates']).then((store) => {
        //If this flag value is true, then it will test this code hidden behind the feature flag
        cy.findByRole('radiogroup', {
            name: /Was this rate certification included with another submission?/,
        })
            .should('exist')
            .within(() => {
                cy.findByText('Yes, this rate certification is part of another submission').click()
            })

        if (store['link-rates']) {
            cy.findByLabelText('Which rate certification was it?').should('be.visible').click({
                force: true
            })
            let rateName = ''
            cy.findAllByRole('option').first().within(current => {
                cy.get('strong').should($div => {
                    rateName = $div.text()
                }).click()
            }).then(() => {
                cy.root().findByRole('heading', { level: 3, name: `Rate ID: ${rateName}`}).should('exist')
            })
        }
    })
})
>>>>>>> 63a57278

Cypress.Commands.add('fillOutAmendmentToPriorRateCertification', (id = 0) => {
    // Must be on '/submissions/:id/edit/rate-details'
    // Must be a contract and rates submission
    cy.findByRole('radiogroup', {
        name: /Was this rate certification included with another submission?/,
    })
        .should('exist')
        .within(() => {
            cy.findByText('No, this rate certification was not included with any other submissions').click()
        })

    cy.findByText('Amendment to prior rate certification').click()
    cy.findByText(
        'Certification of capitation rates specific to each rate cell'
    ).click()

    /*
    There are currently multiple date range pickers on the page with the same label names (start date, end date) and different headings
    Preferred approach would be targeting by via findBy* or a custom data-cyid attribute
    However, surfacing custom attributes on the nested inputs in third party component DateRangePicker not possible in current react-uswds version
    For now using targeting by html id (anti-pattern)
*/
    cy.get(`[id="rateForms.${id}.rateDateStart"]`, {timeout: 2000}).clear().type('02/01/2023')
    cy.get(`[id="rateForms.${id}.rateDateEnd"]`).clear().type('03/01/2025')
    cy.get(`[id="rateForms.${id}.effectiveDateStart"]`).clear().type('03/01/2024')
    cy.get(`[id="rateForms.${id}.effectiveDateEnd"]`).clear().type('03/01/2025')

    cy.findByRole('combobox', { name: 'programs (required)' }).click({
        force: true,
    })
    cy.findByText('PMAP').click()
    cy.findByLabelText('Date certified for rate amendment').clear().type('03/01/2024')

    //Fill out certifying actuary
    cy.findAllByLabelText('Name').eq(0).click().clear().type('Actuary Contact Person')
    cy.findAllByLabelText('Title/Role').eq(0).clear().type('Actuary Contact Title')
    cy.findAllByLabelText('Email').eq(0).clear().type('actuarycontact@example.com')
    cy.findAllByLabelText('Mercer').eq(0).safeClick()

    //Actuary communication preference
    cy.findByRole('radiogroup', {
        name: /Actuaries' communication preference/
    })
        .should('exist')
        .within(() => {
            cy.findByText("OACT can communicate directly with the state's actuaries but should copy the state on all written communication and all appointments for verbal discussions.")
                .click()
        })

    // Upload a rate certification and rate supporting document
    cy.findAllByTestId('file-input-input').each(fileInput =>
        cy.wrap(fileInput).attachFile('documents/how-to-open-source.pdf')
    )

    cy.verifyDocumentsHaveNoErrors()
    cy.waitForDocumentsToLoad()
    cy.findAllByTestId('errorMessage').should('have.length', 0)
})

Cypress.Commands.add('fillOutStateContact', () => {
    // Must be on '/submissions/:id/contacts'
    cy.findAllByLabelText('Name').eq(0).click().clear().type('State Contact Person')
    cy.findAllByLabelText('Name')
        .eq(0)
        .should('have.value', 'State Contact Person') // this assertion is here to catch flakes early due to state contact person value not persisting
    cy.findAllByLabelText('Title/Role').eq(0).clear().type('State Contact Title')
    cy.findAllByLabelText('Email').eq(0).clear().type('mc-review-qa@truss.works')
    cy.findAllByTestId('errorMessage').should('have.length', 0)
})

Cypress.Commands.add('fillOutAdditionalActuaryContact', () => {
    // Must be on '/submissions/:id/edit/rate-details'
    // Must be a contract and rates submission
    cy.findAllByRole('button', { name: 'Add a certifying actuary' })
        .should('exist')
        .eq(0)
        .click()
    cy.findByTestId('addtnl-actuary-contact').should('exist')
    cy.findByTestId('addtlActuaryContacts.name').click().clear().type('Actuary Contact Person')
    cy.findByTestId('addtlActuaryContacts.titleRole').clear().type('Actuary Contact Title')
    cy.findByTestId('addtlActuaryContacts.email').clear().type('actuarycontact@example.com')

    // Actuarial firm
    cy.findByTestId('addtlActuaryContacts.mercer').safeClick()

    cy.findAllByTestId('errorMessage').should('have.length', 0)
})

Cypress.Commands.add('fillOutSupportingDocuments', () => {
    // Must be on '/submissions/:id/edit/documents'
    cy.findByTestId('file-input-input').attachFile(
        'documents/trussel-guide.pdf'
    )

    cy.findByTestId('file-input-input').attachFile('documents/testing.csv')

    cy.verifyDocumentsHaveNoErrors()

    // twice because there could be validation errors with checkbox
    cy.verifyDocumentsHaveNoErrors()

    cy.waitForDocumentsToLoad()
    cy.findAllByTestId('errorMessage').should('have.length', 0)
})

// for fileupload with the table view and checkboxes- tableView can be assigned to a number that representes how many items in the list should be preses
Cypress.Commands.add('waitForDocumentsToLoad', () => {
    // list view is the default behavior
    cy.findAllByTestId('file-input-preview-image', {
        timeout: 200_000,
    }).should('not.have.class', 'is-loading')
})

Cypress.Commands.add('verifyDocumentsHaveNoErrors', () => {
    cy.findByText(/Upload failed/).should('not.exist')
    cy.findByText('Duplicate file, please remove').should('not.exist')
    cy.findByText('Failed security scan, please remove').should('not.exist')
    cy.findByText('Remove files with errors').should('not.exist')
})

Cypress.Commands.add(
    'submitStateSubmissionForm',
    ({success, resubmission, summary} = { success: true, resubmission: false }) => {
        cy.findByRole('heading', { level: 2, name: /Review and submit/ })
        cy.findByRole('button', {
            name: 'Submit',
        }).safeClick()

            cy.findAllByTestId('modalWindow')
            .eq(1)
            .should('exist')
            .within(() => {
                if (resubmission) {
                    cy.get('#unlockSubmitModalInput').type(
                        summary || 'Resubmission summary'
                    )

                    cy.findByTestId('resubmit_contract-modal-submit').click()

                } else {

                        cy.findByTestId('submit_contract-modal-submit').click()


                }
            })

            cy.wait('@submitContractMutation', { timeout: 50_000 })


        if (success) {
            cy.findByTestId('state-dashboard-page').should('exist')
            cy.findByRole('heading',{name:'Submissions'}).should('exist')
        }
        })<|MERGE_RESOLUTION|>--- conflicted
+++ resolved
@@ -379,55 +379,21 @@
 Cypress.Commands.add('fillOutLinkedRate', () => {
     // Must be on '/submissions/:id/edit/rate-details'
     // Must be a contract and rates submission
-<<<<<<< HEAD
-            cy.findByRole('radiogroup', {
-                name: /Was this rate certification included with another submission?/,
-            })
-                .should('exist')
-                .within(() => {
-                    cy.findByText('Yes, this rate certification is part of another submission').click()
-                })
-
-
-               cy.findByRole('combobox', { name: 'Which rate certification was it?' }).click({
-                    force: true,
-                })
-               cy.findAllByRole('option').first().click()
-               cy.findByText(/`Rate ID:/).should('be.visible')
-
-
-            cy.verifyDocumentsHaveNoErrors()
-            cy.waitForDocumentsToLoad()
-            cy.findAllByTestId('errorMessage').should('have.length', 0)
-        })
-=======
-    // Must have existing rates to work. Otherwise, there will be no options
-    cy.getFeatureFlagStore(['link-rates']).then((store) => {
-        //If this flag value is true, then it will test this code hidden behind the feature flag
-        cy.findByRole('radiogroup', {
-            name: /Was this rate certification included with another submission?/,
-        })
-            .should('exist')
-            .within(() => {
-                cy.findByText('Yes, this rate certification is part of another submission').click()
-            })
-
-        if (store['link-rates']) {
-            cy.findByLabelText('Which rate certification was it?').should('be.visible').click({
-                force: true
-            })
-            let rateName = ''
-            cy.findAllByRole('option').first().within(current => {
-                cy.get('strong').should($div => {
-                    rateName = $div.text()
-                }).click()
-            }).then(() => {
-                cy.root().findByRole('heading', { level: 3, name: `Rate ID: ${rateName}`}).should('exist')
-            })
-        }
-    })
-})
->>>>>>> 63a57278
+    cy.findByRole('radiogroup', {
+        name: /Was this rate certification included with another submission?/,
+    })
+        .should('exist')
+        .within(() => {
+            cy.findByText('Yes, this rate certification is part of another submission').click()
+        })
+
+
+   cy.findByRole('combobox', { name: 'linked rate (required)' }).click({
+        force: true,
+    })
+   cy.findAllByRole('option').first().click()
+   cy.findByText(/Submission date/).should('be.visible')
+})
 
 Cypress.Commands.add('fillOutAmendmentToPriorRateCertification', (id = 0) => {
     // Must be on '/submissions/:id/edit/rate-details'
