import { AxiosResponse } from 'axios'
import { v4 as uuidv4 } from 'uuid'
import {
    ApolloClient,
    DocumentNode,
    HttpLink,
    InMemoryCache,
    NormalizedCacheObject,
} from '@apollo/client'
import { Amplify, Auth as AmplifyAuth, API } from 'aws-amplify'
import { UnlockedHealthPlanFormDataType } from '../../app-web/src/common-code/healthPlanFormDataType'
import { RateFormDataInput } from '../gen/gqlClient'

type StateUserType = {
    id: string
    email: string
    givenName: string
    familyName: string
    role: 'STATE_USER'
    stateCode: string
}

type CMSUserType = {
    id: string
    email: string
    givenName: string
    familyName: string
    role: 'CMS_USER'
    stateAssignments: []
}

type AdminUserType = {
    id: string
    email: string
    givenName: string
    familyName: string
    role: 'ADMIN_USER'
}

type DivisionType = 'DMCO' | 'DMCP' | 'OACT'

type UserType = StateUserType | AdminUserType | CMSUserType

// programs for state used in tests
const minnesotaStatePrograms = [
    {
        id: 'abbdf9b0-c49e-4c4c-bb6f-040cb7b51cce',
        fullName: 'Special Needs Basic Care',
        name: 'SNBC',
        isRateProgram: false,
    },
    {
        id: 'd95394e5-44d1-45df-8151-1cc1ee66f100',
        fullName: 'Prepaid Medical Assistance Program',
        name: 'PMAP',
        isRateProgram: false,
    },
    {
        id: 'ea16a6c0-5fc6-4df8-adac-c627e76660ab',
        fullName: 'Minnesota Senior Care Plus ',
        name: 'MSC+',
        isRateProgram: false,
    },
    {
        id: '3fd36500-bf2c-47bc-80e8-e7aa417184c5',
        fullName: 'Minnesota Senior Health Options',
        name: 'MSHO',
        isRateProgram: false,
    },
]

const s3DlUrl =
    'https://fake-bucket.s3.amazonaws.com/file.pdf?AWSAccessKeyId=AKIAIOSFODNN7EXAMPLE&Expires=1719564800&Signature=abc123def456ghijk' //pragma: allowlist secret

const contractOnlyData = (): Partial<UnlockedHealthPlanFormDataType> => ({
    stateCode: 'MN',
    stateContacts: [
        {
            name: 'Name',
            titleRole: 'Title',
            email: 'example@example.com',
        },
    ],
    addtlActuaryContacts: [],
    documents: [],
    contractExecutionStatus: 'EXECUTED' as const,
    contractDocuments: [
        {
            name: 'Contract Cert.pdf',
            s3URL: 's3://local-uploads/1684382956834-Contract Cert.pdf/Contract Cert.pdf',
            sha256: 'abc123',
        },
    ],
    contractDateStart: new Date('2023-05-01T00:00:00.000Z'),
    contractDateEnd: new Date('2023-05-31T00:00:00.000Z'),
    contractAmendmentInfo: {
        modifiedProvisions: {
            inLieuServicesAndSettings: false,
            modifiedRiskSharingStrategy: false,
            modifiedIncentiveArrangements: false,
            modifiedWitholdAgreements: false,
            modifiedStateDirectedPayments: false,
            modifiedPassThroughPayments: false,
            modifiedPaymentsForMentalDiseaseInstitutions: false,
            modifiedNonRiskPaymentArrangements: false,
        },
    },
    managedCareEntities: ['MCO'],
    federalAuthorities: ['STATE_PLAN'],
    rateInfos: [],
    statutoryRegulatoryAttestation: true,
    programIDs: [minnesotaStatePrograms[0].id],
})

const contractAndRatesData = (): Partial<UnlockedHealthPlanFormDataType> => ({
    stateCode: 'MN',
    stateContacts: [
        {
            name: 'Name',
            titleRole: 'Title',
            email: 'example@example.com',
        },
    ],
    addtlActuaryContacts: [],
    documents: [],
    contractExecutionStatus: 'EXECUTED' as const,
    contractDocuments: [
        {
            name: 'Contract Cert.pdf',
            s3URL: 's3://local-uploads/1684382956834-Contract Cert.pdf/Contract Cert.pdf',
            sha256: 'abc123',
        },
    ],
    contractDateStart: new Date('2023-05-01T00:00:00.000Z'),
    contractDateEnd: new Date('2023-05-31T00:00:00.000Z'),
    contractAmendmentInfo: {
        modifiedProvisions: {
            inLieuServicesAndSettings: false,
            modifiedRiskSharingStrategy: false,
            modifiedIncentiveArrangements: false,
            modifiedWitholdAgreements: false,
            modifiedStateDirectedPayments: false,
            modifiedPassThroughPayments: false,
            modifiedPaymentsForMentalDiseaseInstitutions: false,
            modifiedNonRiskPaymentArrangements: false,
        },
    },
    managedCareEntities: ['MCO'],
    federalAuthorities: ['STATE_PLAN'],
    rateInfos: [
        {
            id: uuidv4(),
            rateType: 'NEW' as const,
            rateDateStart: new Date(Date.UTC(2025, 5, 1)),
            rateDateEnd: new Date(Date.UTC(2026, 4, 30)),
            rateDateCertified: new Date(Date.UTC(2025, 3, 15)),
            rateDocuments: [
                {
                    name: 'rate1Document1.pdf',
                    s3URL: 's3://bucketname/key/rate1Document1.pdf',
                    sha256: 'fakesha',
                },
            ],
<<<<<<< HEAD
            supportingDocuments: [
                {
                    name: 'rate1SupportingDocument1.pdf',
                    s3URL: 'fakeS3URL',
                    sha256: 'fakesha',
                },
            ],
=======
            supportingDocuments: [   {
                name: 'rate1SupportingDocument1.pdf',
                s3URL: 's3://bucketname/key/rate1SupportingDocument1.pdf',
                sha256: 'fakesha',
            }],
>>>>>>> 74887904
            rateProgramIDs: [minnesotaStatePrograms[0].id],
            actuaryContacts: [
                {
                    name: 'actuary1',
                    titleRole: 'test title',
                    email: 'email@example.com',
                    actuarialFirm: 'MERCER' as const,
                    actuarialFirmOther: '',
                },
            ],
            actuaryCommunicationPreference: 'OACT_TO_ACTUARY' as const,
            packagesWithSharedRateCerts: [],
        },
<<<<<<< HEAD
        {
            id: uuidv4(),
            rateType: 'NEW' as const,
            rateDateStart: new Date(Date.UTC(2030, 5, 1)),
            rateDateEnd: new Date(Date.UTC(2036, 4, 30)),
            rateDateCertified: new Date(Date.UTC(2035, 3, 15)),
            rateDocuments: [
                {
                    name: 'rate2Document1.pdf',
                    s3URL: 'fakeS3URL',
                    sha256: 'fakesha',
                },
            ],
            supportingDocuments: [],
            rateProgramIDs: [minnesotaStatePrograms[0].id],
            actuaryContacts: [
                {
                    name: 'actuary2',
                    titleRole: 'test title',
                    email: 'email@example.com',
                    actuarialFirm: 'MERCER' as const,
                    actuarialFirmOther: '',
                },
            ],
            actuaryCommunicationPreference: 'OACT_TO_ACTUARY' as const,
            packagesWithSharedRateCerts: [],
        },
=======
            {
                id: uuidv4(),
                rateType: 'NEW' as const,
                rateDateStart: new Date(Date.UTC(2030, 5, 1)),
                rateDateEnd: new Date(Date.UTC(2036, 4, 30)),
                rateDateCertified: new Date(Date.UTC(2035, 3, 15)),
                rateDocuments: [
                    {
                        name: 'rate2Document1.pdf',
                        s3URL: 's3://bucketname/key/rate2Document1.pdf',
                        sha256: 'fakesha',
                    },
                ],
                supportingDocuments: [],
                rateProgramIDs: [minnesotaStatePrograms[0].id],
                actuaryContacts: [
                    {
                        name: 'actuary2',
                        titleRole: 'test title',
                        email: 'email@example.com',
                        actuarialFirm: 'MERCER' as const,
                        actuarialFirmOther: '',
                    },
                ],
                actuaryCommunicationPreference: 'OACT_TO_ACTUARY' as const,
                packagesWithSharedRateCerts: [],
            },
>>>>>>> 74887904
    ],
    statutoryRegulatoryAttestation: false,
    statutoryRegulatoryAttestationDescription: 'No compliance',
    programIDs: [minnesotaStatePrograms[0].id],
})

const rateFormData = (
    data?: Partial<RateFormDataInput>
): RateFormDataInput => ({
    rateType: 'NEW',
    rateCapitationType: 'RATE_CELL',
    rateDocuments: [
        {
            name: 'rate1Document1.pdf',
            s3URL: 's3://local-uploads/1684382956834-rate1Document1.pdf/rate1Document1.pdf',
            sha256: 'fakesha',
            downloadURL: s3DlUrl,
        },
    ],
    supportingDocuments: [
        {
            name: 'rate1SupportingDocument1.pdf',
            s3URL: 's3://local-uploads/1684382956834-rate1SupportingDocument1.pdf/rate1SupportingDocument1.pdf',
            sha256: 'fakesha2',
            downloadURL: s3DlUrl,
        },
    ],
    rateDateStart: '2025-05-01',
    rateDateEnd: '2026-04-30',
    rateDateCertified: '2025-03-15',
    rateProgramIDs: [minnesotaStatePrograms[0].id],
    certifyingActuaryContacts: [
        {
            name: 'actuary1',
            titleRole: 'test title',
            email: 'email@example.com',
            actuarialFirm: 'MERCER' as const,
            actuarialFirmOther: '',
        },
    ],
    deprecatedRateProgramIDs: [],
    addtlActuaryContacts: [],
    actuaryCommunicationPreference: 'OACT_TO_ACTUARY' as const,
    ...data,
})

const newSubmissionInput = (
    overrides?: Partial<UnlockedHealthPlanFormDataType>
): Partial<UnlockedHealthPlanFormDataType> => {
    return Object.assign(
        {
            populationCovered: 'MEDICAID',
            programIDs: [minnesotaStatePrograms[0].id],
            submissionType: 'CONTRACT_ONLY',
            riskBasedContract: false,
            submissionDescription: 'Test Q&A',
            contractType: 'BASE',
        },
        overrides
    )
}

const stateUser = (): StateUserType => ({
    id: 'user1',
    email: 'aang@example.com',
    givenName: 'Aang',
    familyName: 'Avatar',
    role: 'STATE_USER',
    stateCode: 'MN',
})

const cmsUser = (): CMSUserType => ({
    id: 'user3',
    email: 'zuko@example.com',
    givenName: 'Zuko',
    familyName: 'Hotman',
    role: 'CMS_USER',
    stateAssignments: [],
})

const adminUser = (): AdminUserType => ({
    id: 'user4',
    email: 'iroh@example.com',
    givenName: 'Iroh',
    familyName: 'Coldstart',
    role: 'ADMIN_USER',
})

// Configure Amplify using envs set in cypress.config.ts
Amplify.configure({
    Auth: {
        mandatorySignIn: true,
        region: Cypress.env('COGNITO_REGION'),
        userPoolId: Cypress.env('COGNITO_USER_POOL_ID'),
        identityPoolId: Cypress.env('COGNITO_IDENTITY_POOL_ID'),
        userPoolWebClientId: Cypress.env('COGNITO_USER_POOL_WEB_CLIENT_ID'),
    },
    API: {
        endpoints: [
            {
                name: 'api',
                endpoint: Cypress.env('API_URL'),
            },
        ],
    },
})

function fetchResponseFromAxios(axiosResponse: AxiosResponse): Response {
    const fakeFetchResponse: Response = {
        headers: new Headers({
            ok: axiosResponse.headers['ok'] || '',
            redirected: axiosResponse.headers['redirected'] || '',
            status: axiosResponse.headers['status'] || '',
            statusText: axiosResponse.headers['statusText'] || '',
            type: axiosResponse.headers['type'] || '',
            url: axiosResponse.headers['url'] || '',
        }),
        status: axiosResponse.status,
        ok: axiosResponse.status >= 200 && axiosResponse.status < 300,
        statusText: axiosResponse.statusText,
        redirected: false,
        type: 'basic',
        url: axiosResponse.request.url,

        body: axiosResponse.data,

        // this appears to actually be called by apollo-client and matter
        text: () => {
            return new Promise<string>((resolve) => {
                resolve(JSON.stringify(axiosResponse.data))
            })
        },

        json: () => {
            return new Promise<string>((resolve) => {
                console.info('FAKE JSON')
                resolve(axiosResponse.data)
            })
        },

        formData: () => {
            return new Promise<FormData>((resolve) => {
                console.info('FAKE FORM DATA')
                resolve(axiosResponse.data)
            })
        },

        bodyUsed: false,
        blob: () => {
            throw new Error('never call blob')
        },
        arrayBuffer: () => {
            throw new Error('never call arrayBuffer')
        },

        clone: () => {
            throw new Error('never call clone')
        },
    }

    return fakeFetchResponse
}

// fakeAmplify Fetch looks like the API for fetch, but is secretly making an amplify request
// Apollo Link uses the ~fetch api for it's client-side middleware.
// Amplify.API uses axios undeneath and does its own transformation of the body, so we wrap that up here.
async function fakeAmplifyFetch(
    uri: string,
    options: RequestInit
): Promise<Response> {
    if (options.method !== 'POST') {
        throw new Error('unexpected GQL request')
    }

    let amplifyBody = {}
    if (options.body && typeof options.body === 'string') {
        amplifyBody = JSON.parse(options.body)
    }

    // Amplify sets its own content-type and accept headers
    // if we try and override the content-type it breaks the signature, so we need to delete them.
    // This is ugly. There might be a cleverer way to do this with typescript but I'm not sure
    // options.headers is of type HeaderInit | string[][] | Record<string, string>
    const headers: { [header: string]: string } = Object.assign(
        {},
        options.headers
    ) as { [header: string]: string }

    delete headers['accept']
    delete headers['content-type']

    const apiOptions = {
        response: true,
        body: amplifyBody,
        headers: headers,
    }

    return new Promise<Response>((resolve, reject) => {
        API.post('api', uri, apiOptions)
            .then((apiResponse: AxiosResponse) => {
                // The Apollo Link wants a fetch.Response shaped response,
                // not the axios shaped response that Amplify.API returns
                const fakeFetchResponse = fetchResponseFromAxios(apiResponse)
                resolve(fakeFetchResponse)
            })
            .catch((e) => {
                // AXIOS rejects non 200 responsese, but fetch does not.
                if (e.response) {
                    const fakeFetchResponse = fetchResponseFromAxios(e.response)
                    resolve(fakeFetchResponse)
                    return
                } else if (e.request) {
                    reject(e)
                } else {
                    reject(e)
                }
            })
    })
}

// Provides Amplify auth and apollo client to callback function.
const apolloClientWrapper = async <T>(
    schema: DocumentNode,
    authUser: UserType,
    callback: (apolloClient: ApolloClient<NormalizedCacheObject>) => Promise<T>
): Promise<T> => {
    const isLocalAuth = Cypress.env('AUTH_MODE') === 'LOCAL'

    const httpLinkConfig = {
        uri: '/graphql',
        headers: isLocalAuth
            ? {
                  'cognito-authentication-provider': JSON.stringify(authUser),
              }
            : undefined,
        fetch: fakeAmplifyFetch,
        fetchOptions: {
            mode: 'no-cors',
        },
    }

    const apolloClient: ApolloClient<NormalizedCacheObject> = new ApolloClient({
        link: new HttpLink(httpLinkConfig),
        cache: new InMemoryCache({
            possibleTypes: {
                Submission: ['DraftSubmission', 'StateSubmission'],
            },
        }),
        typeDefs: schema,
        defaultOptions: {
            watchQuery: {
                fetchPolicy: 'no-cache',
            },
        },
    })

    if (!isLocalAuth) {
        await AmplifyAuth.signIn(authUser.email, Cypress.env('TEST_USERS_PASS'))
    }

    const result = await callback(apolloClient)

    if (!isLocalAuth) {
        await AmplifyAuth.signOut()
    }

    return result
}

export {
    apolloClientWrapper,
    contractOnlyData,
    contractAndRatesData,
    newSubmissionInput,
    cmsUser,
    adminUser,
    stateUser,
    rateFormData,
    minnesotaStatePrograms,
}
export type {
    StateUserType,
    CMSUserType,
    AdminUserType,
    UserType,
    DivisionType,
}<|MERGE_RESOLUTION|>--- conflicted
+++ resolved
@@ -161,21 +161,13 @@
                     sha256: 'fakesha',
                 },
             ],
-<<<<<<< HEAD
             supportingDocuments: [
                 {
                     name: 'rate1SupportingDocument1.pdf',
-                    s3URL: 'fakeS3URL',
+                    s3URL: 's3://bucketname/key/rate1SupportingDocument1.pdf',
                     sha256: 'fakesha',
                 },
             ],
-=======
-            supportingDocuments: [   {
-                name: 'rate1SupportingDocument1.pdf',
-                s3URL: 's3://bucketname/key/rate1SupportingDocument1.pdf',
-                sha256: 'fakesha',
-            }],
->>>>>>> 74887904
             rateProgramIDs: [minnesotaStatePrograms[0].id],
             actuaryContacts: [
                 {
@@ -189,7 +181,6 @@
             actuaryCommunicationPreference: 'OACT_TO_ACTUARY' as const,
             packagesWithSharedRateCerts: [],
         },
-<<<<<<< HEAD
         {
             id: uuidv4(),
             rateType: 'NEW' as const,
@@ -199,7 +190,7 @@
             rateDocuments: [
                 {
                     name: 'rate2Document1.pdf',
-                    s3URL: 'fakeS3URL',
+                    s3URL: 's3://bucketname/key/rate2Document1.pdf',
                     sha256: 'fakesha',
                 },
             ],
@@ -217,35 +208,6 @@
             actuaryCommunicationPreference: 'OACT_TO_ACTUARY' as const,
             packagesWithSharedRateCerts: [],
         },
-=======
-            {
-                id: uuidv4(),
-                rateType: 'NEW' as const,
-                rateDateStart: new Date(Date.UTC(2030, 5, 1)),
-                rateDateEnd: new Date(Date.UTC(2036, 4, 30)),
-                rateDateCertified: new Date(Date.UTC(2035, 3, 15)),
-                rateDocuments: [
-                    {
-                        name: 'rate2Document1.pdf',
-                        s3URL: 's3://bucketname/key/rate2Document1.pdf',
-                        sha256: 'fakesha',
-                    },
-                ],
-                supportingDocuments: [],
-                rateProgramIDs: [minnesotaStatePrograms[0].id],
-                actuaryContacts: [
-                    {
-                        name: 'actuary2',
-                        titleRole: 'test title',
-                        email: 'email@example.com',
-                        actuarialFirm: 'MERCER' as const,
-                        actuarialFirmOther: '',
-                    },
-                ],
-                actuaryCommunicationPreference: 'OACT_TO_ACTUARY' as const,
-                packagesWithSharedRateCerts: [],
-            },
->>>>>>> 74887904
     ],
     statutoryRegulatoryAttestation: false,
     statutoryRegulatoryAttestationDescription: 'No compliance',
