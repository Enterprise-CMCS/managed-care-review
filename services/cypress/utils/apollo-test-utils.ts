import { AxiosResponse } from 'axios'
import {
    ApolloClient,
    DocumentNode,
    HttpLink,
    InMemoryCache,
    NormalizedCacheObject,
} from '@apollo/client'
import { Amplify, Auth as AmplifyAuth, API } from 'aws-amplify'
import {
    RateFormDataInput,
    ContractFormData, CreateContractInput,
} from '../gen/gqlClient';

type StateUserType = {
    id: string
    email: string
    givenName: string
    familyName: string
    role: 'STATE_USER'
    stateCode: string
}

type CMSUserType = {
    id: string
    email: string
    givenName: string
    familyName: string
    role: 'CMS_USER'
    stateAssignments: []
}

type AdminUserType = {
    id: string
    email: string
    givenName: string
    familyName: string
    role: 'ADMIN_USER'
}

type DivisionType = 'DMCO' | 'DMCP' | 'OACT'

type UserType = StateUserType | AdminUserType | CMSUserType

// programs for state used in tests
const minnesotaStatePrograms = [
    {
        "id": "abbdf9b0-c49e-4c4c-bb6f-040cb7b51cce",
        "fullName": "Special Needs Basic Care",
        "name": "SNBC",
        "isRateProgram": false
    },
    {
        "id": "d95394e5-44d1-45df-8151-1cc1ee66f100",
        "fullName": "Prepaid Medical Assistance Program",
        "name": "PMAP",
        "isRateProgram": false
    },
    {
        "id": "ea16a6c0-5fc6-4df8-adac-c627e76660ab",
        "fullName": "Minnesota Senior Care Plus ",
        "name": "MSC+",
        "isRateProgram": false
    },
    {
        "id": "3fd36500-bf2c-47bc-80e8-e7aa417184c5",
        "fullName": "Minnesota Senior Health Options",
        "name": "MSHO",
        "isRateProgram": false
    }
]

<<<<<<< HEAD
const deprecatedContractOnlyData = (): Partial<UnlockedHealthPlanFormDataType>=> ({
    stateCode: 'MN',
=======
const contractFormData = (overrides?: Partial<ContractFormData>): ContractFormData => ({
    programIDs: [minnesotaStatePrograms[0].id],
    populationCovered: 'MEDICAID',
    submissionType: 'CONTRACT_ONLY',
    riskBasedContract: false,
    submissionDescription: 'A submission description',
>>>>>>> 7cc2f609
    stateContacts: [
        {
            name: 'Name',
            titleRole: 'Title',
            email: 'example@example.com',
        },
    ],
    supportingDocuments: [],
    contractType: 'BASE',
    contractExecutionStatus: 'EXECUTED',
    contractDocuments: [
        {
            name: 'Contract Cert.pdf',
            s3URL: 's3://local-uploads/1684382956834-Contract Cert.pdf/Contract Cert.pdf',
            sha256: 'abc123',
        },
    ],
    contractDateStart: '2023-05-01',
    contractDateEnd: '2024-05-31',
    managedCareEntities: ['MCO'],
    federalAuthorities: ['STATE_PLAN'],
<<<<<<< HEAD
    rateInfos: [],
    statutoryRegulatoryAttestation: true,
    programIDs: [minnesotaStatePrograms[0].id]
})

const deprecatedContractAndRatesData = (): Partial<UnlockedHealthPlanFormDataType>=> ({
    stateCode: 'MN',
    stateContacts: [
        {
            name: 'Name',
            titleRole: 'Title',
            email: 'example@example.com',
        },
    ],
    addtlActuaryContacts: [],
    documents: [],
    contractExecutionStatus: 'EXECUTED' as const,
    contractDocuments: [
        {
            name: 'Contract Cert.pdf',
            s3URL: 's3://local-uploads/1684382956834-Contract Cert.pdf/Contract Cert.pdf',
            sha256: 'abc123',
        },
    ],
    contractDateStart: new Date('2023-05-01T00:00:00.000Z'),
    contractDateEnd: new Date('2023-05-31T00:00:00.000Z'),
    contractAmendmentInfo: {
        modifiedProvisions: {
            inLieuServicesAndSettings: false,
            modifiedRiskSharingStrategy: false,
            modifiedIncentiveArrangements: false,
            modifiedWitholdAgreements: false,
            modifiedStateDirectedPayments: false,
            modifiedPassThroughPayments: false,
            modifiedPaymentsForMentalDiseaseInstitutions: false,
            modifiedNonRiskPaymentArrangements: false,
        },
    },
    managedCareEntities: ['MCO'],
    federalAuthorities: ['STATE_PLAN'],
    rateInfos:[
        {
            id: uuidv4(),
            rateType: 'NEW' as const,
            rateDateStart: new Date(Date.UTC(2025, 5, 1)),
            rateDateEnd: new Date(Date.UTC(2026, 4, 30)),
            rateDateCertified: new Date(Date.UTC(2025, 3, 15)),
            rateDocuments: [
                {
                    name: 'rate1Document1.pdf',
                    s3URL: 's3://bucketname/key/rate1Document1.pdf',
                    sha256: 'fakesha',
                },
            ],
            supportingDocuments: [   {
                name: 'rate1SupportingDocument1.pdf',
                s3URL: 's3://bucketname/key/rate1SupportingDocument1.pdf',
                sha256: 'fakesha',
            }],
            rateProgramIDs: [minnesotaStatePrograms[0].id],
            actuaryContacts: [
                {
                    name: 'actuary1',
                    titleRole: 'test title',
                    email: 'email@example.com',
                    actuarialFirm: 'MERCER' as const,
                    actuarialFirmOther: '',
                },
            ],
            actuaryCommunicationPreference: 'OACT_TO_ACTUARY' as const,
            packagesWithSharedRateCerts: [],
        },
            {
                id: uuidv4(),
                rateType: 'NEW' as const,
                rateDateStart: new Date(Date.UTC(2030, 5, 1)),
                rateDateEnd: new Date(Date.UTC(2036, 4, 30)),
                rateDateCertified: new Date(Date.UTC(2035, 3, 15)),
                rateDocuments: [
                    {
                        name: 'rate2Document1.pdf',
                        s3URL: 's3://bucketname/key/rate2Document1.pdf',
                        sha256: 'fakesha',
                    },
                ],
                supportingDocuments: [],
                rateProgramIDs: [minnesotaStatePrograms[0].id],
                actuaryContacts: [
                    {
                        name: 'actuary2',
                        titleRole: 'test title',
                        email: 'email@example.com',
                        actuarialFirm: 'MERCER' as const,
                        actuarialFirmOther: '',
                    },
                ],
                actuaryCommunicationPreference: 'OACT_TO_ACTUARY' as const,
                packagesWithSharedRateCerts: [],
            },
    ],
=======
    inLieuServicesAndSettings: true,
    modifiedBenefitsProvided: true,
    modifiedGeoAreaServed: true,
    modifiedMedicaidBeneficiaries: true,
    modifiedRiskSharingStrategy: true,
    modifiedIncentiveArrangements: true,
    modifiedWitholdAgreements: true,
    modifiedStateDirectedPayments: true,
    modifiedPassThroughPayments: false,
    modifiedPaymentsForMentalDiseaseInstitutions: false,
    modifiedMedicalLossRatioStandards: false,
    modifiedOtherFinancialPaymentIncentive: false,
    modifiedEnrollmentProcess: false,
    modifiedGrevienceAndAppeal: false,
    modifiedNetworkAdequacyStandards: true,
    modifiedLengthOfContract: true,
    modifiedNonRiskPaymentArrangements: true,
>>>>>>> 7cc2f609
    statutoryRegulatoryAttestation: false,
    statutoryRegulatoryAttestationDescription: 'No compliance',
    ...overrides,

})

const rateFormData = (data?: Partial<RateFormDataInput>): RateFormDataInput => ({
    rateType: 'NEW',
    rateCapitationType: 'RATE_CELL',
    rateDocuments: [
        {
            name: 'rate1Document1.pdf',
            s3URL: 's3://local-uploads/1684382956834-rate1Document1.pdf/rate1Document1.pdf',
            sha256: 'fakesha',
        },
    ],
    supportingDocuments: [   {
        name: 'rate1SupportingDocument1.pdf',
        s3URL: 's3://local-uploads/1684382956834-rate1SupportingDocument1.pdf/rate1SupportingDocument1.pdf',
        sha256: 'fakesha2',
    }],
    rateDateStart: '2025-05-01',
    rateDateEnd: '2026-04-30',
    rateDateCertified: '2025-03-15',
    rateProgramIDs: [minnesotaStatePrograms[0].id],
    certifyingActuaryContacts: [
        {
            name: 'actuary1',
            titleRole: 'test title',
            email: 'email@example.com',
            actuarialFirm: 'MERCER' as const,
            actuarialFirmOther: '',
        },
    ],
    deprecatedRateProgramIDs: [],
    addtlActuaryContacts: [],
    actuaryCommunicationPreference: 'OACT_TO_ACTUARY' as const,
    ...data
})

const newSubmissionInput = (overrides?: Partial<CreateContractInput> ): Partial<CreateContractInput> => {
    return Object.assign(
        {
            populationCovered: 'MEDICAID',
            programIDs: [minnesotaStatePrograms[0].id],
            submissionType: 'CONTRACT_ONLY',
            riskBasedContract: false,
            submissionDescription: 'Test Q&A',
            contractType: 'BASE'
        },
        overrides
    )
}

const stateUser = ():StateUserType => ({
    id: 'user1',
    email: 'aang@example.com',
    givenName: 'Aang',
    familyName: 'Avatar',
    role: 'STATE_USER',
    stateCode: 'MN',
})

const cmsUser = (): CMSUserType => ({
    id: 'user3',
    email: 'zuko@example.com',
    givenName: 'Zuko',
    familyName: 'Hotman',
    role: 'CMS_USER',
    stateAssignments: [],
})

const adminUser = (): AdminUserType => ({
    id: 'user4',
    email: 'iroh@example.com',
    givenName: 'Iroh',
    familyName: 'Coldstart',
    role: 'ADMIN_USER',
})

// Configure Amplify using envs set in cypress.config.ts
Amplify.configure({
    Auth: {
        mandatorySignIn: true,
        region: Cypress.env('COGNITO_REGION'),
        userPoolId: Cypress.env('COGNITO_USER_POOL_ID'),
        identityPoolId: Cypress.env('COGNITO_IDENTITY_POOL_ID'),
        userPoolWebClientId: Cypress.env('COGNITO_USER_POOL_WEB_CLIENT_ID'),
    },
    API: {
        endpoints: [
            {
                name: 'api',
                endpoint: Cypress.env('API_URL'),
            },
        ],
    },
})

function fetchResponseFromAxios(axiosResponse: AxiosResponse): Response {
    const fakeFetchResponse: Response = {
        headers: new Headers({
            ok: axiosResponse.headers['ok'] || '',
            redirected: axiosResponse.headers['redirected'] || '',
            status: axiosResponse.headers['status'] || '',
            statusText: axiosResponse.headers['statusText'] || '',
            type: axiosResponse.headers['type'] || '',
            url: axiosResponse.headers['url'] || '',
        }),
        status: axiosResponse.status,
        ok: axiosResponse.status >= 200 && axiosResponse.status < 300,
        statusText: axiosResponse.statusText,
        redirected: false,
        type: 'basic',
        url: axiosResponse.request.url,

        body: axiosResponse.data,

        // this appears to actually be called by apollo-client and matter
        text: () => {
            return new Promise<string>((resolve) => {
                resolve(JSON.stringify(axiosResponse.data))
            })
        },

        json: () => {
            return new Promise<string>((resolve) => {
                console.info('FAKE JSON')
                resolve(axiosResponse.data)
            })
        },

        formData: () => {
            return new Promise<FormData>((resolve) => {
                console.info('FAKE FORM DATA')
                resolve(axiosResponse.data)
            })
        },

        bodyUsed: false,
        blob: () => {
            throw new Error('never call blob')
        },
        arrayBuffer: () => {
            throw new Error('never call arrayBuffer')
        },

        clone: () => {
            throw new Error('never call clone')
        },
    }

    return fakeFetchResponse
}

// fakeAmplify Fetch looks like the API for fetch, but is secretly making an amplify request
// Apollo Link uses the ~fetch api for it's client-side middleware.
// Amplify.API uses axios undeneath and does its own transformation of the body, so we wrap that up here.
async function fakeAmplifyFetch(
    uri: string,
    options: RequestInit
): Promise<Response> {
    if (options.method !== 'POST') {
        throw new Error('unexpected GQL request')
    }

    let amplifyBody = {}
    if (options.body && typeof options.body === 'string') {
        amplifyBody = JSON.parse(options.body)
    }

    // Amplify sets its own content-type and accept headers
    // if we try and override the content-type it breaks the signature, so we need to delete them.
    // This is ugly. There might be a cleverer way to do this with typescript but I'm not sure
    // options.headers is of type HeaderInit | string[][] | Record<string, string>
    const headers: { [header: string]: string } = Object.assign(
        {},
        options.headers
    ) as { [header: string]: string }

    delete headers['accept']
    delete headers['content-type']

    const apiOptions = {
        response: true,
        body: amplifyBody,
        headers: headers,
    }

    return new Promise<Response>((resolve, reject) => {
        API.post('api', uri, apiOptions)
            .then((apiResponse: AxiosResponse) => {
                // The Apollo Link wants a fetch.Response shaped response,
                // not the axios shaped response that Amplify.API returns
                const fakeFetchResponse = fetchResponseFromAxios(apiResponse)
                resolve(fakeFetchResponse)
            })
            .catch((e) => {
                // AXIOS rejects non 200 responsese, but fetch does not.
                if (e.response) {
                    const fakeFetchResponse = fetchResponseFromAxios(e.response)
                    resolve(fakeFetchResponse)
                    return
                } else if (e.request) {
                    reject(e)
                } else {
                    reject(e)
                }
            })
    })
}

// Provides Amplify auth and apollo client to callback function.
const apolloClientWrapper = async <T>(
    schema: DocumentNode,
    authUser: UserType,
    callback: (apolloClient: ApolloClient<NormalizedCacheObject>) => Promise<T>
): Promise<T> => {
    const isLocalAuth = Cypress.env('AUTH_MODE') === 'LOCAL'

    const httpLinkConfig = {
        uri: '/graphql',
        headers:
            isLocalAuth
                ? {
                      'cognito-authentication-provider':
                          JSON.stringify(authUser),
                  }
                : undefined,
        fetch: fakeAmplifyFetch,
        fetchOptions: {
            mode: 'no-cors',
        },
    }

    const apolloClient: ApolloClient<NormalizedCacheObject> = new ApolloClient({
        link: new HttpLink(httpLinkConfig),
        cache: new InMemoryCache({
            possibleTypes: {
                Submission: ['DraftSubmission', 'StateSubmission'],
            },
        }),
        typeDefs: schema,
        defaultOptions: {
            watchQuery: {
                fetchPolicy: 'no-cache',
            },
        },
    })

    if (!isLocalAuth) {
        await AmplifyAuth.signIn(authUser.email, Cypress.env('TEST_USERS_PASS'))
    }

    const result = await callback(apolloClient)

    if (!isLocalAuth) {
        await AmplifyAuth.signOut()
    }

    return result
}

export {
    apolloClientWrapper,
<<<<<<< HEAD
    deprecatedContractOnlyData,
    deprecatedContractAndRatesData,
=======
>>>>>>> 7cc2f609
    newSubmissionInput,
    cmsUser,
    adminUser,
    stateUser,
    rateFormData,
    contractFormData,
    minnesotaStatePrograms
}
export type {
    StateUserType,
    CMSUserType,
    AdminUserType,
    UserType,
    DivisionType,
}<|MERGE_RESOLUTION|>--- conflicted
+++ resolved
@@ -70,17 +70,12 @@
     }
 ]
 
-<<<<<<< HEAD
-const deprecatedContractOnlyData = (): Partial<UnlockedHealthPlanFormDataType>=> ({
-    stateCode: 'MN',
-=======
 const contractFormData = (overrides?: Partial<ContractFormData>): ContractFormData => ({
     programIDs: [minnesotaStatePrograms[0].id],
     populationCovered: 'MEDICAID',
     submissionType: 'CONTRACT_ONLY',
     riskBasedContract: false,
     submissionDescription: 'A submission description',
->>>>>>> 7cc2f609
     stateContacts: [
         {
             name: 'Name',
@@ -102,108 +97,6 @@
     contractDateEnd: '2024-05-31',
     managedCareEntities: ['MCO'],
     federalAuthorities: ['STATE_PLAN'],
-<<<<<<< HEAD
-    rateInfos: [],
-    statutoryRegulatoryAttestation: true,
-    programIDs: [minnesotaStatePrograms[0].id]
-})
-
-const deprecatedContractAndRatesData = (): Partial<UnlockedHealthPlanFormDataType>=> ({
-    stateCode: 'MN',
-    stateContacts: [
-        {
-            name: 'Name',
-            titleRole: 'Title',
-            email: 'example@example.com',
-        },
-    ],
-    addtlActuaryContacts: [],
-    documents: [],
-    contractExecutionStatus: 'EXECUTED' as const,
-    contractDocuments: [
-        {
-            name: 'Contract Cert.pdf',
-            s3URL: 's3://local-uploads/1684382956834-Contract Cert.pdf/Contract Cert.pdf',
-            sha256: 'abc123',
-        },
-    ],
-    contractDateStart: new Date('2023-05-01T00:00:00.000Z'),
-    contractDateEnd: new Date('2023-05-31T00:00:00.000Z'),
-    contractAmendmentInfo: {
-        modifiedProvisions: {
-            inLieuServicesAndSettings: false,
-            modifiedRiskSharingStrategy: false,
-            modifiedIncentiveArrangements: false,
-            modifiedWitholdAgreements: false,
-            modifiedStateDirectedPayments: false,
-            modifiedPassThroughPayments: false,
-            modifiedPaymentsForMentalDiseaseInstitutions: false,
-            modifiedNonRiskPaymentArrangements: false,
-        },
-    },
-    managedCareEntities: ['MCO'],
-    federalAuthorities: ['STATE_PLAN'],
-    rateInfos:[
-        {
-            id: uuidv4(),
-            rateType: 'NEW' as const,
-            rateDateStart: new Date(Date.UTC(2025, 5, 1)),
-            rateDateEnd: new Date(Date.UTC(2026, 4, 30)),
-            rateDateCertified: new Date(Date.UTC(2025, 3, 15)),
-            rateDocuments: [
-                {
-                    name: 'rate1Document1.pdf',
-                    s3URL: 's3://bucketname/key/rate1Document1.pdf',
-                    sha256: 'fakesha',
-                },
-            ],
-            supportingDocuments: [   {
-                name: 'rate1SupportingDocument1.pdf',
-                s3URL: 's3://bucketname/key/rate1SupportingDocument1.pdf',
-                sha256: 'fakesha',
-            }],
-            rateProgramIDs: [minnesotaStatePrograms[0].id],
-            actuaryContacts: [
-                {
-                    name: 'actuary1',
-                    titleRole: 'test title',
-                    email: 'email@example.com',
-                    actuarialFirm: 'MERCER' as const,
-                    actuarialFirmOther: '',
-                },
-            ],
-            actuaryCommunicationPreference: 'OACT_TO_ACTUARY' as const,
-            packagesWithSharedRateCerts: [],
-        },
-            {
-                id: uuidv4(),
-                rateType: 'NEW' as const,
-                rateDateStart: new Date(Date.UTC(2030, 5, 1)),
-                rateDateEnd: new Date(Date.UTC(2036, 4, 30)),
-                rateDateCertified: new Date(Date.UTC(2035, 3, 15)),
-                rateDocuments: [
-                    {
-                        name: 'rate2Document1.pdf',
-                        s3URL: 's3://bucketname/key/rate2Document1.pdf',
-                        sha256: 'fakesha',
-                    },
-                ],
-                supportingDocuments: [],
-                rateProgramIDs: [minnesotaStatePrograms[0].id],
-                actuaryContacts: [
-                    {
-                        name: 'actuary2',
-                        titleRole: 'test title',
-                        email: 'email@example.com',
-                        actuarialFirm: 'MERCER' as const,
-                        actuarialFirmOther: '',
-                    },
-                ],
-                actuaryCommunicationPreference: 'OACT_TO_ACTUARY' as const,
-                packagesWithSharedRateCerts: [],
-            },
-    ],
-=======
     inLieuServicesAndSettings: true,
     modifiedBenefitsProvided: true,
     modifiedGeoAreaServed: true,
@@ -221,7 +114,6 @@
     modifiedNetworkAdequacyStandards: true,
     modifiedLengthOfContract: true,
     modifiedNonRiskPaymentArrangements: true,
->>>>>>> 7cc2f609
     statutoryRegulatoryAttestation: false,
     statutoryRegulatoryAttestationDescription: 'No compliance',
     ...overrides,
@@ -487,11 +379,6 @@
 
 export {
     apolloClientWrapper,
-<<<<<<< HEAD
-    deprecatedContractOnlyData,
-    deprecatedContractAndRatesData,
-=======
->>>>>>> 7cc2f609
     newSubmissionInput,
     cmsUser,
     adminUser,
