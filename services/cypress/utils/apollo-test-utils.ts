--- conflicted
+++ resolved
@@ -7,15 +7,11 @@
     NormalizedCacheObject,
 } from '@apollo/client'
 import { Amplify, Auth as AmplifyAuth, API } from 'aws-amplify'
-<<<<<<< HEAD
-import { UnlockedHealthPlanFormDataType } from '../../app-web/src/common-code/healthPlanFormDataType'
-import { RateFormDataInput } from '../gen/gqlClient'
-=======
 import {
     RateFormDataInput,
-    ContractFormData, CreateContractInput,
-} from '../gen/gqlClient';
->>>>>>> 1f0ad6e3
+    ContractFormData,
+    CreateContractInput,
+} from '../gen/gqlClient'
 
 type StateUserType = {
     id: string
@@ -75,20 +71,17 @@
     },
 ]
 
-<<<<<<< HEAD
 const s3DlUrl =
     'https://fake-bucket.s3.amazonaws.com/file.pdf?AWSAccessKeyId=AKIAIOSFODNN7EXAMPLE&Expires=1719564800&Signature=abc123def456ghijk' //pragma: allowlist secret
 
-const contractOnlyData = (): Partial<UnlockedHealthPlanFormDataType> => ({
-    stateCode: 'MN',
-=======
-const contractFormData = (overrides?: Partial<ContractFormData>): ContractFormData => ({
+const contractFormData = (
+    overrides?: Partial<ContractFormData>
+): ContractFormData => ({
     programIDs: [minnesotaStatePrograms[0].id],
     populationCovered: 'MEDICAID',
     submissionType: 'CONTRACT_ONLY',
     riskBasedContract: false,
     submissionDescription: 'A submission description',
->>>>>>> 1f0ad6e3
     stateContacts: [
         {
             name: 'Name',
@@ -110,113 +103,6 @@
     contractDateEnd: '2024-05-31',
     managedCareEntities: ['MCO'],
     federalAuthorities: ['STATE_PLAN'],
-<<<<<<< HEAD
-    rateInfos: [],
-    statutoryRegulatoryAttestation: true,
-    programIDs: [minnesotaStatePrograms[0].id],
-})
-
-const contractAndRatesData = (): Partial<UnlockedHealthPlanFormDataType> => ({
-    stateCode: 'MN',
-    stateContacts: [
-        {
-            name: 'Name',
-            titleRole: 'Title',
-            email: 'example@example.com',
-        },
-    ],
-    addtlActuaryContacts: [],
-    documents: [],
-    contractExecutionStatus: 'EXECUTED' as const,
-    contractDocuments: [
-        {
-            name: 'Contract Cert.pdf',
-            s3URL: 's3://local-uploads/1684382956834-Contract Cert.pdf/Contract Cert.pdf',
-            sha256: 'abc123',
-        },
-    ],
-    contractDateStart: new Date('2023-05-01T00:00:00.000Z'),
-    contractDateEnd: new Date('2023-05-31T00:00:00.000Z'),
-    contractAmendmentInfo: {
-        modifiedProvisions: {
-            inLieuServicesAndSettings: false,
-            modifiedRiskSharingStrategy: false,
-            modifiedIncentiveArrangements: false,
-            modifiedWitholdAgreements: false,
-            modifiedStateDirectedPayments: false,
-            modifiedPassThroughPayments: false,
-            modifiedPaymentsForMentalDiseaseInstitutions: false,
-            modifiedNonRiskPaymentArrangements: false,
-        },
-    },
-    managedCareEntities: ['MCO'],
-    federalAuthorities: ['STATE_PLAN'],
-    rateInfos: [
-        {
-            id: uuidv4(),
-            rateType: 'NEW' as const,
-            rateDateStart: new Date(Date.UTC(2025, 5, 1)),
-            rateDateEnd: new Date(Date.UTC(2026, 4, 30)),
-            rateDateCertified: new Date(Date.UTC(2025, 3, 15)),
-            rateDocuments: [
-                {
-                    name: 'rate1Document1.pdf',
-                    s3URL: 's3://bucketname/key/rate1Document1.pdf',
-                    sha256: 'fakesha',
-                },
-            ],
-            supportingDocuments: [
-                {
-                    name: 'rate1SupportingDocument1.pdf',
-                    s3URL: 's3://bucketname/key/rate1SupportingDocument1.pdf',
-                    sha256: 'fakesha',
-                },
-            ],
-            rateProgramIDs: [minnesotaStatePrograms[0].id],
-            actuaryContacts: [
-                {
-                    name: 'actuary1',
-                    titleRole: 'test title',
-                    email: 'email@example.com',
-                    actuarialFirm: 'MERCER' as const,
-                    actuarialFirmOther: '',
-                },
-            ],
-            actuaryCommunicationPreference: 'OACT_TO_ACTUARY' as const,
-            packagesWithSharedRateCerts: [],
-        },
-        {
-            id: uuidv4(),
-            rateType: 'NEW' as const,
-            rateDateStart: new Date(Date.UTC(2030, 5, 1)),
-            rateDateEnd: new Date(Date.UTC(2036, 4, 30)),
-            rateDateCertified: new Date(Date.UTC(2035, 3, 15)),
-            rateDocuments: [
-                {
-                    name: 'rate2Document1.pdf',
-                    s3URL: 's3://bucketname/key/rate2Document1.pdf',
-                    sha256: 'fakesha',
-                },
-            ],
-            supportingDocuments: [],
-            rateProgramIDs: [minnesotaStatePrograms[0].id],
-            actuaryContacts: [
-                {
-                    name: 'actuary2',
-                    titleRole: 'test title',
-                    email: 'email@example.com',
-                    actuarialFirm: 'MERCER' as const,
-                    actuarialFirmOther: '',
-                },
-            ],
-            actuaryCommunicationPreference: 'OACT_TO_ACTUARY' as const,
-            packagesWithSharedRateCerts: [],
-        },
-    ],
-    statutoryRegulatoryAttestation: false,
-    statutoryRegulatoryAttestationDescription: 'No compliance',
-    programIDs: [minnesotaStatePrograms[0].id],
-=======
     inLieuServicesAndSettings: true,
     modifiedBenefitsProvided: true,
     modifiedGeoAreaServed: true,
@@ -237,8 +123,6 @@
     statutoryRegulatoryAttestation: false,
     statutoryRegulatoryAttestationDescription: 'No compliance',
     ...overrides,
-
->>>>>>> 1f0ad6e3
 })
 
 const rateFormData = (
@@ -281,13 +165,9 @@
     ...data,
 })
 
-<<<<<<< HEAD
 const newSubmissionInput = (
-    overrides?: Partial<UnlockedHealthPlanFormDataType>
-): Partial<UnlockedHealthPlanFormDataType> => {
-=======
-const newSubmissionInput = (overrides?: Partial<CreateContractInput> ): Partial<CreateContractInput> => {
->>>>>>> 1f0ad6e3
+    overrides?: Partial<CreateContractInput>
+): Partial<CreateContractInput> => {
     return Object.assign(
         {
             populationCovered: 'MEDICAID',
@@ -515,12 +395,8 @@
     adminUser,
     stateUser,
     rateFormData,
-<<<<<<< HEAD
+    contractFormData,
     minnesotaStatePrograms,
-=======
-    contractFormData,
-    minnesotaStatePrograms
->>>>>>> 1f0ad6e3
 }
 export type {
     StateUserType,
