--- conflicted
+++ resolved
@@ -47,11 +47,7 @@
         "c8": "^10.1.2",
         "cypress": "^13.13.2",
         "cypress-axe": "^1.5.0",
-<<<<<<< HEAD
-        "husky": "^9.1.5",
-=======
         "husky": "^9.0.11",
->>>>>>> 1014ee03
         "lint-staged": "^15.2.2",
         "prettier": "^3.3.3"
     },
