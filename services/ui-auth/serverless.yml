--- conflicted
+++ resolved
@@ -23,7 +23,6 @@
     stage: dev
 
 resources:
-<<<<<<< HEAD
     Conditions:
         CreateEmailConfiguration:
             Fn::Not:
@@ -65,61 +64,14 @@
                       AttributeDataType: String
                       Mutable: true
                       Required: false
+					- Name: state_code
+                      AttributeDataType: String
+                      Mutable: true
+                      Required: false
                     - Name: phone_number
                       AttributeDataType: String
                       Mutable: true
                       Required: false
-=======
-  Conditions:
-    CreateEmailConfiguration:
-      Fn::Not:
-        - Fn::Equals:
-            - ''
-            - ${env:SES_SOURCE_EMAIL_ADDRESS, ""}
-    CreatePermissionsBoundary:
-      Fn::Not:
-        - Fn::Equals:
-            - ''
-            - ${env:IAM_PERMISSIONS_BOUNDARY_POLICY, ""}
-  Resources:
-    CognitoUserPool:
-      Type: AWS::Cognito::UserPool
-      Properties:
-        UserPoolName: ${self:custom.stage}-user-pool
-        UsernameAttributes:
-          - email
-        AutoVerifiedAttributes:
-          - email
-        EmailConfiguration:
-          Fn::If:
-            - CreateEmailConfiguration
-            - EmailSendingAccount: DEVELOPER
-              SourceArn:
-                Fn::Join:
-                  - ''
-                  - - 'arn:aws:ses:us-east-1:'
-                    - Ref: AWS::AccountId
-                    - ':identity/'
-                    - '${env:SES_SOURCE_EMAIL_ADDRESS, ""}'
-            - Ref: AWS::NoValue
-        Schema:
-          - Name: given_name
-            AttributeDataType: String
-            Mutable: true
-            Required: false
-          - Name: family_name
-            AttributeDataType: String
-            Mutable: true
-            Required: false
-          - Name: state_code
-            AttributeDataType: String
-            Mutable: true
-            Required: false
-          - Name: phone_number
-            AttributeDataType: String
-            Mutable: true
-            Required: false
->>>>>>> 6c55e21a
 
         CognitoUserPoolClient:
             Type: AWS::Cognito::UserPoolClient
@@ -147,7 +99,6 @@
                     Ref: CognitoUserPool
             DependsOn: CognitoUserPoolIdentityProvider
 
-<<<<<<< HEAD
         UserPoolDomain:
             Type: AWS::Cognito::UserPoolDomain
             Properties:
@@ -187,58 +138,11 @@
             Type: AWS::Cognito::IdentityPoolRoleAttachment
             Properties:
                 IdentityPoolId:
-=======
-    CognitoIdentityPool:
-      Type: AWS::Cognito::IdentityPool
-      Properties:
-        IdentityPoolName: ${self:custom.stage}IdentityPool
-        AllowUnauthenticatedIdentities: false
-        CognitoIdentityProviders:
-          - ClientId:
-              Ref: CognitoUserPoolClient
-            ProviderName:
-              Fn::GetAtt: ['CognitoUserPool', 'ProviderName']
-    CognitoIdentityPoolRoles:
-      Type: AWS::Cognito::IdentityPoolRoleAttachment
-      Properties:
-        IdentityPoolId:
-          Ref: CognitoIdentityPool
-        Roles:
-          authenticated:
-            Fn::GetAtt: [CognitoAuthRole, Arn]
-
-    CognitoAuthRole:
-      Type: AWS::IAM::Role
-      Properties:
-        Path: ${self:custom.iamPath}
-        PermissionsBoundary:
-          Fn::If:
-            - CreatePermissionsBoundary
-            - Fn::Join:
-                - ''
-                - - 'arn:aws:iam::'
-                  - Ref: AWS::AccountId
-                  - ':policy'
-                  - '${env:IAM_PERMISSIONS_BOUNDARY_POLICY, ""}'
-            - Ref: AWS::NoValue
-        AssumeRolePolicyDocument:
-          Version: '2012-10-17'
-          Statement:
-            - Effect: 'Allow'
-              Principal:
-                Federated: 'cognito-identity.amazonaws.com'
-              Action:
-                - 'sts:AssumeRoleWithWebIdentity'
-              Condition:
-                StringEquals:
-                  'cognito-identity.amazonaws.com:aud':
->>>>>>> 6c55e21a
                     Ref: CognitoIdentityPool
                 Roles:
                     authenticated:
                         Fn::GetAtt: [CognitoAuthRole, Arn]
 
-<<<<<<< HEAD
         CognitoAuthRole:
             Type: AWS::IAM::Role
             Properties:
@@ -292,32 +196,6 @@
                                           - ':'
                                           - ${self:custom.api_gateway_rest_api_name}
                                           - '/*'
-=======
-                - Effect: 'Allow'
-                  Action:
-                    - 'execute-api:Invoke'
-                  Resource:
-                    Fn::Join:
-                      - ''
-                      - - 'arn:aws:execute-api:'
-                        - Ref: AWS::Region
-                        - ':'
-                        - Ref: AWS::AccountId
-                        - ':'
-                        - ${self:custom.api_gateway_rest_api_name}
-                        - '/*'
-
-                - Effect: 'Allow'
-                  Action:
-                    - 's3:*'
-                  Resource:
-                    - Fn::Join:
-                        - ''
-                        - - ${self:custom.attachments_bucket_arn}
-                          - '/private/'
-                          - '$'
-                          - '{cognito-identity.amazonaws.com:sub}/*'
->>>>>>> 6c55e21a
 
                               - Effect: 'Allow'
                                 Action:
