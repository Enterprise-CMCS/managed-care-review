service: postgres

frameworkVersion: '^3.19.0'

plugins:
  - serverless-offline-ssm
  - serverless-stack-termination-protection
  - serverless-s3-bucket-helper
  - serverless-iam-helper

provider:
  name: aws
  runtime: python3.7
  region: us-east-1
  iam:
    role:
      path: ${ssm:/configuration/iam/path, "/"}
      permissionsBoundary: ${ssm:/configuration/iam/full_permissions_boundary_policy}
      statements:
        - Effect: 'Allow'
          Action:
            - secretsmanager:DescribeSecret # pragma: allowlist secret
            - secretsmanager:GetSecretValue # pragma: allowlist secret
            - secretsmanager:PutSecretValue # pragma: allowlist secret
            - secretsmanager:UpdateSecretVersionStage # pragma: allowlist secret
          Resource: '*'
          Condition:
            StringEquals:
              'secretsmanager:resource/AllowRotationLambdaArn': '${self:custom.rotatorArn}' # pragma: allowlist secret
        - Effect: Allow
          Action:
            - secretsmanager:GetRandomPassword # pragma: allowlist secret
          Resource: '*'
        - Effect: Allow
          Action:
            - ec2:CreateNetworkInterface
            - ec2:DeleteNetworkInterface
            - ec2:DescribeNetworkInterfaces
          Resource: '*'

custom:
  stage: ${opt:stage, self:provider.stage}
  databaseName: !Sub aurora_${self:service}_${sls:stage}_${AWS::AccountId}
  vpcId: ${ssm:/configuration/${sls:stage}/vpc/id, ssm:/configuration/default/vpc/id}
  sgId: ${ssm:/configuration/${sls:stage}/vpc/sg/id, ssm:/configuration/default/vpc/sg/id}
  privateSubnets:
    - ${ssm:/configuration/${sls:stage}/vpc/subnets/private/a/id, ssm:/configuration/default/vpc/subnets/private/a/id}
    - ${ssm:/configuration/${sls:stage}/vpc/subnets/private/b/id, ssm:/configuration/default/vpc/subnets/private/b/id}
    - ${ssm:/configuration/${sls:stage}/vpc/subnets/private/c/id, ssm:/configuration/default/vpc/subnets/private/c/id}
  rotatorArn: !Sub 'arn:aws:lambda:${AWS::Region}:${AWS::AccountId}:function:${self:service}-${sls:stage}-rotator'
  serverless-offline-ssm:
    stages:
      - local
      - offline
    ssm:
      '/configuration/iam/full_permissions_boundary_policy': 'arn:aws:iam::local:policy/local/developer-boundary-policy'
  serverlessTerminationProtection:
    stages:
      - dev
      - val
      - prod
      - main
  pauseAurora:
    other: true
    val: false
    prod: false
  deletionPolicy:
    other: 'Delete'
    val: 'Retain'
    prod: 'Retain'

package:
  individually: true

functions:
  rotator:
    runtime: python3.7
    handler: lambda_function.lambda_handler
    description: Conducts an AWS SecretsManager secret rotation for RDS PostgreSQL using single user rotation scheme
    timeout: 30
    vpc:
      securityGroupIds: ${self:custom.sgId}
      subnetIds: ${self:custom.privateSubnets}
    environment:
      SECRETS_MANAGER_ENDPOINT: !Sub 'https://secretsmanager.${AWS::Region}.amazonaws.com'
    package:
      artifact: s3://secrets-manager-rotation-apps-c0de1e0412b469545054417cc38af3c3/SecretsManagerRDSPostgreSQLRotationSingleUser/SecretsManagerRDSPostgreSQLRotationSingleUser.zip

resources:
  Resources:
    # VPC endpoint for rotation lambda
    SecretsManagerVPCEndpoint:
      Type: AWS::EC2::VPCEndpoint
      Properties:
        SubnetIds: '${self:custom.privateSubnets}'
        SecurityGroupIds: ['${self:custom.sgId}']
        VpcEndpointType: Interface
        ServiceName:
          Fn::Sub: com.amazonaws.${AWS::Region}.secretsmanager
        VpcId: ${self:custom.vpcId}

    PostgresSecret:
      Type: AWS::SecretsManager::Secret
      Properties:
        Name: 'aurora_${self:service}_${sls:stage}'
        Description: 'Dynamically generated password for aurora serverless postgres'
        GenerateSecretString:
          SecretStringTemplate: '{"username": "mcreviewadmin"}'
          GenerateStringKey: password
          PasswordLength: 30
          ExcludePunctuation: true

    PostgresAurora:
      Type: AWS::RDS::DBCluster
      DeletionPolicy: ${self:custom.deletionPolicy.${opt:stage}, self:custom.deletionPolicy.other}
      Properties:
        Engine: aurora-postgresql
<<<<<<< HEAD
        EngineVersion: '14.6'
=======
        EngineMode: serverless
>>>>>>> 4250393d
        DatabaseName: '${self:custom.databaseName}'
        MasterUsername: !Sub '{{resolve:secretsmanager:${PostgresSecret}::username}}'
        MasterUserPassword: !Sub '{{resolve:secretsmanager:${PostgresSecret}::password}}'
        DBSubnetGroupName: !Ref PostgresSubnetGroup
        VpcSecurityGroupIds: ['${self:custom.sgId}']
        ServerlessV2ScalingConfiguration:
          MinCapacity: 1
          MaxCapacity: 32

    PostgresInstance:
      Type: 'AWS::RDS::DBInstance'
      Properties:
        Engine: aurora-postgresql
        DBInstanceClass: db.serverless
        DBClusterIdentifier: !Ref PostgresAurora

    PostgresSubnetGroup:
      Type: AWS::RDS::DBSubnetGroup
      Properties:
        DBSubnetGroupDescription: postgres aurora serverless
        SubnetIds: '${self:custom.privateSubnets}'

    SecretsRDSAttachment:
      Type: AWS::SecretsManager::SecretTargetAttachment
      Properties:
        SecretId: !Ref PostgresSecret
        TargetId: !Sub 'arn:aws:rds:${AWS::Region}:${AWS::AccountId}:cluster:${PostgresAurora}'
        TargetType: AWS::RDS::DBCluster

    PostgresSecretsRotationSchedule:
      Type: AWS::SecretsManager::RotationSchedule
      DependsOn:
        - PostgresAurora
        - PostgresInstance
        - SecretsRDSAttachment
      Properties:
        SecretId:
          Ref: PostgresSecret
        RotationLambdaARN: !GetAtt RotatorLambdaFunction.Arn
        RotationRules:
          AutomaticallyAfterDays: 30

    LambdaInvokePermission:
      Type: AWS::Lambda::Permission
      DependsOn: RotatorLambdaFunction
      Properties:
        Action: lambda:InvokeFunction
        FunctionName: !GetAtt RotatorLambdaFunction.Arn
        Principal: 'secretsmanager.amazonaws.com'

  Outputs:
    PostgresAuroraArn:
      Value: !Sub 'arn:aws:rds:${AWS::Region}:${AWS::AccountId}:cluster:${PostgresAurora}'<|MERGE_RESOLUTION|>--- conflicted
+++ resolved
@@ -115,11 +115,7 @@
       DeletionPolicy: ${self:custom.deletionPolicy.${opt:stage}, self:custom.deletionPolicy.other}
       Properties:
         Engine: aurora-postgresql
-<<<<<<< HEAD
-        EngineVersion: '14.6'
-=======
         EngineMode: serverless
->>>>>>> 4250393d
         DatabaseName: '${self:custom.databaseName}'
         MasterUsername: !Sub '{{resolve:secretsmanager:${PostgresSecret}::username}}'
         MasterUserPassword: !Sub '{{resolve:secretsmanager:${PostgresSecret}::password}}'
