--- conflicted
+++ resolved
@@ -77,8 +77,6 @@
             - 's3:ListObjectsV2'
           Resource:
             - !Sub 'arn:aws:s3:::${self:custom.documentUploadsBucketName}/*'
-<<<<<<< HEAD
-=======
         - Effect: 'Allow'
           Action:
             - 's3:GetObject'
@@ -87,7 +85,6 @@
             - 's3:ListObjectsV2'
           Resource:
             - !Sub 'arn:aws:s3:::${self:custom.qaUploadsBucketName}/*'
->>>>>>> ccc41371
         - Effect: Allow
           Action:
             - 's3:ListBucket'
@@ -118,10 +115,7 @@
   dbSecretsArn: ${env:CF_CONFIG_IGNORED_LOCALLY, env:DB_SM_ARN}
   slackWebhookUrl: ${env:SLACK_WEBHOOK}
   documentUploadsBucketName: ${env:CF_CONFIG_IGNORED_LOCALLY, cf:uploads-${sls:stage}.DocumentUploadsBucketName}
-<<<<<<< HEAD
-=======
   qaUploadsBucketName: ${env:CF_CONFIG_IGNORED_LOCALLY, cf:uploads-${sls:stage}.QAUploadsBucketName}
->>>>>>> ccc41371
   serverlessTerminationProtection:
     stages:
       - dev
@@ -207,10 +201,7 @@
     environment:
       S3_BUCKET: ${self:custom.importBucket.${opt:stage}, self:custom.importBucket.other}
       DOCS_S3_BUCKET: ${self:custom.documentUploadsBucketName}
-<<<<<<< HEAD
-=======
       QA_S3_BUCKET: ${self:custom.qaUploadsBucketName}
->>>>>>> ccc41371
       DB_SECRET_ARN: !Ref PostgresSecret
       SECRETS_MANAGER_ENDPOINT: !Sub 'https://secretsmanager.${AWS::Region}.amazonaws.com'
     layers:
