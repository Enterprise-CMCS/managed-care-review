service: postgres

frameworkVersion: '4.2.3'

plugins:
<<<<<<< HEAD
  - serverless-esbuild
  - serverless-offline-ssm
=======
>>>>>>> 83702db2
  - serverless-stack-termination-protection
  - serverless-s3-bucket-helper
  - serverless-iam-helper

provider:
  name: aws
  runtime: nodejs20.x
  region: us-east-1
  iam:
    role:
      path: ${self:custom.iamPath}
      permissionsBoundary: ${self:custom.iamPermissionsBoundary}
      statements:
        - Effect: 'Allow'
          Action:
            - secretsmanager:DescribeSecret # pragma: allowlist secret
          Resource: '*'
        - Effect: 'Allow'
          Action:
            - secretsmanager:DescribeSecret # pragma: allowlist secret
            - secretsmanager:GetSecretValue # pragma: allowlist secret
            - secretsmanager:PutSecretValue # pragma: allowlist secret
            - secretsmanager:UpdateSecretVersionStage # pragma: allowlist secret
          Resource: '*'
          Condition:
            StringEquals:
              'secretsmanager:resource/AllowRotationLambdaArn': '${self:custom.rotatorArn}' # pragma: allowlist secret
        - Effect: Allow
          Action:
            - secretsmanager:GetRandomPassword # pragma: allowlist secret
          Resource: '*'
        - Effect: Allow
          Action:
            - ec2:CreateNetworkInterface
            - ec2:DeleteNetworkInterface
            - ec2:DescribeNetworkInterfaces
          Resource: '*'

custom:
  stage: ${opt:stage, self:provider.stage}
  databaseName: !Sub aurora_${self:service}_${sls:stage}_${AWS::AccountId}
  vpcId: ${env:VPC_ID}
  sgId: ${env:SG_ID}
  privateSubnets:
    - ${env:SUBNET_PRIVATE_A_ID}
    - ${env:SUBNET_PRIVATE_B_ID}
    - ${env:SUBNET_PRIVATE_C_ID}
  publicSubnetA: ${env:SUBNET_PUBLIC_A_ID}
  iamPermissionsBoundary: ${env:IAM_PERMISSIONS_BOUNDARY}
  iamPath: ${env:IAM_PATH}
  rotatorArn: !Sub 'arn:aws:lambda:${AWS::Region}:${AWS::AccountId}:function:${self:service}-${sls:stage}-rotator'
  slackWebhookUrl: ${env:SLACK_WEBHOOK}
  serverlessTerminationProtection:
    stages:
      - dev
      - val
      - prod
      - main
  pauseAurora:
    other: true
    val: false
    prod: false
  deletionPolicy:
    other: 'Delete'
    val: 'Retain'
    prod: 'Retain'
  auroraMinCapacity:
    other: 0.5
    val: 1
    prod: 1
  esbuild:
    config: ./esbuild.config.js

package:
  individually: true

functions:
  rotator:
    handler: src/rotator.handler
    description: Conducts an AWS SecretsManager secret rotation for RDS PostgreSQL using single user rotation scheme
    timeout: 30
    vpc:
      securityGroupIds: ${self:custom.sgId}
      subnetIds: ${self:custom.privateSubnets}
    environment:
      SECRETS_MANAGER_ENDPOINT: !Sub 'https://secretsmanager.${AWS::Region}.amazonaws.com'

resources:
  Conditions:
    IsDevValProd: !Or
      - !Equals ['${sls:stage}', 'main']
      - !Equals ['${sls:stage}', 'val']
      - !Equals ['${sls:stage}', 'prod']
      - !Equals ['${sls:stage}', 'mtsechubsmrotation'] # Temporary addition for testing

  Resources:
    # VPC endpoint for rotation lambda
    SecretsManagerVPCEndpoint:
      Type: AWS::EC2::VPCEndpoint
      Properties:
        SubnetIds: '${self:custom.privateSubnets}'
        SecurityGroupIds: ['${self:custom.sgId}']
        VpcEndpointType: Interface
        ServiceName:
          Fn::Sub: com.amazonaws.${AWS::Region}.secretsmanager
        VpcId: ${self:custom.vpcId}

    PostgresSecret:
      Type: AWS::SecretsManager::Secret
      Properties:
        Name: 'aurora_${self:service}_${sls:stage}'
        Description: 'Dynamically generated password for aurora serverless postgres'
        GenerateSecretString:
          SecretStringTemplate: '{"username": "mcreviewadmin"}'
          GenerateStringKey: password
          PasswordLength: 30
          ExcludePunctuation: true

    PostgresAuroraV2:
      Type: AWS::RDS::DBCluster
      DeletionPolicy: ${self:custom.deletionPolicy.${opt:stage}, self:custom.deletionPolicy.other}
      Properties:
        Engine: aurora-postgresql
        DatabaseName: '${self:custom.databaseName}'
        MasterUsername: !Sub '{{resolve:secretsmanager:${PostgresSecret}::username}}'
        MasterUserPassword: !Sub '{{resolve:secretsmanager:${PostgresSecret}::password}}'
        DBSubnetGroupName: !Ref PostgresSubnetGroup
        VpcSecurityGroupIds: ['${self:custom.sgId}']
        CopyTagsToSnapshot: true
        BackupRetentionPeriod: 7
        EnableCloudwatchLogsExports:
          - postgresql
        ServerlessV2ScalingConfiguration:
          MinCapacity: ${self:custom.auroraMinCapacity.${opt:stage}, self:custom.auroraMinCapacity.other}
          MaxCapacity: 16

    PostgresAuroraV2Instance:
      Type: AWS::RDS::DBInstance
      DeletionPolicy: ${self:custom.deletionPolicy.${opt:stage}, self:custom.deletionPolicy.other}
      Properties:
        Engine: aurora-postgresql
        DBInstanceClass: db.serverless
        DBClusterIdentifier: !Ref PostgresAuroraV2
        AutoMinorVersionUpgrade: true

    PostgresVMScriptsBucket:
      Type: 'AWS::S3::Bucket'
      Condition: IsDevValProd
      Properties:
        BucketName: !Sub ${self:service}-${sls:stage}-postgres-infra-scripts
        AccessControl: Private
        PublicAccessBlockConfiguration:
          BlockPublicAcls: true
          BlockPublicPolicy: true
          IgnorePublicAcls: true
          RestrictPublicBuckets: true
        BucketEncryption:
          ServerSideEncryptionConfiguration:
            - ServerSideEncryptionByDefault:
                SSEAlgorithm: AES256

    PostgresVMScriptsBucketPolicy:
      Type: AWS::S3::BucketPolicy
      Condition: IsDevValProd
      Properties:
        Bucket: !Ref PostgresVMScriptsBucket
        PolicyDocument:
          Version: '2012-10-17'
          Statement:
            - Sid: ForceSSLOnlyAccess
              Effect: Deny
              Principal: '*'
              Action: 's3:*'
              Resource:
                - !Sub arn:aws:s3:::${self:service}-${sls:stage}-postgres-infra-scripts
                - !Sub arn:aws:s3:::${self:service}-${sls:stage}-postgres-infra-scripts/*
              Condition:
                Bool:
                  aws:SecureTransport: false

    PostgresVM:
      Type: 'AWS::EC2::Instance'
      Condition: IsDevValProd
      DependsOn:
        - PostgresVMScriptsBucket
        - PostgresAuroraV2
      Properties:
        InstanceType: t2.micro
        ImageId: ami-05bfc1ab11bfbf484
        IamInstanceProfile: !Ref PgVMIAMInstanceProfile
        Tags:
          - Key: mcr-vmuse
            Value: jumpbox
        NetworkInterfaces:
          - AssociatePublicIpAddress: true
            DeviceIndex: '0'
            GroupSet:
              - !Ref PostgresVmSg
              - ${self:custom.sgId}
            SubnetId: !Sub ${self:custom.publicSubnetA}
        UserData:
          Fn::Base64: !Sub |
            #!/bin/bash
            # get apt data for postgres-14
            sh -c 'echo "deb http://apt.postgresql.org/pub/repos/apt $(lsb_release -cs)-pgdg main" > /etc/apt/sources.list.d/pgdg.list'
            wget --quiet -O - https://www.postgresql.org/media/keys/ACCC4CF8.asc | sudo apt-key add -

            apt update && apt install unzip postgresql-14 postgresql-contrib -y
            curl "https://awscli.amazonaws.com/awscli-exe-linux-x86_64.zip" -o "awscliv2.zip" && unzip awscliv2.zip
            ./aws/install

            # We need to make sure we download the vm scripts. There can be a lag between when 
            # serverless uploads the scripts and the launch of the instance.
            copy_files_from_s3() {
              aws s3 cp s3://${PostgresVMScriptsBucket}/files/vm-startup.sh /usr/local/bin/vm-startup.sh
              aws s3 cp s3://${PostgresVMScriptsBucket}/files/vm-shutdown.sh /usr/local/bin/vm-shutdown.sh
              aws s3 cp s3://${PostgresVMScriptsBucket}/files/slack-notify.service /etc/systemd/system/notify-slack.service
              aws s3 cp s3://${PostgresVMScriptsBucket}/files/authorized_keys /home/ubuntu/.ssh/authorized_keys
            }

            download_failures=0
            while true; do
              copy_files_from_s3
              exit_code=$?

              if [ $exit_code -eq 0 ]; then
                echo "Downloaded vm scripts from s3 successfully"
                break
              else
                echo "Failed to download vm scripts from s3. Retrying in 10 seconds..."
                download_failures=$((download_failures+1))

                if [ $download_failures -eq 60 ]; then
                  echo "Maximum attempts of aws s3 cp reached. Exiting..."
                  break
                fi

                sleep 10
              fi
            done

            chmod +x /usr/local/bin/vm-startup.sh
            chmod +x /usr/local/bin/vm-shutdown.sh
            chmod +x /etc/systemd/system/notify-slack.service

            chmod 600 /home/ubuntu/.ssh/authorized_keys
            chown ubuntu:ubuntu /home/ubuntu/.ssh/authorized_keys

            sed -i "s,SLACK_WEBHOOK,${self:custom.slackWebhookUrl},g" /usr/local/bin/vm-startup.sh
            sed -i "s,SLACK_WEBHOOK,${self:custom.slackWebhookUrl},g" /usr/local/bin/vm-shutdown.sh
            sed -i "s,STAGE,${self:custom.stage},g" /usr/local/bin/vm-startup.sh 
            sed -i "s,STAGE,${self:custom.stage},g" /usr/local/bin/vm-shutdown.sh
            systemctl start notify-slack
            systemctl enable notify-slack

    PgVMIAMRole:
      Type: AWS::IAM::Role
      Condition: IsDevValProd
      Properties:
        Path: '/delegatedadmin/developer/'
        PermissionsBoundary: !Sub 'arn:aws:iam::${AWS::AccountId}:policy/cms-cloud-admin/ct-ado-poweruser-permissions-boundary-policy'
        RoleName: !Sub 'postgresvm-${sls:stage}-ServiceRole'
        AssumeRolePolicyDocument:
          Version: '2012-10-17'
          Statement:
            - Effect: Allow
              Principal:
                Service: ec2.amazonaws.com
              Action: sts:AssumeRole
        Policies:
          - PolicyName: 's3Access'
            PolicyDocument:
              Version: '2012-10-17'
              Statement:
                - Effect: 'Allow'
                  Action:
                    - 's3:*'
                  Resource:
                    - !GetAtt PostgresVMScriptsBucket.Arn
                    - !Join ['', [!GetAtt PostgresVMScriptsBucket.Arn, '/*']]

    PgVMIAMInstanceProfile:
      Type: AWS::IAM::InstanceProfile
      Condition: IsDevValProd
      Properties:
        Path: '/delegatedadmin/developer/'
        Roles:
          - !Ref PgVMIAMRole

    PostgresVmSg:
      Type: 'AWS::EC2::SecurityGroup'
      Condition: IsDevValProd
      Properties:
        GroupDescription: Enable SSH access via port 22
        VpcId: !Sub ${self:custom.vpcId}
        SecurityGroupIngress:
          - IpProtocol: tcp
            FromPort: 22
            ToPort: 22
            CidrIp: 34.196.35.156/32
          - IpProtocol: tcp
            FromPort: 22
            ToPort: 22
            CidrIp: 73.170.112.247/32
          - IpProtocol: tcp
            FromPort: 22
            ToPort: 22
            CidrIp: 172.58.0.0/16
          - IpProtocol: tcp
            FromPort: 22
            ToPort: 22
            CidrIp: 162.218.226.179/32
          - IpProtocol: tcp
            FromPort: 22
            ToPort: 22
            CidrIp: 66.108.108.206/32
          - IpProtocol: tcp
            FromPort: 22
            ToPort: 22
            CidrIp: 207.153.23.192/32
          - IpProtocol: tcp
            FromPort: 22
            ToPort: 22
            CidrIpv6: 2601:483:5300:22cf:e1a1:88e9:46b7:2c49/128

    PostgresSubnetGroup:
      Type: AWS::RDS::DBSubnetGroup
      Properties:
        DBSubnetGroupDescription: postgres aurora serverless
        SubnetIds: '${self:custom.privateSubnets}'

    SecretsRDSAttachment:
      Type: AWS::SecretsManager::SecretTargetAttachment
      Properties:
        SecretId: !Ref PostgresSecret
        TargetId: !Sub 'arn:aws:rds:${AWS::Region}:${AWS::AccountId}:cluster:${PostgresAuroraV2}'
        TargetType: AWS::RDS::DBCluster

    PostgresSecretsRotationSchedule:
      Type: AWS::SecretsManager::RotationSchedule
      DependsOn:
        - PostgresAuroraV2
        - SecretsRDSAttachment
      Properties:
        SecretId:
          Ref: PostgresSecret
        RotationLambdaARN: !GetAtt RotatorLambdaFunction.Arn
        RotationRules:
          AutomaticallyAfterDays: 30

    LambdaInvokePermission:
      Type: AWS::Lambda::Permission
      DependsOn: RotatorLambdaFunction
      Properties:
        Action: lambda:InvokeFunction
        FunctionName: !GetAtt RotatorLambdaFunction.Arn
        Principal: 'secretsmanager.amazonaws.com'

  Outputs:
    PostgresAuroraV2Arn:
      Value: !Sub 'arn:aws:rds:${AWS::Region}:${AWS::AccountId}:cluster:${PostgresAuroraV2}'
    PostgresVMScriptsBucket:
      Condition: IsDevValProd
      Value: !Ref PostgresVMScriptsBucket<|MERGE_RESOLUTION|>--- conflicted
+++ resolved
@@ -3,11 +3,7 @@
 frameworkVersion: '4.2.3'
 
 plugins:
-<<<<<<< HEAD
   - serverless-esbuild
-  - serverless-offline-ssm
-=======
->>>>>>> 83702db2
   - serverless-stack-termination-protection
   - serverless-s3-bucket-helper
   - serverless-iam-helper
