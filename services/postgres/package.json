{
    "name": "postgres",
    "private": "true",
    "version": "1.0.0",
    "main": "index.js",
    "scripts": {
        "build": "tsc"
    },
    "devDependencies": {
        "@aws-sdk/types": "^3.734.0",
        "@types/pg": "^8.11.11",
        "eslint": "^8.3.0",
        "eslint-config-prettier": "^9.1.0",
        "eslint-plugin-prettier": "^5.0.1",
        "serverless-esbuild": "^1.52.1",
        "serverless": "4.2.3",
        "serverless-iam-helper": "https://github.com/CMSgov/serverless-iam-helper",
        "serverless-s3-bucket-helper": "https://github.com/CMSgov/serverless-s3-bucket-helper",
        "serverless-stack-termination-protection": "^2.0.2",
        "typescript": "4.9.5"
    },
    "dependencies": {
<<<<<<< HEAD
        "@aws-sdk/client-cloudformation": "^3.750.0",
        "@aws-sdk/client-s3": "^3.750.0"
=======
        "@aws-sdk/client-secrets-manager": "^3.734.0",
        "pg": "^8.13.1",
        "@aws-sdk/client-cloudformation": "^3.749.0",
        "@aws-sdk/client-s3": "^3.749.0"
>>>>>>> 7fa4611b
    }
}<|MERGE_RESOLUTION|>--- conflicted
+++ resolved
@@ -20,14 +20,9 @@
         "typescript": "4.9.5"
     },
     "dependencies": {
-<<<<<<< HEAD
         "@aws-sdk/client-cloudformation": "^3.750.0",
-        "@aws-sdk/client-s3": "^3.750.0"
-=======
+        "@aws-sdk/client-s3": "^3.750.0",
         "@aws-sdk/client-secrets-manager": "^3.734.0",
-        "pg": "^8.13.1",
-        "@aws-sdk/client-cloudformation": "^3.749.0",
-        "@aws-sdk/client-s3": "^3.749.0"
->>>>>>> 7fa4611b
+        "pg": "^8.13.1"
     }
 }