--- conflicted
+++ resolved
@@ -8,16 +8,6 @@
         "typecheck": "tsc --noEmit"
     },
     "devDependencies": {
-<<<<<<< HEAD
-        "@aws-sdk/types": "^3.840.0",
-        "@types/eslint": "^9.6.1",
-        "@types/pg": "^8.11.11",
-        "@typescript-eslint/eslint-plugin": "^8.29.1",
-        "@typescript-eslint/parser": "^8.29.1",
-        "eslint": "^9.31.0",
-        "eslint-config-prettier": "^10.1.5",
-        "eslint-plugin-prettier": "^5.5.1",
-=======
         "@aws-sdk/types": "^3.862.0",
         "@types/eslint": "^9.6.1",
         "@types/pg": "^8.15.5",
@@ -26,7 +16,6 @@
         "eslint": "^9.31.0",
         "eslint-config-prettier": "^10.1.8",
         "eslint-plugin-prettier": "^5.5.4",
->>>>>>> 80d98e02
         "fs-extra": "^11.2.0",
         "jiti": "^2.0.0",
         "serverless-esbuild": "^1.55.0",
@@ -34,15 +23,6 @@
         "serverless-iam-helper": "https://github.com/CMSgov/serverless-iam-helper",
         "serverless-s3-bucket-helper": "https://github.com/CMSgov/serverless-s3-bucket-helper",
         "serverless-stack-termination-protection": "^2.0.2",
-<<<<<<< HEAD
-        "typescript": "5.1.6"
-    },
-    "dependencies": {
-        "@aws-sdk/client-cloudformation": "^3.848.0",
-        "@aws-sdk/client-secrets-manager": "^3.848.0",
-        "@aws-sdk/client-s3": "^3.848.0",
-        "pg": "^8.13.1",
-=======
         "typescript": "5.9.2"
     },
     "dependencies": {
@@ -50,7 +30,6 @@
         "@aws-sdk/client-secrets-manager": "^3.864.0",
         "@aws-sdk/client-s3": "^3.864.0",
         "pg": "^8.16.3",
->>>>>>> 80d98e02
         "@prisma/client": "^5.21.1",
         "prisma": "5.22.0"
     }
