--- conflicted
+++ resolved
@@ -23,14 +23,9 @@
         "typescript": "4.9.5"
     },
     "dependencies": {
-<<<<<<< HEAD
-        "@aws-sdk/client-cloudformation": "^3.734.0",
-        "@aws-sdk/client-s3": "^3.735.0",
         "@aws-sdk/client-secrets-manager": "^3.734.0",
+        "@aws-sdk/client-cloudformation": "^3.744.0",
+        "@aws-sdk/client-s3": "^3.744.0",
         "pg": "^8.13.1"
-=======
-        "@aws-sdk/client-cloudformation": "^3.744.0",
-        "@aws-sdk/client-s3": "^3.744.0"
->>>>>>> 431be267
     }
 }