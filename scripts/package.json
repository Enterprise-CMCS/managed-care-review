--- conflicted
+++ resolved
@@ -18,21 +18,13 @@
         ]
     },
     "dependencies": {
-<<<<<<< HEAD
-        "@aws-sdk/client-cloudformation": "^3.902.0",
-        "@aws-sdk/client-cognito-identity-provider": "^3.901.0",
         "@aws-sdk/client-lambda": "^3.901.0",
-        "@aws-sdk/client-s3": "^3.901.0",
         "@aws-sdk/client-secrets-manager": "^3.901.0",
-        "@types/papaparse": "^5.3.15",
-        "@types/uuid": "^9.0.0",
-=======
         "@aws-sdk/client-cloudformation": "^3.907.0",
         "@aws-sdk/client-cognito-identity-provider": "^3.907.0",
         "@aws-sdk/client-s3": "^3.907.0",
         "@types/papaparse": "^5.3.16",
         "@types/uuid": "^11.0.0",
->>>>>>> f33fb082
         "octokit": "^5.0.3",
         "papaparse": "^5.5.3"
     },
