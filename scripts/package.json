{
    "name": "scripts",
    "version": "1.0.0",
    "description": "local scripts",
    "main": "index.js",
    "license": "MIT",
    "private": true,
    "scripts": {
        "precommit": "lint-staged",
        "lint": "tsc --noEmit && eslint",
        "build": "tsc",
        "build:ci-scripts": "tsc"
    },
    "lint-staged": {
        "*.sh": [
            "shellcheck"
        ]
    },
    "dependencies": {
<<<<<<< HEAD
        "@aws-sdk/client-cloudformation": "^3.835.0",
        "@aws-sdk/client-cognito-identity-provider": "^3.835.0",
        "@aws-sdk/client-s3": "^3.837.0",
=======
        "@aws-sdk/client-cloudformation": "^3.844.0",
        "@aws-sdk/client-cognito-identity-provider": "^3.844.0",
        "@aws-sdk/client-s3": "^3.844.0",
>>>>>>> 69234d6d
        "@types/papaparse": "^5.3.15",
        "@types/uuid": "^9.0.0",
        "octokit": "^5.0.3",
        "papaparse": "^5.4.1"
    },
    "devDependencies": {
        "@actions/core": "^1.11.1",
        "@octokit/action": "^5.0.2",
        "@octokit/openapi-types": "^25.1.0",
        "csv-parser": "^3.2.0",
        "lint-staged": "^15.2.7",
        "typescript": "^4.5.4",
        "uuid": "^9.0.0"
    }
}<|MERGE_RESOLUTION|>--- conflicted
+++ resolved
@@ -17,15 +17,9 @@
         ]
     },
     "dependencies": {
-<<<<<<< HEAD
-        "@aws-sdk/client-cloudformation": "^3.835.0",
-        "@aws-sdk/client-cognito-identity-provider": "^3.835.0",
-        "@aws-sdk/client-s3": "^3.837.0",
-=======
         "@aws-sdk/client-cloudformation": "^3.844.0",
         "@aws-sdk/client-cognito-identity-provider": "^3.844.0",
         "@aws-sdk/client-s3": "^3.844.0",
->>>>>>> 69234d6d
         "@types/papaparse": "^5.3.15",
         "@types/uuid": "^9.0.0",
         "octokit": "^5.0.3",
