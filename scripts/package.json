--- conflicted
+++ resolved
@@ -18,17 +18,11 @@
         ]
     },
     "dependencies": {
-<<<<<<< HEAD
         "@aws-sdk/client-lambda": "^3.901.0",
         "@aws-sdk/client-secrets-manager": "^3.901.0",
-        "@aws-sdk/client-cloudformation": "^3.907.0",
-        "@aws-sdk/client-cognito-identity-provider": "^3.907.0",
-        "@aws-sdk/client-s3": "^3.907.0",
-=======
         "@aws-sdk/client-cloudformation": "^3.911.0",
         "@aws-sdk/client-cognito-identity-provider": "^3.911.0",
         "@aws-sdk/client-s3": "^3.911.0",
->>>>>>> 2891efa4
         "@types/papaparse": "^5.3.16",
         "@types/uuid": "^11.0.0",
         "octokit": "^5.0.3",
