import yargs from 'yargs'
import * as dotenv from 'dotenv'
import request from 'request'
import { spawnSync } from 'child_process'

import { commandMustSucceedSync } from './localProcess.js'
import LabeledProcessRunner from './runner.js'
import { envFileMissingExamples } from './env.js' // What the WHAT? why doesn't this import right without the `.js`??
import { checkStageAccess, getWebAuthVars } from './serverless.js'

// run_db_locally runs the local db
async function run_db_locally(runner: LabeledProcessRunner) {
    await runner.run_command_and_output(
        'db yarn',
        ['yarn', 'install'],
        'services/database'
    )
    await runner.run_command_and_output(
        'db svls',
        ['serverless', 'dynamodb', 'install'],
        'services/database'
    )
    runner.run_command_and_output(
        'db',
        ['serverless', '--stage', 'local', 'dynamodb', 'start', '--migrate'],
        'services/database'
    )
}

// run_api_locally uses the serverless-offline plugin to run the api lambdas locally
async function run_api_locally(runner: LabeledProcessRunner) {
    await runner.run_command_and_output(
        'api deps',
        ['yarn', 'install'],
        'services/app-api'
    )
    runner.run_command_and_output(
        'api',
        [
            'serverless',
            '--stage',
            'local',
            '--region',
            'us-east-1',
            'offline',
            '--httpPort',
            '3030',
            'start',
        ],
        'services/app-api'
    )
}

// run_s3_locally runs s3 locally
async function run_s3_locally(runner: LabeledProcessRunner) {
    await runner.run_command_and_output(
        's3 yarn',
        ['yarn', 'install'],
        'services/uploads'
    )
    runner.run_command_and_output(
        's3',
        ['serverless', '--stage', 'local', 's3', 'start'],
        'services/uploads'
    )
}

// run_web_locally runs app-web locally
async function run_web_locally(runner: LabeledProcessRunner) {
    await runner.run_command_and_output(
        'web deps',
        ['yarn', 'install'],
        'services/app-web'
    )
    runner.run_command_and_output('web', ['yarn', 'start'], 'services/app-web')
}

async function run_sb_locally(runner: LabeledProcessRunner) {
    await runner.run_command_and_output(
        'web deps',
        ['yarn', 'install'],
        'services/app-web'
    )
    runner.run_command_and_output(
        'storybook',
        ['yarn', 'storybook'],
        'services/app-web'
    )
}

async function run_all_clean() {
    const runner = new LabeledProcessRunner()
    runner.run_command_and_output(
        'web deps',
        ['yarn', 'clean'],
        'services/app-web'
    )
<<<<<<< HEAD
=======
}

async function run_all_lint() {
    const runner = new LabeledProcessRunner()
    runner.run_command_and_output(
        'lint',
        ['prettier', '.', '-w', '-u', '--ignore-path', '.gitignore'],
        '.'
    )
>>>>>>> 48cc65db
}

// run_all_locally runs all of our services locally
async function run_all_locally() {
    const runner = new LabeledProcessRunner()

    run_db_locally(runner)
    run_s3_locally(runner)
    run_api_locally(runner)
    run_web_locally(runner)
    run_sb_locally(runner)
}

function check_url_is_up(url: string): Promise<boolean> {
    return new Promise<boolean>((resolve) => {
        request(url, {}, (err) => {
            if (err) {
                resolve(false)
            }
            resolve(true)
        })
    })
}

<<<<<<< HEAD
// Pulls a bunch of configuration out of a given AWS environment and sets it as env vars for app-web to run against
// Note: The environment is made up of the _stage_ which defaults to your current git branch
// and the AWS Account, which is determined by which AWS credentials you get out of cloudtamer (dev, val, or prod) usually dev
async function run_web_against_aws(
    stageNameOpt: string | undefined = undefined
) {
    // by default, review apps are created with the stage name set as the current branch name
    const stageName =
        stageNameOpt !== undefined
            ? stageNameOpt
            : commandMustSucceedSync('git', ['branch', '--show-current'])

    // Test to see if we can read info from serverless. This is likely to trip folks up who haven't
    // configured their AWS keys correctly or if they have an invalid stage name.
    const serverlessConnection = checkStageAccess(stageName)
    switch (serverlessConnection) {
        case 'AWS_TOKEN_ERROR': {
            console.log(
                'Error: Invalid token attempting to read AWS Cloudformation\n',
                'Likely, you do not have aws configured right. You will need AWS tokens from cloudwatch configured\n',
                'See the AWS Token section of the README for more details.\n\n'
            )
            process.exit(1)
        }
        case 'STAGE_ERROR': {
            console.log(
                `Error: stack with id ${stageName} does not exist\n`,
                "If you didn't set one explicitly, maybe you haven't pushed this branch yet to deploy a review app?"
            )
            process.exit(1)
        }
        case 'UNKNOWN_ERROR': {
            console.log(
                'Unexpected Error attempting to read AWS Cloudformation.'
            )
            process.exit(2)
        }
    }

    // Now, we've confirmed we are configured to pull data out of serverless x cloudformation
    console.log('fetching config vars for ', stageName)
    const { region, idPool, userPool, userPoolClient } = getWebAuthVars(
        stageName
    )

    const apiBase = commandMustSucceedSync(
        './output.sh',
        ['app-api', 'ApiGatewayRestApiUrl', stageName],
        {
            cwd: './services',
        }
    )

    // set them
    process.env.PORT = '3003' // run hybrid on a different port
    process.env.REACT_APP_LOCAL_LOGIN = 'false' // override local_login in .env
    process.env.REACT_APP_API_URL = apiBase
    process.env.REACT_APP_COGNITO_REGION = region
    process.env.REACT_APP_COGNITO_ID_POOL_ID = idPool
    process.env.REACT_APP_COGNITO_USER_POOL_ID = userPool
    process.env.REACT_APP_COGNITO_USER_POOL_CLIENT_ID = userPoolClient

    // run it
    const runner = new LabeledProcessRunner()
    await run_web_locally(runner)
}

=======
>>>>>>> 48cc65db
async function run_all_tests(run_unit: boolean, run_online: boolean) {
    const runner = new LabeledProcessRunner()

    try {
        if (run_unit) {
            await run_unit_tests(runner)
        }

        if (run_online) {
            await run_online_tests(runner)
        }
    } catch (e) {
        console.log('Testing Error', e)
        process.exit(1)
    }
}

async function run_unit_tests(runner: LabeledProcessRunner) {
    const webCode = await runner.run_command_and_output(
        'web - unit',
        ['yarn', 'test:unit'],
        'services/app-web'
    )
    if (webCode != 0) {
        throw new Error('web - unit FAILED')
    }

    const apiCode = await runner.run_command_and_output(
        'api - unit',
        ['yarn', 'test'],
        'services/app-api'
    )
    if (apiCode != 0) {
        throw new Error('api - unit failed')
    }
}

async function run_online_tests(runner: LabeledProcessRunner) {
    const base_url = process.env.APPLICATION_ENDPOINT

    if (base_url == undefined) {
        console.log('You must set APPLICATION_ENDPOINT to run online tests.')
        return
    }

    const isUp = await check_url_is_up(base_url)
    if (!isUp) {
        throw new Error(
            `the URL ${base_url} does not resolve, make sure the system is running before runnin online tests`
        )
    }

    // TODO: Sort out how to use pa11y in CI.
    // const webCode = await runner.run_command_and_output('web - a11y', ['yarn', 'test:a11y'], 'services/app-web')
    // if (webCode != 0) {
    //  throw new Error('web - a11y tests FAILED')
    // }

    const nightCode = await runner.run_command_and_output(
        'nightwatch',
        ['./test.sh'],
        'tests'
    )
    if (nightCode != 0) {
        throw new Error('nightwatch tests FAILED')
    }
}

function main() {
    const missingExamples = envFileMissingExamples()
    if (missingExamples.length !== 0) {
        console.log(
            `ERROR: Your .env file is missing the keys: ${missingExamples.join(
                ', '
            )}\nAt least set an empty value before continuing.`
        )
        process.exit(2)
    }

    // load .env
    dotenv.config()

    // add git hash as APP_VERSION
    const appVersion = spawnSync('scripts/app_version.sh')
<<<<<<< HEAD
    if (appVersion.status != 0) {
        throw new Error('failed to run a simple git script')
    }
=======
>>>>>>> 48cc65db
    process.env.APP_VERSION = appVersion.stdout.toString().trim()

    /* AVAILABLE COMMANDS
      The command definitions in yargs
      All valid arguments to dev should be enumerated here, this is the entrypoint to the script 
    */

    yargs(process.argv.slice(2))
        .command('clean', 'clean node dependencies', {}, () => {
            run_all_clean()
        })

        .command(
            'local',
            'run system locally. If no flags are passed, runs all services',
            (yargs) => {
                return yargs
                    .boolean('storybook')
                    .boolean('web')
                    .boolean('api')
                    .boolean('s3')
            },
            (args) => {
<<<<<<< HEAD
                const runner = new LabeledProcessRunner()

                if (!(args.storybook || args.web || args.api || args.s3)) {
                    // if no args were set, run everytihng.
                    run_all_locally()
                    return
                }

                if (args.storybook) {
                    run_sb_locally(runner)
                }
                if (args.web) {
                    run_web_locally(runner)
                }
                if (args.api) {
                    run_api_locally(runner)
                }
                if (args.s3) {
                    run_s3_locally(runner)
                }
            }
        )
        .command(
            'hybrid',
            'run app-web against the review app',
            (yargs) => {
                return yargs.string('stack-name')
            },
            () => {
                run_web_against_aws()
            }
        )
=======
                // By default args will have 2 keys since it looks something like when run without a flag { _: [ 'local' ], '$0': 'build_dev/dev.js' }
                // Only allow one additional flag to be used by limiting keys to 3
                if (args && Object.keys(args).length > 3)
                    throw new Error(
                        'You can only run ./dev local without flags (for launching all services) or with one flag at a time'
                    )
                const runner = new LabeledProcessRunner()

                if (args.storybook) {
                    run_sb_locally(runner)
                } else if (args.web) {
                    run_web_locally(runner)
                } else if (args.api) {
                    run_api_locally(runner)
                } else if (args.s3) {
                    run_s3_locally(runner)
                } else {
                    run_all_locally()
                }
            }
        )

>>>>>>> 48cc65db
        .command(
            'test',
            'run tests. If no flags are passed, runs both --unit and --online',
            (yargs) => {
                return yargs.boolean('unit').boolean('online')
            },
            (args) => {
                let run_unit = false
                let run_online = false

                // If no test flags are passed, default to running everything.
                if (args.unit == null && args.online == null) {
                    run_unit = true
                    run_online = true
                } else {
                    if (args.unit) {
                        run_unit = true
                    }
                    if (args.online) {
                        run_online = true
                    }
                }

                run_all_tests(run_unit, run_online)
            }
        )
<<<<<<< HEAD
=======
        .command(
            'lint',
            'run all linters. This probably will be replaced by pre-commit.',
            {},
            () => {
                run_all_lint()
            }
        )
>>>>>>> 48cc65db
        .demandCommand(1, '').argv // this prints out the help if you don't call a subcommand
}

// I'd love for there to be a check we can do like you do in python
// so that this is only executed if it's being run top-level, but the ones
// I found didn't work.
// I still like corralling all the script in main() anyway, b/c that keeps us from
// scattering running code all over.
main()<|MERGE_RESOLUTION|>--- conflicted
+++ resolved
@@ -95,8 +95,6 @@
         ['yarn', 'clean'],
         'services/app-web'
     )
-<<<<<<< HEAD
-=======
 }
 
 async function run_all_lint() {
@@ -106,7 +104,6 @@
         ['prettier', '.', '-w', '-u', '--ignore-path', '.gitignore'],
         '.'
     )
->>>>>>> 48cc65db
 }
 
 // run_all_locally runs all of our services locally
@@ -131,7 +128,6 @@
     })
 }
 
-<<<<<<< HEAD
 // Pulls a bunch of configuration out of a given AWS environment and sets it as env vars for app-web to run against
 // Note: The environment is made up of the _stage_ which defaults to your current git branch
 // and the AWS Account, which is determined by which AWS credentials you get out of cloudtamer (dev, val, or prod) usually dev
@@ -199,8 +195,6 @@
     await run_web_locally(runner)
 }
 
-=======
->>>>>>> 48cc65db
 async function run_all_tests(run_unit: boolean, run_online: boolean) {
     const runner = new LabeledProcessRunner()
 
@@ -284,14 +278,8 @@
     dotenv.config()
 
     // add git hash as APP_VERSION
-    const appVersion = spawnSync('scripts/app_version.sh')
-<<<<<<< HEAD
-    if (appVersion.status != 0) {
-        throw new Error('failed to run a simple git script')
-    }
-=======
->>>>>>> 48cc65db
-    process.env.APP_VERSION = appVersion.stdout.toString().trim()
+    const appVersion = commandMustSucceedSync('scripts/app_version.sh')
+    process.env.APP_VERSION = appVersion
 
     /* AVAILABLE COMMANDS
       The command definitions in yargs
@@ -314,7 +302,6 @@
                     .boolean('s3')
             },
             (args) => {
-<<<<<<< HEAD
                 const runner = new LabeledProcessRunner()
 
                 if (!(args.storybook || args.web || args.api || args.s3)) {
@@ -347,30 +334,6 @@
                 run_web_against_aws()
             }
         )
-=======
-                // By default args will have 2 keys since it looks something like when run without a flag { _: [ 'local' ], '$0': 'build_dev/dev.js' }
-                // Only allow one additional flag to be used by limiting keys to 3
-                if (args && Object.keys(args).length > 3)
-                    throw new Error(
-                        'You can only run ./dev local without flags (for launching all services) or with one flag at a time'
-                    )
-                const runner = new LabeledProcessRunner()
-
-                if (args.storybook) {
-                    run_sb_locally(runner)
-                } else if (args.web) {
-                    run_web_locally(runner)
-                } else if (args.api) {
-                    run_api_locally(runner)
-                } else if (args.s3) {
-                    run_s3_locally(runner)
-                } else {
-                    run_all_locally()
-                }
-            }
-        )
-
->>>>>>> 48cc65db
         .command(
             'test',
             'run tests. If no flags are passed, runs both --unit and --online',
@@ -397,8 +360,6 @@
                 run_all_tests(run_unit, run_online)
             }
         )
-<<<<<<< HEAD
-=======
         .command(
             'lint',
             'run all linters. This probably will be replaced by pre-commit.',
@@ -407,7 +368,6 @@
                 run_all_lint()
             }
         )
->>>>>>> 48cc65db
         .demandCommand(1, '').argv // this prints out the help if you don't call a subcommand
 }
 
