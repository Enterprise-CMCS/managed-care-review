{
    // Use IntelliSense to learn about possible attributes.
    // Hover to view descriptions of existing attributes.
    // For more information, visit: https://go.microsoft.com/fwlink/?linkid=830387
    "version": "0.2.0",
    "configurations": [
        {
            "name": "Debug all app-web tests",
            "type": "node",
            "request": "launch",
            "runtimeExecutable": "${workspaceRoot}/node_modules/.bin/react-scripts",
            "env": {
                "TZ": "utc"
            },
            "args": ["test", "--runInBand", "--no-cache", "--env=jsdom"],
            "cwd": "${workspaceRoot}/services/app-web",
            "console": "integratedTerminal",
            "internalConsoleOptions": "neverOpen"
        },
        {
<<<<<<< HEAD
            "name": "Debug current file web test",
=======
            "name": "Debug current file web tests",
>>>>>>> 5e50916c
            "type": "node",
            "request": "launch",
            "runtimeExecutable": "${workspaceRoot}/node_modules/.bin/react-scripts",
            "env": {
                "TZ": "utc"
            },
            "args": [
                "test",
                "${fileBasenameNoExtension}",
                "--runInBand",
                "--no-cache",
                "--watchAll"
            ],
            "cwd": "${workspaceRoot}/services/app-web",
            "console": "integratedTerminal",
            "internalConsoleOptions": "neverOpen"
        },
        {
            "name": "Debug current file api test",
            "type": "node",
            "request": "launch",
            "runtimeExecutable": "${workspaceRoot}/node_modules/.bin/jest",
            "env": {
                "TZ": "utc"
            },
            "args": ["${file}", "--runInBand", "--no-cache", "--watchAll"],
            "cwd": "${workspaceRoot}/services/app-api",
            "console": "integratedTerminal",
            "internalConsoleOptions": "neverOpen"
        }
    ]
}<|MERGE_RESOLUTION|>--- conflicted
+++ resolved
@@ -18,11 +18,7 @@
             "internalConsoleOptions": "neverOpen"
         },
         {
-<<<<<<< HEAD
-            "name": "Debug current file web test",
-=======
             "name": "Debug current file web tests",
->>>>>>> 5e50916c
             "type": "node",
             "request": "launch",
             "runtimeExecutable": "${workspaceRoot}/node_modules/.bin/react-scripts",
