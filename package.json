--- conflicted
+++ resolved
@@ -23,16 +23,12 @@
   "devDependencies": {
     "@types/dotenv": "^8.2.0",
     "@types/node": "^14.14.6",
-<<<<<<< HEAD
     "@types/yargs": "^15.0.10",
     "dotenv": "^8.2.0",
     "typescript": "^4.0.5",
-    "yargs": "^16.1.1"
-=======
-    "typescript": "^4.0.5",
+    "yargs": "^16.1.1",
     "serverless": "^1.82.0",
     "chromedriver": "^86.0.0",
     "nightwatch": "^1.5.1"
->>>>>>> 4e52394a
   }
 }