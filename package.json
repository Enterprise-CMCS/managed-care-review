{
    "name": "guide-wire",
    "type": "module",
    "version": "1.0.0",
    "description": "",
    "main": "index.js",
    "directories": {
        "test": "tests"
    },
    "scripts": {
        "test": "echo \"Error: no test specified\" && exit 1",
        "cypress:open": "cypress open --env AUTH_MODE=LOCAL",
        "cypress:run": "cypress run --env AUTH_MODE=LOCAL"
    },
    "repository": {
        "type": "git",
        "url": "git+https://github.com/CMSgov/guide-wire.git"
    },
    "author": "",
    "license": "CC0-1.0",
    "bugs": {
        "url": "https://github.com/CMSgov/guide-wire/issues"
    },
    "homepage": "https://github.com/CMSgov/guide-wire#readme",
    "jest": {
        "testPathIgnorePatterns": [
            "src/pages/Auth/Signup",
            "src/pages/Auth/ConfirmSignUp",
            "**/*.stories.tsx"
        ]
    },
    "devDependencies": {
        "@testing-library/cypress": "^8.0.1",
        "@types/dotenv": "^8.2.0",
        "@types/node": "^14.17.32",
        "@types/yargs": "^17.0.5",
        "chromedriver": "^95.0.0",
        "cypress": "^8.7.0",
        "cypress-pipe": "^2.0.0",
        "dotenv": "^10.0.0",
        "prettier": "^2.4.1",
<<<<<<< HEAD
        "serverless": "^2.61.0",
=======
        "serverless": "^2.64.1",
        "serverless-plugin-scripts": "^1.0.2",
        "serverless-s3-bucket-helper": "CMSgov/serverless-s3-bucket-helper",
>>>>>>> e55f1b48
        "serverless-iam-helper": "CMSgov/serverless-iam-helper",
        "serverless-idempotency-helper": "CMSgov/serverless-idempotency-helper",
        "serverless-plugin-scripts": "^1.0.2",
        "serverless-s3-bucket-helper": "CMSgov/serverless-s3-bucket-helper",
        "typescript": "^4.3.5",
        "yargs": "^17.2.1"
    },
    "dependencies": {
<<<<<<< HEAD
        "aws-sdk": "^2.1001.0",
        "cypress-file-upload": "^5.0.8",
        "zod": "^3.11.6"
=======
        "aws-sdk": "^2.1018.0",
        "cypress-file-upload": "^5.0.8"
>>>>>>> e55f1b48
    }
}<|MERGE_RESOLUTION|>--- conflicted
+++ resolved
@@ -39,13 +39,7 @@
         "cypress-pipe": "^2.0.0",
         "dotenv": "^10.0.0",
         "prettier": "^2.4.1",
-<<<<<<< HEAD
-        "serverless": "^2.61.0",
-=======
         "serverless": "^2.64.1",
-        "serverless-plugin-scripts": "^1.0.2",
-        "serverless-s3-bucket-helper": "CMSgov/serverless-s3-bucket-helper",
->>>>>>> e55f1b48
         "serverless-iam-helper": "CMSgov/serverless-iam-helper",
         "serverless-idempotency-helper": "CMSgov/serverless-idempotency-helper",
         "serverless-plugin-scripts": "^1.0.2",
@@ -54,13 +48,10 @@
         "yargs": "^17.2.1"
     },
     "dependencies": {
-<<<<<<< HEAD
         "aws-sdk": "^2.1001.0",
         "cypress-file-upload": "^5.0.8",
+        "aws-sdk": "^2.1018.0",
+        "cypress-file-upload": "^5.0.8",
         "zod": "^3.11.6"
-=======
-        "aws-sdk": "^2.1018.0",
-        "cypress-file-upload": "^5.0.8"
->>>>>>> e55f1b48
     }
 }