{
    "name": "@managed-care-review/monorepo",
    "type": "module",
    "version": "1.0.0",
    "description": "",
    "main": "index.js",
    "private": true,
    "workspaces": {
        "packages": [
            "lib/*",
            "services/*",
            "dev_tool",
            "scripts"
        ]
    },
    "directories": {
        "test": "services/cypress"
    },
    "scripts": {
        "clean": "npx lerna clean",
        "format": "yarn prettier --write",
        "prettier": "prettier --ignore-path .gitignore \"**/*.+(ts|tsx|json)\"",
<<<<<<< HEAD
        "test:coverage": "lerna run test:coverage --scope=@managed-care-revivew/app-web --scope=app-api --scope=cypress",
=======
        "test:coverage": "npx lerna run test:coverage --scope=app-web --scope=app-api --scope=cypress",
>>>>>>> ceebcf58
        "pretest:coverage": "rm -rf .nyc_output",
        "posttest:coverage": "yarn run report:combined",
        "mkdir:reports": "mkdir -p reports",
        "precopy:reports": "yarn run mkdir:reports",
        "copy:reports": "cp ./coverage-cypress/coverage-final.json ./reports/from-cypress.json && cp ./services/app-web/coverage/coverage-final.json ./reports/from-jest.json && cp ./services/app-api/coverage/coverage-final.json ./reports/from-api.json",
        "precombine:reports": "yarn run copy:reports && mkdir -p .nyc_output",
        "combine:reports": "npx nyc merge reports && mv coverage.json .nyc_output/out.json",
        "prereport:combined": "yarn run combine:reports",
        "report:combined": "mkdir -p coverage-all && npx nyc report --reporter lcov --reporter text --reporter json-summary --report-dir coverage-all"
    },
    "repository": {
        "type": "git",
        "url": "git+https://github.com/Enterprise-CMCS/managed-care-review.git"
    },
    "jest": {
        "coveragePathIgnorePatterns": [
            "/*.stories.tsx",
            "src/s3",
            "src/api",
            "src/testHelpers",
            "src/localAuth",
            "src/gen",
            "src/components/Header/StateIcon/StateIcon.tsx",
            "src/pages/Auth/CheckAuth.tsx",
            "src/pages/Auth/CognitoLogin.tsx",
            "src/pages/Auth/Signup",
            "src/pages/Auth/ConfirmSignUp",
            "src/pages/Help/Help.tsx",
            "App.tsx",
            "index.ts",
            "reportWebVitals.ts"
        ],
        "coverageReporters": [
            [
                "json",
                {
                    "projectRoot": "../../"
                }
            ],
            [
                "lcov",
                {
                    "projectRoot": "../../"
                }
            ],
            "text"
        ]
    },
    "author": "",
    "license": "CC0-1.0",
    "bugs": {
        "url": "https://github.com/Enterprise-CMCS/managed-care-review/issues"
    },
    "homepage": "https://github.com/Enterprise-CMCS/managed-care-review#readme",
    "devDependencies": {
        "@bahmutov/cypress-esbuild-preprocessor": "^2.2.0",
        "@cypress-audit/pa11y": "^1.3.0",
        "chromedriver": "^106.0.1",
        "cypress": "^12.1.0",
        "cypress-pipe": "^2.0.0",
        "danger": "^11.2.6",
        "esbuild": "^0.17.19",
        "husky": "^8.0.1",
        "lerna": "^7.0.0",
        "lint-staged": "^13.0.1",
        "prettier": "^2.4.1",
        "typescript": "^5.0.4"
    },
    "dependencies": {
        "cypress-file-upload": "^5.0.8",
        "path-browserify": "^1.0.1"
    },
    "packageManager": "yarn@3.5.1",
    "resolutions": {
        "@storybook/react-docgen-typescript-plugin": "1.0.6--canary.9.cd77847.0"
    }
}<|MERGE_RESOLUTION|>--- conflicted
+++ resolved
@@ -20,11 +20,7 @@
         "clean": "npx lerna clean",
         "format": "yarn prettier --write",
         "prettier": "prettier --ignore-path .gitignore \"**/*.+(ts|tsx|json)\"",
-<<<<<<< HEAD
-        "test:coverage": "lerna run test:coverage --scope=@managed-care-revivew/app-web --scope=app-api --scope=cypress",
-=======
-        "test:coverage": "npx lerna run test:coverage --scope=app-web --scope=app-api --scope=cypress",
->>>>>>> ceebcf58
+        "test:coverage": "npx lerna run test:coverage --scope=@managed-care-revivew/app-web --scope=app-api --scope=cypress",
         "pretest:coverage": "rm -rf .nyc_output",
         "posttest:coverage": "yarn run report:combined",
         "mkdir:reports": "mkdir -p reports",
