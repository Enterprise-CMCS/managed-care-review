{
  "name": "macpro-quickstart-serverless",
  "version": "1.0.0",
  "description": "",
  "main": "index.js",
  "directories": {
    "test": "tests"
  },
  "scripts": {
    "test": "echo \"Error: no test specified\" && exit 1"
  },
  "repository": {
    "type": "git",
    "url": "git+https://github.com/CMSgov/macpro-quickstart-serverless.git"
  },
  "author": "",
  "license": "CC0-1.0",
  "bugs": {
    "url": "https://github.com/CMSgov/macpro-quickstart-serverless/issues"
  },
  "homepage": "https://github.com/CMSgov/macpro-quickstart-serverless#readme",
  "devDependencies": {
<<<<<<< HEAD
    "@types/node": "^14.14.6",
    "typescript": "^4.0.5"
=======
    "serverless": "^1.82.0",
    "chromedriver": "^86.0.0",
    "nightwatch": "^1.5.1"
>>>>>>> 4f666f79
  }
}<|MERGE_RESOLUTION|>--- conflicted
+++ resolved
@@ -20,13 +20,10 @@
   },
   "homepage": "https://github.com/CMSgov/macpro-quickstart-serverless#readme",
   "devDependencies": {
-<<<<<<< HEAD
     "@types/node": "^14.14.6",
-    "typescript": "^4.0.5"
-=======
+    "typescript": "^4.0.5",
     "serverless": "^1.82.0",
     "chromedriver": "^86.0.0",
     "nightwatch": "^1.5.1"
->>>>>>> 4f666f79
   }
 }