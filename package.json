{
    "name": "guide-wire",
    "type": "module",
    "version": "1.0.0",
    "description": "",
    "main": "index.js",
    "directories": {
        "test": "tests"
    },
    "scripts": {
        "test": "echo \"Error: no test specified\" && exit 1",
        "cypress:open": "cypress open --env AUTH_MODE=LOCAL",
        "cypress:run": "cypress run --env AUTH_MODE=LOCAL"
    },
    "repository": {
        "type": "git",
        "url": "git+https://github.com/CMSgov/guide-wire.git"
    },
    "author": "",
    "license": "CC0-1.0",
    "bugs": {
        "url": "https://github.com/CMSgov/guide-wire/issues"
    },
    "homepage": "https://github.com/CMSgov/guide-wire#readme",
    "jest": {
        "testPathIgnorePatterns": [
            "src/pages/Auth/Signup",
            "src/pages/Auth/ConfirmSignUp",
            "**/*.stories.tsx"
        ]
    },
    "devDependencies": {
        "@testing-library/cypress": "^8.0.1",
        "@types/dotenv": "^8.2.0",
        "@types/node": "^14.17.20",
        "@types/yargs": "^17.0.3",
        "chromedriver": "^94.0.0",
        "cypress": "^8.4.1",
        "cypress-pipe": "^2.0.0",
        "dotenv": "^10.0.0",
        "prettier": "^2.4.1",
<<<<<<< HEAD
        "serverless": "^2.60.0",
=======
        "serverless": "^2.61.0",
        "serverless-plugin-scripts": "^1.0.2",
        "serverless-s3-bucket-helper": "CMSgov/serverless-s3-bucket-helper",
>>>>>>> c770dfe6
        "serverless-iam-helper": "CMSgov/serverless-iam-helper",
        "serverless-idempotency-helper": "CMSgov/serverless-idempotency-helper",
        "serverless-plugin-scripts": "^1.0.2",
        "serverless-s3-bucket-helper": "CMSgov/serverless-s3-bucket-helper",
        "typescript": "^4.3.5",
        "yargs": "^17.2.1"
    },
    "dependencies": {
        "aws-sdk": "^2.1000.0",
        "cypress-file-upload": "^5.0.8"
    }
}<|MERGE_RESOLUTION|>--- conflicted
+++ resolved
@@ -39,13 +39,9 @@
         "cypress-pipe": "^2.0.0",
         "dotenv": "^10.0.0",
         "prettier": "^2.4.1",
-<<<<<<< HEAD
-        "serverless": "^2.60.0",
-=======
         "serverless": "^2.61.0",
         "serverless-plugin-scripts": "^1.0.2",
         "serverless-s3-bucket-helper": "CMSgov/serverless-s3-bucket-helper",
->>>>>>> c770dfe6
         "serverless-iam-helper": "CMSgov/serverless-iam-helper",
         "serverless-idempotency-helper": "CMSgov/serverless-idempotency-helper",
         "serverless-plugin-scripts": "^1.0.2",
