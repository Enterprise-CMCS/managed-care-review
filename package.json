--- conflicted
+++ resolved
@@ -75,14 +75,7 @@
     },
     "homepage": "https://github.com/Enterprise-CMCS/managed-care-review#readme",
     "devDependencies": {
-<<<<<<< HEAD
-=======
-        "@cypress-audit/pa11y": "^1.3.0",
-        "chromedriver": "^106.0.1",
-        "cypress": "^12.1.0",
-        "cypress-pipe": "^2.0.0",
         "danger": "^11.2.6",
->>>>>>> e408658f
         "husky": "^8.0.1",
         "lerna": "^6.3.0",
         "lint-staged": "^13.0.1",
