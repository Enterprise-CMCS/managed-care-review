--- conflicted
+++ resolved
@@ -4,15 +4,8 @@
 if [ "$REACT_APP_STAGE_NAME" == "prod" ] || [ "$REACT_APP_STAGE_NAME" == "val" ];
     then
         echo "building for prod or val without instrumentation"
-<<<<<<< HEAD
-        lerna run build:prod --scope=@managed-care-review/app-web
+        npx lerna run build:prod --scope=@managed-care-review/app-web
     else
         echo "instrumenting for cypress"
-        lerna run build:instrumented --scope=@managed-care-review/app-web
-=======
-        npx lerna run build:prod --scope=app-web
-    else
-        echo "instrumenting for cypress"
-        npx lerna run build:instrumented --scope=app-web
->>>>>>> ceebcf58
+        npx lerna run build:instrumented --scope=@managed-care-review/app-web
 fi
